{
  "name": "googleforcreators/web-stories-wp",
  "description": "Visual storytelling for WordPress.",
  "license": "Apache-2.0",
  "type": "wordpress-plugin",
  "homepage": "https://github.com/googleforcreators/web-stories-wp",
  "require": {
    "php": "^7.2 || ^8.0",
    "ext-dom": "*",
    "ext-iconv": "*",
    "ext-json": "*",
    "ext-libxml": "*",
    "ext-mbstring": "*",
    "ampproject/amp-toolbox": "*",
    "ampproject/amp-wp": "dev-develop",
    "civicrm/composer-downloads-plugin": "^3.0",
    "cweagans/composer-patches": "^1.6",
    "enshrined/svg-sanitize": "^0.15.2",
    "mcaskill/composer-exclude-files": "^2.0",
    "symfony/polyfill-mbstring": "^1.18"
  },
  "require-dev": {
    "automattic/vipwpcs": "^2.3",
    "dealerdirect/phpcodesniffer-composer-installer": "^0.7",
    "dg/bypass-finals": "1.3.1",
    "php-stubs/woocommerce-stubs": "^6.0",
    "phpcompatibility/phpcompatibility-wp": "^2.1",
    "phpmd/phpmd": "^2.9",
    "phpstan/extension-installer": "^1.1",
    "roave/security-advisories": "dev-latest",
    "sirbrillig/phpcs-variable-analysis": "^2.8",
<<<<<<< HEAD
    "slevomat/coding-standard": "dev-master",
=======
    "slevomat/coding-standard": "^8.0.0",
>>>>>>> b04bdf52
    "sniccowp/php-scoper-wordpress-excludes": "^6.0",
    "szepeviktor/phpstan-wordpress": "dev-master",
    "wp-coding-standards/wpcs": "^2.3",
    "yoast/wp-test-utils": "^1.0.0"
  },
  "suggest": {
    "ext-curl": "Used for modifying cURL requests in CORS proxy"
  },
  "repositories": [
    {
      "type": "vcs",
      "url": "https://github.com/ampproject/amp-wp",
      "no-api": true
    }
  ],
  "minimum-stability": "dev",
  "prefer-stable": true,
  "autoload": {
    "psr-4": {
      "Google\\Web_Stories\\": "includes",
      "AmpProject\\": "vendor/ampproject/amp-wp/lib/common/src",
      "AmpProject\\Optimizer\\": "vendor/ampproject/amp-wp/lib/optimizer/src"
    },
    "files": [
      "includes/polyfills/mbstring.php"
    ]
  },
  "autoload-dev": {
    "psr-4": {
      "Google\\Web_Stories\\Tests\\Integration\\": "tests/phpunit/integration/includes",
      "Google\\Web_Stories\\Tests\\Unit\\": "tests/phpunit/unit/includes",
      "Google\\Web_Stories\\Tests\\Shared\\": "tests/phpunit/shared",
      "Google\\Web_Stories\\PHPStan\\": "tests/phpstan/src"
    }
  },
  "config": {
    "allow-plugins": {
      "dealerdirect/phpcodesniffer-composer-installer": true,
      "civicrm/composer-downloads-plugin": true,
      "cweagans/composer-patches": true,
      "mcaskill/composer-exclude-files": true,
      "phpstan/extension-installer": true
    },
    "discard-changes": true,
    "platform": {
      "php": "7.2.24"
    },
    "sort-packages": true
  },
  "extra": {
    "downloads": {
      "composer-normalize": {
        "path": "vendor/bin/composer-normalize",
        "type": "phar",
        "url": "https://github.com/ergebnis/composer-normalize/releases/download/2.24.0/composer-normalize.phar"
      },
      "php-scoper": {
        "path": "vendor/bin/php-scoper",
        "type": "phar",
        "url": "https://github.com/humbug/php-scoper/releases/download/0.17.2/php-scoper.phar"
      }
    },
    "enable-patching": true,
    "exclude-from-files": [
      "ampproject/amp-wp/includes/bootstrap.php"
    ],
    "patches": {
      "phpunit/phpunit-mock-objects": {
        "Fix PHPUnit for PHP 7.4": "patches/phpunit-mock-objects.patch"
      }
    },
    "patches-ignore": {
      "ampproject/amp-wp": {
        "phpunit/phpunit-mock-objects": {
          "We patch this ourselves": "patches/phpunit-mock-objects.patch"
        }
      }
    }
  },
  "scripts": {
    "post-install-cmd": [
      "@prefix-dependencies"
    ],
    "post-update-cmd": [
      "@prefix-dependencies"
    ],
    "composer-normalize": "composer-normalize",
    "phpcbf": "phpcbf --severity=1",
    "phpcs": "phpcs --severity=1",
    "phpmd": "phpmd . text phpmd.xml",
    "phpstan": "phpstan analyse --memory-limit=2048M",
    "prefix-dependencies": [
      "php-scoper add-prefix --output-dir=./third-party --force --quiet",
      "echo '{ \"autoload\": { \"classmap\": [\"\"] } }' > ./third-party/composer.json",
      "@composer dump-autoload --working-dir ./third-party --no-dev --classmap-authoritative",
      "sed -i'.bak' -e 's/Composer\\\\Autoload/Google_Web_Stories_Composer\\\\Autoload/' third-party/vendor/composer/*.php && rm -rf third-party/vendor/composer/*.php.bak",
      "echo '{ \"autoload\": { \"classmap\": [\"\"] } }' > ./includes/composer.json",
      "@composer dump-autoload --working-dir ./includes --no-dev --classmap-authoritative",
      "sed -i'.bak' -e 's/Composer\\\\Autoload/Google_Web_Stories_Composer\\\\Autoload/' includes/vendor/composer/*.php && rm -rf includes/vendor/composer/*.php.bak"
    ]
  }
}<|MERGE_RESOLUTION|>--- conflicted
+++ resolved
@@ -29,11 +29,7 @@
     "phpstan/extension-installer": "^1.1",
     "roave/security-advisories": "dev-latest",
     "sirbrillig/phpcs-variable-analysis": "^2.8",
-<<<<<<< HEAD
-    "slevomat/coding-standard": "dev-master",
-=======
     "slevomat/coding-standard": "^8.0.0",
->>>>>>> b04bdf52
     "sniccowp/php-scoper-wordpress-excludes": "^6.0",
     "szepeviktor/phpstan-wordpress": "dev-master",
     "wp-coding-standards/wpcs": "^2.3",
