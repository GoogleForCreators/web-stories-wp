{
  "name": "google/web-stories-wp",
  "type": "wordpress-plugin",
  "description": "Visual storytelling for WordPress.",
  "homepage": "https://github.com/google/web-stories-wp",
  "license": "Apache-2.0",
  "require": {
    "php": "^5.6 || ^7.0 || ^8.0",
    "ext-dom": "*",
    "ext-iconv": "*",
    "ext-json": "*",
    "ext-libxml": "*",
    "ext-mbstring": "*",
    "ampproject/amp-wp": "^2.0.10",
    "civicrm/composer-downloads-plugin": "^3.0",
    "cweagans/composer-patches": "^1.6",
    "enshrined/svg-sanitize": "^0.14.0",
    "mcaskill/composer-exclude-files": "^2.0",
    "sabberworm/php-css-parser": "dev-master#bfdd976",
    "symfony/polyfill-mbstring": "^1.18"
  },
  "provide": {
    "ampproject/common": "dev-develop",
    "ampproject/optimizer": "dev-develop"
  },
  "require-dev": {
    "automattic/vipwpcs": "^2.1",
    "dealerdirect/phpcodesniffer-composer-installer": "^0.7",
    "php-stubs/wordpress-stubs": "^5.5",
    "phpcompatibility/phpcompatibility-wp": "^2.1",
    "phpmd/phpmd": "^2.9",
    "phpunit/phpunit": "^5.7 || ^6.5 || ^7.5",
    "roave/security-advisories": "dev-master",
    "sirbrillig/phpcs-variable-analysis": "^2.8",
    "wp-coding-standards/wpcs": "^2.2"
  },
  "config": {
    "discard-changes": true,
    "platform": {
      "php": "5.6"
    },
    "sort-packages": true
  },
<<<<<<< HEAD
=======
  "extra": {
    "downloads": {
      "composer-normalize": {
        "url": "https://github.com/ergebnis/composer-normalize/releases/download/2.9.0/composer-normalize.phar",
        "path": "vendor/bin/composer-normalize",
        "type": "phar"
      },
      "phpstan": {
        "url": "https://github.com/phpstan/phpstan/releases/download/0.12.52/phpstan.phar",
        "path": "vendor/bin/phpstan",
        "type": "phar"
      },
      "php-scoper": {
        "url": "https://github.com/humbug/php-scoper/releases/download/0.13.5/php-scoper.phar",
        "path": "vendor/bin/php-scoper",
        "type": "phar"
      }
    },
    "enable-patching": true,
    "exclude-from-files": [
      "ampproject/amp-wp/back-compat/back-compat.php",
      "ampproject/amp-wp/includes/amp-helper-functions.php",
      "ampproject/amp-wp/includes/admin/functions.php",
      "ampproject/amp-wp/includes/deprecated.php",
      "ampproject/amp-wp/docs/includes/register-wp-cli-commands.php"
    ]
  },
>>>>>>> 8e5982d9
  "autoload": {
    "psr-4": {
      "Google\\Web_Stories\\": "includes",
      "AmpProject\\": "vendor/ampproject/amp-wp/lib/common/src",
      "AmpProject\\Optimizer\\": "vendor/ampproject/amp-wp/lib/optimizer/src"
    },
    "files": [
      "includes/polyfills/mbstring.php"
    ]
  },
  "autoload-dev": {
    "psr-4": {
      "Google\\Web_Stories\\Tests\\": "tests/phpunit/includes"
    }
  },
  "repositories": [
    {
      "type": "vcs",
      "url": "https://github.com/ampproject/amp-wp",
      "no-api": true
    }
  ],
  "minimum-stability": "dev",
  "prefer-stable": true,
  "scripts": {
    "post-install-cmd": [
      "@prefix-dependencies"
    ],
    "post-update-cmd": [
      "@prefix-dependencies"
    ],
    "composer-normalize": "composer-normalize",
    "phpcbf": "phpcbf",
    "phpcs": "phpcs",
<<<<<<< HEAD
    "phpstan": [
      "mkdir php7 || echo",
      "composer --working-dir=php7 show --path szepeviktor/phpstan-wordpress || composer --working-dir=php7 require --dev --ignore-platform-reqs szepeviktor/phpstan-wordpress",
      "php7/vendor/bin/phpstan analyze --memory-limit=2G"
=======
    "phpmd": "phpmd . text phpmd.xml",
    "phpstan": "phpstan analyse --memory-limit=512M",
    "prefix-dependencies": [
      "php-scoper add-prefix --output-dir=./third-party --force --quiet",
      "echo '{ \"autoload\": { \"classmap\": [\"\"] } }' > ./third-party/composer.json",
      "@composer dump-autoload --working-dir ./third-party --no-dev --classmap-authoritative",
      "sed -i'.bak' -e 's/Composer\\\\Autoload/Google_Web_Stories_Composer\\\\Autoload/' third-party/vendor/composer/*.php && rm -rf third-party/vendor/composer/*.php.bak",
      "echo '{ \"autoload\": { \"classmap\": [\"\"] } }' > ./includes/composer.json",
      "@composer dump-autoload --working-dir ./includes --no-dev --classmap-authoritative",
      "sed -i'.bak' -e 's/Composer\\\\Autoload/Google_Web_Stories_Composer\\\\Autoload/' includes/vendor/composer/*.php && rm -rf includes/vendor/composer/*.php.bak"
>>>>>>> 8e5982d9
    ]
  }
}<|MERGE_RESOLUTION|>--- conflicted
+++ resolved
@@ -41,18 +41,11 @@
     },
     "sort-packages": true
   },
-<<<<<<< HEAD
-=======
   "extra": {
     "downloads": {
       "composer-normalize": {
         "url": "https://github.com/ergebnis/composer-normalize/releases/download/2.9.0/composer-normalize.phar",
         "path": "vendor/bin/composer-normalize",
-        "type": "phar"
-      },
-      "phpstan": {
-        "url": "https://github.com/phpstan/phpstan/releases/download/0.12.52/phpstan.phar",
-        "path": "vendor/bin/phpstan",
         "type": "phar"
       },
       "php-scoper": {
@@ -70,7 +63,6 @@
       "ampproject/amp-wp/docs/includes/register-wp-cli-commands.php"
     ]
   },
->>>>>>> 8e5982d9
   "autoload": {
     "psr-4": {
       "Google\\Web_Stories\\": "includes",
@@ -105,14 +97,12 @@
     "composer-normalize": "composer-normalize",
     "phpcbf": "phpcbf",
     "phpcs": "phpcs",
-<<<<<<< HEAD
+    "phpmd": "phpmd . text phpmd.xml",
     "phpstan": [
       "mkdir php7 || echo",
       "composer --working-dir=php7 show --path szepeviktor/phpstan-wordpress || composer --working-dir=php7 require --dev --ignore-platform-reqs szepeviktor/phpstan-wordpress",
       "php7/vendor/bin/phpstan analyze --memory-limit=2G"
-=======
-    "phpmd": "phpmd . text phpmd.xml",
-    "phpstan": "phpstan analyse --memory-limit=512M",
+    ],
     "prefix-dependencies": [
       "php-scoper add-prefix --output-dir=./third-party --force --quiet",
       "echo '{ \"autoload\": { \"classmap\": [\"\"] } }' > ./third-party/composer.json",
@@ -121,7 +111,6 @@
       "echo '{ \"autoload\": { \"classmap\": [\"\"] } }' > ./includes/composer.json",
       "@composer dump-autoload --working-dir ./includes --no-dev --classmap-authoritative",
       "sed -i'.bak' -e 's/Composer\\\\Autoload/Google_Web_Stories_Composer\\\\Autoload/' includes/vendor/composer/*.php && rm -rf includes/vendor/composer/*.php.bak"
->>>>>>> 8e5982d9
     ]
   }
 }