--- conflicted
+++ resolved
@@ -326,11 +326,7 @@
       name: 'Activation Notice',
       color: '#fcd8ba',
     }),
-<<<<<<< HEAD
-  ].filter(Boolean),
-=======
-  ],
->>>>>>> add08bac
+  ].filter(Boolean),
 };
 
 const widgetScript = {
