/*
 * Copyright 2020 Google LLC
 *
 * Licensed under the Apache License, Version 2.0 (the "License");
 * you may not use this file except in compliance with the License.
 * You may obtain a copy of the License at
 *
 *     https://www.apache.org/licenses/LICENSE-2.0
 *
 * Unless required by applicable law or agreed to in writing, software
 * distributed under the License is distributed on an "AS IS" BASIS,
 * WITHOUT WARRANTIES OR CONDITIONS OF ANY KIND, either express or implied.
 * See the License for the specific language governing permissions and
 * limitations under the License.
 */

/**
 * External dependencies
 */
const path = require('path');
const glob = require('glob');
const webpack = require('webpack');
const MiniCssExtractPlugin = require('mini-css-extract-plugin');
const CssMinimizerPlugin = require('css-minimizer-webpack-plugin');
const RtlCssPlugin = require('rtlcss-webpack-plugin');
const TerserPlugin = require('terser-webpack-plugin');
const WebpackBar = require('webpackbar');
const { BundleAnalyzerPlugin } = require('webpack-bundle-analyzer');
const HtmlWebpackPlugin = require('html-webpack-plugin');

/**
 * WordPress dependencies
 */
const DependencyExtractionWebpackPlugin = require('@wordpress/dependency-extraction-webpack-plugin');

/**
 * Prevents externalizing certain packages.
 *
 * @param {string} request Requested module
 * @return {(string|undefined|boolean)} Script global
 */
function requestToExternal(request) {
  const packages = ['react', 'react-dom', 'react-dom/server'];
  if (packages.includes(request)) {
    return false;
  }

  return undefined;
}

process.env.NODE_ENV = process.env.NODE_ENV || 'development';
const isProduction = process.env.NODE_ENV === 'production';
const mode = isProduction ? 'production' : 'development';

const sharedConfig = {
  mode,
  devtool: !isProduction ? 'source-map' : undefined,
  output: {
    path: path.resolve(process.cwd(), 'assets', 'js'),
    filename: '[name].js',
    chunkFilename: '[name].js?v=[chunkhash]',
    publicPath: '',
  },
  target: 'browserslist',
  module: {
    rules: [
      !isProduction && {
        test: /\.m?js$/,
        use: ['source-map-loader'],
        enforce: 'pre',
        resolve: {
          fullySpecified: false,
        },
      },
      {
<<<<<<< HEAD
        test: /\.m?js$/,
=======
        test: /\.worker\.js$/,
        use: {
          loader: 'worker-loader',
          options: {
            inline: 'fallback',
          },
        },
      },
      {
        test: /\.js$/,
>>>>>>> 7593cfe7
        exclude: /node_modules/,
        resolve: {
          // Avoid having to provide full file extension for imports.
          // See https://webpack.js.org/configuration/module/#resolvefullyspecified
          fullySpecified: false,
        },
        use: [
          {
            loader: 'babel-loader',
            options: {
              // Babel uses a directory within local node_modules
              // by default. Use the environment variable option
              // to enable more persistent caching.
              cacheDirectory: process.env.BABEL_CACHE_DIRECTORY || true,
            },
          },
        ],
      },
      // These should be sync'd with the config in `.storybook/main.cjs`.
      {
        test: /\.svg$/,
        use: [
          {
            loader: '@svgr/webpack',
            options: {
              titleProp: true,
              svgo: true,
              memo: true,
              svgoConfig: {
                plugins: [
                  {
                    removeViewBox: false,
                    removeDimensions: true,
                    convertColors: {
                      currentColor: /^(?!url|none)/i,
                    },
                  },
                ],
              },
            },
          },
          'url-loader',
        ],
        exclude: [/images\/.*\.svg$/],
      },
      {
        test: /\.svg$/,
        use: [
          {
            loader: '@svgr/webpack',
            options: {
              titleProp: true,
              svgo: true,
              memo: true,
              svgoConfig: {
                plugins: [
                  {
                    removeViewBox: false,
                    removeDimensions: true,
                    convertColors: {
                      // See https://github.com/google/web-stories-wp/pull/6361
                      currentColor: false,
                    },
                  },
                ],
              },
            },
          },
          'url-loader',
        ],
        include: [/images\/.*\.svg$/],
      },
      {
        test: /\.css$/,
        use: [MiniCssExtractPlugin.loader, 'css-loader'],
        sideEffects: true,
      },
      {
        test: /\.(png|jpe?g|gif|webp)$/i,
        use: [
          {
            loader: 'file-loader',
            options: {
              outputPath: '../images',
            },
          },
        ],
      },
    ].filter(Boolean),
  },
  plugins: [
    process.env.BUNDLE_ANALYZER &&
      new BundleAnalyzerPlugin({
        analyzerPort: 'auto',
      }),
    new MiniCssExtractPlugin({
      filename: '../css/[name].css',
    }),
    new RtlCssPlugin({
      filename: `../css/[name]-rtl.css`,
    }),
    new webpack.DefinePlugin({
      WEB_STORIES_CI: JSON.stringify(process.env.CI),
      WEB_STORIES_ENV: JSON.stringify(process.env.NODE_ENV),
      WEB_STORIES_DISABLE_ERROR_BOUNDARIES: JSON.stringify(
        process.env.DISABLE_ERROR_BOUNDARIES
      ),
      WEB_STORIES_DISABLE_OPTIMIZED_RENDERING: JSON.stringify(
        process.env.DISABLE_OPTIMIZED_RENDERING
      ),
      WEB_STORIES_DISABLE_PREVENT: JSON.stringify(process.env.DISABLE_PREVENT),
      WEB_STORIES_DISABLE_QUICK_TIPS: JSON.stringify(
        process.env.DISABLE_QUICK_TIPS
      ),
    }),
    new DependencyExtractionWebpackPlugin(),
  ].filter(Boolean),
  optimization: {
    sideEffects: true,
    splitChunks: {
      automaticNameDelimiter: '-',
    },
    mangleExports: false,
    minimizer: [
      new TerserPlugin({
        parallel: true,
        terserOptions: {
          // We preserve function names that start with capital letters as
          // they're _likely_ component names, and these are useful to have
          // in tracebacks and error messages.
          keep_fnames: /__|_x|_n|_nx|sprintf|^[A-Z].+$/,
          output: {
            comments: /translators:/i,
          },
        },
        extractComments: false,
      }),
      new CssMinimizerPlugin(),
    ],
  },
};

const EDITOR_CHUNK = 'wp-story-editor';
const DASHBOARD_CHUNK = 'wp-dashboard';

// Template for html-webpack-plugin to generate JS/CSS chunk manifests in PHP.
const templateContent = ({ htmlWebpackPlugin, chunkNames }) => {
  // Extract filename without extension from arrays of JS and CSS chunks.
  // E.g. "../css/some-chunk.css" -> "some-chunk"
  const filenameOf = (pathname) =>
    pathname.substr(pathname.lastIndexOf('/') + 1);

  const chunkName = htmlWebpackPlugin.options.chunks[0];
  const omitPrimaryChunk = (f) => f !== chunkName;

  const js = htmlWebpackPlugin.files.js
    .map((pathname) => {
      const f = filenameOf(pathname);
      return f.split('.js')[0];
    })
    .filter(omitPrimaryChunk);

  const css = htmlWebpackPlugin.files.css
    .map((pathname) => {
      const f = filenameOf(pathname);
      return f.split('.css')[0];
    })
    .filter(omitPrimaryChunk);

  // We're only interested in chunks from dynamic imports;
  // ones that are not already in `js` and not primaries.
  const chunks = chunkNames.filter(
    (chunk) =>
      !js.includes(chunk) && ![DASHBOARD_CHUNK, EDITOR_CHUNK].includes(chunk)
  );

  return `<?php
  return [
    'css'    => ${JSON.stringify(css)},
    'js'     => ${JSON.stringify(js)},
    'chunks' => ${JSON.stringify(chunks)},
  ];`;
};

const templateParameters = (compilation, assets, assetTags, options) => ({
  compilation,
  webpackConfig: compilation.options,
  htmlWebpackPlugin: {
    tags: assetTags,
    files: assets,
    options,
  },
  chunkNames: compilation.chunks.map(({ name }) => name).filter(Boolean),
});

const editorAndDashboard = {
  ...sharedConfig,
  entry: {
    [EDITOR_CHUNK]: './packages/wp-story-editor/src/index.js',
    [DASHBOARD_CHUNK]: './packages/wp-dashboard/src/index.js',
  },
  plugins: [
    ...sharedConfig.plugins.filter(
      (plugin) => !(plugin instanceof DependencyExtractionWebpackPlugin)
    ),
    new DependencyExtractionWebpackPlugin({
      requestToExternal,
    }),
    new WebpackBar({
      name: 'Editor & Dashboard',
    }),
    new HtmlWebpackPlugin({
      filename: `${EDITOR_CHUNK}.chunks.php`,
      inject: false, // Don't inject default <script> tags, etc.
      minify: false, // PHP not HTML so don't attempt to minify.
      chunks: [EDITOR_CHUNK],
      templateContent,
      templateParameters,
    }),
    new HtmlWebpackPlugin({
      filename: `${DASHBOARD_CHUNK}.chunks.php`,
      inject: false, // Don't inject default <script> tags, etc.
      minify: false, // PHP not HTML so don't attempt to minify.
      chunks: [DASHBOARD_CHUNK],
      templateContent,
      templateParameters,
    }),
  ],
  optimization: {
    ...sharedConfig.optimization,
    splitChunks: {
      ...sharedConfig.optimization.splitChunks,
      chunks: 'all',
    },
  },
};

const webStoriesScripts = {
  ...sharedConfig,
  entry: {
    lightbox: './packages/stories-lightbox/src/index.js',
    'carousel-view': './packages/stories-carousel/src/index.js',
  },
  plugins: [
    ...sharedConfig.plugins,
    new WebpackBar({
      name: 'WP Frontend Scripts',
      color: '#EEE070',
    }),
  ].filter(Boolean),
};

// Collect all core themes style sheet paths.
const coreThemesBlockStylesPaths = glob.sync(
  './packages/stories-block/src/css/core-themes/*.css'
);

// Build entry object for the Core Themes Styles.
const coreThemeBlockStyles = coreThemesBlockStylesPaths.reduce((acc, curr) => {
  const fileName = path.parse(curr).name;

  return {
    ...acc,
    [`web-stories-theme-style-${fileName}`]: curr,
  };
}, {});

const webStoriesBlock = {
  ...sharedConfig,
  entry: {
    'web-stories-block': [
      './packages/stories-block/src/index.js',
      './packages/stories-block/src/block/edit.css',
    ],
    'web-stories-list-styles': './packages/stories-block/src/css/style.css',
    'web-stories-embed': './packages/stories-block/src/css/embed.css',
    ...coreThemeBlockStyles,
  },
  plugins: [
    ...sharedConfig.plugins,

    new WebpackBar({
      name: 'Web Stories Block',
      color: '#357BB5',
    }),
  ].filter(Boolean),
};

const activationNotice = {
  ...sharedConfig,
  entry: {
    'web-stories-activation-notice':
      './packages/activation-notice/src/index.js',
  },
  plugins: [
    ...sharedConfig.plugins,
    new WebpackBar({
      name: 'Activation Notice',
      color: '#fcd8ba',
    }),
  ].filter(Boolean),
};

const widgetScript = {
  ...sharedConfig,
  entry: {
    'web-stories-widget': './packages/widget/src/index.js',
  },
  plugins: [
    ...sharedConfig.plugins,
    new WebpackBar({
      name: 'WP Widget Script',
      color: '#F757A5',
    }),
  ].filter(Boolean),
};

const storiesMCEButton = {
  ...sharedConfig,
  entry: {
    'tinymce-button': './packages/tinymce-button/src/index.js',
  },
  plugins: [
    ...sharedConfig.plugins,
    new WebpackBar({
      name: 'WP TinyMCE Button',
      color: '#4deaa2',
    }),
  ].filter(Boolean),
};

const storiesImgareaselect = {
  ...sharedConfig,
  entry: {
    imgareaselect: './packages/imgareaselect/src/index.js',
  },
  plugins: [
    ...sharedConfig.plugins,
    new WebpackBar({
      name: 'WP ImgAreaSelect Patch',
      color: '#7D02F1',
    }),
  ].filter(Boolean),
};

module.exports = [
  editorAndDashboard,
  activationNotice,
  webStoriesBlock,
  webStoriesScripts,
  widgetScript,
  storiesMCEButton,
  storiesImgareaselect,
];<|MERGE_RESOLUTION|>--- conflicted
+++ resolved
@@ -70,23 +70,10 @@
         enforce: 'pre',
         resolve: {
           fullySpecified: false,
-        },
+        }
       },
       {
-<<<<<<< HEAD
         test: /\.m?js$/,
-=======
-        test: /\.worker\.js$/,
-        use: {
-          loader: 'worker-loader',
-          options: {
-            inline: 'fallback',
-          },
-        },
-      },
-      {
-        test: /\.js$/,
->>>>>>> 7593cfe7
         exclude: /node_modules/,
         resolve: {
           // Avoid having to provide full file extension for imports.
