/*
 * Copyright 2020 Google LLC
 *
 * Licensed under the Apache License, Version 2.0 (the "License");
 * you may not use this file except in compliance with the License.
 * You may obtain a copy of the License at
 *
 *     https://www.apache.org/licenses/LICENSE-2.0
 *
 * Unless required by applicable law or agreed to in writing, software
 * distributed under the License is distributed on an "AS IS" BASIS,
 * WITHOUT WARRANTIES OR CONDITIONS OF ANY KIND, either express or implied.
 * See the License for the specific language governing permissions and
 * limitations under the License.
 */

/**
 * External dependencies
 */
const path = require('path');
const glob = require('glob');
const webpack = require('webpack');
const MiniCssExtractPlugin = require('mini-css-extract-plugin');
const CssMinimizerPlugin = require('css-minimizer-webpack-plugin');
const RtlCssPlugin = require('rtlcss-webpack-plugin');
const TerserPlugin = require('terser-webpack-plugin');
const WebpackBar = require('webpackbar');
const { BundleAnalyzerPlugin } = require('webpack-bundle-analyzer');
const HtmlWebpackPlugin = require('html-webpack-plugin');

/**
 * WordPress dependencies
 */
const DependencyExtractionWebpackPlugin = require('@wordpress/dependency-extraction-webpack-plugin');

/**
 * Prevents externalizing certain packages.
 *
 * @param {string} request Requested module
 * @return {(string|undefined|boolean)} Script global
 */
function requestToExternal(request) {
  const packages = ['react', 'react-dom', 'react-dom/server'];
  if (packages.includes(request)) {
    return false;
  }

  return undefined;
}

process.env.NODE_ENV = process.env.NODE_ENV || 'development';
const isProduction = process.env.NODE_ENV === 'production';
const mode = isProduction ? 'production' : 'development';

const sharedConfig = {
  mode,
  devtool: !isProduction ? 'source-map' : undefined,
  output: {
    path: path.resolve(process.cwd(), 'assets', 'js'),
    filename: '[name].js',
    chunkFilename: '[name]-[chunkhash].js',
    publicPath: '',
  },
  target: 'browserslist',
  module: {
    rules: [
      !isProduction && {
        test: /\.m?js$/,
        use: ['source-map-loader'],
        enforce: 'pre',
        resolve: {
          fullySpecified: false,
        },
      },
      {
        test: /\.m?js$/,
        exclude: /node_modules/,
        resolve: {
          // Avoid having to provide full file extension for imports.
          // See https://webpack.js.org/configuration/module/#resolvefullyspecified
          fullySpecified: false,
        },
        use: [
          // Currently does not work with source-map-loader (which runs for dev builds).
          // See https://github.com/webpack/webpack/issues/1554
          isProduction && 'thread-loader',
          {
            loader: 'babel-loader',
            options: {
              // Babel uses a directory within local node_modules
              // by default. Use the environment variable option
              // to enable more persistent caching.
              cacheDirectory: process.env.BABEL_CACHE_DIRECTORY || true,
            },
          },
        ].filter(Boolean),
      },
      // These should be sync'd with the config in `.storybook/main.cjs`.
      {
        test: /\.svg$/,
        use: [
          {
            loader: '@svgr/webpack',
            options: {
              titleProp: true,
              svgo: true,
              memo: true,
              svgoConfig: {
                plugins: [
                  {
                    removeViewBox: false,
                    removeDimensions: true,
                    convertColors: {
                      currentColor: /^(?!url|none)/i,
                    },
                  },
                ],
              },
            },
          },
          'url-loader',
        ],
        exclude: [/images\/.*\.svg$/],
      },
      {
        test: /\.svg$/,
        use: [
          {
            loader: '@svgr/webpack',
            options: {
              titleProp: true,
              svgo: true,
              memo: true,
              svgoConfig: {
                plugins: [
                  {
                    removeViewBox: false,
                    removeDimensions: true,
                    convertColors: {
                      // See https://github.com/google/web-stories-wp/pull/6361
                      currentColor: false,
                    },
                  },
                ],
              },
            },
          },
          'url-loader',
        ],
        include: [/images\/.*\.svg$/],
      },
      {
        test: /\.css$/,
        use: [MiniCssExtractPlugin.loader, 'css-loader'],
        sideEffects: true,
      },
    ].filter(Boolean),
  },
  plugins: [
    process.env.BUNDLE_ANALYZER &&
      new BundleAnalyzerPlugin({
        analyzerPort: 'auto',
      }),
    new MiniCssExtractPlugin({
      filename: '../css/[name].css',
    }),
    new RtlCssPlugin({
      filename: `../css/[name]-rtl.css`,
    }),
<<<<<<< HEAD
    new webpack.DefinePlugin({
      WEB_STORIES_CI: JSON.stringify(process.env.CI),
      WEB_STORIES_ENV: JSON.stringify(process.env.NODE_ENV),
      WEB_STORIES_DISABLE_PREVENT: JSON.stringify(false),
      WEB_STORIES_DISABLE_ERROR_BOUNDARIES: JSON.stringify(false),
      WEB_STORIES_DISABLE_QUICK_TIPS: JSON.stringify(false),
=======
    new webpack.EnvironmentPlugin({
      DISABLE_PREVENT: false,
      DISABLE_OPTIMIZED_RENDERING: false,
      DISABLE_ERROR_BOUNDARIES: false,
      DISABLE_QUICK_TIPS: false,
>>>>>>> 6ace712f
    }),
    new DependencyExtractionWebpackPlugin(),
  ].filter(Boolean),
  optimization: {
    sideEffects: true,
    splitChunks: {
      automaticNameDelimiter: '-',
    },
    minimizer: [
      new TerserPlugin({
        parallel: true,
        terserOptions: {
          // We preserve function names that start with capital letters as
          // they're _likely_ component names, and these are useful to have
          // in tracebacks and error messages.
          keep_fnames: /__|_x|_n|_nx|sprintf|^[A-Z].+$/,
          output: {
            comments: /translators:/i,
          },
        },
        extractComments: false,
      }),
      new CssMinimizerPlugin(),
    ],
  },
};

// Template for html-webpack-plugin to generate JS/CSS chunk manifests in PHP.
const templateContent = ({ htmlWebpackPlugin }) => {
  // Extract filename without extension from arrays of JS and CSS chunks.
  // E.g. "../css/some-chunk.css" -> "some-chunk"
  const filenameOf = (pathname) =>
    pathname.substr(pathname.lastIndexOf('/') + 1);

  const chunkName = htmlWebpackPlugin.options.chunks[0];
  const omitPrimaryChunk = (f) => f !== chunkName;

  const js = htmlWebpackPlugin.files.js
    .map((pathname) => {
      const f = filenameOf(pathname);
      return f.substring(0, f.length - '.js'.length);
    })
    .filter(omitPrimaryChunk);

  const css = htmlWebpackPlugin.files.css
    .map((pathname) => {
      const f = filenameOf(pathname);
      return f.substring(0, f.length - '.css'.length);
    })
    .filter(omitPrimaryChunk);

  return `<?php return array(
    'css' => ${JSON.stringify(css)},
    'js' => ${JSON.stringify(js)});`;
};

const editorAndDashboard = {
  ...sharedConfig,
  entry: {
    'wp-story-editor': './packages/wp-story-editor/src/index.js',
    'wp-dashboard': './packages/wp-dashboard/src/index.js',
  },
  plugins: [
    ...sharedConfig.plugins.filter(
      (plugin) => !(plugin instanceof DependencyExtractionWebpackPlugin)
    ),
    new DependencyExtractionWebpackPlugin({
      requestToExternal,
    }),
    new WebpackBar({
      name: 'Editor & Dashboard',
    }),
    new HtmlWebpackPlugin({
      filename: 'wp-story-editor.chunks.php',
      inject: false, // Don't inject default <script> tags, etc.
      minify: false, // PHP not HTML so don't attempt to minify.
      templateContent,
      chunks: ['wp-story-editor'],
    }),
    new HtmlWebpackPlugin({
      filename: 'wp-dashboard.chunks.php',
      inject: false, // Don't inject default <script> tags, etc.
      minify: false, // PHP not HTML so don't attempt to minify.
      templateContent,
      chunks: ['wp-dashboard'],
    }),
  ],
  optimization: {
    ...sharedConfig.optimization,
    splitChunks: {
      ...sharedConfig.optimization.splitChunks,
      chunks: 'all',
    },
  },
};

const webStoriesScripts = {
  ...sharedConfig,
  entry: {
    lightbox: './packages/stories-lightbox/src/index.js',
    'carousel-view': './packages/stories-carousel/src/index.js',
  },
  plugins: [
    ...sharedConfig.plugins,
    new WebpackBar({
      name: 'WP Frontend Scripts',
      color: '#EEE070',
    }),
  ].filter(Boolean),
};

// Collect all core themes style sheet paths.
const coreThemesBlockStylesPaths = glob.sync(
  './packages/stories-block/src/css/core-themes/*.css'
);

// Build entry object for the Core Themes Styles.
const coreThemeBlockStyles = coreThemesBlockStylesPaths.reduce((acc, curr) => {
  const fileName = path.parse(curr).name;

  return {
    ...acc,
    [`web-stories-theme-style-${fileName}`]: curr,
  };
}, {});

const webStoriesBlock = {
  ...sharedConfig,
  entry: {
    'web-stories-block': [
      './packages/stories-block/src/index.js',
      './packages/stories-block/src/block/edit.css',
    ],
    'web-stories-list-styles': './packages/stories-block/src/css/style.css',
    'web-stories-embed': './packages/stories-block/src/css/embed.css',
    ...coreThemeBlockStyles,
  },
  plugins: [
    ...sharedConfig.plugins,

    new WebpackBar({
      name: 'Web Stories Block',
      color: '#357BB5',
    }),
  ].filter(Boolean),
};

const activationNotice = {
  ...sharedConfig,
  entry: {
    'web-stories-activation-notice':
      './packages/activation-notice/src/index.js',
  },
  plugins: [
    ...sharedConfig.plugins,
    new WebpackBar({
      name: 'Activation Notice',
      color: '#fcd8ba',
    }),
  ].filter(Boolean),
};

const widgetScript = {
  ...sharedConfig,
  entry: {
    'web-stories-widget': './packages/widget/src/index.js',
  },
  plugins: [
    ...sharedConfig.plugins,
    new WebpackBar({
      name: 'WP Widget Script',
      color: '#F757A5',
    }),
  ].filter(Boolean),
};

const storiesMCEButton = {
  ...sharedConfig,
  entry: {
    'tinymce-button': './packages/tinymce-button/src/index.js',
  },
  plugins: [
    ...sharedConfig.plugins,
    new WebpackBar({
      name: 'WP TinyMCE Button',
      color: '#4deaa2',
    }),
  ].filter(Boolean),
};

const storiesImgareaselect = {
  ...sharedConfig,
  entry: {
    imgareaselect: './packages/imgareaselect/src/index.js',
  },
  plugins: [
    ...sharedConfig.plugins,
    new WebpackBar({
      name: 'WP ImgAreaSelect Patch',
      color: '#7D02F1',
    }),
  ].filter(Boolean),
};

module.exports = [
  editorAndDashboard,
  activationNotice,
  webStoriesBlock,
  webStoriesScripts,
  widgetScript,
  storiesMCEButton,
  storiesImgareaselect,
];<|MERGE_RESOLUTION|>--- conflicted
+++ resolved
@@ -167,20 +167,19 @@
     new RtlCssPlugin({
       filename: `../css/[name]-rtl.css`,
     }),
-<<<<<<< HEAD
     new webpack.DefinePlugin({
       WEB_STORIES_CI: JSON.stringify(process.env.CI),
       WEB_STORIES_ENV: JSON.stringify(process.env.NODE_ENV),
-      WEB_STORIES_DISABLE_PREVENT: JSON.stringify(false),
-      WEB_STORIES_DISABLE_ERROR_BOUNDARIES: JSON.stringify(false),
-      WEB_STORIES_DISABLE_QUICK_TIPS: JSON.stringify(false),
-=======
-    new webpack.EnvironmentPlugin({
-      DISABLE_PREVENT: false,
-      DISABLE_OPTIMIZED_RENDERING: false,
-      DISABLE_ERROR_BOUNDARIES: false,
-      DISABLE_QUICK_TIPS: false,
->>>>>>> 6ace712f
+      WEB_STORIES_DISABLE_ERROR_BOUNDARIES: JSON.stringify(
+        process.env.DISABLE_ERROR_BOUNDARIES
+      ),
+      WEB_STORIES_DISABLE_OPTIMIZED_RENDERING: JSON.stringify(
+        process.env.DISABLE_OPTIMIZED_RENDERING
+      ),
+      WEB_STORIES_DISABLE_PREVENT: JSON.stringify(process.env.DISABLE_PREVENT),
+      WEB_STORIES_DISABLE_QUICK_TIPS: JSON.stringify(
+        process.env.DISABLE_QUICK_TIPS
+      ),
     }),
     new DependencyExtractionWebpackPlugin(),
   ].filter(Boolean),
