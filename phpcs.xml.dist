--- conflicted
+++ resolved
@@ -224,7 +224,6 @@
     <exclude name="SlevomatCodingStandard.PHP.DisallowReference" />
   </rule>
 
-<<<<<<< HEAD
   <!-- Requires declaring visibility for class constants. -->
   <rule ref="SlevomatCodingStandard.Classes.ClassConstantVisibility" />
 
@@ -252,8 +251,6 @@
     </properties>
   </rule>
 
-=======
->>>>>>> d06a10bd
   <rule ref="SlevomatCodingStandard.Variables">
     <exclude name="SlevomatCodingStandard.Variables.DisallowSuperGlobalVariable" />
   </rule>
