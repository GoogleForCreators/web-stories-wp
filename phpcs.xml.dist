<?xml version="1.0" ?>
<ruleset name="Web Stories PHP Coding Standards Rules">
  <config name="minimum_supported_wp_version" value="5.9" />

  <rule ref="WordPress-Core">
    <type>error</type>
    <exclude name="Generic.Arrays.DisallowShortArraySyntax" />
    <exclude name="WordPress.PHP.DisallowShortTernary" />
    <exclude
      name="WordPress.NamingConventions.ValidPostTypeSlug.NotStringLiteral"
    />
  </rule>

  <rule ref="WordPress-Docs">
    <type>error</type>
    <exclude-pattern>tests/*</exclude-pattern>
    <!-- Documentation is organized with the use of namespaces. -->
    <exclude name="Squiz.Commenting.FileComment.MissingPackageTag" />
    <exclude name="Squiz.Commenting.VariableComment.MissingVar" />
  </rule>

  <rule ref="WordPress-Extra">
    <type>error</type>
    <exclude name="WordPress.Files.FileName" />
    <exclude name="WordPress.Files.FileName.NotHyphenatedLowercase" />
  </rule>

  <rule ref="WordPress-VIP-Go">
    <type>error</type>
    <exclude-pattern>tests/*</exclude-pattern>
    <exclude
      name="WordPressVIPMinimum.Functions.RestrictedFunctions.flush_rewrite_rules_flush_rewrite_rules"
    />
  </rule>

  <rule ref="WordPress.Security.NonceVerification">
    <exclude-pattern>tests/*</exclude-pattern>
  </rule>

  <rule ref="WordPress.WP.AlternativeFunctions">
     <exclude-pattern>tests/*</exclude-pattern>
  </rule>

  <rule ref="WordPress.WP.GlobalVariablesOverride.Prohibited">
    <exclude-pattern>tests/*</exclude-pattern>
  </rule>

  <rule ref="WordPress.WP.EnqueuedResources">
    <type>error</type>
    <exclude-pattern>tests/*</exclude-pattern>
  </rule>

  <rule ref="WordPress.WP.I18n">
    <properties>
      <property name="text_domain" type="array">
        <element value="web-stories" />
      </property>
    </properties>
  </rule>

  <rule ref="WordPress.NamingConventions.ValidVariableName">
    <properties>
      <property name="customPropertiesWhitelist" type="array">
        <element value="childNodes" />
        <element value="tagName" />
        <element value="textContent" />
        <element value="parentNode" />
        <element value="nodeType" />
        <element value="nodeName" />
        <element value="nextSibling" />
        <element value="previousSibling" />
        <element value="firstChild" />
        <element value="lastChild" />
        <element value="nodeValue" />
        <element value="ownerElement" />
        <element value="documentElement" />
        <element value="removeChild" />
        <element value="ownerDocument" />
        <element value="strictErrorChecking" />
        <element value="preserveWhiteSpace" />
      </property>
    </properties>
  </rule>

  <rule ref="VariableAnalysis.CodeAnalysis.VariableAnalysis" />

  <!-- Check for cross-version support for PHP 7.4 and higher. -->
  <config name="testVersion" value="7.4-" />
  <rule ref="PHPCompatibilityWP" />

  <!-- The main plugin file should be parsable by PHP 5.6. -->
  <rule ref="Generic.Arrays.DisallowLongArraySyntax.Found">
    <exclude-pattern>web-stories.php</exclude-pattern>
    <exclude-pattern
    >includes/compat/Web_Stories_Compatibility.php</exclude-pattern>
  </rule>

  <rule ref="WordPress.NamingConventions.ValidFunctionName.MethodNameInvalid">
    <exclude-pattern
    >tests/phpunit/integration/includes/REST_Setup.php</exclude-pattern>
  </rule>

  <rule ref="SlevomatCodingStandard.TypeHints.ReturnTypeHint">
    <properties>
      <property name="enableStaticTypeHint" value="false" />
      <property name="enableMixedTypeHint" value="false" />
      <property name="enableUnionTypeHint" value="false" />
      <property name="enableIntersectionTypeHint" value="false" />
      <property name="enableStandaloneNullTrueFalseTypeHints" value="false" />
      <property name="enableNeverTypeHint" value="false" />
    </properties>

    <exclude
      name="SlevomatCodingStandard.TypeHints.ReturnTypeHint.MissingTraversableTypeHintSpecification"
    />

    <!-- The main plugin file should be parsable by PHP 5.6. -->
    <exclude-pattern>web-stories.php</exclude-pattern>
    <exclude-pattern
    >includes/compat/Web_Stories_Compatibility.php</exclude-pattern>

    <!-- To ensure backward compatibility for developers using these. -->
    <exclude-pattern>includes/Interfaces/FieldState.php</exclude-pattern>
    <exclude-pattern>includes/Interfaces/FieldStateFactory.php</exclude-pattern>
    <exclude-pattern>includes/Renderer/Stories/*</exclude-pattern>
  </rule>

  <!-- Requires parameter typehints and reports useless @param annotations. -->
  <rule ref="SlevomatCodingStandard.TypeHints.ParameterTypeHint">
    <properties>
      <property name="enableMixedTypeHint" value="false" />
      <property name="enableUnionTypeHint" value="false" />
      <property name="enableIntersectionTypeHint" value="false" />
      <property name="enableStandaloneNullTrueFalseTypeHints" value="false" />
    </properties>

    <exclude
      name="SlevomatCodingStandard.TypeHints.ParameterTypeHint.MissingTraversableTypeHintSpecification"
    />

    <!-- The main plugin file should be parsable by PHP 5.6. -->
    <exclude-pattern>web-stories.php</exclude-pattern>
    <exclude-pattern
    >includes/compat/Web_Stories_Compatibility.php</exclude-pattern>

    <!-- To ensure backward compatibility for developers using these. -->
    <exclude-pattern>includes/Interfaces/FieldState.php</exclude-pattern>
    <exclude-pattern>includes/Interfaces/FieldStateFactory.php</exclude-pattern>
    <exclude-pattern>includes/Renderer/Stories/*</exclude-pattern>

    <!-- Parent REST API controller classes in WP don't use parameter type hints, need to match their signature -->
    <exclude-pattern>includes/REST_API</exclude-pattern>

    <!-- Parent widget classes in WP don't use parameter type hints, need to match their signature -->
    <exclude-pattern>includes/Widgets</exclude-pattern>
  </rule>

  <!-- Checks whether the nullablity ? symbol is present before each nullable and optional parameter. -->
  <rule
    ref="SlevomatCodingStandard.TypeHints.NullableTypeForNullDefaultValue"
  />
  <!-- Enforce no space between closing brace and colon of return typehint. -->
  <rule ref="SlevomatCodingStandard.TypeHints.ReturnTypeHintSpacing">
    <properties>
      <property name="spacesCountBeforeColon" value="0" />
    </properties>
  </rule>
  <!-- Checks that there's no whitespace between a nullability symbol and a typehint. -->
  <rule ref="SlevomatCodingStandard.TypeHints.ParameterTypeHintSpacing" />
  <!-- Enforces using shorthand scalar typehint variants in phpDocs. -->
  <rule ref="SlevomatCodingStandard.TypeHints.LongTypeHints" />
  <!-- Reports useless @var annotation for constants because the type of constant is always clear. -->
  <rule ref="SlevomatCodingStandard.TypeHints.UselessConstantTypeHint" />

  <rule ref="SlevomatCodingStandard.TypeHints.DeclareStrictTypes">
      <exclude-pattern>web-stories.php</exclude-pattern>
      <exclude-pattern>includes/compat/*</exclude-pattern>
      <exclude-pattern>includes/templates/*</exclude-pattern>
  </rule>

  <rule ref="SlevomatCodingStandard.TypeHints.PropertyTypeHint">
      <exclude-pattern>web-stories.php</exclude-pattern>
      <exclude-pattern>includes/compat/*</exclude-pattern>
       <properties>
        <property name="enableMixedTypeHint" value="false" />
        <property name="enableUnionTypeHint" value="false" />
        <property name="enableIntersectionTypeHint" value="false" />
        <property name="enableStandaloneNullTrueFalseTypeHints" value="false" />
      </properties>
  </rule>

  <!-- Disallows grouped use declarations. -->
  <rule ref="SlevomatCodingStandard.Namespaces.DisallowGroupUse" />
  <!-- Disallows leading backslash in use statement. -->
  <rule ref="SlevomatCodingStandard.Namespaces.UseDoesNotStartWithBackslash" />
  <!-- Checks whether uses at the top of a file are alphabetically sorted. -->
  <rule ref="SlevomatCodingStandard.Namespaces.AlphabeticallySortedUses" />
  <!-- Enforces one space after namespace, disallows content between namespace name and semicolon and disallows use of bracketed syntax. -->
  <rule ref="SlevomatCodingStandard.Namespaces.NamespaceDeclaration" />
  <!-- Prohibits multiple uses separated by commas. -->
  <rule ref="SlevomatCodingStandard.Namespaces.MultipleUsesPerLine" />
  <!-- Enforces one blank line before and after namespace. -->
  <rule ref="SlevomatCodingStandard.Namespaces.NamespaceSpacing">
    <properties>
      <property name="linesCountBeforeNamespace" value="1" />
      <property name="linesCountAfterNamespace" value="1" />
    </properties>
  </rule>
  <!-- Enforces one blank before first use, after last use and none between two different types of use. -->
  <rule ref="SlevomatCodingStandard.Namespaces.UseSpacing">
    <properties>
      <property name="linesCountBeforeFirstUse" value="1" />
      <property name="linesCountBetweenUseTypes" value="0" />
      <property name="linesCountAfterLastUse" value="1" />
    </properties>
  </rule>
  <!-- Prohibits uses from the same namespace. -->
  <rule ref="SlevomatCodingStandard.Namespaces.UseFromSameNamespace" />
  <!-- All references to types named Exception or ending with Exception must be referenced via a fully qualified name. -->
  <!-- Looks for unused imports from other namespaces. -->
  <rule ref="SlevomatCodingStandard.Namespaces.UnusedUses">
    <properties>
      <property name="searchAnnotations" value="true" />
    </properties>
  </rule>
  <!-- Require root namespace for special compiled PHP functions. -->
  <rule ref="SlevomatCodingStandard.Namespaces.FullyQualifiedGlobalFunctions">
    <properties>
      <property name="includeSpecialFunctions" value="true" />
    </properties>
  </rule>

  <!-- Requires arrow functions if possible. -->
  <rule ref="SlevomatCodingStandard.Functions.RequireArrowFunction" />
  <!-- Enforces correct space usage in array functions. -->
  <rule ref="SlevomatCodingStandard.Functions.ArrowFunctionDeclaration">
    <properties>
      <property name="spacesCountAfterKeyword" value="0" />
      <property name="spacesCountBeforeArrow" value="1" />
      <property name="spacesCountAfterArrow" value="1" />
      <property name="allowMultiLine" value="true" />
    </properties>
  </rule>
  <rule ref="SlevomatCodingStandard.Functions.StaticClosure" />

  <rule ref="SlevomatCodingStandard.PHP">
    <exclude name="SlevomatCodingStandard.PHP.RequireExplicitAssertion" />
    <exclude name="SlevomatCodingStandard.PHP.DisallowReference" />
  </rule>

  <!-- Class names should be referenced via ::class constant when possible. -->
  <rule ref="SlevomatCodingStandard.Classes.ModernClassNameReference">
    <properties>
      <property name="enableOnObjects" value="false" />
    </properties>
  </rule>

  <!-- Requires declaring visibility for class constants. -->
  <rule ref="SlevomatCodingStandard.Classes.ClassConstantVisibility" />

  <rule ref="SlevomatCodingStandard.Classes.ClassStructure">
    <properties>
      <property name="groups" type="array">
        <element value="uses" />

        <element value="enum cases" />

        <!-- Public constants are first but you don't care about the order of protected or private constants -->
        <element value="public constants" />
        <element value="constants" />

        <!-- You don't care about the order among the properties. The same can be done with "properties" shortcut -->
        <element
          value="public static properties, protected static properties, private static properties"
        />
        <element
          value="public properties, protected properties, private properties"
        />

        <!-- Constructor is first, then all public methods, then protected/private methods and magic methods are last -->
        <element value="constructor" />
        <element value="all public methods" />
        <element value="methods" />
        <element value="magic methods" />
      </property>
    </properties>
  </rule>

  <rule ref="SlevomatCodingStandard.Variables">
    <exclude
      name="SlevomatCodingStandard.Variables.DisallowSuperGlobalVariable"
    />
<<<<<<< HEAD
=======
  </rule>

  <!-- Enforces maximum cognitive complexity for functions.. -->
  <rule ref="SlevomatCodingStandard.Complexity.Cognitive">
    <properties>
      <property name="maxComplexity" value="25" />
    </properties>
>>>>>>> a655bf36
  </rule>

  <!-- Requires use of null coalesce operator (??) when possible. -->
  <rule
    ref="SlevomatCodingStandard.ControlStructures.RequireNullCoalesceOperator"
  />

  <!-- Reports forbidden annotations. -->
  <rule ref="SlevomatCodingStandard.Commenting.ForbiddenAnnotations">
    <properties>
      <property name="forbiddenAnnotations" type="array">
        <element value="@package" />
        <element value="@subpackage" />
        <element value="@author" />
        <element value="@created" />
        <element value="@access" />
        <element value="@version" />
      </property>
    </properties>
  </rule>
  <!-- Require specific order of PHPDoc annotations with empty newline between specific groups. -->
  <rule ref="SlevomatCodingStandard.Commenting.DocCommentSpacing">
    <properties>
      <property name="linesCountBeforeFirstContent" value="0" />
      <property name="linesCountAfterLastContent" value="0" />
      <property name="linesCountBetweenDescriptionAndAnnotations" value="1" />
      <property name="linesCountBetweenAnnotationsGroups" value="1" />
      <property name="annotationsGroups" type="array">
        <element
          value="
          @SuppressWarnings,
          @codeCoverageIgnore
        "
        />
        <element value="@internal" />
        <element value="
					@since,
					@deprecated,
				" />
        <element value="
					@link,
					@see,
					@uses,
				" />
        <element value="
					@global,
				" />
        <element value="
					@throws,
				" />
        <element value="
					@param,
					@return,
				" />
      </property>
    </properties>
  </rule>

  <!-- Show details about violated sniffs -->
  <arg value="s" />

  <!-- Iterate over all PHP files by default -->
  <arg name="extensions" value="php" />
  <file>.</file>

  <!-- Strip the filepaths down to the relevant bit. -->
  <arg name="basepath" value="./" />

  <!-- Check up to 20 files simultaneously. -->
  <arg name="parallel" value="20" />

  <!-- Third-party or auto-generated code -->
  <exclude-pattern>*/build/*</exclude-pattern>
  <exclude-pattern>*/data/*</exclude-pattern>
  <exclude-pattern>packages/e2e-tests/src/plugins/*</exclude-pattern>
  <exclude-pattern>*/node_modules/*</exclude-pattern>
  <exclude-pattern>*/third-party/*</exclude-pattern>
  <exclude-pattern>*/vendor/*</exclude-pattern>
  <exclude-pattern>assets/js/*.asset.php</exclude-pattern>
  <exclude-pattern>assets/js/*.chunks.php</exclude-pattern>
  <exclude-pattern>includes/polyfills/mbstring.php</exclude-pattern>
  <exclude-pattern>tests/phpstan/*</exclude-pattern>
  <exclude-pattern
  >tests/phpunit/unit/includes/MarkupComparison.php</exclude-pattern>
</ruleset><|MERGE_RESOLUTION|>--- conflicted
+++ resolved
@@ -290,8 +290,6 @@
     <exclude
       name="SlevomatCodingStandard.Variables.DisallowSuperGlobalVariable"
     />
-<<<<<<< HEAD
-=======
   </rule>
 
   <!-- Enforces maximum cognitive complexity for functions.. -->
@@ -299,7 +297,6 @@
     <properties>
       <property name="maxComplexity" value="25" />
     </properties>
->>>>>>> a655bf36
   </rule>
 
   <!-- Requires use of null coalesce operator (??) when possible. -->
