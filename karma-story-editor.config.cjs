/*
 * Copyright 2020 Google LLC
 *
 * Licensed under the Apache License, Version 2.0 (the "License");
 * you may not use this file except in compliance with the License.
 * You may obtain a copy of the License at
 *
 *     https://www.apache.org/licenses/LICENSE-2.0
 *
 * Unless required by applicable law or agreed to in writing, software
 * distributed under the License is distributed on an "AS IS" BASIS,
 * WITHOUT WARRANTIES OR CONDITIONS OF ANY KIND, either express or implied.
 * See the License for the specific language governing permissions and
 * limitations under the License.
 */

'use strict';

/**
 * External dependencies
 */
const { readFileSync, existsSync } = require('fs');

/**
 * Internal dependencies
 */
const getWebpackConfig = require('./webpack.config.test.cjs');

module.exports = function (config) {
  let specsToRetry;
  if (
    config.retryFailed &&
    existsSync('build/karma-story-editor-failed-tests.txt')
  ) {
    // Loads names of failed specs and prepares them for use in a regex.
    specsToRetry = readFileSync(
      'build/karma-story-editor-failed-tests.txt',
      'utf-8'
    )
      .replace(/\s+$/g, '')
      .replace(/[|\\{}()[\]^$+*?.]/g, '\\$&')
      .replace(/-/g, '\\x2d')
      .split('\n')
      .join('|');
  }

  let totalShards = 1;
  let shardNumber = 1;
  if (config.shard) {
    [shardNumber, totalShards] = config.shard.split('/');
  }
  const shardIndex = shardNumber - 1;

  const enableParallelRuns = config.shard || config.parallel;
  // Default is number of CPU cores minus 1.
  const parallelExecutors =
    config.parallel && true !== config.parallel
      ? Number(config.parallel)
      : undefined;

  config.set({
    plugins: [
      'karma-chrome-launcher',
      'karma-jasmine',
      'karma-sourcemap-loader',
      'karma-webpack',
      'karma-coverage-istanbul-reporter',
      'karma-parallel',
      require('@web-stories-wp/karma-puppeteer-launcher'),
      require('@web-stories-wp/karma-puppeteer-client'),
      require('@web-stories-wp/karma-failed-tests-reporter'),
    ],

    // Frameworks to use.
    // Available frameworks: https://npmjs.org/browse/keyword/karma-adapter
    frameworks: [
<<<<<<< HEAD
      'jasmine',
      '@web-stories-wp/karma-puppeteer-client',
      'webpack',
    ],
=======
      enableParallelRuns && 'parallel',
      'jasmine',
      '@web-stories-wp/karma-puppeteer-client',
    ].filter(Boolean),
>>>>>>> cd688658

    // list of files / patterns to load in the browser
    files: [
      { pattern: 'packages/story-editor/src/**/karma/**/*.js', watched: false },
      { pattern: 'packages/karma-fixture/src/init.js', watched: false },
      {
        pattern: '__static__/**/*',
        watched: false,
        included: false,
        served: true,
        nocache: false,
      },
      // eslint-disable-next-line prettier/prettier, no-useless-escape
      '^https:\/\/fonts.googleapis.com\/css*',
      'node_modules/axe-core/axe.js',
    ],
    // list of files / patterns to exclude
    exclude: ['**/test/**/*.js', '**/*.test.js'],

    // preprocess matching files before serving them to the browser
    // available preprocessors: https://npmjs.org/browse/keyword/karma-preprocessor
    preprocessors: {
      'packages/story-editor/src/**/karma/**/*.js': ['webpack', 'sourcemap'],
    },

    proxies: {
      '/__static__/': '/base/__static__/',
    },

    webpack: getWebpackConfig('wp-story-editor', config),

    webpackMiddleware: {
      // webpack-dev-middleware configuration
      // i. e.
      stats: 'errors-only',
    },

    webpackServer: {
      noInfo: true,
    },

    // test results reporter to use
    // possible values: 'dots', 'progress'
    // available reporters: https://npmjs.org/browse/keyword/karma-reporter
    reporters: [
      'dots',
      '@web-stories-wp/karma-failed-tests-reporter',
      config.coverage && 'coverage-istanbul',
    ].filter(Boolean),

    // web server port
    port: 9876,

    // enable / disable colors in the output (reporters and logs)
    colors: true,

    // level of logging
    // possible values: config.LOG_DISABLE || config.LOG_ERROR || config.LOG_WARN || config.LOG_INFO || config.LOG_DEBUG
    logLevel: config.LOG_INFO,

    // enable / disable watching file and executing tests whenever any file changes
    autoWatch: true,

    // start these browsers
    // available browser launchers: https://npmjs.org/browse/keyword/karma-launcher
    browsers: ['karma-puppeteer-launcher'], // @web-stories-wp/karma-puppeteer-launcher package

    puppeteerLauncher: {
      puppeteer: {
        headless: config.headless || false,
        slowMo: config.slowMo || 0,
        devtools: config.devtools || false,
        snapshots: config.snapshots || false,
        snapshotsDir: '.test_artifacts/karma_snapshots',
        defaultViewport: getViewport(config.viewport),
      },
    },

    client: {
      args: [
        specsToRetry && '--grep',
        specsToRetry && `/${specsToRetry}/`,
      ].filter(Boolean),
      jasmine: {
        timeoutInterval: 10000,
      },
      useIframe: false,
      runInParent: true,
    },

    coverageIstanbulReporter: {
      dir: 'build/logs/karma-coverage/story-editor',
      reports: ['text-summary', 'lcovonly'],
    },

    failedTestsReporter: {
      outputFile: 'build/karma-story-editor-failed-tests.txt',
    },

    // Continuous Integration mode
    // if true, Karma captures browsers, runs the tests and exits
    singleRun: false,

    // Concurrency level
    // how many browsers should be started simultaneously
    concurrency: Infinity,

    // Sharding configuration for CI.
    // We trick karma-parallel into using only 1 browser (parallelOptions.executors === 1)
    // while using a custom strategy that splits up the tests into multiple shards (config.executors > 1).
    // This allows us to run ony a subset of the tests like so:
    // npm run test:karma:story-editor -- --headless --shard=1/3 # Run the first of 3 desired shards.
    parallelOptions: {
      shardStrategy: config.shard ? 'custom' : 'round-robin',
      // If we're using custom sharding, just spin up 1 browser,
      // but do the splitting in the custom strategy below.
      executors: config.shard ? 1 : parallelExecutors,
      // Re-implements a round-robin strategy, but with a custom shardIndex.
      // Need to use the Function constructor here so we have access to the outer shardIndex and totalShards vars,
      // because karma-parallel serializes this function.
      // eslint-disable-next-line no-new-func
      customShardStrategy: new Function(
        'parallelOptions',
        `
        window.parallelDescribeCount = window.parallelDescribeCount || 0;
        window.parallelDescribeCount++;
        const shouldRunThisTest = (window.parallelDescribeCount % ${totalShards} === ${shardIndex});
        return shouldRunThisTest;
      `
      ),
    },

    // Allow not having any tests
    failOnEmptyTestSuite: false,

    // Prevent duplicate logging to console
    browserConsoleLogOptions: {
      terminal: false,
    },

    // When a browser crashes,try to relaunch more than just 2 times (which is the default)
    retryLimit: 5,

    // Bump browserNoActivityTimeout to 100s to prevent Github Actions timeout
    browserNoActivityTimeout: 100000,

    // Wait a bit longer for browser to reconnect.
    browserDisconnectTimeout: 10000,

    // Custom context file.
    customClientContextFile:
      'packages/karma-fixture/src/client_with_context.html',
  });
};

/**
 * Returns a viewport object for  a given flag.
 *
 * The following viewports are supported:
 * - default: no special viewport is used.
 * - 1600:1000: empirical laptop size. Also used for screenshots.
 *
 * A custom W:H viewport is intentionally not supported to reduce number of
 * test variations.
 *
 * Todo: Support the viewport sizes from Figma:
 * - 1920:1080: the canonical desktop size.
 * - 1024:680: the canonical iPad size.
 *
 * @param {string} flag Viewport flag.
 * @return {{width: number, height: number}|null} Viewport.
 */
function getViewport(flag) {
  if (!flag) {
    // @todo: switch to 1600:1000 default once Percy is fully launched.
    return null;
  }
  if (flag === '1600:1000') {
    return { width: 1600, height: 1000 };
  }
  throw new Error(`Unsupported viewport: "${flag}"`);
}<|MERGE_RESOLUTION|>--- conflicted
+++ resolved
@@ -74,17 +74,11 @@
     // Frameworks to use.
     // Available frameworks: https://npmjs.org/browse/keyword/karma-adapter
     frameworks: [
-<<<<<<< HEAD
+      enableParallelRuns && 'parallel',
       'jasmine',
       '@web-stories-wp/karma-puppeteer-client',
       'webpack',
-    ],
-=======
-      enableParallelRuns && 'parallel',
-      'jasmine',
-      '@web-stories-wp/karma-puppeteer-client',
     ].filter(Boolean),
->>>>>>> cd688658
 
     // list of files / patterns to load in the browser
     files: [
