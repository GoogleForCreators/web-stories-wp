<?php

namespace PHPSTORM_META {

	override(
		\Google\Web_Stories\Services::get(),

		// TODO: I'd like to use Plugin::SERVICES directly here but it doesn't seem to work.
		map( [
			'activation_flag'              => \Google\Web_Stories\Activation_Flag::class,
			'activation_notice'            => \Google\Web_Stories\Activation_Notice::class,
			'adsense'                      => \Google\Web_Stories\AdSense::class,
			'ad_manager'                   => \Google\Web_Stories\Ad_Manager::class,
			'admin'                        => \Google\Web_Stories\Admin::class,
			'analytics'                    => \Google\Web_Stories\Analytics::class,
			'coi'                          => \Google\Web_Stories\Admin\Cross_Origin_Isolation::class,
			'customizer'                   => \Google\Web_Stories\Customizer::class,
			'dashboard'                    => \Google\Web_Stories\Dashboard::class,
			'database_upgrader'            => \Google\Web_Stories\Database_Upgrader::class,
			'discovery'                    => \Google\Web_Stories\Discovery::class,
			'embed_base'                   => \Google\Web_Stories\Embed_Base::class,
			'embed_shortcode'              => \Google\Web_Stories\Shortcode\Embed_Shortcode::class,
			'experiments'                  => \Google\Web_Stories\Experiments::class,
			'integrations.amp'             => \Google\Web_Stories\Integrations\AMP::class,
			'integrations.jetpack'         => \Google\Web_Stories\Integrations\Jetpack::class,
			'integrations.nextgen_gallery' => \Google\Web_Stories\Integrations\NextGen_Gallery::class,
			'integrations.sitekit'         => \Google\Web_Stories\Integrations\Site_Kit::class,
			'integrations.themes_support'  => \Google\Web_Stories\Integrations\Core_Themes_Support::class,
			'kses'                         => \Google\Web_Stories\KSES::class,
			'media'                        => \Google\Web_Stories\Media::class,
			'plugin_row_meta'              => \Google\Web_Stories\Admin\PluginRowMeta::class,
			'plugin_action_links'          => \Google\Web_Stories\Admin\PluginActionLinks::class,
			'meta_boxes'                   => \Google\Web_Stories\Meta_Boxes::class,
			'settings'                     => \Google\Web_Stories\Settings::class,
			'story_post_type'              => \Google\Web_Stories\Story_Post_Type::class,
			'story_shortcode'              => \Google\Web_Stories\Shortcode\Stories_Shortcode::class,
			'svg'                          => \Google\Web_Stories\SVG::class,
			'template_post_type'           => \Google\Web_Stories\Template_Post_Type::class,
			'tracking'                     => \Google\Web_Stories\Tracking::class,
			'tinymce'                      => \Google\Web_Stories\TinyMCE::class,
			'register.widget'              => \Google\Web_Stories\Register_Widget::class,
<<<<<<< HEAD
			'rest_api_factory'             => \Google\Web_Stories\REST_API_Factory::class,
			'user_preferences'             => \Google\Web_Stories\User\Preferences::class,
=======
			'rest.embed_controller'        => \Google\Web_Stories\REST_API\Embed_Controller::class,
			'rest.link_controller'         => \Google\Web_Stories\REST_API\Link_Controller::class,
			'rest.status_check_controller' => \Google\Web_Stories\REST_API\Status_Check_Controller::class,
			'rest.stories_autosave'        => \Google\Web_Stories\REST_API\Stories_Autosaves_Controller::class,
			'rest.stories_lock'            => \Google\Web_Stories\REST_API\Stories_Lock_Controller::class,
			'rest.media'                   => \Google\Web_Stories\REST_API\Stories_Media_Controller::class,
			'rest.settings'                => \Google\Web_Stories\REST_API\Stories_Settings_Controller::class,
			'rest.users'                   => \Google\Web_Stories\REST_API\Stories_Users_Controller::class,
			'rest.template_autosave'       => \Google\Web_Stories\REST_API\Template_Autosaves_Controller::class,
			'rest.template_lock'           => \Google\Web_Stories\REST_API\Template_Lock_Controller::class,
			'user_preferences'             => \Google\Web_Stories\User_Preferences::class,
>>>>>>> 1bf52874
			'web_stories_block'            => \Google\Web_Stories\Block\Web_Stories_Block::class,
			'injector'                     => \Google\Web_Stories\Infrastructure\Injector::class,
		] )
	);

	// For the injector, the return type should be the same as what the provided FQCN represents.
	override(
		\Google\Web_Stories\Infrastructure\Injector::make(),
		map( [ '' => '@' ] )
	);
}<|MERGE_RESOLUTION|>--- conflicted
+++ resolved
@@ -39,10 +39,6 @@
 			'tracking'                     => \Google\Web_Stories\Tracking::class,
 			'tinymce'                      => \Google\Web_Stories\TinyMCE::class,
 			'register.widget'              => \Google\Web_Stories\Register_Widget::class,
-<<<<<<< HEAD
-			'rest_api_factory'             => \Google\Web_Stories\REST_API_Factory::class,
-			'user_preferences'             => \Google\Web_Stories\User\Preferences::class,
-=======
 			'rest.embed_controller'        => \Google\Web_Stories\REST_API\Embed_Controller::class,
 			'rest.link_controller'         => \Google\Web_Stories\REST_API\Link_Controller::class,
 			'rest.status_check_controller' => \Google\Web_Stories\REST_API\Status_Check_Controller::class,
@@ -53,8 +49,7 @@
 			'rest.users'                   => \Google\Web_Stories\REST_API\Stories_Users_Controller::class,
 			'rest.template_autosave'       => \Google\Web_Stories\REST_API\Template_Autosaves_Controller::class,
 			'rest.template_lock'           => \Google\Web_Stories\REST_API\Template_Lock_Controller::class,
-			'user_preferences'             => \Google\Web_Stories\User_Preferences::class,
->>>>>>> 1bf52874
+			'user_preferences'             => \Google\Web_Stories\User\Preferences::class,
 			'web_stories_block'            => \Google\Web_Stories\Block\Web_Stories_Block::class,
 			'injector'                     => \Google\Web_Stories\Infrastructure\Injector::class,
 		] )
