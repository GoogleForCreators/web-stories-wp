# Overall settings for PR integration via codecov.io
# See https://docs.codecov.io/docs/codecovyml-reference

codecov:
  notify:
    # Wait for: Karma (Editopr & Dashboard), Jest, PHPUnit
    after_n_builds: 4

# Separate PR statuses for project-level and patch-level coverage
# See https://docs.codecov.io/docs/commit-status
coverage:
  status:
    # Project-level coverage
    project:
      default:
        base: auto
        # Disable once code base is more mature.
        informational: true
        only_pulls: true
        target: auto
        threshold: 1%

      php:
        paths:
          - includes

      dashboard:
        paths:
          - assets/src/dashboard

      dashboard.unit:
        paths:
          - assets/src/dashboard
        flags:
          - unittests

      dashboard.karma:
        paths:
          - assets/src/dashboard
        flags:
          - karmatests

      editor:
        paths:
          - assets/src/edit-story

      editor.unit:
        paths:
          - assets/src/edit-story
        flags:
          - unittests

      editor.karma:
        paths:
          - assets/src/edit-story
        flags:
          - karmatests

    # Patch-level coverage (how well is the PR tested)
    patch:
      default:
        base: auto
        # Disable once code base is more mature.
        informational: true
        only_pulls: true
        target: auto
        threshold: 50%

# Pull request comments
# See https://docs.codecov.io/docs/pull-request-comments
comment:
  layout: 'reach, diff, flags, files'
  behavior: default
  require_changes: true
  branches:
    - 'main'

# See https://docs.codecov.io/docs/ignoring-paths
ignore:
  - bin/commander.js
  - scoper.inc.php
  - web-stories.php
  - uninstall.php
  - includes/namespace.php
  - includes/plugin-compat
  - includes/templates
<<<<<<< HEAD
  - assets/src/migration/cli.js
  - assets/src/karma-fixture
  - includes/AMP/Integration/AMP_Story_Sanitizer.php
  - packages/fonts/src/cli.js
=======
  - includes/AMP/Integration/AMP_Story_Sanitizer.php
  - includes/REST_API/Stories_Settings_Controller.php
  - includes/REST_API/Stories_Users_Controller.php
>>>>>>> 63fb2f4e
<|MERGE_RESOLUTION|>--- conflicted
+++ resolved
@@ -84,13 +84,9 @@
   - includes/namespace.php
   - includes/plugin-compat
   - includes/templates
-<<<<<<< HEAD
   - assets/src/migration/cli.js
   - assets/src/karma-fixture
-  - includes/AMP/Integration/AMP_Story_Sanitizer.php
   - packages/fonts/src/cli.js
-=======
   - includes/AMP/Integration/AMP_Story_Sanitizer.php
   - includes/REST_API/Stories_Settings_Controller.php
-  - includes/REST_API/Stories_Users_Controller.php
->>>>>>> 63fb2f4e
+  - includes/REST_API/Stories_Users_Controller.php