--- conflicted
+++ resolved
@@ -17,20 +17,10 @@
     "node": ">= 16",
     "npm": ">= 7.3"
   },
-  "files": [
-    "src/fonts.json",
-    "src/index.js"
-  ],
   "exports": {
     "default": "./src/index.js"
   },
   "main": "./src/index.js",
-<<<<<<< HEAD
-  "bin": {
-    "update-fonts": "./src/cli.js"
-  },
-=======
->>>>>>> fde633f2
   "devDependencies": {
     "got": "^11.8.3",
     "opentype.js": "^1.3.4"
