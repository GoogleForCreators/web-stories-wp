/*
 * Copyright 2020 Google LLC
 *
 * Licensed under the Apache License, Version 2.0 (the "License");
 * you may not use this file except in compliance with the License.
 * You may obtain a copy of the License at
 *
 *     https://www.apache.org/licenses/LICENSE-2.0
 *
 * Unless required by applicable law or agreed to in writing, software
 * distributed under the License is distributed on an "AS IS" BASIS,
 * WITHOUT WARRANTIES OR CONDITIONS OF ANY KIND, either express or implied.
 * See the License for the specific language governing permissions and
 * limitations under the License.
 */

/**
 * External dependencies
 */
const puppeteer = require('puppeteer');

/**
 * Internal dependencies
 */
const MouseWithDnd = require('./mouseWithDnd.cjs');
const extractAndSaveSnapshot = require('./snapshot.cjs');

function puppeteerBrowser(baseBrowserDecorator, config) {
  baseBrowserDecorator(this);
  this.name = 'karma-puppeteer-launcher';

  let browser = null;

  this._start = async (url) => {
    const defaultPuppeteerOptions = {
      product: 'chrome',
      slowMo: 0,
      dumpio: true,
      headless: false,
      devtools: false,
      defaultViewport: null,
      snapshots: false,
      // See https://peter.sh/experiments/chromium-command-line-switches/
      args: [
        // Disables GPU hardware acceleration.
        '--disable-gpu',
        // Disables the sandbox for all process types that are normally sandboxed.
        '--no-sandbox',
        // The /dev/shm partition is too small in certain VM environments, causing Chrome to fail or crash.
        // See http://crbug.com/715363
        // We use this flag to work-around this issue.
        '--disable-dev-shm-usage',
<<<<<<< HEAD
        // Try to prevent "Blocked attempt to create a WebMediaPlayer" warnings in Chrome.
        // See crbug.com/1144736#c27
        '--max-web-media-player-count=10000'
=======
        // Added to prevent disconnect timeouts: sets the maximum GPU memory to use for discardable caches.
        '--force-gpu-mem-discardable-limit-mb',
        // https://stackoverflow.com/questions/67501093/passthrough-is-not-supported-gl-is-disabled
        '--disable-software-rasterizer',
>>>>>>> 7593cfe7
      ],
    };
    const puppeteerOptions = {
      ...defaultPuppeteerOptions,
      ...(config && config.puppeteer),
    };

    // See https://github.com/puppeteer/puppeteer/blob/v3.0.4/docs/api.md#puppeteerlaunchoptions.
    browser = await puppeteer.launch(puppeteerOptions);

    const page = await (async () => {
      const pages = await browser.pages();
      const lastPage = pages.length > 0 ? pages[pages.length - 1] : null;
      if (lastPage && lastPage.url() === 'about:blank') {
        return lastPage;
      }
      return browser.newPage();
    })();

    // Test APIs.
    await exposeFunctions(page, puppeteerOptions);
    browser.on('targetcreated', async (target) => {
      if (target.type() !== 'page') {
        // Not a page. E.g. a worker.
        return;
      }
      const newPage = await target.page();
      if (newPage === page) {
        // An already handled page.
        return;
      }
      await exposeFunctions(newPage, puppeteerOptions);
    });

    await page.goto(url);
  };

  this.on('kill', async (done) => {
    if (browser != null) {
      await browser.close();
    }
    done();
  });
}

async function exposeFunctions(page, config) {
  // Save snapshot.
  await exposeFunction(
    page,
    'saveSnapshot',
    async (frame, testName, snapshotName) => {
      if (!config.snapshots) {
        // Do nothing unless snapshots are enabled.
        return;
      }
      await extractAndSaveSnapshot(
        frame,
        testName,
        snapshotName,
        config.snapshotsDir
      );
    }
  );

  // click.
  // See https://github.com/puppeteer/puppeteer/blob/v3.0.4/docs/api.md#frameclickselector-options
  await exposeFunction(page, 'click', (frame, selector, options) => {
    return frame.click(selector, options);
  });

  // focus.
  // See https://github.com/puppeteer/puppeteer/blob/v3.0.4/docs/api.md#pagefocusselector
  await exposeFunction(page, 'focus', (frame, selector, options) => {
    return frame.focus(selector, options);
  });

  // hover.
  // See https://github.com/puppeteer/puppeteer/blob/master/docs/api.md#framehoverselector
  await exposeFunction(page, 'hover', (frame, selector, options) => {
    return frame.hover(selector, options);
  });

  // select.
  // See https://github.com/puppeteer/puppeteer/blob/master/docs/api.md#frameselectselector-values
  await exposeFunction(page, 'select', (frame, selector, values) => {
    return frame.select(selector, ...values);
  });

  // keyboard.
  // See https://github.com/puppeteer/puppeteer/blob/master/docs/api.md#class-keyboard
  await exposeKeyboardFunctions(page);

  // mouse.
  // See https://github.com/puppeteer/puppeteer/blob/master/docs/api.md#class-mouse
  await exposeMouseFunctions(page);

  // clipboard.
  await exposeClipboard(page);
}

function exposeFunction(page, name, func) {
  return page.exposeFunction(`__karma_puppeteer_${name}`, (...args) => {
    return func(getContextFrame(page), ...args);
  });
}

async function exposeKeyboardFunctions(page) {
  // See https://github.com/puppeteer/puppeteer/blob/master/docs/api.md#class-keyboard
  const { keyboard } = page;

  function exposeKeyboardFunction(name, func) {
    return exposeFunction(page, `keyboard_${name}`, func);
  }

  // Keyboard sequence.
  // See https://github.com/puppeteer/puppeteer/blob/master/docs/api.md#class-keyboard
  await exposeKeyboardFunction('seq', (frame, seq) => {
    return seq.reduce((promise, item) => {
      const { type, key, options } = item;
      return promise.then(() => keyboard[type](key, options));
    }, Promise.resolve());
  });

  // Keyboard sendCharacter.
  // See https://github.com/puppeteer/puppeteer/blob/master/docs/api.md#keyboardsendcharacterchar
  await exposeKeyboardFunction('sendCharacter', (frame, char) => {
    return keyboard.sendCharacter(char);
  });

  // Keyboard type.
  // See https://github.com/puppeteer/puppeteer/blob/master/docs/api.md#keyboardtypetext-options
  await exposeKeyboardFunction('type', (frame, text, options) => {
    return keyboard.type(text, options);
  });
}

async function exposeMouseFunctions(page) {
  // See https://github.com/puppeteer/puppeteer/blob/master/docs/api.md#class-mouse
  const mouseForFrame = new Map();

  function getMouse(frame) {
    if (!mouseForFrame.has(frame)) {
      mouseForFrame.set(frame, new MouseWithDnd(page, frame));
    }
    return mouseForFrame.get(frame);
  }

  function exposeMouseFunction(name, func) {
    return exposeFunction(page, `mouse_${name}`, func);
  }

  // Mouse sequence of "down", "up", "move", and "click".
  await exposeMouseFunction('seq', (frame, seq) => {
    const mouse = getMouse(frame);
    return seq.reduce((promise, item) => {
      const { type, x, y, options } = item;
      const acceptsXY = type === 'move' || type === 'click';
      if (acceptsXY) {
        return promise.then(() => mouse[type](x, y, options));
      }
      return promise.then(() => mouse[type](options));
    }, Promise.resolve());
  });
}

async function exposeClipboard(page) {
  await page
    .browserContext()
    .overridePermissions('http://localhost:9876', [
      'clipboard-read',
      'clipboard-write',
    ]);

  function exposeClipboardFunction(name, func) {
    return exposeFunction(page, `clipboard_${name}`, func);
  }

  // @todo: Drop the local clipboardData once `navigator.clipboard.read()`
  // supports text/html. It will be a lot better since it will also support
  // native clipboard. OTOH, there's something good in not running tests on
  // a real clipboard. E.g. a test cannot accidentally copy/print a secret
  // value.
  // See the https://crbug.com/931839 for "text/html" support.
  let clipboardData;

  // @todo: Implement `cut` and `set()`.

  // Copy.
  await exposeClipboardFunction('copy', async (frame) => {
    clipboardData = await frame.evaluateHandle(() => {
      // @todo: do `document.execCommand('copy')` inside an input or
      // a contenteditable.
      const target = document.activeElement;
      const data = new DataTransfer();
      const event = new ClipboardEvent('copy', {
        bubbles: true,
        cancelable: true,
        clipboardData: data,
      });
      target.dispatchEvent(event);
      return data;
    });
  });

  // Paste.
  await exposeClipboardFunction('paste', async (frame) => {
    if (!clipboardData) {
      throw new Error('clipboard is empty');
    }
    await frame.evaluate((data) => {
      // @todo: do `document.execCommand('paste')` inside an input or
      // a contenteditable.
      const target = document.activeElement;
      const event = new ClipboardEvent('paste', {
        bubbles: true,
        cancelable: true,
        clipboardData: data,
      });
      target.dispatchEvent(event);
    }, clipboardData);
  });
}

function getContextFrame(page) {
  return (
    page.frames().find((frame) => frame.name() === 'context') ||
    page.mainFrame()
  );
}

puppeteerBrowser.$inject = ['baseBrowserDecorator', 'config.puppeteerLauncher'];

module.exports = {
  'launcher:karma-puppeteer-launcher': ['type', puppeteerBrowser], // Could not use @web-stories-wp/ because it does not accept symbols in name.
};<|MERGE_RESOLUTION|>--- conflicted
+++ resolved
@@ -50,16 +50,10 @@
         // See http://crbug.com/715363
         // We use this flag to work-around this issue.
         '--disable-dev-shm-usage',
-<<<<<<< HEAD
-        // Try to prevent "Blocked attempt to create a WebMediaPlayer" warnings in Chrome.
-        // See crbug.com/1144736#c27
-        '--max-web-media-player-count=10000'
-=======
         // Added to prevent disconnect timeouts: sets the maximum GPU memory to use for discardable caches.
         '--force-gpu-mem-discardable-limit-mb',
         // https://stackoverflow.com/questions/67501093/passthrough-is-not-supported-gl-is-disabled
         '--disable-software-rasterizer',
->>>>>>> 7593cfe7
       ],
     };
     const puppeteerOptions = {
