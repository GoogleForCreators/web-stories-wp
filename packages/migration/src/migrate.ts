/*
 * Copyright 2020 Google LLC
 *
 * Licensed under the Apache License, Version 2.0 (the "License");
 * you may not use this file except in compliance with the License.
 * You may obtain a copy of the License at
 *
 *     https://www.apache.org/licenses/LICENSE-2.0
 *
 * Unless required by applicable law or agreed to in writing, software
 * distributed under the License is distributed on an "AS IS" BASIS,
 * WITHOUT WARRANTIES OR CONDITIONS OF ANY KIND, either express or implied.
 * See the License for the specific language governing permissions and
 * limitations under the License.
 */

/**
 * External dependencies
 */
import type { Story } from '@googleforcreators/types';

/**
 * Internal dependencies
 */
import storyDataArrayToObject from './migrations/v0001_storyDataArrayToObject';
import dataPixelTo1080 from './migrations/v0002_dataPixelTo1080';
import fullbleedToFill from './migrations/v0003_fullbleedToFill';
import squareToShape from './migrations/v0004_squareToShape';
import mediaElementToResource from './migrations/v0004_mediaElementToResource';
import setOpacity from './migrations/v0005_setOpacity';
import colorToPattern from './migrations/v0006_colorToPattern';
import setFlip from './migrations/v0007_setFlip';
import paddingToObject from './migrations/v0008_paddingToObject';
import defaultBackground from './migrations/v0009_defaultBackground';
import dataPixelTo440 from './migrations/v0010_dataPixelTo440';
import pageAdvancement from './migrations/v0011_pageAdvancement';
import setBackgroundTextMode from './migrations/v0012_setBackgroundTextMode';
import videoIdToId from './migrations/v0013_videoIdToId';
import oneTapLinkDeprecate from './migrations/v0014_oneTapLinkDeprecate';
import fontObjects from './migrations/v0015_fontObjects';
import isFullBleedDeprecate from './migrations/v0016_isFullbleedDeprecate';
import inlineTextProperties from './migrations/v0017_inlineTextProperties';
import defaultBackgroundElement from './migrations/v0018_defaultBackgroundElement';
import conicToLinear from './migrations/v0019_conicToLinear';
import isFillDeprecate from './migrations/v0020_isFillDeprecate';
import backgroundColorToPage from './migrations/v0021_backgroundColorToPage';
import dataPixelTo412 from './migrations/v0022_dataPixelTo412';
import convertOverlayPattern from './migrations/v0023_convertOverlayPattern';
import blobsToSingleBlob from './migrations/v0024_blobsToSingleBlob';
import singleAnimationTarget from './migrations/v0025_singleAnimationTarget';
import backgroundOverlayToOverlay from './migrations/v0026_backgroundOverlayToOverlay';
import videoDuration from './migrations/v0027_videoDuration';
import mark3pVideoAsOptimized from './migrations/v0028_mark3pVideoAsOptimized';
import unifyGifResources from './migrations/v0029_unifyGifResources';
import mark3pVideoAsMuted from './migrations/v0030_mark3pVideoAsMuted';
import normalizeResourceSizes from './migrations/v0031_normalizeResourceSizes';
import pageOutlinkTheme from './migrations/v0032_pageOutlinkTheme';
import removeTitleFromResources from './migrations/v0033_removeTitleFromResources';
import removeUnusedBackgroundProps from './migrations/v0034_removeUnusedBackgroundProps';
import markVideoAsExternal from './migrations/v0035_markVideoAsExternal';
import changeBaseColorToHex from './migrations/v0036_changeBaseColorToHex';
import removeTransientMediaProperties from './migrations/v0037_removeTransientMediaProperties';
import camelCaseResourceSizes from './migrations/v0038_camelCaseResourceSizes';
import backgroundAudioFormatting from './migrations/v0039_backgroundAudioFormatting';
import andadaFontToAndadaPro from './migrations/v0040_andadaFontToAndadaPro';
import removeFontProperties from './migrations/v0041_removeFontProperties';
import removeTrackName from './migrations/v0042_removeTrackName';
import removeTagNames from './migrations/v0043_removeTagNames';
import unusedProperties from './migrations/v0044_unusedProperties';
<<<<<<< HEAD
import removeElementFontProperties from './migrations/v0045_removeElementFontProperties';
=======
import globalPageAdvancement from './migrations/v0045_globalPageAdvancement';
>>>>>>> 2c6f0bda

type MigrationFn<T, S> = (storyData: T) => S;

// eslint-disable-next-line @typescript-eslint/ban-ts-comment -- See below.
// @ts-ignore Reason: Temporary (hopefully). Don't have a good solution for this yet as it accepts all story types.
const MIGRATIONS: Record<number, MigrationFn<any, any>[]> = { // eslint-disable-line @typescript-eslint/no-explicit-any,prettier/prettier -- See above.
  1: [storyDataArrayToObject],
  2: [dataPixelTo1080],
  3: [fullbleedToFill],
  4: [squareToShape, mediaElementToResource],
  5: [setOpacity],
  6: [colorToPattern],
  7: [setFlip],
  8: [paddingToObject],
  9: [defaultBackground],
  10: [dataPixelTo440],
  11: [pageAdvancement],
  12: [setBackgroundTextMode],
  13: [videoIdToId],
  14: [oneTapLinkDeprecate],
  15: [fontObjects],
  16: [isFullBleedDeprecate],
  17: [inlineTextProperties],
  18: [defaultBackgroundElement],
  19: [conicToLinear],
  20: [isFillDeprecate],
  21: [backgroundColorToPage],
  22: [dataPixelTo412],
  23: [convertOverlayPattern],
  24: [blobsToSingleBlob],
  25: [singleAnimationTarget],
  26: [backgroundOverlayToOverlay],
  27: [videoDuration],
  28: [mark3pVideoAsOptimized],
  29: [unifyGifResources],
  30: [mark3pVideoAsMuted],
  31: [normalizeResourceSizes],
  32: [pageOutlinkTheme],
  33: [removeTitleFromResources],
  34: [removeUnusedBackgroundProps],
  35: [markVideoAsExternal],
  36: [changeBaseColorToHex],
  37: [removeTransientMediaProperties],
  38: [camelCaseResourceSizes],
  39: [backgroundAudioFormatting],
  40: [andadaFontToAndadaPro],
  41: [removeFontProperties],
  42: [removeTrackName],
  43: [removeTagNames],
  44: [unusedProperties],
<<<<<<< HEAD
  45: [removeElementFontProperties],
=======
  45: [globalPageAdvancement],
>>>>>>> 2c6f0bda
};

export const DATA_VERSION = Math.max.apply(
  null,
  Object.keys(MIGRATIONS).map(Number)
);

export function migrate(storyData: Story, version: number): Story {
  let result = storyData;
  for (let v = version; v < DATA_VERSION; v++) {
    const migrations = MIGRATIONS[v + 1];
    if (!migrations) {
      continue;
    }
    for (let i = 0; i < migrations.length; i++) {
      if (Object.prototype.hasOwnProperty.call(migrations, i)) {
        // eslint-disable-next-line @typescript-eslint/no-unsafe-assignment -- Remove when MigrationFn is typed correctly.
        result = migrations[i](result);
      }
    }
  }
  return result;
}

export default migrate;<|MERGE_RESOLUTION|>--- conflicted
+++ resolved
@@ -67,11 +67,8 @@
 import removeTrackName from './migrations/v0042_removeTrackName';
 import removeTagNames from './migrations/v0043_removeTagNames';
 import unusedProperties from './migrations/v0044_unusedProperties';
-<<<<<<< HEAD
-import removeElementFontProperties from './migrations/v0045_removeElementFontProperties';
-=======
 import globalPageAdvancement from './migrations/v0045_globalPageAdvancement';
->>>>>>> 2c6f0bda
+import removeElementFontProperties from './migrations/v0046_removeElementFontProperties';
 
 type MigrationFn<T, S> = (storyData: T) => S;
 
@@ -122,11 +119,8 @@
   42: [removeTrackName],
   43: [removeTagNames],
   44: [unusedProperties],
-<<<<<<< HEAD
-  45: [removeElementFontProperties],
-=======
   45: [globalPageAdvancement],
->>>>>>> 2c6f0bda
+  46: [removeElementFontProperties],
 };
 
 export const DATA_VERSION = Math.max.apply(
@@ -135,6 +129,7 @@
 );
 
 export function migrate(storyData: Story, version: number): Story {
+  // eslint-disable-next-line @typescript-eslint/no-unsafe-assignment -- Remove when MigrationFn is typed correctly.
   let result = storyData;
   for (let v = version; v < DATA_VERSION; v++) {
     const migrations = MIGRATIONS[v + 1];
