{
  "name": "@googleforcreators/migration",
  "description": "Utility package for migrating stories to the latest data format.",
  "private": false,
  "version": "0.1.202208291229",
  "author": {
    "name": "Google",
    "url": "https://creators.google/"
  },
  "license": "Apache-2.0",
  "keywords": [
    "web stories"
  ],
  "homepage": "https://github.com/GoogleForCreators/web-stories-wp/blob/main/packages/migration/README.md",
  "repository": {
    "type": "git",
    "url": "https://github.com/GoogleForCreators/web-stories-wp.git",
    "directory": "packages/migration"
  },
  "bugs": {
    "url": "https://github.com/googleforcreators/web-stories-wp/issues"
  },
  "engines": {
    "node": ">= 12 || >= 14 || >= 16",
    "npm": ">= 7.3"
  },
  "type": "module",
  "customExports": {
    ".": {
      "default": "./src/index.ts"
    }
  },
  "main": "dist/index.js",
  "module": "dist-module/index.js",
  "types": "dist-types/index.d.ts",
  "source": "src/index.ts",
  "publishConfig": {
    "access": "public"
  },
  "dependencies": {
    "polished": "^4.2.2",
    "uuid": "^9.0.0"
  },
  "devDependencies": {
    "@rollup/plugin-babel": "^5.3.1",
    "@rollup/plugin-node-resolve": "^14.1.0",
<<<<<<< HEAD
    "@rollup/plugin-typescript": "^8.5.0",
    "rollup": "^2.79.0"
=======
    "rollup": "^2.79.1"
>>>>>>> e4080bcd
  },
  "scripts": {
    "migration": "node ./scripts/cli.js"
  }
}<|MERGE_RESOLUTION|>--- conflicted
+++ resolved
@@ -44,12 +44,8 @@
   "devDependencies": {
     "@rollup/plugin-babel": "^5.3.1",
     "@rollup/plugin-node-resolve": "^14.1.0",
-<<<<<<< HEAD
     "@rollup/plugin-typescript": "^8.5.0",
-    "rollup": "^2.79.0"
-=======
     "rollup": "^2.79.1"
->>>>>>> e4080bcd
   },
   "scripts": {
     "migration": "node ./scripts/cli.js"
