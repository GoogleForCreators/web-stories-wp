{
  "name": "@googleforcreators/migration",
  "description": "Utility package for migrating stories to the latest data format.",
  "private": false,
  "version": "0.1.202410011217",
  "author": {
    "name": "Google",
    "url": "https://creators.google/"
  },
  "license": "Apache-2.0",
  "keywords": [
    "web stories"
  ],
  "homepage": "https://github.com/GoogleForCreators/web-stories-wp/blob/main/packages/migration/README.md",
  "repository": {
    "type": "git",
    "url": "https://github.com/GoogleForCreators/web-stories-wp.git",
    "directory": "packages/migration"
  },
  "bugs": {
    "url": "https://github.com/googleforcreators/web-stories-wp/issues"
  },
  "engines": {
    "node": ">= 12 || >= 14 || >= 16 || >= 18 || >= 20",
    "npm": ">= 7.3"
  },
  "type": "module",
  "customExports": {
    ".": {
      "default": "./src/index.ts"
    }
  },
  "main": "dist/index.js",
  "module": "dist-module/index.js",
  "types": "dist-types/index.d.ts",
  "source": "src/index.ts",
  "publishConfig": {
    "access": "public"
  },
  "dependencies": {
<<<<<<< HEAD
    "@googleforcreators/elements": "file:../elements",
    "polished": "^4.2.2",
    "uuid": "^9.0.0"
=======
    "@googleforcreators/elements": "*",
    "polished": "^4.3.1",
    "uuid": "^10.0.0"
>>>>>>> 02b8418a
  },
  "devDependencies": {
    "@rollup/plugin-babel": "^6.0.4",
    "@rollup/plugin-node-resolve": "^15.2.3",
    "rollup": "^2.79.2"
  },
  "scripts": {
    "migration": "node ./scripts/cli.js"
  }
}<|MERGE_RESOLUTION|>--- conflicted
+++ resolved
@@ -38,15 +38,9 @@
     "access": "public"
   },
   "dependencies": {
-<<<<<<< HEAD
     "@googleforcreators/elements": "file:../elements",
-    "polished": "^4.2.2",
-    "uuid": "^9.0.0"
-=======
-    "@googleforcreators/elements": "*",
     "polished": "^4.3.1",
     "uuid": "^10.0.0"
->>>>>>> 02b8418a
   },
   "devDependencies": {
     "@rollup/plugin-babel": "^6.0.4",
