{
  "name": "@web-stories-wp/e2e-tests",
  "description": "E2E Tests for the WordPress Web Stories editor",
  "private": true,
  "author": {
    "name": "Google",
    "url": "https://creators.google/"
  },
  "license": "Apache-2.0",
  "keywords": [
    "web-stories",
    "wordpress"
  ],
  "homepage": "https://github.com/GoogleForCreators/web-stories-wp/blob/main/packages/e2e-tests/README.md",
  "repository": {
    "type": "git",
    "url": "https://github.com/GoogleForCreators/web-stories-wp.git",
    "directory": "packages/e2e-tests"
  },
  "bugs": {
    "url": "https://github.com/googleforcreators/web-stories-wp/issues"
  },
  "engines": {
    "node": ">= 12 || >= 14 || >= 16 || >= 18",
    "npm": ">= 7.3"
  },
  "type": "module",
  "dependencies": {
    "@web-stories-wp/e2e-test-utils": "*",
    "@web-stories-wp/jest-puppeteer-amp": "*",
    "@web-stories-wp/jest-resolver": "*",
    "@wordpress/jest-console": "^6.7.0",
    "@wordpress/jest-puppeteer-axe": "^5.7.0",
<<<<<<< HEAD
    "babel-jest": "^29.4.3",
    "expect-puppeteer": "^8.0.1",
    "jest-environment-puppeteer": "^8.0.0",
=======
    "babel-jest": "^29.5.0",
    "expect-puppeteer": "^7.0.1",
    "jest-environment-puppeteer": "^7.0.1",
>>>>>>> ab05ccb6
    "jest-extended": "^3.2.4",
    "jest-json-schema": "^6.1.0",
    "jest-puppeteer": "^8.0.1"
  },
  "peerDependencies": {
    "puppeteer": "*"
  }
}<|MERGE_RESOLUTION|>--- conflicted
+++ resolved
@@ -31,18 +31,12 @@
     "@web-stories-wp/jest-resolver": "*",
     "@wordpress/jest-console": "^6.7.0",
     "@wordpress/jest-puppeteer-axe": "^5.7.0",
-<<<<<<< HEAD
-    "babel-jest": "^29.4.3",
-    "expect-puppeteer": "^8.0.1",
-    "jest-environment-puppeteer": "^8.0.0",
-=======
     "babel-jest": "^29.5.0",
-    "expect-puppeteer": "^7.0.1",
-    "jest-environment-puppeteer": "^7.0.1",
->>>>>>> ab05ccb6
+    "expect-puppeteer": "^8.0.3",
+    "jest-environment-puppeteer": "^8.0.3",
     "jest-extended": "^3.2.4",
     "jest-json-schema": "^6.1.0",
-    "jest-puppeteer": "^8.0.1"
+    "jest-puppeteer": "^8.0.3"
   },
   "peerDependencies": {
     "puppeteer": "*"
