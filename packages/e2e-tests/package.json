{
  "name": "@web-stories-wp/e2e-tests",
  "private": true,
  "engines": {
    "node": ">= 15",
    "npm": "~7"
  },
  "type": "module",
  "devDependencies": {
    "@percy/cli": "^1.0.0-beta.52",
    "@percy/puppeteer": "^2.0.0",
    "@web-stories-wp/e2e-test-utils": "*",
    "@web-stories-wp/jest-puppeteer-amp": "*",
<<<<<<< HEAD
=======
    "@wordpress/e2e-test-utils": "^5.3.0",
>>>>>>> b801d437
    "@wordpress/jest-console": "^4.0.4",
    "@wordpress/jest-puppeteer-axe": "^3.0.4",
    "babel-jest": "^27.0.0",
    "expect-puppeteer": "^5.0.4",
    "jest-extended": "^0.11.5",
    "jest-puppeteer": "^5.0.4",
    "puppeteer": "^10.0.0"
  }
}<|MERGE_RESOLUTION|>--- conflicted
+++ resolved
@@ -11,10 +11,6 @@
     "@percy/puppeteer": "^2.0.0",
     "@web-stories-wp/e2e-test-utils": "*",
     "@web-stories-wp/jest-puppeteer-amp": "*",
-<<<<<<< HEAD
-=======
-    "@wordpress/e2e-test-utils": "^5.3.0",
->>>>>>> b801d437
     "@wordpress/jest-console": "^4.0.4",
     "@wordpress/jest-puppeteer-axe": "^3.0.4",
     "babel-jest": "^27.0.0",
