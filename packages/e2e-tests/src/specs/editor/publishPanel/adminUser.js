/*
 * Copyright 2021 Google LLC
 *
 * Licensed under the Apache License, Version 2.0 (the "License");
 * you may not use this file except in compliance with the License.
 * You may obtain a copy of the License at
 *
 *     https://www.apache.org/licenses/LICENSE-2.0
 *
 * Unless required by applicable law or agreed to in writing, software
 * distributed under the License is distributed on an "AS IS" BASIS,
 * WITHOUT WARRANTIES OR CONDITIONS OF ANY KIND, either express or implied.
 * See the License for the specific language governing permissions and
 * limitations under the License.
 */

/**
 * External dependencies
 */
import { createNewStory } from '@web-stories-wp/e2e-test-utils';

describe('Publish panel in document tab', () => {
  const openPublishPanel = async () => {
    await expect(page).toClick('p', { text: 'Document' });

    //find publish panel button
    const publishPanelButton = await expect(page).toMatchElement(
      '#sidebar-tab-document button',
      { text: 'Publishing' }
    );

    const isPublishPanelExpanded = await publishPanelButton.evaluate(
      (node) => node.getAttribute('aria-expanded') === 'true'
    );

    //open publish panel if not open
    if (!isPublishPanelExpanded) {
      await publishPanelButton.click();
    }
  };
  beforeEach(async () => {
    await createNewStory();
    await openPublishPanel();
  });

  it('should allow changing author', async () => {
    const authorDropDownButton = await expect(page).toMatchElement(
      'button[aria-label="Author"]'
    );
    await expect(authorDropDownButton).toMatch('admin');

    await authorDropDownButton.click();

    const authorDropDownOptions = await expect(page).toMatchElement(
      '[aria-label="Option List Selector"]'
    );

    await expect(authorDropDownOptions).toClick('li', { text: 'author' });

    await expect(authorDropDownButton).toMatch('author');
  });

  it('should allow searching author', async () => {
    const authorDropDownButton = await expect(page).toMatchElement(
      'button[aria-label="Author"]'
    );
    await expect(authorDropDownButton).toMatch('admin');

    await authorDropDownButton.click();

    const authorDropDownOptions = await expect(page).toMatchElement(
      '[aria-label="Option List Selector"]'
    );

    const optionListBeforeSearch = await authorDropDownOptions.$$eval(
      'li[role="option"]',
      (nodeList) => nodeList.map((node) => node.innerText)
    );
    expect(optionListBeforeSearch).toBeDefined();
    expect(optionListBeforeSearch.length).toBeGreaterThan(1);

    await page.keyboard.type('auth');

<<<<<<< HEAD
=======
    // wait for search results
>>>>>>> aa324c02
    await page.waitForResponse(
      (response) =>
        //eslint-disable-next-line jest/no-conditional-in-test
        response.url().includes('web-stories/v1/users') &&
        response.url().includes('search=auth') &&
        response.status() === 200
    );
<<<<<<< HEAD
=======

    // add small delay after we have results
    await page.waitForTimeout(400);
>>>>>>> aa324c02

    const optionListAfterSearch = await authorDropDownOptions.$$eval(
      'li[role="option"]',
      (nodeList) => nodeList.map((node) => node.innerText)
    );

    expect(optionListAfterSearch).toHaveLength(1);

    await expect(authorDropDownOptions).toClick('li', { text: 'author' });
    await expect(authorDropDownButton).toMatch('author');
  });
});<|MERGE_RESOLUTION|>--- conflicted
+++ resolved
@@ -81,10 +81,6 @@
 
     await page.keyboard.type('auth');
 
-<<<<<<< HEAD
-=======
-    // wait for search results
->>>>>>> aa324c02
     await page.waitForResponse(
       (response) =>
         //eslint-disable-next-line jest/no-conditional-in-test
@@ -92,12 +88,9 @@
         response.url().includes('search=auth') &&
         response.status() === 200
     );
-<<<<<<< HEAD
-=======
 
     // add small delay after we have results
     await page.waitForTimeout(400);
->>>>>>> aa324c02
 
     const optionListAfterSearch = await authorDropDownOptions.$$eval(
       'li[role="option"]',
