/*
 * Copyright 2022 Google LLC
 *
 * Licensed under the Apache License, Version 2.0 (the "License");
 * you may not use this file except in compliance with the License.
 * You may obtain a copy of the License at
 *
 *     https://www.apache.org/licenses/LICENSE-2.0
 *
 * Unless required by applicable law or agreed to in writing, software
 * distributed under the License is distributed on an "AS IS" BASIS,
 * WITHOUT WARRANTIES OR CONDITIONS OF ANY KIND, either express or implied.
 * See the License for the specific language governing permissions and
 * limitations under the License.
 */

/**
 * External dependencies
 */
import {
  createNewStory,
  takeSnapshot,
  withPlugin,
} from '@web-stories-wp/e2e-test-utils';
/**
 * Internal dependencies
 */
import { addAllowedErrorMessage } from '../../../config/bootstrap';

const IMAGE_URL_LOCAL = `${process.env.WP_BASE_URL}/wp-content/e2e-assets/example-3.png`;
const IMAGE_URL_CORS_PROXY = 'https://wp.stories.google/e2e-tests/example.jpg';

jest.retryTimes(3, { logErrorsBeforeRetry: true });

describe('Media Hotlinking', () => {
  withPlugin('e2e-tests-hotlink');

<<<<<<< HEAD
  let removeChromeCORSErrorMessage;
  let removeFirefoxCORSErrorMessage;
  let removeResourceErrorMessage;

  beforeAll(() => {
    // Ignore CORS error, this is present in the test by design.
    removeChromeCORSErrorMessage = addAllowedErrorMessage(
      'has been blocked by CORS policy'
    );
    removeFirefoxCORSErrorMessage = addAllowedErrorMessage(
      'Cross-Origin Request Blocked'
    );
=======
  let removeMessage1;
  let removeMessage2;

  beforeAll(() => {
    // Ignore CORS error, this is present in the test by design.
    removeMessage1 = addAllowedErrorMessage('has been blocked by CORS policy');
>>>>>>> 7b23e6be
    // Ignore resource failing to load. This is only present because of the CORS error.
    removeMessage2 = addAllowedErrorMessage('Failed to load resource');
  });

  afterAll(() => {
<<<<<<< HEAD
    removeChromeCORSErrorMessage();
    removeFirefoxCORSErrorMessage();
    removeResourceErrorMessage();
=======
    removeMessage1();
    removeMessage2();
>>>>>>> 7b23e6be
  });

  // Uses the existence of the element's frame element as an indicator for successful insertion.
  it('should insert a local image', async () => {
    await createNewStory();

    await expect(page).toClick('button[aria-label="Insert by link"]');

    await page.waitForSelector('[role="dialog"]');
    await expect(page).toMatch('Insert external image or video');

    await page.type('input[type="url"]', IMAGE_URL_LOCAL);

    await expect(page).toMatchElement(
      '[role="dialog"] button:not([disabled])',
      {
        text: 'Insert',
      }
    );

    await Promise.all([
      expect(page).toClick('[role="dialog"] button', {
        text: 'Insert',
      }),
      await page.waitForResponse(
        (response) =>
          //eslint-disable-next-line jest/no-conditional-in-test -- False positive.
          response.url().includes('web-stories/v1/hotlink/validate') &&
          response.status() === 200
      ),
    ]);

    // Dialog should disappear by now.
    await expect(page).not.toMatch('Insert external image or video');

    await expect(page).toMatchElement(`img[src="${IMAGE_URL_LOCAL}"]`);
  });

  it('should insert an external image via proxy', async () => {
    await createNewStory();

    await expect(page).toClick('button[aria-label="Insert by link"]');

    await page.waitForSelector('[role="dialog"]');
    await expect(page).toMatch('Insert external image or video');

    await page.type('input[type="url"]', IMAGE_URL_CORS_PROXY);

    await expect(page).toMatchElement(
      '[role="dialog"] button:not([disabled])',
      {
        text: 'Insert',
      }
    );

    await Promise.all([
      expect(page).toClick('[role="dialog"] button', {
        text: 'Insert',
      }),
      await page.waitForResponse(
        (response) =>
          //eslint-disable-next-line jest/no-conditional-in-test -- False positive.
          response.url().includes('web-stories/v1/hotlink/validate') &&
          response.status() === 200
      ),
    ]);

    // Dialog should disappear by now.
    await expect(page).not.toMatch('Insert external image or video');

    await page.waitForSelector(
      '[aria-label="Design options for selected element"]'
    );

    await expect(page).toMatchElement(
      'img[src*="/web-stories/v1/hotlink/proxy/"]'
    );
    await expect(page).not.toMatchElement(`img[src="${IMAGE_URL_CORS_PROXY}"]`);

    await takeSnapshot(page, 'Media Hotlinking - with CORS');
  });

  describe('Story Poster', () => {
    it('should insert an external poster via proxy', async () => {
      await createNewStory();

      await expect(page).toClick('li[role="tab"]', { text: 'Document' });
      await expect(page).toMatchElement('button[aria-label="Poster image"]');

      await expect(page).toClick('button[aria-label="Poster image"]');
      await expect(page).toClick('[role="menuitem"]', {
        text: 'Link to a file',
      });
      await page.waitForSelector('[role="dialog"]');
      await expect(page).toMatch('Use external image as poster image');

      await page.type('input[type="url"]', IMAGE_URL_LOCAL);

      await expect(page).toMatchElement(
        '[role="dialog"] button:not([disabled])',
        {
          text: 'Use image as poster image',
        }
      );

      await expect(page).toClick('[role="dialog"] button', {
        text: 'Use image as poster image',
      });

      await expect(page).toMatchElement(`img[src="${IMAGE_URL_LOCAL}"]`);
    });
  });
});<|MERGE_RESOLUTION|>--- conflicted
+++ resolved
@@ -35,40 +35,23 @@
 describe('Media Hotlinking', () => {
   withPlugin('e2e-tests-hotlink');
 
-<<<<<<< HEAD
-  let removeChromeCORSErrorMessage;
-  let removeFirefoxCORSErrorMessage;
-  let removeResourceErrorMessage;
-
-  beforeAll(() => {
-    // Ignore CORS error, this is present in the test by design.
-    removeChromeCORSErrorMessage = addAllowedErrorMessage(
-      'has been blocked by CORS policy'
-    );
-    removeFirefoxCORSErrorMessage = addAllowedErrorMessage(
-      'Cross-Origin Request Blocked'
-    );
-=======
   let removeMessage1;
   let removeMessage2;
+  let removeMessage3;
 
   beforeAll(() => {
     // Ignore CORS error, this is present in the test by design.
     removeMessage1 = addAllowedErrorMessage('has been blocked by CORS policy');
->>>>>>> 7b23e6be
     // Ignore resource failing to load. This is only present because of the CORS error.
     removeMessage2 = addAllowedErrorMessage('Failed to load resource');
+    // Same for Firefox.
+    removeMessage3 = addAllowedErrorMessage('Cross-Origin Request Blocked');
   });
 
   afterAll(() => {
-<<<<<<< HEAD
-    removeChromeCORSErrorMessage();
-    removeFirefoxCORSErrorMessage();
-    removeResourceErrorMessage();
-=======
     removeMessage1();
     removeMessage2();
->>>>>>> 7b23e6be
+    removeMessage3();
   });
 
   // Uses the existence of the element's frame element as an indicator for successful insertion.
