--- conflicted
+++ resolved
@@ -43,27 +43,18 @@
     }
   });
 
-<<<<<<< HEAD
   describe('Enabled', () => {
     beforeEach(async () => {
       await toggleVideoOptimization(true);
     });
-=======
-  // Flakey test, see https://github.com/google/web-stories-wp/issues/8232.
-  // eslint-disable-next-line jest/no-disabled-tests
-  it.skip('should insert .mov', async () => {
-    await createNewStory();
-    await expect(page).not.toMatchElement('[data-testid="FrameElement"]');
-
-    await expect(page).toClick('button', { text: 'Upload' });
->>>>>>> 82088c76
 
     afterEach(async () => {
       await toggleVideoOptimization(false);
     });
 
-    // Uses the existence of the element's frame element as an indicator for successful insertion.
-    it('should insert .mov video from media dialog', async () => {
+    // Flakey test, see https://github.com/google/web-stories-wp/issues/8232.
+    // eslint-disable-next-line jest/no-disabled-tests
+    it.skip('should insert .mov video from media dialog', async () => {
       await createNewStory();
       await expect(page).not.toMatchElement('[data-testid="FrameElement"]');
 
