--- conflicted
+++ resolved
@@ -18,13 +18,7 @@
  * External dependencies
  */
 import {
-<<<<<<< HEAD
-  clickButton,
   createNewStory,
-=======
-  createNewStory,
-  uploadFile,
->>>>>>> 8f8319bd
   deleteMedia,
   skipSuiteOnFirefox,
   toggleVideoOptimization,
