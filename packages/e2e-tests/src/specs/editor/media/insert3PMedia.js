/*
 * Copyright 2020 Google LLC
 *
 * Licensed under the Apache License, Version 2.0 (the "License");
 * you may not use this file except in compliance with the License.
 * You may obtain a copy of the License at
 *
 *     https://www.apache.org/licenses/LICENSE-2.0
 *
 * Unless required by applicable law or agreed to in writing, software
 * distributed under the License is distributed on an "AS IS" BASIS,
 * WITHOUT WARRANTIES OR CONDITIONS OF ANY KIND, either express or implied.
 * See the License for the specific language governing permissions and
 * limitations under the License.
 */

/**
 * External dependencies
 */
import {
  createNewStory,
  skipSuiteOnFirefox,
  withPlugin,
  clearLocalStorage,
} from '@web-stories-wp/e2e-test-utils';

/**
 * Internal dependencies
 */
import { addAllowedErrorMessage } from '../../../config/bootstrap';

const media3pSelector = '#library-tab-media3p';

jest.retryTimes(3, { logErrorsBeforeRetry: true });

async function goToMedia3PTab() {
  await expect(page).toClick(
    '[aria-label="Element Library Selection"] [role="tab"]',
    { text: 'Explore Media' }
  );

  await expect(page).toMatch(
    'Your use of stock content is subject to third party terms'
  );

  await expect(page).toClick('button', { text: 'Dismiss' });

  await expect(page).not.toMatch(
    'Your use of stock content is subject to third party terms'
  );
}

describe('Inserting 3P Media', () => {
  let removeErrorMessage;

  beforeAll(() => {
    // Coverr videos served from stream.mux.com don't have any CORS headers.
    removeErrorMessage = addAllowedErrorMessage(
      'NotSameOriginAfterDefaultedToSameOriginByCoep'
    );
  });

<<<<<<< HEAD
  describe('Unsplash', () => {
    it('should insert an Unsplash image', async () => {
      await createNewStory();

      await expect(page).toClick(media3pSelector);
=======
  beforeEach(async () => {
    await clearLocalStorage();
  });

  afterAll(() => {
    removeErrorMessage();
  });

  it('should insert an Unsplash image', async () => {
    await createNewStory();
    await goToMedia3PTab();
>>>>>>> 7b23e6be

      await expect(page).toMatchElement('button', { text: 'Image' });
      await expect(page).toClick('button', { text: 'Image' });

      await page.waitForSelector(
        '#library-pane-media3p [data-testid="mediaElement-image"]'
      );
      // Clicking will only act on the first element.
      await expect(page).toClick(
        '#library-pane-media3p [data-testid="mediaElement-image"]'
      );
      const insertButton = await page.waitForSelector(
        `xpath/.//li//span[contains(text(), 'Insert image')]`
      );

      await insertButton.click();

      await page.waitForSelector('[data-testid="imageElement"]');
      await expect(page).toMatchElement('[data-testid="imageElement"]');
    });
  });

<<<<<<< HEAD
  describe('Coverr', () => {
    // Firefox has issues playing media (MP4 videos).
    skipSuiteOnFirefox();

    // Skipped for https://github.com/googleforcreators/web-stories-wp/issues/7481
    // eslint-disable-next-line jest/no-disabled-tests
    it.skip('should insert a Coverr video', async () => {
      await createNewStory();

      await expect(page).toClick(media3pSelector);

      await expect(page).toMatchElement('button', { text: 'Video' });
      await expect(page).toClick('button', { text: 'Video' });

      await page.waitForSelector(
        '#library-pane-media3p [data-testid="mediaElement-video"]'
      );
      // Clicking will only act on the first element.
      await expect(page).toClick(
        '#library-pane-media3p [data-testid="mediaElement-video"]'
      );
=======
  it('should insert a Coverr video', async () => {
    await createNewStory();
    await goToMedia3PTab();

    await expect(page).toClick('[role="tablist"] [role="tab"] ', {
      text: 'Video',
    });

    await page.waitForSelector(
      '#library-pane-media3p [data-testid="mediaElement-video"]'
    );

    // This will click in the center of the element, opening the "+" insertion menu.
    await expect(page).toClick(
      '#library-pane-media3p [data-testid="mediaElement-video"]'
    );
    await expect(page).toClick('[role="menu"] [role="menuitem"]', {
      text: 'Insert video',
    });
>>>>>>> 7b23e6be

      await page.waitForSelector('[data-testid="videoElement"]');
      await expect(page).toMatchElement('[data-testid="videoElement"]');
    });
  });

<<<<<<< HEAD
  describe('Tenor', () => {
    // Firefox has issues playing media (MP4 videos).
    skipSuiteOnFirefox();

    // Skipped for https://github.com/googleforcreators/web-stories-wp/issues/7481
    // eslint-disable-next-line jest/no-disabled-tests
    it.skip('should insert a Tenor GIF', async () => {
      await createNewStory();

      await expect(page).toClick(media3pSelector);

      await expect(page).toMatchElement('button', { text: 'GIFs' });
      await expect(page).toClick('button', { text: 'GIFs' });

      await page.waitForSelector(
        '#library-pane-media3p [data-testid="mediaElement-gif"]'
      );
      // Clicking will only act on the first element.
      await expect(page).toClick(
        '#library-pane-media3p [data-testid="mediaElement-gif"]'
      );
=======
  it('should insert a Tenor GIF', async () => {
    await createNewStory();
    await goToMedia3PTab();

    await expect(page).toClick('[role="tablist"] [role="tab"] ', {
      text: 'GIFs',
    });

    await page.waitForSelector(
      '#library-pane-media3p [data-testid="mediaElement-gif"]'
    );

    // This will click in the center of the element, opening the "+" insertion menu.
    await expect(page).toClick(
      '#library-pane-media3p [data-testid="mediaElement-gif"]'
    );
    await expect(page).toClick('[role="menu"] [role="menuitem"]', {
      text: 'Insert image',
    });

    await page.waitForSelector('[data-testid="videoElement"]');
    await expect(page).toMatchElement('[data-testid="videoElement"]');
  });

  it('should insert a Tenor sticker', async () => {
    await createNewStory();
    await goToMedia3PTab();

    await expect(page).toClick('[role="tablist"] [role="tab"] ', {
      text: 'Stickers',
    });

    await page.waitForSelector(
      '#library-pane-media3p [data-testid="mediaElement-image"]'
    );

    // This will click in the center of the element, opening the "+" insertion menu.
    await expect(page).toClick(
      '#library-pane-media3p [data-testid="mediaElement-image"]'
    );
    await expect(page).toClick('[role="menu"] [role="menuitem"]', {
      text: 'Insert image',
    });
>>>>>>> 7b23e6be

      await page.waitForSelector('[data-testid="imageElement"]');
      await expect(page).toMatchElement('[data-testid="imageElement"]');
    });
  });

  describe('Disabled', () => {
    withPlugin('e2e-tests-disable-3p-media');

    it('should not render 3p media tab', async () => {
      await createNewStory();

      await expect(page).not.toMatchElement(media3pSelector);
    });
  });
});<|MERGE_RESOLUTION|>--- conflicted
+++ resolved
@@ -19,9 +19,9 @@
  */
 import {
   createNewStory,
-  skipSuiteOnFirefox,
   withPlugin,
   clearLocalStorage,
+  skipSuiteOnFirefox,
 } from '@web-stories-wp/e2e-test-utils';
 
 /**
@@ -60,13 +60,6 @@
     );
   });
 
-<<<<<<< HEAD
-  describe('Unsplash', () => {
-    it('should insert an Unsplash image', async () => {
-      await createNewStory();
-
-      await expect(page).toClick(media3pSelector);
-=======
   beforeEach(async () => {
     await clearLocalStorage();
   });
@@ -75,10 +68,10 @@
     removeErrorMessage();
   });
 
-  it('should insert an Unsplash image', async () => {
-    await createNewStory();
-    await goToMedia3PTab();
->>>>>>> 7b23e6be
+  describe('Unsplash', () => {
+    it('should insert an Unsplash image', async () => {
+      await createNewStory();
+      await goToMedia3PTab();
 
       await expect(page).toMatchElement('button', { text: 'Image' });
       await expect(page).toClick('button', { text: 'Image' });
@@ -93,7 +86,6 @@
       const insertButton = await page.waitForSelector(
         `xpath/.//li//span[contains(text(), 'Insert image')]`
       );
-
       await insertButton.click();
 
       await page.waitForSelector('[data-testid="imageElement"]');
@@ -101,122 +93,82 @@
     });
   });
 
-<<<<<<< HEAD
   describe('Coverr', () => {
     // Firefox has issues playing media (MP4 videos).
     skipSuiteOnFirefox();
 
-    // Skipped for https://github.com/googleforcreators/web-stories-wp/issues/7481
-    // eslint-disable-next-line jest/no-disabled-tests
-    it.skip('should insert a Coverr video', async () => {
+    it('should insert a Coverr video', async () => {
       await createNewStory();
+      await goToMedia3PTab();
 
-      await expect(page).toClick(media3pSelector);
-
-      await expect(page).toMatchElement('button', { text: 'Video' });
-      await expect(page).toClick('button', { text: 'Video' });
+      await expect(page).toClick('[role="tablist"] [role="tab"] ', {
+        text: 'Video',
+      });
 
       await page.waitForSelector(
         '#library-pane-media3p [data-testid="mediaElement-video"]'
       );
-      // Clicking will only act on the first element.
+
+      // This will click in the center of the element, opening the "+" insertion menu.
       await expect(page).toClick(
         '#library-pane-media3p [data-testid="mediaElement-video"]'
       );
-=======
-  it('should insert a Coverr video', async () => {
-    await createNewStory();
-    await goToMedia3PTab();
-
-    await expect(page).toClick('[role="tablist"] [role="tab"] ', {
-      text: 'Video',
-    });
-
-    await page.waitForSelector(
-      '#library-pane-media3p [data-testid="mediaElement-video"]'
-    );
-
-    // This will click in the center of the element, opening the "+" insertion menu.
-    await expect(page).toClick(
-      '#library-pane-media3p [data-testid="mediaElement-video"]'
-    );
-    await expect(page).toClick('[role="menu"] [role="menuitem"]', {
-      text: 'Insert video',
-    });
->>>>>>> 7b23e6be
+      await expect(page).toClick('[role="menu"] [role="menuitem"]', {
+        text: 'Insert video',
+      });
 
       await page.waitForSelector('[data-testid="videoElement"]');
       await expect(page).toMatchElement('[data-testid="videoElement"]');
     });
   });
 
-<<<<<<< HEAD
   describe('Tenor', () => {
     // Firefox has issues playing media (MP4 videos).
     skipSuiteOnFirefox();
 
-    // Skipped for https://github.com/googleforcreators/web-stories-wp/issues/7481
-    // eslint-disable-next-line jest/no-disabled-tests
-    it.skip('should insert a Tenor GIF', async () => {
+    it('should insert a Tenor GIF', async () => {
       await createNewStory();
+      await goToMedia3PTab();
 
-      await expect(page).toClick(media3pSelector);
-
-      await expect(page).toMatchElement('button', { text: 'GIFs' });
-      await expect(page).toClick('button', { text: 'GIFs' });
+      await expect(page).toClick('[role="tablist"] [role="tab"] ', {
+        text: 'GIFs',
+      });
 
       await page.waitForSelector(
         '#library-pane-media3p [data-testid="mediaElement-gif"]'
       );
-      // Clicking will only act on the first element.
+
+      // This will click in the center of the element, opening the "+" insertion menu.
       await expect(page).toClick(
         '#library-pane-media3p [data-testid="mediaElement-gif"]'
       );
-=======
-  it('should insert a Tenor GIF', async () => {
-    await createNewStory();
-    await goToMedia3PTab();
+      await expect(page).toClick('[role="menu"] [role="menuitem"]', {
+        text: 'Insert image',
+      });
 
-    await expect(page).toClick('[role="tablist"] [role="tab"] ', {
-      text: 'GIFs',
+      await page.waitForSelector('[data-testid="videoElement"]');
+      await expect(page).toMatchElement('[data-testid="videoElement"]');
     });
 
-    await page.waitForSelector(
-      '#library-pane-media3p [data-testid="mediaElement-gif"]'
-    );
+    it('should insert a Tenor sticker', async () => {
+      await createNewStory();
+      await goToMedia3PTab();
 
-    // This will click in the center of the element, opening the "+" insertion menu.
-    await expect(page).toClick(
-      '#library-pane-media3p [data-testid="mediaElement-gif"]'
-    );
-    await expect(page).toClick('[role="menu"] [role="menuitem"]', {
-      text: 'Insert image',
-    });
+      await expect(page).toClick('[role="tablist"] [role="tab"] ', {
+        text: 'Stickers',
+      });
 
-    await page.waitForSelector('[data-testid="videoElement"]');
-    await expect(page).toMatchElement('[data-testid="videoElement"]');
-  });
+      await page.waitForSelector(
+        '#library-pane-media3p [data-testid="mediaElement-image"]'
+      );
 
-  it('should insert a Tenor sticker', async () => {
-    await createNewStory();
-    await goToMedia3PTab();
-
-    await expect(page).toClick('[role="tablist"] [role="tab"] ', {
-      text: 'Stickers',
-    });
-
-    await page.waitForSelector(
-      '#library-pane-media3p [data-testid="mediaElement-image"]'
-    );
-
-    // This will click in the center of the element, opening the "+" insertion menu.
-    await expect(page).toClick(
-      '#library-pane-media3p [data-testid="mediaElement-image"]'
-    );
-    await expect(page).toClick('[role="menu"] [role="menuitem"]', {
-      text: 'Insert image',
-    });
->>>>>>> 7b23e6be
+      // This will click in the center of the element, opening the "+" insertion menu.
+      await expect(page).toClick(
+        '#library-pane-media3p [data-testid="mediaElement-image"]'
+      );
+      await expect(page).toClick('[role="menu"] [role="menuitem"]', {
+        text: 'Insert image',
+      });
 
       await page.waitForSelector('[data-testid="imageElement"]');
       await expect(page).toMatchElement('[data-testid="imageElement"]');
