/*
 * Copyright 2020 Google LLC
 *
 * Licensed under the Apache License, Version 2.0 (the "License");
 * you may not use this file except in compliance with the License.
 * You may obtain a copy of the License at
 *
 *     https://www.apache.org/licenses/LICENSE-2.0
 *
 * Unless required by applicable law or agreed to in writing, software
 * distributed under the License is distributed on an "AS IS" BASIS,
 * WITHOUT WARRANTIES OR CONDITIONS OF ANY KIND, either express or implied.
 * See the License for the specific language governing permissions and
 * limitations under the License.
 */

/**
 * External dependencies
 */
import {
  createNewStory,
  skipSuiteOnFirefox,
  withPlugin,
  clearLocalStorage,
} from '@web-stories-wp/e2e-test-utils';

const media3pSelector = '#library-tab-media3p';

describe('Inserting 3P Media', () => {
  beforeAll(async () => {
    await clearLocalStorage();
  });

  it('should dismiss TOS dialog', async () => {
    await createNewStory();

    await expect(page).toMatchElement(media3pSelector);
    await expect(page).toClick(media3pSelector);

    await expect(page).toMatch(
      'Your use of stock content is subject to third party terms'
    );

    await expect(page).toClick('button', { text: 'Dismiss' });

    await expect(page).not.toMatch(
      'Your use of stock content is subject to third party terms'
    );
  });

  describe('Unsplash', () => {
    it('should insert an Unsplash image', async () => {
      await createNewStory();

      await expect(page).toClick(media3pSelector);

      await expect(page).toMatchElement('button', { text: 'Image' });
      await expect(page).toClick('button', { text: 'Image' });

<<<<<<< HEAD
      await page.waitForSelector(
        '#library-pane-media3p [data-testid="mediaElement-image"]'
      );
      // Clicking will only act on the first element.
      await expect(page).toClick(
        '#library-pane-media3p [data-testid="mediaElement-image"]'
      );
=======
    await page.waitForSelector(
      '#library-pane-media3p [data-testid="mediaElement-image"]'
    );
    // Clicking will only act on the first element.
    await expect(page).toClick(
      '#library-pane-media3p [data-testid="mediaElement-image"]'
    );
    const insertButton = await page.waitForSelector(
      `xpath/.//li//span[contains(text(), 'Insert image')]`
    );
    await insertButton.click();
>>>>>>> 45dac6fa

      const insertButton = await page.waitForXPath(
        `//li//span[contains(text(), 'Insert image')]`
      );
      await insertButton.click();

      await page.waitForSelector('[data-testid="imageElement"]');
      await expect(page).toMatchElement('[data-testid="imageElement"]');
    });
  });

  describe('Coverr', () => {
    // Firefox has issues playing media (MP4 videos).
    skipSuiteOnFirefox();

    // Skipped for https://github.com/googleforcreators/web-stories-wp/issues/7481
    // eslint-disable-next-line jest/no-disabled-tests
    it.skip('should insert a Coverr video', async () => {
      await createNewStory();

      await expect(page).toClick(media3pSelector);

      await expect(page).toMatchElement('button', { text: 'Video' });
      await expect(page).toClick('button', { text: 'Video' });

      await page.waitForSelector(
        '#library-pane-media3p [data-testid="mediaElement-video"]'
      );
      // Clicking will only act on the first element.
      await expect(page).toClick(
        '#library-pane-media3p [data-testid="mediaElement-video"]'
      );

      await page.waitForSelector('[data-testid="videoElement"]');
      await expect(page).toMatchElement('[data-testid="videoElement"]');
    });
  });

  describe('Tenor', () => {
    // Firefox has issues playing media (MP4 videos).
    skipSuiteOnFirefox();

    // Skipped for https://github.com/googleforcreators/web-stories-wp/issues/7481
    // eslint-disable-next-line jest/no-disabled-tests
    it.skip('should insert a Tenor GIF', async () => {
      await createNewStory();

      await expect(page).toClick(media3pSelector);

      await expect(page).toMatchElement('button', { text: 'GIFs' });
      await expect(page).toClick('button', { text: 'GIFs' });

      await page.waitForSelector(
        '#library-pane-media3p [data-testid="mediaElement-gif"]'
      );
      // Clicking will only act on the first element.
      await expect(page).toClick(
        '#library-pane-media3p [data-testid="mediaElement-gif"]'
      );

      await page.waitForSelector('[data-testid="imageElement"]');
      await expect(page).toMatchElement('[data-testid="imageElement"]');
    });
  });

  describe('Disabled', () => {
    withPlugin('e2e-tests-disable-3p-media');

    it('should not render 3p media tab', async () => {
      await createNewStory();

      await expect(page).not.toMatchElement(media3pSelector);
    });
  });
});<|MERGE_RESOLUTION|>--- conflicted
+++ resolved
@@ -57,7 +57,6 @@
       await expect(page).toMatchElement('button', { text: 'Image' });
       await expect(page).toClick('button', { text: 'Image' });
 
-<<<<<<< HEAD
       await page.waitForSelector(
         '#library-pane-media3p [data-testid="mediaElement-image"]'
       );
@@ -65,23 +64,10 @@
       await expect(page).toClick(
         '#library-pane-media3p [data-testid="mediaElement-image"]'
       );
-=======
-    await page.waitForSelector(
-      '#library-pane-media3p [data-testid="mediaElement-image"]'
-    );
-    // Clicking will only act on the first element.
-    await expect(page).toClick(
-      '#library-pane-media3p [data-testid="mediaElement-image"]'
-    );
-    const insertButton = await page.waitForSelector(
-      `xpath/.//li//span[contains(text(), 'Insert image')]`
-    );
-    await insertButton.click();
->>>>>>> 45dac6fa
+      const insertButton = await page.waitForSelector(
+        `xpath/.//li//span[contains(text(), 'Insert image')]`
+      );
 
-      const insertButton = await page.waitForXPath(
-        `//li//span[contains(text(), 'Insert image')]`
-      );
       await insertButton.click();
 
       await page.waitForSelector('[data-testid="imageElement"]');
