/*
 * Copyright 2020 Google LLC
 *
 * Licensed under the Apache License, Version 2.0 (the "License");
 * you may not use this file except in compliance with the License.
 * You may obtain a copy of the License at
 *
 *     https://www.apache.org/licenses/LICENSE-2.0
 *
 * Unless required by applicable law or agreed to in writing, software
 * distributed under the License is distributed on an "AS IS" BASIS,
 * WITHOUT WARRANTIES OR CONDITIONS OF ANY KIND, either express or implied.
 * See the License for the specific language governing permissions and
 * limitations under the License.
 */

/**
 * External dependencies
 */
import {
  createNewStory,
  previewStory,
  insertStoryTitle,
  uploadMedia,
  deleteMedia,
  uploadFile,
} from '@web-stories-wp/e2e-test-utils';

describe('Inserting WebM Video', () => {
  let uploadedFiles;

  beforeEach(() => (uploadedFiles = []));

  afterEach(async () => {
    for (const file of uploadedFiles) {
      // eslint-disable-next-line no-await-in-loop
      await deleteMedia(file);
    }
  });

<<<<<<< HEAD
  async function openPanel(name) {
=======
  async function openA11yPanel() {
    // open style pane
    await expect(page).toClick('li', { text: /^Style$/ });

>>>>>>> 88de9210
    // Open the Accessibility panel.
    const panel = await page.$(`button[aria-label="${name}"]`);
    const isCollapsed = await page.evaluate(
      (button) => button.getAttribute('aria-expanded') === 'false',
      panel
    );
    if (isCollapsed) {
      panel.click();
    }
  }

  async function openA11yPanel() {
    // Open the Accessibility panel.
    await openPanel('Accessibility');
  }

  it('should insert a video via media modal', async () => {
    await createNewStory();

    const fileName = await uploadMedia('small-video.webm', false);
    uploadedFiles.push(fileName);

    await expect(page).toClick('button', { text: 'Insert into page' });

    await expect(page).toMatchElement('[data-testid="videoElement"]');

    // Wait for poster image (inside Accessibility panel) to appear.
    await openA11yPanel();
    await page.waitForSelector('[alt="Preview poster image"]');
    await expect(page).toMatchElement('[alt="Preview poster image"]');
  });

  it('should insert a video via media modal and add captions', async () => {
    await createNewStory();

    const fileName = await uploadMedia('small-video.webm', false);
    uploadedFiles.push(fileName);

    await expect(page).toClick('button', { text: 'Insert into page' });

    await expect(page).toMatchElement('[data-testid="videoElement"]');

    await openPanel('Caption and Subtitles');

    await expect(page).toClick('button', { text: 'Upload a file' });

    await expect(page).toClick('.media-modal #menu-item-upload', {
      text: 'Upload files',
      visible: true,
    });

    const fileNameCaptions = await uploadFile('test.vtt');
    uploadedFiles.push(fileNameCaptions);

    await expect(page).toClick('button', { text: 'Select caption' });

    await expect(page).toMatch('test.vtt');
  });

  it('should insert a video via media library', async () => {
    await createNewStory();

    const fileName = await uploadMedia('small-video.webm');
    uploadedFiles.push(fileName);

    await page.waitForSelector(
      `[data-testid="mediaElement-video"] [src*="${fileName}"`
    );
    // Clicking will only act on the first element.
    await expect(page).toClick('[data-testid="mediaElement-video"]');
    const insertButton = await page.waitForXPath(
      `//li//span[contains(text(), 'Insert video')]`
    );
    await insertButton.click();

    await page.waitForSelector('[data-testid="videoElement"]');
    await expect(page).toMatchElement('[data-testid="videoElement"]');

    // Wait for poster image (inside Accessibility panel) to appear.
    await openA11yPanel();
    await page.waitForSelector('[alt="Preview poster image"]');
    await expect(page).toMatchElement('[alt="Preview poster image"]');
  });

  it('should insert a video via media library and preview on FE', async () => {
    await createNewStory();

    await insertStoryTitle('Publishing with video');

    const fileName = await uploadMedia('small-video.webm');
    uploadedFiles.push(fileName);

    await page.waitForSelector(
      `[data-testid="mediaElement-video"] [src*="${fileName}"`
    );
    // Clicking will only act on the first element.
    await expect(page).toClick('[data-testid="mediaElement-video"]');
    const insertButton = await page.waitForXPath(
      `//li//span[contains(text(), 'Insert video')]`
    );
    await insertButton.click();

    await page.waitForSelector('[data-testid="videoElement"]');
    await expect(page).toMatchElement('[data-testid="videoElement"]');

    // Wait for poster image (inside Accessibility panel) to appear.
    await openA11yPanel();
    await page.waitForSelector('[alt="Preview poster image"]');
    await expect(page).toMatchElement('[alt="Preview poster image"]');

    const editorPage = page;
    const previewPage = await previewStory(editorPage);
    await expect(previewPage).toMatchElement('amp-video');

    const poster = await previewPage.evaluate((selector) => {
      return document.querySelector(selector).getAttribute('poster');
    }, 'amp-video');

    expect(poster).not.toBeNull();
    expect(poster).toStrictEqual(expect.any(String));
    expect(poster).not.toBe('');

    await editorPage.bringToFront();
    await previewPage.close();
  });
});<|MERGE_RESOLUTION|>--- conflicted
+++ resolved
@@ -37,16 +37,12 @@
       await deleteMedia(file);
     }
   });
-
-<<<<<<< HEAD
+  
   async function openPanel(name) {
-=======
-  async function openA11yPanel() {
     // open style pane
     await expect(page).toClick('li', { text: /^Style$/ });
 
->>>>>>> 88de9210
-    // Open the Accessibility panel.
+    // Open the panel.
     const panel = await page.$(`button[aria-label="${name}"]`);
     const isCollapsed = await page.evaluate(
       (button) => button.getAttribute('aria-expanded') === 'false',
