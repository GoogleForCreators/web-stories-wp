/*
 * Copyright 2020 Google LLC
 *
 * Licensed under the Apache License, Version 2.0 (the "License");
 * you may not use this file except in compliance with the License.
 * You may obtain a copy of the License at
 *
 *     https://www.apache.org/licenses/LICENSE-2.0
 *
 * Unless required by applicable law or agreed to in writing, software
 * distributed under the License is distributed on an "AS IS" BASIS,
 * WITHOUT WARRANTIES OR CONDITIONS OF ANY KIND, either express or implied.
 * See the License for the specific language governing permissions and
 * limitations under the License.
 */

/**
 * External dependencies
 */
import {
  createNewStory,
  previewStory,
  insertStoryTitle,
  uploadMedia,
  deleteMedia,
  skipSuiteOnFirefox,
  uploadFile,
} from '@web-stories-wp/e2e-test-utils';

<<<<<<< HEAD
// eslint-disable-next-line jest/no-disabled-tests -- TODO(#11959): Fix flakey test
describe.skip('Inserting WebM Video', () => {
  // Firefox does not yet support file uploads with Puppeteer. See https://bugzilla.mozilla.org/show_bug.cgi?id=1553847.
  skipSuiteOnFirefox();

=======
jest.retryTimes(3, { logErrorsBeforeRetry: true });

describe('Inserting WebM Video', () => {
>>>>>>> 7b23e6be
  let uploadedFiles;

  beforeEach(() => (uploadedFiles = []));

  afterEach(async () => {
    for (const file of uploadedFiles) {
      // eslint-disable-next-line no-await-in-loop
      await deleteMedia(file);
    }
  });

  async function openPanel(name) {
    await expect(page).toClick('li', { text: /^Style$/ });

    // Open the panel.
    const panel = await page.$(`button[aria-label="${name}"]`);
    const isCollapsed = await page.evaluate(
      (button) => button.getAttribute('aria-expanded') === 'false',
      panel
    );

    if (isCollapsed) {
      await panel.click();
    }
  }

  async function openA11yPanel() {
    // Open the Accessibility panel.
    await openPanel('Accessibility');
  }

  it('should insert a video via media modal', async () => {
    await createNewStory();

    const fileName = await uploadMedia('small-video.webm', false);
    uploadedFiles.push(fileName);

    await expect(page).toClick('button', { text: 'Insert into page' });

    await expect(page).toMatchElement('[data-testid="videoElement"]');

    // Wait for poster image (inside Accessibility panel) to appear.
    await openA11yPanel();

    await page.waitForSelector('[alt="Preview poster image"]');
    await expect(page).toMatchElement('[alt="Preview poster image"]');
  });

  it('should insert a video via media modal and add captions', async () => {
    await createNewStory();

    const fileName = await uploadMedia('small-video.webm', false);
    uploadedFiles.push(fileName);

    await expect(page).toClick('button', { text: 'Insert into page' });

    await expect(page).toMatchElement('[data-testid="videoElement"]');

    await openPanel('Caption and Subtitles');

    await expect(page).toClick('button', { text: 'Upload a file' });

    await expect(page).toClick('.media-modal #menu-item-upload', {
      text: 'Upload files',
      visible: true,
    });

    const fileNameCaptions = await uploadFile('test.vtt');
    uploadedFiles.push(fileNameCaptions);

    await expect(page).toClick('button', { text: 'Select caption' });

    await expect(page).toMatch('test.vtt');
  });

  it('should insert a video via media library', async () => {
    await createNewStory();

    const fileName = await uploadMedia('small-video.webm');
    uploadedFiles.push(fileName);

    await page.waitForSelector(
      `[data-testid="mediaElement-video"] [src*="${fileName}"`
    );
    // Clicking will only act on the first element.
    await expect(page).toClick('[data-testid="mediaElement-video"]');
    const insertButton = await page.waitForSelector(
      `xpath/.//li//span[contains(text(), 'Insert video')]`
    );
    await insertButton.click();

    await page.waitForSelector('[data-testid="videoElement"]');
    await expect(page).toMatchElement('[data-testid="videoElement"]');

    // Wait for poster image (inside Accessibility panel) to appear.
    await openA11yPanel();
    await page.waitForSelector('[alt="Preview poster image"]');
    await expect(page).toMatchElement('[alt="Preview poster image"]');
  });

  it('should insert a video via media library and preview on FE', async () => {
    await createNewStory();

    await insertStoryTitle('Publishing with video');

    const fileName = await uploadMedia('small-video.webm');
    uploadedFiles.push(fileName);

    await page.waitForSelector(
      `[data-testid="mediaElement-video"] [src*="${fileName}"`
    );
    // Clicking will only act on the first element.
    await expect(page).toClick('[data-testid="mediaElement-video"]');
    const insertButton = await page.waitForSelector(
      `xpath/.//li//span[contains(text(), 'Insert video')]`
    );
    await insertButton.click();

    await page.waitForSelector('[data-testid="videoElement"]');
    await expect(page).toMatchElement('[data-testid="videoElement"]');

    // Wait for poster image (inside Accessibility panel) to appear.
    await openA11yPanel();
    await page.waitForSelector('[alt="Preview poster image"]');
    await expect(page).toMatchElement('[alt="Preview poster image"]');

    const editorPage = page;
    const previewPage = await previewStory();
    await expect(previewPage).toMatchElement('amp-video');

    const poster = await previewPage.evaluate((selector) => {
      return document.querySelector(selector).getAttribute('poster');
    }, 'amp-video');

    expect(poster).not.toBeNull();
    expect(poster).toStrictEqual(expect.any(String));
    expect(poster).not.toBe('');

    await editorPage.bringToFront();
    await previewPage.close();
  });
});<|MERGE_RESOLUTION|>--- conflicted
+++ resolved
@@ -23,21 +23,16 @@
   insertStoryTitle,
   uploadMedia,
   deleteMedia,
+  uploadFile,
   skipSuiteOnFirefox,
-  uploadFile,
 } from '@web-stories-wp/e2e-test-utils';
 
-<<<<<<< HEAD
-// eslint-disable-next-line jest/no-disabled-tests -- TODO(#11959): Fix flakey test
-describe.skip('Inserting WebM Video', () => {
+jest.retryTimes(3, { logErrorsBeforeRetry: true });
+
+describe('Inserting WebM Video', () => {
   // Firefox does not yet support file uploads with Puppeteer. See https://bugzilla.mozilla.org/show_bug.cgi?id=1553847.
   skipSuiteOnFirefox();
 
-=======
-jest.retryTimes(3, { logErrorsBeforeRetry: true });
-
-describe('Inserting WebM Video', () => {
->>>>>>> 7b23e6be
   let uploadedFiles;
 
   beforeEach(() => (uploadedFiles = []));
