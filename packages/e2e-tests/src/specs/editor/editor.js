--- conflicted
+++ resolved
@@ -74,38 +74,17 @@
 
     describe('Disabled', () => {
       // It's disabled by default in e2e tests.
+
       it('should have cross-origin isolation disabled', async () => {
+        await toggleVideoOptimization();
         await createNewStory();
 
         const crossOriginIsolated = await page.evaluate(
           () => window.crossOriginIsolated
         );
         expect(crossOriginIsolated).toBeFalse();
+        await toggleVideoOptimization();
       });
     });
   });
-<<<<<<< HEAD
-
-  //eslint-disable-next-line jest/no-disabled-tests -- TODO(#12023): Fix flakey test.
-  it.skip('should preview story with development mode', async () => {
-    await createNewStory();
-
-    const editorPage = page;
-    const previewPage = await previewStory(editorPage);
-
-    await previewPage.waitForSelector('amp-story');
-    await previewPage.waitForSelector('.i-amphtml-story-dev-tools-header');
-
-    await expect(previewPage).toMatch(/Preview/i);
-    await expect(previewPage).toMatch(/Debug/i);
-    await expect(previewPage).toMatch(/Add device/i);
-
-    await previewPage.waitForSelector('amp-story-player');
-    await expect(previewPage).toMatchElement('amp-story-player');
-
-    await editorPage.bringToFront();
-    await previewPage.close();
-  });
-=======
->>>>>>> 7b23e6be
 });