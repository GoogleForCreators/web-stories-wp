/*
 * Copyright 2020 Google LLC
 *
 * Licensed under the Apache License, Version 2.0 (the "License");
 * you may not use this file except in compliance with the License.
 * You may obtain a copy of the License at
 *
 *     https://www.apache.org/licenses/LICENSE-2.0
 *
 * Unless required by applicable law or agreed to in writing, software
 * distributed under the License is distributed on an "AS IS" BASIS,
 * WITHOUT WARRANTIES OR CONDITIONS OF ANY KIND, either express or implied.
 * See the License for the specific language governing permissions and
 * limitations under the License.
 */

/**
 * External dependencies
 */
import {
  createNewStory,
  uploadFile,
  deleteMedia,
<<<<<<< HEAD
  skipSuiteOnFirefox,
=======
  takeSnapshot,
>>>>>>> 8dec57e4
} from '@web-stories-wp/e2e-test-utils';

describe('Background Audio', () => {
  // Firefox does not yet support file uploads with Puppeteer. See https://bugzilla.mozilla.org/show_bug.cgi?id=1553847.
  skipSuiteOnFirefox();

  let uploadedFiles;

  beforeEach(() => (uploadedFiles = []));

  afterEach(async () => {
    for (const file of uploadedFiles) {
      // eslint-disable-next-line no-await-in-loop
      await deleteMedia(file);
    }
  });

  describe('Story Background Audio', () => {
    it('should allow adding background audio', async () => {
      await createNewStory();

      await expect(page).toClick('li[role="tab"]', { text: 'Document' });

      await expect(page).toMatch('Background Audio');

      // Toggle the panel which is collapsed by default.
      await expect(page).toClick('[aria-label="Background Audio"]');

      await expect(page).toClick('button', { text: 'Upload an audio file' });

      await page.waitForSelector('.media-modal', {
        visible: true,
      });

      await expect(page).toClick('.media-modal #menu-item-upload', {
        text: 'Upload files',
        visible: true,
      });

      const fileName = await uploadFile('audio.mp3');
      uploadedFiles.push(fileName);

      await expect(page).toClick('button', { text: 'Select audio file' });

      await page.waitForSelector('.media-modal', {
        visible: false,
      });

      await expect(page).toMatch(fileName);

      await expect(page).toMatchElement('button[aria-label="Play"]');

      await takeSnapshot(page, 'Story Background Audio');
    });
  });

  describe('Page Background Audio', () => {
    it('should allow adding background audio', async () => {
      await createNewStory();

      // Select the current page by clicking on the canvas / safezone.
      await expect(page).toClick('[data-testid="safezone"]');

      await expect(page).toMatch('Page Background Audio');

      await expect(page).toClick('button', { text: 'Upload an audio file' });

      await page.waitForSelector('.media-modal', {
        visible: true,
      });

      await expect(page).toClick('.media-modal #menu-item-upload', {
        text: 'Upload files',
        visible: true,
      });

      const fileName = await uploadFile('audio.mp3');
      uploadedFiles.push(fileName);

      await expect(page).toClick('button', { text: 'Select audio file' });

      await page.waitForSelector('.media-modal', {
        visible: false,
      });

      await expect(page).toMatch(fileName);

      await expect(page).toMatchElement('button[aria-label="Play"]');
    });
  });
});<|MERGE_RESOLUTION|>--- conflicted
+++ resolved
@@ -21,11 +21,8 @@
   createNewStory,
   uploadFile,
   deleteMedia,
-<<<<<<< HEAD
   skipSuiteOnFirefox,
-=======
   takeSnapshot,
->>>>>>> 8dec57e4
 } from '@web-stories-wp/e2e-test-utils';
 
 describe('Background Audio', () => {
