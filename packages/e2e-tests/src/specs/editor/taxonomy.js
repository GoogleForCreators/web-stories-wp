/*
 * Copyright 2021 Google LLC
 *
 * Licensed under the Apache License, Version 2.0 (the "License");
 * you may not use this file except in compliance with the License.
 * You may obtain a copy of the License at
 *
 *     https://www.apache.org/licenses/LICENSE-2.0
 *
 * Unless required by applicable law or agreed to in writing, software
 * distributed under the License is distributed on an "AS IS" BASIS,
 * WITHOUT WARRANTIES OR CONDITIONS OF ANY KIND, either express or implied.
 * See the License for the specific language governing permissions and
 * limitations under the License.
 */

/**
 * External dependencies
 */
import {
  createNewStory,
  withUser,
  publishStory,
  insertStoryTitle,
  withPlugin,
<<<<<<< HEAD
  skipSuiteOnFirefox,
=======
  createNewTerm,
  trashAllPosts,
>>>>>>> 7b23e6be
} from '@web-stories-wp/e2e-test-utils';

async function goToAndExpandTaxonomyPanel() {
  await expect(page).toClick('li[role="tab"]', { text: 'Document' });

  await expect(page).toMatch('Taxonomies');

  const taxonomyPanel = await page.$('button[aria-label="Taxonomies"]');

  const isCollapsed = await page.evaluate(
    (button) => button.getAttribute('aria-expanded') === 'false',
    taxonomyPanel
  );

  if (isCollapsed) {
    await taxonomyPanel.click();
  }

  // Small trick to ensure we scroll to this panel.
  await taxonomyPanel.focus();
}

/**
 * Add a new category.
 *
 * @param {string} name Category name.
 * @param {string} [parent] Parent category name.
 * @return {Promise<void>}
 */
async function addCategory(name, parent) {
  await expect(page).toClick('button', { text: 'Add New Category' });

  if (parent) {
    await expect(page).toClick('button[aria-label="Parent Category"]');
    await page.waitForSelector('li[role="option"]');

    await expect(page).toMatchElement('li[role="option"]', { text: parent });

    await expect(page).toClick('li[role="option"]', { text: parent });

    await expect(page).toMatchElement('button[aria-label="Parent Category"]', {
      text: parent,
    });
  }

  await expect(page).toFill('input[name="New Category Name"]', name);

  await expect(page).toClick('input[name="New Category Name"]');

  await page.focus('input[name="New Category Name"]');
  await page.keyboard.press('Enter');

  await expect(page).toMatchElement('label', {
    text: name,
  });
}

async function addTag(name) {
  // get number of input children before we add the token
  // so we have a metric to see when the new token renders
  const numChildren = await page.$eval(
    '#web_story_tag-input',
    (el) => el.parentNode.children.length
  );

  // Add the new token
  await page.focus('input#web_story_tag-input');
  await page.type('input#web_story_tag-input', name);
  await page.keyboard.press('Enter');

  // wait for token to render
  await page.waitForFunction(
    (originalNumChildren) =>
      document.getElementById('web_story_tag-input').parentNode.children
        .length > originalNumChildren,
    {},
    numChildren
  );

  const tokenNames = await page.$$eval(
    '[data-testid="flat-term-token"]',
    (nodes) => Array.from(nodes, (node) => node.innerText)
  );

  await expect(tokenNames).toContainValue(name);
}

<<<<<<< HEAD
describe('Taxonomies', () => {
  // TODO: Figure out how to scroll to the Taxonomies panel in Firefox so that the tests work.
  skipSuiteOnFirefox();

  describe('Interaction', () => {
    // Create some categories and tags before running all tests so that they are available there.
    beforeAll(async () => {
      await createNewStory();
      await goToAndExpandTaxonomyPanel();

      await Promise.all([
        await addCategory('music genres'),
        await addCategory('rock', 'music genres'),

        await addTag('adventure'),
        await addTag('sci-fi'),
        await addTag('comedy'),
      ]);

      // No need to save/publish the story, as the new categories will have been
      // created in the background via the REST API already.
    });
=======
jest.retryTimes(3, { logErrorsBeforeRetry: true });

describe('Taxonomies', () => {
  // Create some categories and tags before running all tests so that they are available there.
  beforeAll(async () => {
    await createNewTerm('web_story_category', 'music genres');
    await createNewTerm('web_story_category', 'rock', 'music genres');

    await createNewTerm('web_story_tag', 'adventure');
    await createNewTerm('web_story_tag', 'sci-fi');
    await createNewTerm('web_story_tag', 'comedy');
  });

  afterAll(async () => {
    await trashAllPosts('web-story');
  });

  describe('Administrator', () => {
    it('should be able to add new categories', async () => {
      await createNewStory();
      await insertStoryTitle('Taxonomies - Categories - Admin');
>>>>>>> 7b23e6be

    // eslint-disable-next-line jest/no-disabled-tests -- TODO(#12026): Fix flakey test.
    describe.skip('Administrator', () => {
      it('should be able to add new categories', async () => {
        await createNewStory();
        await insertStoryTitle('Taxonomies - Categories - Admin');

        await goToAndExpandTaxonomyPanel();

        // Add some new categories.
        await addCategory('jazz', 'music genres');
        await addCategory('industrial', 'music genres');
        await addCategory('electro-pop', 'music genres');
        await addCategory('funk', 'music genres');

        await publishStory();

        // Refresh page to verify that the assignments persisted.
        await page.reload({ waitUntil: 'networkidle2' });
        await expect(page).toMatchElement('input[placeholder="Add title"]');

        await goToAndExpandTaxonomyPanel();

        // See that category made in another story is available here.
        await expect(page).toMatchElement(
          'input[name="hierarchical_term_rock"]'
        );

        // categories added are checked automatically.
        await expect(page).toMatchElement(
          'input[name="hierarchical_term_funk"][checked]'
        );
        await expect(page).toMatchElement(
          'input[name="hierarchical_term_jazz"][checked]'
        );
      });

      it('should be able to add new tags and existing tags', async () => {
        await createNewStory();
        await insertStoryTitle('Taxonomies - Tags - Admin');

        await goToAndExpandTaxonomyPanel();

        // Add some new tags.
        await addTag('noir');
        await addTag('action');

        // Find an existing tag and select it.
        await page.focus('input#web_story_tag-input');
        await page.type('input#web_story_tag-input', 'adven');
        await page.waitForSelector('ul[data-testid="suggested_terms_list"]');
        await expect(page).toMatchElement(
          'ul[data-testid="suggested_terms_list"]'
        );
        await expect(page).toMatchElement('li[role="option"]', {
          text: 'adventure',
        });
        await expect(page).toClick('li[role="option"]', { text: 'adventure' });
        await page.focus('input#web_story_tag-input');

        const tokens = await page.evaluate(() =>
          Array.from(
            document.querySelectorAll('[data-testid="flat-term-token"]'),
            (element) => element.innerText
          )
        );

        await expect(tokens).toStrictEqual(
          expect.arrayContaining(['noir', 'action', 'adventure'])
        );

        await publishStory();

        // Refresh page to verify that the assignments persisted.
        await page.reload();
        await expect(page).toMatchElement('input[placeholder="Add title"]');

        await goToAndExpandTaxonomyPanel();

        // See that added tags persist.
        const tokens2 = await page.evaluate(() =>
          Array.from(
            document.querySelectorAll('[data-testid="flat-term-token"]'),
            (element) => element.innerText
          )
        );

        await expect(tokens2).toStrictEqual(
          expect.arrayContaining(['noir', 'action', 'adventure'])
        );
      });
    });

    describe('Contributor', () => {
      withUser('contributor', 'password');

      it('should be able to manage categories but not add new ones', async () => {
        await createNewStory();
        await insertStoryTitle('Taxonomies - Categories - Contributor');

        await goToAndExpandTaxonomyPanel();

        await expect(page).not.toMatchElement('button', {
          text: 'Add New Category',
        });

        await expect(page).toMatchElement(
          'input[name="hierarchical_term_rock"]'
        );

        await expect(page).toClick('label', { text: 'rock' });

        await expect(page).toClick('button[aria-label="Save draft"]');
        await page.waitForSelector(
          'button[aria-label="Preview"]:not([disabled])'
        );

        // Refresh page to verify that the assignments persisted.
        await page.reload();
        await expect(page).toMatchElement('input[placeholder="Add title"]');
        await expect(page).toMatchElement('a.ab-item', { text: 'View Story' });

        await goToAndExpandTaxonomyPanel();

        await expect(page).toMatchElement(
          'input[name="hierarchical_term_rock"][checked]'
        );
      });

      it('should be able to add new tags and existing tags', async () => {
        await createNewStory();
        await insertStoryTitle('Taxonomies - Tags - Contributor');

        await goToAndExpandTaxonomyPanel();

        // Add some new tags that won't stick on refresh
        await addTag('rom-com');
        await addTag('creature feature');

        // Find an existing tag and select it.
        await page.focus('input#web_story_tag-input');
        await page.type('input#web_story_tag-input', 'adven');
        await page.waitForSelector('ul[data-testid="suggested_terms_list"]');
        await expect(page).toMatchElement(
          'ul[data-testid="suggested_terms_list"]'
        );
        await expect(page).toMatchElement('li[role="option"]', {
          text: 'adventure',
        });
        await expect(page).toClick('li[role="option"]', { text: 'adventure' });
        await page.focus('input#web_story_tag-input');

        const tokens = await page.evaluate(() =>
          Array.from(
            document.querySelectorAll('[data-testid="flat-term-token"]'),
            (element) => element.innerText
          )
        );

        await expect(tokens).toStrictEqual(
          expect.arrayContaining(['rom-com', 'creature feature', 'adventure'])
        );

        await expect(page).toClick('button[aria-label="Save draft"]');
        await page.waitForSelector(
          'button[aria-label="Preview"]:not([disabled])'
        );

        // Refresh page to verify that the assignments persisted.
        await page.reload();
        await expect(page).toMatchElement('input[placeholder="Add title"]');

        await goToAndExpandTaxonomyPanel();

        // See that added tags persist.
        const tokens2 = await page.evaluate(() =>
          Array.from(
            document.querySelectorAll('[data-testid="flat-term-token"]'),
            (element) => element.innerText
          )
        );

        await expect(tokens2).toStrictEqual(
          expect.arrayContaining(['rom-com', 'creature feature', 'adventure'])
        );
      });
    });

    describe('Custom Taxonomy', () => {
      withPlugin('web-stories-test-plugin-taxonomies');

      describe('Administrator', () => {
        it('should see custom taxonomies', async () => {
          await createNewStory();
          await goToAndExpandTaxonomyPanel();

          await expect(page).toMatch('Add New Color');
          await expect(page).toMatch('Search Verticals');

          await expect(page).toMatchElement('button', {
            text: 'Add New Vertical',
          });
        });
      });

      describe('Contributor', () => {
        withUser('contributor', 'password');

        it('should see custom taxonomies', async () => {
          await createNewStory();
          await goToAndExpandTaxonomyPanel();

          await expect(page).toMatch('Add New Color');
          await expect(page).toMatch('Search Verticals');

          await expect(page).not.toMatchElement('button', {
            text: 'Add New Vertical',
          });
        });
      });
    });
  });
});<|MERGE_RESOLUTION|>--- conflicted
+++ resolved
@@ -23,17 +23,13 @@
   publishStory,
   insertStoryTitle,
   withPlugin,
-<<<<<<< HEAD
-  skipSuiteOnFirefox,
-=======
   createNewTerm,
   trashAllPosts,
->>>>>>> 7b23e6be
+  skipSuiteOnFirefox,
 } from '@web-stories-wp/e2e-test-utils';
 
 async function goToAndExpandTaxonomyPanel() {
   await expect(page).toClick('li[role="tab"]', { text: 'Document' });
-
   await expect(page).toMatch('Taxonomies');
 
   const taxonomyPanel = await page.$('button[aria-label="Taxonomies"]');
@@ -116,33 +112,12 @@
   await expect(tokenNames).toContainValue(name);
 }
 
-<<<<<<< HEAD
+jest.retryTimes(3, { logErrorsBeforeRetry: true });
+
 describe('Taxonomies', () => {
   // TODO: Figure out how to scroll to the Taxonomies panel in Firefox so that the tests work.
   skipSuiteOnFirefox();
 
-  describe('Interaction', () => {
-    // Create some categories and tags before running all tests so that they are available there.
-    beforeAll(async () => {
-      await createNewStory();
-      await goToAndExpandTaxonomyPanel();
-
-      await Promise.all([
-        await addCategory('music genres'),
-        await addCategory('rock', 'music genres'),
-
-        await addTag('adventure'),
-        await addTag('sci-fi'),
-        await addTag('comedy'),
-      ]);
-
-      // No need to save/publish the story, as the new categories will have been
-      // created in the background via the REST API already.
-    });
-=======
-jest.retryTimes(3, { logErrorsBeforeRetry: true });
-
-describe('Taxonomies', () => {
   // Create some categories and tags before running all tests so that they are available there.
   beforeAll(async () => {
     await createNewTerm('web_story_category', 'music genres');
@@ -161,226 +136,214 @@
     it('should be able to add new categories', async () => {
       await createNewStory();
       await insertStoryTitle('Taxonomies - Categories - Admin');
->>>>>>> 7b23e6be
-
-    // eslint-disable-next-line jest/no-disabled-tests -- TODO(#12026): Fix flakey test.
-    describe.skip('Administrator', () => {
-      it('should be able to add new categories', async () => {
+
+      await goToAndExpandTaxonomyPanel();
+
+      // Add some new categories.
+      await addCategory('jazz', 'music genres');
+      await addCategory('industrial', 'music genres');
+      await addCategory('electro-pop', 'music genres');
+      await addCategory('funk', 'music genres');
+
+      await publishStory();
+
+      // Refresh page to verify that the assignments persisted.
+      await page.reload({ waitUntil: 'networkidle2' });
+      await expect(page).toMatchElement('input[placeholder="Add title"]');
+
+      await goToAndExpandTaxonomyPanel();
+
+      // See that category made in another story is available here.
+      await expect(page).toMatchElement('input[name="hierarchical_term_rock"]');
+
+      // categories added are checked automatically.
+      await expect(page).toMatchElement(
+        'input[name="hierarchical_term_funk"][checked]'
+      );
+      await expect(page).toMatchElement(
+        'input[name="hierarchical_term_jazz"][checked]'
+      );
+    });
+
+    it('should be able to add new tags and existing tags', async () => {
+      await createNewStory();
+      await insertStoryTitle('Taxonomies - Tags - Admin');
+
+      await goToAndExpandTaxonomyPanel();
+
+      // Add some new tags.
+      await addTag('noir');
+      await addTag('action');
+
+      // Find an existing tag and select it.
+      await page.focus('input#web_story_tag-input');
+      await page.type('input#web_story_tag-input', 'adven');
+      await page.waitForSelector('ul[data-testid="suggested_terms_list"]');
+      await expect(page).toMatchElement(
+        'ul[data-testid="suggested_terms_list"]'
+      );
+      await expect(page).toMatchElement('li[role="option"]', {
+        text: 'adventure',
+      });
+      await expect(page).toClick('li[role="option"]', { text: 'adventure' });
+      await page.focus('input#web_story_tag-input');
+
+      const tokens = await page.evaluate(() =>
+        Array.from(
+          document.querySelectorAll('[data-testid="flat-term-token"]'),
+          (element) => element.innerText
+        )
+      );
+
+      await expect(tokens).toStrictEqual(
+        expect.arrayContaining(['noir', 'action', 'adventure'])
+      );
+
+      await publishStory();
+
+      // Refresh page to verify that the assignments persisted.
+      await page.reload();
+      await expect(page).toMatchElement('input[placeholder="Add title"]');
+
+      await goToAndExpandTaxonomyPanel();
+
+      // See that added tags persist.
+      const tokens2 = await page.evaluate(() =>
+        Array.from(
+          document.querySelectorAll('[data-testid="flat-term-token"]'),
+          (element) => element.innerText
+        )
+      );
+
+      await expect(tokens2).toStrictEqual(
+        expect.arrayContaining(['noir', 'action', 'adventure'])
+      );
+    });
+  });
+
+  describe('Contributor', () => {
+    withUser('contributor', 'password');
+
+    it('should be able to manage categories but not add new ones', async () => {
+      await createNewStory();
+      await insertStoryTitle('Taxonomies - Categories - Contributor');
+
+      await goToAndExpandTaxonomyPanel();
+
+      await expect(page).not.toMatchElement('button', {
+        text: 'Add New Category',
+      });
+
+      await expect(page).toMatchElement('input[name="hierarchical_term_rock"]');
+
+      await expect(page).toClick('label', { text: 'rock' });
+
+      await expect(page).toClick('button[aria-label="Save draft"]');
+      await page.waitForSelector(
+        'button[aria-label="Preview"]:not([disabled])'
+      );
+
+      // Refresh page to verify that the assignments persisted.
+      await page.reload();
+      await expect(page).toMatchElement('input[placeholder="Add title"]');
+      await expect(page).toMatchElement('a.ab-item', { text: 'View Story' });
+
+      await goToAndExpandTaxonomyPanel();
+
+      await expect(page).toMatchElement(
+        'input[name="hierarchical_term_rock"][checked]'
+      );
+    });
+
+    it('should be able to add new tags and existing tags', async () => {
+      await createNewStory();
+      await insertStoryTitle('Taxonomies - Tags - Contributor');
+
+      await goToAndExpandTaxonomyPanel();
+
+      // Add some new tags that won't stick on refresh
+      await addTag('rom-com');
+      await addTag('creature feature');
+
+      // Find an existing tag and select it.
+      await page.focus('input#web_story_tag-input');
+      await page.type('input#web_story_tag-input', 'adven');
+      await page.waitForSelector('ul[data-testid="suggested_terms_list"]');
+      await expect(page).toMatchElement(
+        'ul[data-testid="suggested_terms_list"]'
+      );
+      await expect(page).toMatchElement('li[role="option"]', {
+        text: 'adventure',
+      });
+      await expect(page).toClick('li[role="option"]', { text: 'adventure' });
+      await page.focus('input#web_story_tag-input');
+
+      const tokens = await page.evaluate(() =>
+        Array.from(
+          document.querySelectorAll('[data-testid="flat-term-token"]'),
+          (element) => element.innerText
+        )
+      );
+
+      await expect(tokens).toStrictEqual(
+        expect.arrayContaining(['rom-com', 'creature feature', 'adventure'])
+      );
+
+      await expect(page).toClick('button[aria-label="Save draft"]');
+      await page.waitForSelector(
+        'button[aria-label="Preview"]:not([disabled])'
+      );
+
+      // Refresh page to verify that the assignments persisted.
+      await page.reload();
+      await expect(page).toMatchElement('input[placeholder="Add title"]');
+
+      await goToAndExpandTaxonomyPanel();
+
+      // See that added tags persist.
+      const tokens2 = await page.evaluate(() =>
+        Array.from(
+          document.querySelectorAll('[data-testid="flat-term-token"]'),
+          (element) => element.innerText
+        )
+      );
+
+      await expect(tokens2).toStrictEqual(
+        expect.arrayContaining(['rom-com', 'creature feature', 'adventure'])
+      );
+    });
+  });
+
+  describe('Custom Taxonomy', () => {
+    withPlugin('web-stories-test-plugin-taxonomies');
+
+    describe('Administrator', () => {
+      it('should see custom taxonomies', async () => {
         await createNewStory();
-        await insertStoryTitle('Taxonomies - Categories - Admin');
-
         await goToAndExpandTaxonomyPanel();
 
-        // Add some new categories.
-        await addCategory('jazz', 'music genres');
-        await addCategory('industrial', 'music genres');
-        await addCategory('electro-pop', 'music genres');
-        await addCategory('funk', 'music genres');
-
-        await publishStory();
-
-        // Refresh page to verify that the assignments persisted.
-        await page.reload({ waitUntil: 'networkidle2' });
-        await expect(page).toMatchElement('input[placeholder="Add title"]');
-
-        await goToAndExpandTaxonomyPanel();
-
-        // See that category made in another story is available here.
-        await expect(page).toMatchElement(
-          'input[name="hierarchical_term_rock"]'
-        );
-
-        // categories added are checked automatically.
-        await expect(page).toMatchElement(
-          'input[name="hierarchical_term_funk"][checked]'
-        );
-        await expect(page).toMatchElement(
-          'input[name="hierarchical_term_jazz"][checked]'
-        );
-      });
-
-      it('should be able to add new tags and existing tags', async () => {
-        await createNewStory();
-        await insertStoryTitle('Taxonomies - Tags - Admin');
-
-        await goToAndExpandTaxonomyPanel();
-
-        // Add some new tags.
-        await addTag('noir');
-        await addTag('action');
-
-        // Find an existing tag and select it.
-        await page.focus('input#web_story_tag-input');
-        await page.type('input#web_story_tag-input', 'adven');
-        await page.waitForSelector('ul[data-testid="suggested_terms_list"]');
-        await expect(page).toMatchElement(
-          'ul[data-testid="suggested_terms_list"]'
-        );
-        await expect(page).toMatchElement('li[role="option"]', {
-          text: 'adventure',
+        await expect(page).toMatch('Add New Color');
+        await expect(page).toMatch('Search Verticals');
+
+        await expect(page).toMatchElement('button', {
+          text: 'Add New Vertical',
         });
-        await expect(page).toClick('li[role="option"]', { text: 'adventure' });
-        await page.focus('input#web_story_tag-input');
-
-        const tokens = await page.evaluate(() =>
-          Array.from(
-            document.querySelectorAll('[data-testid="flat-term-token"]'),
-            (element) => element.innerText
-          )
-        );
-
-        await expect(tokens).toStrictEqual(
-          expect.arrayContaining(['noir', 'action', 'adventure'])
-        );
-
-        await publishStory();
-
-        // Refresh page to verify that the assignments persisted.
-        await page.reload();
-        await expect(page).toMatchElement('input[placeholder="Add title"]');
-
-        await goToAndExpandTaxonomyPanel();
-
-        // See that added tags persist.
-        const tokens2 = await page.evaluate(() =>
-          Array.from(
-            document.querySelectorAll('[data-testid="flat-term-token"]'),
-            (element) => element.innerText
-          )
-        );
-
-        await expect(tokens2).toStrictEqual(
-          expect.arrayContaining(['noir', 'action', 'adventure'])
-        );
       });
     });
 
     describe('Contributor', () => {
       withUser('contributor', 'password');
 
-      it('should be able to manage categories but not add new ones', async () => {
+      it('should see custom taxonomies', async () => {
         await createNewStory();
-        await insertStoryTitle('Taxonomies - Categories - Contributor');
-
         await goToAndExpandTaxonomyPanel();
 
+        await expect(page).toMatch('Add New Color');
+        await expect(page).toMatch('Search Verticals');
+
         await expect(page).not.toMatchElement('button', {
-          text: 'Add New Category',
+          text: 'Add New Vertical',
         });
-
-        await expect(page).toMatchElement(
-          'input[name="hierarchical_term_rock"]'
-        );
-
-        await expect(page).toClick('label', { text: 'rock' });
-
-        await expect(page).toClick('button[aria-label="Save draft"]');
-        await page.waitForSelector(
-          'button[aria-label="Preview"]:not([disabled])'
-        );
-
-        // Refresh page to verify that the assignments persisted.
-        await page.reload();
-        await expect(page).toMatchElement('input[placeholder="Add title"]');
-        await expect(page).toMatchElement('a.ab-item', { text: 'View Story' });
-
-        await goToAndExpandTaxonomyPanel();
-
-        await expect(page).toMatchElement(
-          'input[name="hierarchical_term_rock"][checked]'
-        );
-      });
-
-      it('should be able to add new tags and existing tags', async () => {
-        await createNewStory();
-        await insertStoryTitle('Taxonomies - Tags - Contributor');
-
-        await goToAndExpandTaxonomyPanel();
-
-        // Add some new tags that won't stick on refresh
-        await addTag('rom-com');
-        await addTag('creature feature');
-
-        // Find an existing tag and select it.
-        await page.focus('input#web_story_tag-input');
-        await page.type('input#web_story_tag-input', 'adven');
-        await page.waitForSelector('ul[data-testid="suggested_terms_list"]');
-        await expect(page).toMatchElement(
-          'ul[data-testid="suggested_terms_list"]'
-        );
-        await expect(page).toMatchElement('li[role="option"]', {
-          text: 'adventure',
-        });
-        await expect(page).toClick('li[role="option"]', { text: 'adventure' });
-        await page.focus('input#web_story_tag-input');
-
-        const tokens = await page.evaluate(() =>
-          Array.from(
-            document.querySelectorAll('[data-testid="flat-term-token"]'),
-            (element) => element.innerText
-          )
-        );
-
-        await expect(tokens).toStrictEqual(
-          expect.arrayContaining(['rom-com', 'creature feature', 'adventure'])
-        );
-
-        await expect(page).toClick('button[aria-label="Save draft"]');
-        await page.waitForSelector(
-          'button[aria-label="Preview"]:not([disabled])'
-        );
-
-        // Refresh page to verify that the assignments persisted.
-        await page.reload();
-        await expect(page).toMatchElement('input[placeholder="Add title"]');
-
-        await goToAndExpandTaxonomyPanel();
-
-        // See that added tags persist.
-        const tokens2 = await page.evaluate(() =>
-          Array.from(
-            document.querySelectorAll('[data-testid="flat-term-token"]'),
-            (element) => element.innerText
-          )
-        );
-
-        await expect(tokens2).toStrictEqual(
-          expect.arrayContaining(['rom-com', 'creature feature', 'adventure'])
-        );
-      });
-    });
-
-    describe('Custom Taxonomy', () => {
-      withPlugin('web-stories-test-plugin-taxonomies');
-
-      describe('Administrator', () => {
-        it('should see custom taxonomies', async () => {
-          await createNewStory();
-          await goToAndExpandTaxonomyPanel();
-
-          await expect(page).toMatch('Add New Color');
-          await expect(page).toMatch('Search Verticals');
-
-          await expect(page).toMatchElement('button', {
-            text: 'Add New Vertical',
-          });
-        });
-      });
-
-      describe('Contributor', () => {
-        withUser('contributor', 'password');
-
-        it('should see custom taxonomies', async () => {
-          await createNewStory();
-          await goToAndExpandTaxonomyPanel();
-
-          await expect(page).toMatch('Add New Color');
-          await expect(page).toMatch('Search Verticals');
-
-          await expect(page).not.toMatchElement('button', {
-            text: 'Add New Vertical',
-          });
-        });
       });
     });
   });
