--- conflicted
+++ resolved
@@ -28,10 +28,8 @@
 
 async function goToAndExpandTaxonomyPanel() {
   await expect(page).toClick('li[role="tab"]', { text: 'Document' });
-<<<<<<< HEAD
-=======
+
   await expect(page).toMatch('Taxonomies');
->>>>>>> e25c0813
 
   const taxonomyPanel = await page.$('button[aria-label="Taxonomies"]');
 
@@ -99,19 +97,10 @@
   await expect(tokenNames).toContainValue(name);
 }
 
-<<<<<<< HEAD
 describe('Taxonomies', () => {
   // TODO: Figure out how to scroll to the Taxonomies panel in Firefox so that the tests work.
+  // eslint-disable-next-line jest/require-hook
   skipSuiteOnFirefox();
-
-  withExperimentalFeatures(['enableTaxonomiesSupport']);
-=======
-describe('taxonomy', () => {
-  // Create some categories and tags before running all tests so that they are available there.
-  beforeAll(async () => {
-    await createNewStory();
-    await goToAndExpandTaxonomyPanel();
->>>>>>> e25c0813
 
   describe('Interaction', () => {
     // Create some categories and tags before running all tests so that they are available there.
@@ -223,14 +212,9 @@
       });
     });
 
-<<<<<<< HEAD
     describe('Contributor', () => {
+      // eslint-disable-next-line jest/require-hook
       withUser('contributor', 'password');
-=======
-  describe('Contributor', () => {
-    // eslint-disable-next-line jest/require-hook
-    withUser('contributor', 'password');
->>>>>>> e25c0813
 
       it('should be able to manage categories but not add new ones', async () => {
         await createNewStory();
@@ -324,14 +308,9 @@
       });
     });
 
-<<<<<<< HEAD
-    describe('Custom Taxonomies', () => {
+    describe('Custom Taxonomy', () => {
+      // eslint-disable-next-line jest/require-hook
       withPlugin('web-stories-test-plugin-taxonomies');
-=======
-  describe('Custom Taxonomy', () => {
-    // eslint-disable-next-line jest/require-hook
-    withPlugin('web-stories-test-plugin-taxonomies');
->>>>>>> e25c0813
 
       describe('Administrator', () => {
         it('should see custom taxonomies', async () => {
@@ -347,14 +326,9 @@
         });
       });
 
-<<<<<<< HEAD
       describe('Contributor', () => {
+        // eslint-disable-next-line jest/require-hook
         withUser('contributor', 'password');
-=======
-    describe('Contributor', () => {
-      // eslint-disable-next-line jest/require-hook
-      withUser('contributor', 'password');
->>>>>>> e25c0813
 
         it('should see custom taxonomies', async () => {
           await createNewStory();
