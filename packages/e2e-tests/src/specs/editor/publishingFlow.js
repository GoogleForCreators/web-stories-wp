/*
 * Copyright 2020 Google LLC
 *
 * Licensed under the Apache License, Version 2.0 (the "License");
 * you may not use this file except in compliance with the License.
 * You may obtain a copy of the License at
 *
 *     https://www.apache.org/licenses/LICENSE-2.0
 *
 * Unless required by applicable law or agreed to in writing, software
 * distributed under the License is distributed on an "AS IS" BASIS,
 * WITHOUT WARRANTIES OR CONDITIONS OF ANY KIND, either express or implied.
 * See the License for the specific language governing permissions and
 * limitations under the License.
 */

/**
 * External dependencies
 */
import {
  createNewStory,
<<<<<<< HEAD
  publishPost,
=======
>>>>>>> 8f8319bd
  insertStoryTitle,
  withPlugin,
  publishStory,
  getEditedPostContent,
  loadPostEditor,
  deleteMedia,
  publishPost,
} from '@web-stories-wp/e2e-test-utils';

<<<<<<< HEAD
// Disable for https://github.com/googleforcreators/web-stories-wp/issues/6238
// eslint-disable-next-line jest/no-disabled-tests
describe.skip('Publishing Flow', () => {
  it('should guide me towards creating a new post to embed my story', async () => {
    await createNewStory();
=======
/**
 * Internal dependencies
 */
import { addAllowedErrorMessage } from '../../config/bootstrap.js';

describe('Publishing Flow', () => {
  let uploadedFiles;
  let removeCORSErrorMessage;
  let removeResourceErrorMessage;

  beforeEach(() => (uploadedFiles = []));

  afterEach(async () => {
    for (const file of uploadedFiles) {
      // eslint-disable-next-line no-await-in-loop
      await deleteMedia(file);
    }
  });

  beforeAll(() => {
    // Ignore CORS errors related to the AMP validator JS.
    removeCORSErrorMessage = addAllowedErrorMessage(
      'has been blocked by CORS policy'
    );
    removeResourceErrorMessage = addAllowedErrorMessage(
      'Failed to load resource'
    );
  });

  afterAll(() => {
    removeCORSErrorMessage();
    removeResourceErrorMessage();
  });
>>>>>>> 8f8319bd

  async function addPosterImage() {
    await expect(page).toClick('li[role="tab"]', { text: 'Document' });

    await expect(page).toMatchElement('button[aria-label="Poster image"]');

    await expect(page).toClick('button[aria-label="Poster image"]');

    await page.waitForSelector('.media-modal', {
      visible: true,
    });

    await expect(page).toMatchElement('.media-toolbar-primary button', {
      text: 'Select as poster image',
    });

    await expect(page).toClick('button', { text: 'Media Library' });

    await expect(page).toClick(
      '.attachments-browser .attachments .attachment[aria-label="example-3"]'
    );

    await expect(page).toClick('.media-toolbar-primary button', {
      text: 'Select as poster image',
    });

    await page.waitForSelector('[alt="Preview image"]');
    await expect(page).toMatchElement('[alt="Preview image"]');
  }

  it('should guide me towards creating a new post to embed my story with poster', async () => {
    await createNewStory();

    await insertStoryTitle('Publishing Flow Test');
    await addPosterImage();
    await publishStory(false);

    // Create new post and embed story.
    await Promise.all([
      expect(page).toClick('a', { text: 'Add to new post' }),
      page.waitForNavigation(),
    ]);

    await loadPostEditor();

    await expect(getEditedPostContent()).resolves.toMatch(
      '<!-- wp:web-stories/embed'
    );
    await expect(page).not.toMatch(
      'This block contains unexpected or invalid content.'
    );

    await page.waitForSelector('amp-story-player');

    await expect(page).toMatchElement('amp-story-player');
    await expect(page).toMatch('Publishing Flow Test');

    const postPermalink = await publishPost();

    expect(postPermalink).not.toBeNull();
    expect(postPermalink).toStrictEqual(expect.any(String));

    await page.goto(postPermalink, {
      waitUntil: 'networkidle2',
    });

    await expect(page).toMatchElement('amp-story-player');
    await expect(page).toMatch('Publishing Flow Test');
  });

  it('should guide me towards creating a new post to embed my story without poster', async () => {
    await createNewStory();

    await insertStoryTitle('Publishing Flow Test');
    await publishStory(false);

    // Create new post and embed story.
    await Promise.all([
      expect(page).toClick('a', { text: 'Add to new post' }),
      page.waitForNavigation(),
    ]);

    await loadPostEditor();

    await expect(getEditedPostContent()).resolves.toMatch(
      '<!-- wp:web-stories/embed'
    );
    await expect(page).not.toMatch(
      'This block contains unexpected or invalid content.'
    );
  });

  describe('Classic Editor', () => {
    withPlugin('classic-editor');

    it('should guide me towards creating a new post to embed my story', async () => {
      await createNewStory();

      await insertStoryTitle('Publishing Flow Test (Shortcode)');
      await addPosterImage();
      await publishStory(false);

      // Create new post and embed story.
      await expect(page).toClick('a', { text: 'Add to new post' });
      await page.waitForNavigation();

      await expect(page).toMatch('Publishing Flow Test');

      // Switch to HTML mode
      await expect(page).toClick('#content-html');

      const textEditorContent = await page.$eval(
        '.wp-editor-area',
        (element) => element.value
      );

      expect(textEditorContent).toMatch('[web_stories_embed');

      await expect(page).toClick('#publish');

      const btnTab = '#message a';
      await page.waitForSelector(btnTab);
      const postPermalink = await page.evaluate((selector) => {
        return document.querySelector(selector).getAttribute('href');
      }, btnTab);

      expect(postPermalink).not.toBeNull();
      expect(postPermalink).toStrictEqual(expect.any(String));

      await page.goto(postPermalink, {
        waitUntil: 'networkidle2',
      });

      await page.waitForSelector('amp-story-player');
      await expect(page).toMatchElement('amp-story-player');
      await expect(page).toMatch('Publishing Flow Test');
    });
  });
});<|MERGE_RESOLUTION|>--- conflicted
+++ resolved
@@ -19,10 +19,6 @@
  */
 import {
   createNewStory,
-<<<<<<< HEAD
-  publishPost,
-=======
->>>>>>> 8f8319bd
   insertStoryTitle,
   withPlugin,
   publishStory,
@@ -32,13 +28,6 @@
   publishPost,
 } from '@web-stories-wp/e2e-test-utils';
 
-<<<<<<< HEAD
-// Disable for https://github.com/googleforcreators/web-stories-wp/issues/6238
-// eslint-disable-next-line jest/no-disabled-tests
-describe.skip('Publishing Flow', () => {
-  it('should guide me towards creating a new post to embed my story', async () => {
-    await createNewStory();
-=======
 /**
  * Internal dependencies
  */
@@ -72,7 +61,6 @@
     removeCORSErrorMessage();
     removeResourceErrorMessage();
   });
->>>>>>> 8f8319bd
 
   async function addPosterImage() {
     await expect(page).toClick('li[role="tab"]', { text: 'Document' });
