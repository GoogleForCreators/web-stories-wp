/*
 * Copyright 2020 Google LLC
 *
 * Licensed under the Apache License, Version 2.0 (the "License");
 * you may not use this file except in compliance with the License.
 * You may obtain a copy of the License at
 *
 *     https://www.apache.org/licenses/LICENSE-2.0
 *
 * Unless required by applicable law or agreed to in writing, software
 * distributed under the License is distributed on an "AS IS" BASIS,
 * WITHOUT WARRANTIES OR CONDITIONS OF ANY KIND, either express or implied.
 * See the License for the specific language governing permissions and
 * limitations under the License.
 */

/**
 * External dependencies
 */
import {
  createNewStory,
  publishStory,
  uploadPublisherLogoEditor,
  takeSnapshot,
  skipSuiteOnFirefox,
  addTextElement,
  insertStoryTitle,
} from '@web-stories-wp/e2e-test-utils';

const addNewPage = async () => {
  await expect(page).toClick('button[aria-label="Add New Page"]');
  await addTextElement();
};

const addPages = async (number) => {
  for (let i = 0; i < number; i++) {
    // eslint-disable-next-line no-await-in-loop
    await addNewPage();
  }
};

describe('Pre-Publish Checklist : Admin User', () => {
  beforeEach(async () => {
    await createNewStory();
  });

  it('should show the checklist', async () => {
    await expect(page).toClick('button[aria-label="Checklist"]');

    await expect(page).toMatch(/You are all set for now/);

    // The high priority section of the checklist will show once the story reaches 5 pages.
    await expect(page).toClick('button[aria-label="Add New Page"]');
    await expect(page).toClick('button[aria-label="Add New Page"]');
    await expect(page).toClick('button[aria-label="Add New Page"]');
    await expect(page).toClick('button[aria-label="Add New Page"]');

    await expect(page).toMatchElement(
      '[aria-label="Potential Story issues by category"][data-isexpanded="true"]'
    );
  });

  it('should show that there is no poster attached to the story', async () => {
    await expect(page).toClick('[data-testid^="mediaElement"]');
    const insertButton = await page.waitForXPath(
      `//li//span[contains(text(), 'Insert image')]`
    );
    await insertButton.click();
    await expect(page).toMatchElement('[data-testid="imageElement"]');

    await insertStoryTitle('Prepublish Checklist - admin - no poster warning');

    await publishStory();

    await page.reload();
    await expect(page).toMatchElement('input[placeholder="Add title"]');

    await expect(page).toClick('button[aria-label^="Checklist: "]');
    await expect(page).toMatchElement(
      '[aria-label="Potential Story issues by category"][data-isexpanded="true"]'
    );
    await expect(page).toMatch('Add poster image');
    await takeSnapshot(page, 'Prepublish checklist');
  });

  describe('Poster Image', () => {
    // Firefox does not yet support file uploads with Puppeteer. See https://bugzilla.mozilla.org/show_bug.cgi?id=1553847.
    skipSuiteOnFirefox();

    it('should show cards related to poster image issues', async () => {
      await addTextElement();
      await addPages(3);

      await expect(page).toClick('button', { text: 'Publish' });
      await expect(page).toClick(
        'div[aria-label="Story details"] button[aria-label^="Checklist"]'
      );
      await expect(page).toMatch('Add poster image');

<<<<<<< HEAD
      await expect(page).toClick('p', { text: 'Document' });
=======
    //find publish panel button
    const publishPanelButton = await expect(page).toMatchElement(
      '#sidebar-tab-document button',
      { text: 'Publishing' }
    );
>>>>>>> 877dc85d

      //find publish panel button
      const publishPanelButton = await expect(page).toMatchElement(
        '#inspector-tab-document button',
        { text: 'Publishing' }
      );

      const isPublishPanelExpanded = await publishPanelButton.evaluate(
        (node) => node.getAttribute('aria-expanded') === 'true'
      );

      //open publish panel if not open
      //eslint-disable-next-line jest/no-conditional-in-test
      if (!isPublishPanelExpanded) {
        await publishPanelButton.click();
      }
      await uploadPublisherLogoEditor('example-1.jpg', false);

      await expect(page).not.toMatch('Add poster image');
    });
  });

  it('should focus on media button when poster image issue card is clicked', async () => {
    await addTextElement();
    await addPages(3);

    await expect(page).toClick('button', { text: 'Publish' });
    await expect(page).toClick(
      'div[aria-label="Story details"] button[aria-label^="Checklist"]'
    );
    const title = await expect(page).toMatchElement('h2', {
      text: 'Add poster image',
    });
    const button = await title.evaluateHandle((node) => node.parentNode);

    expect(button).toBeDefined();

    await button.click();

    const isMediaPickerInFocus = await page.evaluate(
      () => document.activeElement.getAttribute('aria-label') === 'Poster image'
    );

    expect(isMediaPickerInFocus).toBeTrue();
  });
});<|MERGE_RESOLUTION|>--- conflicted
+++ resolved
@@ -97,19 +97,11 @@
       );
       await expect(page).toMatch('Add poster image');
 
-<<<<<<< HEAD
       await expect(page).toClick('p', { text: 'Document' });
-=======
-    //find publish panel button
-    const publishPanelButton = await expect(page).toMatchElement(
-      '#sidebar-tab-document button',
-      { text: 'Publishing' }
-    );
->>>>>>> 877dc85d
 
       //find publish panel button
       const publishPanelButton = await expect(page).toMatchElement(
-        '#inspector-tab-document button',
+        '#sidebar-tab-document button',
         { text: 'Publishing' }
       );
 
