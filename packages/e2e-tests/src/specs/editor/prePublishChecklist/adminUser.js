--- conflicted
+++ resolved
@@ -20,31 +20,13 @@
 import {
   createNewStory,
   publishStory,
-<<<<<<< HEAD
-  uploadPublisherLogoEditor,
-=======
-  triggerHighPriorityChecklistSection,
->>>>>>> 7b23e6be
   takeSnapshot,
-  skipSuiteOnFirefox,
   addTextElement,
   insertStoryTitle,
   uploadFile,
+  skipSuiteOnFirefox,
 } from '@web-stories-wp/e2e-test-utils';
 
-<<<<<<< HEAD
-const addNewPage = async () => {
-  await expect(page).toClick('button[aria-label="Add New Page"]');
-  await addTextElement();
-};
-
-const addPages = async (number) => {
-  for (let i = 0; i < number; i++) {
-    // eslint-disable-next-line no-await-in-loop
-    await addNewPage();
-  }
-};
-=======
 jest.retryTimes(3, { logErrorsBeforeRetry: true });
 
 async function uploadPosterImage(file) {
@@ -86,18 +68,17 @@
   return fileName;
 }
 
-describe('Pre-Publish Checklist : Admin User', () => {
-  const addNewPage = async () => {
-    await expect(page).toClick('button[aria-label="Add New Page"]');
-    await addTextElement();
-  };
-  const addPages = async (number) => {
-    for (let i = 0; i < number; i++) {
-      // eslint-disable-next-line no-await-in-loop
-      await addNewPage();
-    }
-  };
->>>>>>> 7b23e6be
+const addNewPage = async () => {
+  await expect(page).toClick('button[aria-label="Add New Page"]');
+  await addTextElement();
+};
+
+const addPages = async (number) => {
+  for (let i = 0; i < number; i++) {
+    // eslint-disable-next-line no-await-in-loop
+    await addNewPage();
+  }
+};
 
 describe('Pre-Publish Checklist : Admin User', () => {
   beforeEach(async () => {
@@ -139,19 +120,17 @@
 
     await expect(page).toClick('button[aria-label^="Checklist: "]');
     await expect(page).toMatchElement(
-      '[aria-label="Potential Story issues by category"][data-isexpanded="true"]'
+      '#pre-publish-checklist[data-isexpanded="true"]'
     );
     await expect(page).toMatch('Add poster image');
     await takeSnapshot(page, 'Pre-publish Checklist');
   });
 
-<<<<<<< HEAD
   describe('Poster Image', () => {
     // Firefox does not yet support file uploads with Puppeteer. See https://bugzilla.mozilla.org/show_bug.cgi?id=1553847.
     skipSuiteOnFirefox();
 
-    //eslint-disable-next-line jest/no-disabled-tests -- TODO(#11977): Fix flakey test.
-    it.skip('should show cards related to poster image issues', async () => {
+    it('should show cards related to poster image issues', async () => {
       await addTextElement();
       await addPages(3);
 
@@ -174,71 +153,40 @@
       );
 
       //open publish panel if not open
+
       //eslint-disable-next-line jest/no-conditional-in-test
       if (!isPublishPanelExpanded) {
         await publishPanelButton.click();
       }
-      await uploadPublisherLogoEditor('example-1.jpg', false);
+
+      await uploadPosterImage('example-1.jpg');
 
       await expect(page).not.toMatch('Add poster image');
     });
-=======
-  it('should show cards related to poster image issues', async () => {
-    await addTextElement();
-    await addPages(3);
 
-    await expect(page).toClick('button', { text: 'Publish' });
-    await expect(page).toClick(
-      'div[aria-label="Story details"] button[aria-label^="Checklist"]'
-    );
-    await expect(page).toMatch('Add poster image');
+    it('should focus on media button when poster image issue card is clicked', async () => {
+      await addTextElement();
+      await addPages(3);
 
-    await expect(page).toClick('p', { text: 'Document' });
+      await expect(page).toClick('button', { text: 'Publish' });
+      await expect(page).toClick(
+        'div[aria-label="Story details"] button[aria-label^="Checklist"]'
+      );
+      const title = await expect(page).toMatchElement('h2', {
+        text: 'Add poster image',
+      });
+      const button = await title.evaluateHandle((node) => node.parentNode);
 
-    //find publish panel button
-    const publishPanelButton = await expect(page).toMatchElement(
-      '#sidebar-tab-document button',
-      { text: 'Publishing' }
-    );
+      expect(button).toBeDefined();
 
-    const isPublishPanelExpanded = await publishPanelButton.evaluate(
-      (node) => node.getAttribute('aria-expanded') === 'true'
-    );
+      await button.click();
 
-    //open publish panel if not open
+      const isMediaPickerInFocus = await page.evaluate(
+        () =>
+          document.activeElement.getAttribute('aria-label') === 'Poster image'
+      );
 
-    //eslint-disable-next-line jest/no-conditional-in-test
-    if (!isPublishPanelExpanded) {
-      await publishPanelButton.click();
-    }
-
-    await uploadPosterImage('example-1.jpg');
-
-    await expect(page).not.toMatch('Add poster image');
->>>>>>> 7b23e6be
-  });
-
-  it('should focus on media button when poster image issue card is clicked', async () => {
-    await addTextElement();
-    await addPages(3);
-
-    await expect(page).toClick('button', { text: 'Publish' });
-    await expect(page).toClick(
-      'div[aria-label="Story details"] button[aria-label^="Checklist"]'
-    );
-    const title = await expect(page).toMatchElement('h2', {
-      text: 'Add poster image',
+      expect(isMediaPickerInFocus).toBeTrue();
     });
-    const button = await title.evaluateHandle((node) => node.parentNode);
-
-    expect(button).toBeDefined();
-
-    await button.click();
-
-    const isMediaPickerInFocus = await page.evaluate(
-      () => document.activeElement.getAttribute('aria-label') === 'Poster image'
-    );
-
-    expect(isMediaPickerInFocus).toBeTrue();
   });
 });