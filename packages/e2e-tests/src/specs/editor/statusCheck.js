--- conflicted
+++ resolved
@@ -24,14 +24,10 @@
  */
 import { addAllowedErrorMessage } from '../../config/bootstrap';
 
-<<<<<<< HEAD
 // TODO: Use request interception instead of WP plugins once supported in Firefox.
 // See https://bugzilla.mozilla.org/show_bug.cgi?id=1587857
-describe('Status Check', () => {
-=======
 // eslint-disable-next-line jest/no-disabled-tests -- TODO(#11991): Fix flakey test.
 describe.skip('Status Check', () => {
->>>>>>> aa324c02
   let removeErrorMessage;
 
   beforeAll(() => {
@@ -40,19 +36,8 @@
     );
   });
 
-<<<<<<< HEAD
   afterAll(() => {
     removeErrorMessage();
-=======
-  afterEach(() => {
-    mockResponse = undefined;
-  });
-
-  afterAll(async () => {
-    removeErrorMessage();
-    await page.setRequestInterception(false);
-    stopRequestInterception();
->>>>>>> aa324c02
   });
 
   describe('200 OK', () => {
