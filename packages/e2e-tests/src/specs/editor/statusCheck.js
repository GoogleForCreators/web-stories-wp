/*
 * Copyright 2020 Google LLC
 *
 * Licensed under the Apache License, Version 2.0 (the "License");
 * you may not use this file except in compliance with the License.
 * You may obtain a copy of the License at
 *
 *     https://www.apache.org/licenses/LICENSE-2.0
 *
 * Unless required by applicable law or agreed to in writing, software
 * distributed under the License is distributed on an "AS IS" BASIS,
 * WITHOUT WARRANTIES OR CONDITIONS OF ANY KIND, either express or implied.
 * See the License for the specific language governing permissions and
 * limitations under the License.
 */

/**
 * External dependencies
 */
import {
  addRequestInterception,
  createNewStory,
} from '@web-stories-wp/e2e-test-utils';

/**
 * Internal dependencies
 */
import { addAllowedErrorMessage } from '../../config/bootstrap';

// eslint-disable-next-line jest/no-disabled-tests
describe.skip('Status Check', () => {
  let removeErrorMessage;
  let stopRequestInterception;
  let mockResponse;

  beforeAll(async () => {
    removeErrorMessage = addAllowedErrorMessage(
      'the server responded with a status of'
    );

    await page.setRequestInterception(true);
    stopRequestInterception = addRequestInterception((request) => {
      if (
        request.url().includes('/web-stories/v1/status-check/') &&
        mockResponse
      ) {
        request.respond(mockResponse);
        return;
      }

      request.continue();
    });
  });

  afterEach(() => {
    mockResponse = undefined;
  });

  afterAll(async () => {
    removeErrorMessage();
    await page.setRequestInterception(false);
    stopRequestInterception();
  });

<<<<<<< HEAD
  afterEach(() => {
    mockResponse = undefined;
=======
  describe('200 OK', () => {
    it('should not display error dialog', async () => {
      await createNewStory();

      await expect(page).not.toMatch('Unable to save your story');
    });
>>>>>>> b5ea9092
  });

  describe('Invalid JSON response', () => {
    it('should display error dialog', async () => {
      mockResponse = {
        status: 200,
        body: 'This is some unexpected content before the actual response.{"success":true}',
      };

      await createNewStory();
      await expect(page).toMatch('Unable to save your story');
    });
  });

  describe('403 Forbidden (WAF)', () => {
    it('should display error dialog', async () => {
      mockResponse = {
        status: 403,
        body: 'Forbidden',
      };

      await createNewStory();
      await expect(page).toMatch('Unable to save your story');
    });
  });

  describe('500 Internal Server Error', () => {
    it('should display error dialog', async () => {
      mockResponse = {
        status: 500,
        body: 'Forbidden',
      };

      await createNewStory();
      await expect(page).toMatch('Unable to save your story');
    });
  });
});<|MERGE_RESOLUTION|>--- conflicted
+++ resolved
@@ -62,17 +62,12 @@
     stopRequestInterception();
   });
 
-<<<<<<< HEAD
-  afterEach(() => {
-    mockResponse = undefined;
-=======
   describe('200 OK', () => {
     it('should not display error dialog', async () => {
       await createNewStory();
 
       await expect(page).not.toMatch('Unable to save your story');
     });
->>>>>>> b5ea9092
   });
 
   describe('Invalid JSON response', () => {
