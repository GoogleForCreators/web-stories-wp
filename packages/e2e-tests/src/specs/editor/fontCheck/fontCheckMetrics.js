--- conflicted
+++ resolved
@@ -123,12 +123,13 @@
       mockResponse = undefined;
     });
 
-<<<<<<< HEAD
-    afterAll(() => {
+    afterAll(async () => {
+      await page.setRequestInterception(false);
       stopRequestInterception();
     });
 
-    it('should receive updated font metrics and not alter history', async () => {
+    // eslint-disable-next-line jest/no-disabled-tests -- TODO(#11978): Fix flakey test.
+    it.skip('should receive updated font metrics and not alter history', async () => {
       const storyTitle = 'Font Check Metrics';
       await addStoryWithFont(storyTitle);
 
@@ -167,52 +168,6 @@
               hDes: -788,
               lGap: 32,
             },
-=======
-  afterAll(async () => {
-    await page.setRequestInterception(false);
-    stopRequestInterception();
-  });
-
-  // eslint-disable-next-line jest/no-disabled-tests -- TODO(#11978): Fix flakey test.
-  it.skip('should receive updated font metrics and not alter history', async () => {
-    const storyTitle = 'Font Check Metrics';
-    await addStoryWithFont(storyTitle);
-
-    const storyData = await getCurrentStoryData();
-
-    const fontBefore = storyData.pages[0].elements[1].font;
-    expect(fontBefore.family).toBe('Rock Salt');
-    expect(fontBefore.fallbacks).toIncludeAllMembers(['cursive']);
-    expect(fontBefore.metrics.upm).toBe(1024);
-
-    mockResponse = {
-      status: 200,
-      contentType: 'application/json',
-      body: JSON.stringify([
-        {
-          family: 'Rock Salt',
-          fallbacks: ['sans-serif'], // Original is "cursive"
-          weights: [900],
-          styles: ['italic'],
-          variants: [[0, 400]],
-          service: 'fonts.google.com',
-          metrics: {
-            upm: 200, // Original is 1024
-            asc: 1623,
-            des: -788,
-            tAsc: 824,
-            tDes: -240,
-            tLGap: 63,
-            wAsc: 1623,
-            wDes: 788,
-            xH: 833,
-            capH: 1154,
-            yMin: -787,
-            yMax: 1623,
-            hAsc: 1623,
-            hDes: -788,
-            lGap: 32,
->>>>>>> aa324c02
           },
         ]),
       };
