--- conflicted
+++ resolved
@@ -46,18 +46,8 @@
 
   let removeErrorMessage;
 
-<<<<<<< HEAD
   beforeAll(() => {
-    // Disable reason: Investigation is required why this error is happening.
-    // See https://github.com/google/web-stories-wp/issues/8096
     removeErrorMessage = addAllowedErrorMessage(
-      'A component is changing an uncontrolled input'
-    );
-    removeError404Message = addAllowedErrorMessage(
-=======
-  beforeAll(async () => {
-    removeErrorMessage = addAllowedErrorMessage(
->>>>>>> 3c404c91
       'Failed to load resource: the server responded with a status of 404'
     );
   });
