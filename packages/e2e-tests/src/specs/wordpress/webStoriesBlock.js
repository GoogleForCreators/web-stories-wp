/*
 * Copyright 2020 Google LLC
 *
 * Licensed under the Apache License, Version 2.0 (the "License");
 * you may not use this file except in compliance with the License.
 * You may obtain a copy of the License at
 *
 *     https://www.apache.org/licenses/LICENSE-2.0
 *
 * Unless required by applicable law or agreed to in writing, software
 * distributed under the License is distributed on an "AS IS" BASIS,
 * WITHOUT WARRANTIES OR CONDITIONS OF ANY KIND, either express or implied.
 * See the License for the specific language governing permissions and
 * limitations under the License.
 */

/**
 * External dependencies
 */
import {
  publishPost,
  withDisabledToolbarOnFrontend,
  insertBlock,
  withPlugin,
  createNewPost,
  setPostContent,
  skipSuiteOnFirefox,
  takeSnapshot,
} from '@web-stories-wp/e2e-test-utils';

/**
 * Internal dependencies
 */
import { addAllowedErrorMessage } from '../../config/bootstrap';

const EMBED_BLOCK_CONTENT = `
<!-- wp:web-stories/embed {"url":"https://wp.stories.google/stories/intro-to-web-stories-storytime","title":"Stories in AMP - Hello World","poster":"https://amp.dev/static/samples/img/story_dog2_portrait.jpg"} -->
<div class="wp-block-web-stories-embed alignnone"><amp-story-player style="width:360px;height:600px" data-testid="amp-story-player"><a href="https://wp.stories.google/stories/intro-to-web-stories-storytime" style="--story-player-poster:url('https://amp.dev/static/samples/img/story_dog2_portrait.jpg')">Stories in AMP - Hello World</a></amp-story-player></div>
<!-- /wp:web-stories/embed -->
`;
<<<<<<< HEAD

describe('Web Stories Block', () => {
  // Firefox has issues playing media (MP4 videos) in the story being embedded here.
  // Consider using a different story for testing.
  skipSuiteOnFirefox();

=======
//eslint-disable-next-line jest/no-disabled-tests -- TODO(#11975): Fix flakey test.
describe.skip('Web Stories Block', () => {
  let stopRequestInterception;
>>>>>>> aa324c02
  let removeErrorMessage;

  beforeAll(() => {
    removeErrorMessage = addAllowedErrorMessage(
      'Failed to load resource: the server responded with a status of 404'
    );
  });

  afterAll(() => {
    removeErrorMessage();
  });

  it('should insert a new web stories block', async () => {
    await createNewPost({
      showWelcomeGuide: false,
    });
    await insertBlock('Web Stories');

    await page.waitForSelector('.web-stories-block-configuration-panel');

    await expect(page).toClick('button', { text: 'Single Story' });

    await expect(page).toMatch(
      'Select an existing story from your site, or add one with a URL.'
    );
    await expect(page).toClick('button', { text: 'Insert from URL' });

    await page.type(
      'input[aria-label="Story URL"]',
      'https://wp.stories.google/stories/intro-to-web-stories-storytime'
    );
    await expect(page).toClick('button[aria-label="Embed"]');

    await expect(page).not.toMatch(
      'Sorry, this content could not be embedded.'
    );

    await page.waitForResponse((response) =>
      response.url().includes('web-stories/v1/embed')
    );

    await page.waitForSelector('amp-story-player');
    await expect(page).toMatchElement('amp-story-player');
    await expect(page).toMatch('Embed Settings');
  });

  it('should insert a new web stories block and select story', async () => {
    await createNewPost({
      showWelcomeGuide: false,
    });
    await insertBlock('Web Stories');

    await page.waitForSelector('.web-stories-block-configuration-panel');

    await expect(page).toClick('button', { text: 'Selected Stories' });

    await expect(page).toClick('button', { text: 'Box Carousel' });

    await expect(page).toClick('button', { text: 'Select Stories' });

    await page.waitForSelector('.components-modal__screen-overlay');
    await expect(page).toMatchElement('.components-modal__screen-overlay');

    await page.waitForFunction(
      () => !document.querySelector('.components-spinner')
    );

    await takeSnapshot(page, 'Story select modal');
  });

  // Disable for https://github.com/googleforcreators/web-stories-wp/issues/6237
  // eslint-disable-next-line jest/no-disabled-tests
  describe.skip('AMP validation', () => {
    withDisabledToolbarOnFrontend();
    withPlugin('amp');

    it('should produce valid AMP when using the AMP plugin', async () => {
      await createNewPost({
        showWelcomeGuide: false,
      });

      await setPostContent(EMBED_BLOCK_CONTENT);

      const postPermalink = await publishPost();

      expect(postPermalink).not.toBeNull();
      expect(postPermalink).toStrictEqual(expect.any(String));

      //eslint-disable-next-line jest/no-conditional-in-test
      const ampPostPermaLink = postPermalink.includes('?')
        ? `${postPermalink}&amp`
        : `${postPermalink}?amp`;

      await page.goto(ampPostPermaLink, {
        waitUntil: 'networkidle0',
      });

      await page.waitForSelector('amp-story-player');
      await expect(page).toMatchElement('amp-story-player');

      await expect(page).toBeValidAMP();
    });
  });
});<|MERGE_RESOLUTION|>--- conflicted
+++ resolved
@@ -38,18 +38,12 @@
 <div class="wp-block-web-stories-embed alignnone"><amp-story-player style="width:360px;height:600px" data-testid="amp-story-player"><a href="https://wp.stories.google/stories/intro-to-web-stories-storytime" style="--story-player-poster:url('https://amp.dev/static/samples/img/story_dog2_portrait.jpg')">Stories in AMP - Hello World</a></amp-story-player></div>
 <!-- /wp:web-stories/embed -->
 `;
-<<<<<<< HEAD
-
-describe('Web Stories Block', () => {
+//eslint-disable-next-line jest/no-disabled-tests -- TODO(#11975): Fix flakey test.
+describe.skip('Web Stories Block', () => {
   // Firefox has issues playing media (MP4 videos) in the story being embedded here.
   // Consider using a different story for testing.
   skipSuiteOnFirefox();
 
-=======
-//eslint-disable-next-line jest/no-disabled-tests -- TODO(#11975): Fix flakey test.
-describe.skip('Web Stories Block', () => {
-  let stopRequestInterception;
->>>>>>> aa324c02
   let removeErrorMessage;
 
   beforeAll(() => {
