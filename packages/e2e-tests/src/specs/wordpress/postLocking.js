--- conflicted
+++ resolved
@@ -23,13 +23,9 @@
   createNewStory,
   insertStoryTitle,
   publishStory,
-<<<<<<< HEAD
   editStoryWithTitle,
-=======
-  visitAdminPage,
   activatePlugin,
   deactivatePlugin,
->>>>>>> 1c4c92c7
   takeSnapshot,
 } from '@web-stories-wp/e2e-test-utils';
 
