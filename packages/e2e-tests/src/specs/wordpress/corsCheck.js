--- conflicted
+++ resolved
@@ -33,33 +33,28 @@
 describe('CORS check', () => {
   withPlugin('e2e-tests-cors-error');
 
-  let removeChromeCORSErrorMessage;
+  let removeCORSErrorMessage;
+  let removeResourceErrorMessage;
   let removeFirefoxCORSErrorMessage;
-  let removeResourceErrorMessage;
 
   beforeAll(() => {
     // Ignore CORS error, this is present in the test by design.
-    removeChromeCORSErrorMessage = addAllowedErrorMessage(
+    removeCORSErrorMessage = addAllowedErrorMessage(
       'has been blocked by CORS policy'
-    );
-    removeFirefoxCORSErrorMessage = addAllowedErrorMessage(
-      'Cross-Origin Request Blocked'
     );
     // Ignore resource failing to load. This is only present because of the CORS error.
     removeResourceErrorMessage = addAllowedErrorMessage(
       'Failed to load resource'
     );
+    removeFirefoxCORSErrorMessage = addAllowedErrorMessage(
+      'Cross-Origin Request Blocked'
+    );
   });
 
-<<<<<<< HEAD
-  afterAll(() => {
-    removeChromeCORSErrorMessage();
-    removeFirefoxCORSErrorMessage();
-=======
   afterAll(async () => {
     removeCORSErrorMessage();
->>>>>>> 7b23e6be
     removeResourceErrorMessage();
+    removeFirefoxCORSErrorMessage();
 
     await trashAllPosts('web-story');
   });
