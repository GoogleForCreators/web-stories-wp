--- conflicted
+++ resolved
@@ -37,24 +37,17 @@
 describe('Web Stories Widget Block', () => {
   let removeErrorMessage;
 
-  minWPVersionRequired('5.8');
-
-<<<<<<< HEAD
-=======
-  beforeAll(async () => {
+  beforeAll(() => {
     // Known issue in WP 6.0 RC1, see https://github.com/GoogleForCreators/web-stories-wp/pull/11435
     removeErrorMessage = addAllowedErrorMessage(
       "Warning: Can't perform a React state update on an unmounted component."
     );
-
-    await deleteWidgets();
   });
 
   afterAll(() => {
     removeErrorMessage();
   });
 
->>>>>>> 3eb6047a
   afterEach(async () => {
     await deleteWidgets();
   });
