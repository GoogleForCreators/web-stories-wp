/*
 * Copyright 2021 Google LLC
 *
 * Licensed under the Apache License, Version 2.0 (the "License");
 * you may not use this file except in compliance with the License.
 * You may obtain a copy of the License at
 *
 *     https://www.apache.org/licenses/LICENSE-2.0
 *
 * Unless required by applicable law or agreed to in writing, software
 * distributed under the License is distributed on an "AS IS" BASIS,
 * WITHOUT WARRANTIES OR CONDITIONS OF ANY KIND, either express or implied.
 * See the License for the specific language governing permissions and
 * limitations under the License.
 */

/**
 * External dependencies
 */
import {
  deleteWidgets,
  visitAdminPage,
  activatePlugin,
  deactivatePlugin,
  visitBlockWidgetScreen,
  insertWidget,
  minWPVersionRequired,
  skipSuiteOnFirefox,
  takeSnapshot,
} from '@web-stories-wp/e2e-test-utils';

/**
 * Internal dependencies
 */
import { addAllowedErrorMessage } from '../../config/bootstrap.js';

describe('Web Stories Widget Block', () => {
  let removeErrorMessage;

  beforeAll(() => {
    // Known issue in WP 6.0 RC1, see https://github.com/GoogleForCreators/web-stories-wp/pull/11435
    removeErrorMessage = addAllowedErrorMessage(
      "Warning: Can't perform a React state update on an unmounted component."
    );
  });

  afterEach(async () => {
    await deleteWidgets();
  });

<<<<<<< HEAD
  describe('Regular Block', () => {
    minWPVersionRequired('5.8');

    it('should insert a new Web Stories block', async () => {
      await visitBlockWidgetScreen();
      await expect(page).toClick(
        '.edit-widgets-header-toolbar button[aria-label="Toggle block inserter"]'
      );
      await page.waitForSelector(
        '.edit-widgets-layout__inserter-panel-content'
      );
      await page.type('input[placeholder="Search"]', 'Web Stories');
      await expect(page).toClick('button span', { text: 'Web Stories' });
=======
  afterAll(() => {
    removeErrorMessage();
  });

  it('should insert a new web stories block', async () => {
    await visitBlockWidgetScreen();
    await expect(page).toClick('button[aria-label="Add block"]');
    await page.type('input[placeholder="Search"]', 'Web Stories');
    await expect(page).toClick('button span', { text: 'Web Stories' });
>>>>>>> aa324c02

      await page.waitForSelector('.web-stories-block-configuration-panel');
      await expect(page).toClick('.web-stories-block-configuration-panel');

      await expect(page).toClick('button[aria-label="Embed a single story."]');

      await expect(page).toMatch(
        'Select an existing story from your site, or add one with a URL.'
      );
      await expect(page).toClick('button', { text: 'Insert from URL' });

      await expect(page).toMatchElement('input[aria-label="Story URL"]');

      await page.type(
        'input[aria-label="Story URL"]',
        'https://wp.stories.google/stories/intro-to-web-stories-storytime'
      );
      await expect(page).toClick('button[aria-label="Embed"]');

      await expect(page).not.toMatch(
        'Sorry, this content could not be embedded.'
      );

      // Wait a little longer for embed REST API request to come back.
      await page.waitForSelector('amp-story-player');
      await expect(page).toMatchElement('amp-story-player');
      await expect(page).toMatch('Embed Settings');

      await takeSnapshot(page, 'Block Widgets - Regular Block');
    });
  });

<<<<<<< HEAD
  describe('Legacy Widget', () => {
    // The block toolbar is not reliably appearing on Firefox,
    // so conversion from legacy widget block to Web Stories block isn't working.
    skipSuiteOnFirefox();
=======
  // eslint-disable-next-line jest/no-disabled-tests -- TODO(#11931): Fix flakey test.
  it.skip('should insert a legacy web stories widget', async () => {
    await activatePlugin('classic-widgets');
>>>>>>> aa324c02

    minWPVersionRequired('5.8');

    // TODO(#7748): Investigate flakey test.
    //eslint-disable-next-line jest/no-disabled-tests
    it.skip('should insert a legacy Web Stories widget', async () => {
      await activatePlugin('classic-widgets');

      await visitAdminPage('widgets.php');

      await insertWidget('Web Stories');
      await expect(page).toMatchElement(
        '.widget-liquid-right .web-stories-field-wrapper'
      );
      await expect(page).toMatchElement('label', { text: /Widget Title/ });

      await page.evaluate(() => {
        const input = document.querySelector(
          '.widget-liquid-right .web-stories-field-wrapper input'
        );
        input.value = '';
      });

      await page.type(
        '.widget-liquid-right .web-stories-field-wrapper input',
        'Test Widget'
      );

      await expect(page).toMatchElement(
        '.widget-liquid-right .widget-control-save'
      );
      await expect(page).toClick('.widget-liquid-right .widget-control-save');
      await expect(page).toMatchElement(
        '.widget-liquid-right .widget-control-save:disabled'
      );

      await takeSnapshot(page, 'Classic Widget');

      await deactivatePlugin('classic-widgets');
      await visitBlockWidgetScreen();

      // Wait for any widget blocks to render.
      await page.waitForFunction(
        () => !document.querySelector('.components-spinner')
      );

      await expect(page).toClick('.wp-block-legacy-widget');

      await expect(page).toMatchElement('label', { text: /Widget Title/ });

      await page.evaluate(() => {
        const input = document.querySelector(
          '.web-stories-field-wrapper input'
        );
        input.value = '';
      });

      await page.type('.web-stories-field-wrapper input', 'Test Block Widget');

      await page.keyboard.press('Tab');

      await page.waitForResponse((res) =>
        res
          .url()
          .includes('wp-json/wp/v2/widget-types/web_stories_widget/encode')
      );

      await page.waitForResponse((res) =>
        res.url().includes('widgets.php?legacy-widget-preview')
      );

      await expect(page).toMatchElement('label', { text: /Widget Title/ });
      await expect(page).toMatchElement(
        '.block-editor-block-toolbar .block-editor-block-switcher'
      );

      await takeSnapshot(page, 'Block Widgets - Legacy Widget Block');

      // TODO: Fix block transform.
      // Block transformation via the block toolbar is unstable, since
      // WordPress often is rendering the widget form twice instead of actually
      // showing the block transform options.
      // See https://imgur.com/a/Xe4zn8Z
      // For this reason, we transform the block programmatically.

      //await expect(page).toClick(
      //  '.block-editor-block-toolbar .block-editor-block-switcher button[aria-label="Legacy Widget"]'
      //);
      //await expect(page).toMatch(/Transform to/i);
      //await expect(page).toClick('button', { text: 'Web Stories' });

      await page.evaluate(() => {
        wp.data
          .dispatch('core/block-editor')
          .replaceBlock(
            [wp.data.select('core/block-editor').getSelectedBlockClientId()],
            wp.blocks.switchToBlockType(
              wp.data.select('core/block-editor').getSelectedBlock(),
              'web-stories/embed'
            )
          );
      });

      // Wait for transformed block to render.
      await page.waitForFunction(
        () => !document.querySelector('.components-spinner')
      );

      await expect(page).toMatch('Test Block Widget');

      await takeSnapshot(page, 'Block Widgets - Transformed Block');
    });
  });
});<|MERGE_RESOLUTION|>--- conflicted
+++ resolved
@@ -48,7 +48,10 @@
     await deleteWidgets();
   });
 
-<<<<<<< HEAD
+  afterAll(() => {
+    removeErrorMessage();
+  });
+
   describe('Regular Block', () => {
     minWPVersionRequired('5.8');
 
@@ -62,17 +65,6 @@
       );
       await page.type('input[placeholder="Search"]', 'Web Stories');
       await expect(page).toClick('button span', { text: 'Web Stories' });
-=======
-  afterAll(() => {
-    removeErrorMessage();
-  });
-
-  it('should insert a new web stories block', async () => {
-    await visitBlockWidgetScreen();
-    await expect(page).toClick('button[aria-label="Add block"]');
-    await page.type('input[placeholder="Search"]', 'Web Stories');
-    await expect(page).toClick('button span', { text: 'Web Stories' });
->>>>>>> aa324c02
 
       await page.waitForSelector('.web-stories-block-configuration-panel');
       await expect(page).toClick('.web-stories-block-configuration-panel');
@@ -105,21 +97,14 @@
     });
   });
 
-<<<<<<< HEAD
   describe('Legacy Widget', () => {
     // The block toolbar is not reliably appearing on Firefox,
     // so conversion from legacy widget block to Web Stories block isn't working.
     skipSuiteOnFirefox();
-=======
-  // eslint-disable-next-line jest/no-disabled-tests -- TODO(#11931): Fix flakey test.
-  it.skip('should insert a legacy web stories widget', async () => {
-    await activatePlugin('classic-widgets');
->>>>>>> aa324c02
 
     minWPVersionRequired('5.8');
 
-    // TODO(#7748): Investigate flakey test.
-    //eslint-disable-next-line jest/no-disabled-tests
+    // eslint-disable-next-line jest/no-disabled-tests -- TODO(#11931): Fix flakey test.
     it.skip('should insert a legacy Web Stories widget', async () => {
       await activatePlugin('classic-widgets');
 
