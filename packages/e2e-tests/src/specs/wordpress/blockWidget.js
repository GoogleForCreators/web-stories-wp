/*
 * Copyright 2021 Google LLC
 *
 * Licensed under the Apache License, Version 2.0 (the "License");
 * you may not use this file except in compliance with the License.
 * You may obtain a copy of the License at
 *
 *     https://www.apache.org/licenses/LICENSE-2.0
 *
 * Unless required by applicable law or agreed to in writing, software
 * distributed under the License is distributed on an "AS IS" BASIS,
 * WITHOUT WARRANTIES OR CONDITIONS OF ANY KIND, either express or implied.
 * See the License for the specific language governing permissions and
 * limitations under the License.
 */

/**
 * External dependencies
 */
import {
  deleteWidgets,
  visitAdminPage,
  activatePlugin,
  deactivatePlugin,
  visitBlockWidgetScreen,
  insertWidget,
  minWPVersionRequired,
  skipSuiteOnFirefox,
} from '@web-stories-wp/e2e-test-utils';
import percySnapshot from '@percy/puppeteer';

describe('Web Stories Widget Block', () => {
  // eslint-disable-next-line jest/require-hook
  minWPVersionRequired('5.8');

<<<<<<< HEAD
=======
  beforeAll(async () => {
    await deleteWidgets();
  });
>>>>>>> e25c0813
  afterEach(async () => {
    await deleteWidgets();
  });

  describe('Regular Block', () => {
    minWPVersionRequired('5.8');

    it('should insert a new Web Stories block', async () => {
      await visitBlockWidgetScreen();
      await expect(page).toClick(
        '.edit-widgets-header-toolbar button[aria-label="Add block"]'
      );
      await page.waitForSelector(
        '.edit-widgets-layout__inserter-panel-content'
      );
      await page.type('.block-editor-inserter__search-input', 'Web Stories');
      await expect(page).toClick('button span', { text: 'Web Stories' });

      await page.waitForSelector('.web-stories-block-configuration-panel');
      await expect(page).toClick('.web-stories-block-configuration-panel');

      await expect(page).toClick('button[aria-label="Embed a single story."]');

      await expect(page).toMatch(
        'Select an existing story from your site, or add one with a URL.'
      );
      await expect(page).toClick('button', { text: 'Insert from URL' });

      await expect(page).toMatchElement('input[aria-label="Story URL"]');

      await page.type(
        'input[aria-label="Story URL"]',
        'https://preview.amp.dev/documentation/examples/introduction/stories_in_amp'
      );
      await expect(page).toClick('button[aria-label="Embed"]');

      await expect(page).not.toMatch(
        'Sorry, this content could not be embedded.'
      );

      // Wait a little longer for embed REST API request to come back.
      await page.waitForSelector('amp-story-player');
      await expect(page).toMatchElement('amp-story-player');
      await expect(page).toMatch('Embed Settings');

      await percySnapshot(page, 'Block Widgets - Regular Block');
    });
  });

  describe('Legacy Widget', () => {
    // The block toolbar is not reliably appearing on Firefox,
    // so conversion from legacy widget block to Web Stories block isn't working.
    skipSuiteOnFirefox();

    minWPVersionRequired('5.8');

    // TODO(#7748): Investigate flakey test.
    //eslint-disable-next-line jest/no-disabled-tests
    it.skip('should insert a legacy Web Stories widget', async () => {
      await activatePlugin('classic-widgets');

      await visitAdminPage('widgets.php');

      await insertWidget('Web Stories');
      await expect(page).toMatchElement(
        '.widget-liquid-right .web-stories-field-wrapper'
      );
      await expect(page).toMatchElement('label', { text: /Widget Title/ });

      await page.evaluate(() => {
        const input = document.querySelector(
          '.widget-liquid-right .web-stories-field-wrapper input'
        );
        input.value = '';
      });

      await page.type(
        '.widget-liquid-right .web-stories-field-wrapper input',
        'Test Widget'
      );

      await expect(page).toMatchElement(
        '.widget-liquid-right .widget-control-save'
      );
      await expect(page).toClick('.widget-liquid-right .widget-control-save');
      await expect(page).toMatchElement(
        '.widget-liquid-right .widget-control-save:disabled'
      );

      await percySnapshot(page, 'Classic Widget');

      await deactivatePlugin('classic-widgets');
      await visitBlockWidgetScreen();

      // Wait for any widget blocks to render.
      await page.waitForFunction(
        () => !document.querySelector('.components-spinner')
      );

      await expect(page).toClick('.wp-block-legacy-widget');

      await expect(page).toMatchElement('label', { text: /Widget Title/ });

      await page.evaluate(() => {
        const input = document.querySelector(
          '.web-stories-field-wrapper input'
        );
        input.value = '';
      });

      await page.type('.web-stories-field-wrapper input', 'Test Block Widget');

      await page.keyboard.press('Tab');

      await page.waitForResponse((res) =>
        res
          .url()
          .includes('wp-json/wp/v2/widget-types/web_stories_widget/encode')
      );

      await page.waitForResponse((res) =>
        res.url().includes('widgets.php?legacy-widget-preview')
      );

      await expect(page).toMatchElement('label', { text: /Widget Title/ });
      await expect(page).toMatchElement(
        '.block-editor-block-toolbar .block-editor-block-switcher'
      );

      await percySnapshot(page, 'Block Widgets - Legacy Widget Block');

      // TODO: Fix block transform.
      // Block transformation via the block toolbar is unstable, since
      // WordPress often is rendering the widget form twice instead of actually
      // showing the block transform options.
      // See https://imgur.com/a/Xe4zn8Z
      // For this reason, we transform the block programmatically.

      //await expect(page).toClick(
      //  '.block-editor-block-toolbar .block-editor-block-switcher button[aria-label="Legacy Widget"]'
      //);
      //await expect(page).toMatch(/Transform to/i);
      //await expect(page).toClick('button', { text: 'Web Stories' });

      await page.evaluate(() => {
        wp.data
          .dispatch('core/block-editor')
          .replaceBlock(
            [wp.data.select('core/block-editor').getSelectedBlockClientId()],
            wp.blocks.switchToBlockType(
              wp.data.select('core/block-editor').getSelectedBlock(),
              'web-stories/embed'
            )
          );
      });

      // Wait for transformed block to render.
      await page.waitForFunction(
        () => !document.querySelector('.components-spinner')
      );

      await expect(page).toMatch('Test Block Widget');

      await percySnapshot(page, 'Block Widgets - Transformed Block');
    });
  });
});<|MERGE_RESOLUTION|>--- conflicted
+++ resolved
@@ -33,12 +33,6 @@
   // eslint-disable-next-line jest/require-hook
   minWPVersionRequired('5.8');
 
-<<<<<<< HEAD
-=======
-  beforeAll(async () => {
-    await deleteWidgets();
-  });
->>>>>>> e25c0813
   afterEach(async () => {
     await deleteWidgets();
   });
