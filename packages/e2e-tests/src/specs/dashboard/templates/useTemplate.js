--- conflicted
+++ resolved
@@ -65,16 +65,6 @@
 
     // Wait for title input to load before continuing.
     await page.waitForSelector('input[placeholder="Add title"]');
-<<<<<<< HEAD
-
-    // Open style pane
-    await expect(page).toClick('li[role="tab"]', { text: /^Style$/ });
-
-    await expect(page).toMatch('Layers');
-    await expect(page).toMatchElement('input[placeholder="Add title"]');
-    await expect(page).toMatchElement('[data-element-id]');
-=======
->>>>>>> 88de9210
 
     // Wait for skeleton thumbnails in the carousel to render which gives footer time to also render
     await page.waitForFunction(
