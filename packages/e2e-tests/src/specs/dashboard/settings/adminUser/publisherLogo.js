/*
 * Copyright 2020 Google LLC
 *
 * Licensed under the Apache License, Version 2.0 (the "License");
 * you may not use this file except in compliance with the License.
 * You may obtain a copy of the License at
 *
 *     https://www.apache.org/licenses/LICENSE-2.0
 *
 * Unless required by applicable law or agreed to in writing, software
 * distributed under the License is distributed on an "AS IS" BASIS,
 * WITHOUT WARRANTIES OR CONDITIONS OF ANY KIND, either express or implied.
 * See the License for the specific language governing permissions and
 * limitations under the License.
 */

/**
 * External dependencies
 */
import {
  visitSettings,
  uploadPublisherLogo,
  withExperimentalFeatures,
  deleteMedia,
  skipSuiteOnFirefox,
} from '@web-stories-wp/e2e-test-utils';

const SETTINGS_SELECTOR = '[data-testid="editor-settings"]';
const PUBLISHER_LOGOS_CONTAINER_SELECTOR =
  '[data-testid="publisher-logos-container"]';
const CONTEXT_MENU_BUTTON_SELECTOR =
  '[data-testid="publisher-logo-context-menu-button-1"]';
const ERROR_TEXT =
  'Sorry, this file type is not supported. Only jpg, png, and static gifs are supported for publisher logos.';

async function focusOnPublisherLogos(page) {
  //wrong element in focus
  let limit = 0;
  let publisherLogosContainerFocusFlag = false;

  while (!publisherLogosContainerFocusFlag && limit < 10) {
    // eslint-disable-next-line no-await-in-loop
    await page.keyboard.press('Tab');
    // eslint-disable-next-line no-await-in-loop
    publisherLogosContainerFocusFlag = await page.evaluate(() => {
      const ele = document.querySelector(
        '[aria-label="Viewing existing publisher logos"]'
      );
      return document.activeElement === ele;
    });

    limit++;
  }

  return publisherLogosContainerFocusFlag
    ? Promise.resolve()
    : Promise.reject(new Error('could not focus on publisher logos'));
}

describe('Publisher Logo', () => {
  // Firefox does not yet support file uploads with Puppeteer. See https://bugzilla.mozilla.org/show_bug.cgi?id=1553847.
  // eslint-disable-next-line jest/require-hook
  skipSuiteOnFirefox();

  describe('without SVG support', () => {
    beforeAll(async () => {
      await visitSettings();
      await uploadPublisherLogo('yay-fox.gif');
      await uploadPublisherLogo('its-a-walk-off.gif');
    });

    beforeEach(async () => {
      await visitSettings();
    });

    it('should update the default a publisher logo on click and display snackbar confirmation', async () => {
      const settingsView = await page.$(SETTINGS_SELECTOR);
      const publisherLogosContainer = await settingsView.$(
        PUBLISHER_LOGOS_CONTAINER_SELECTOR
      );
      const publisherLogos = await publisherLogosContainer.$$(
        '[role="listitem"]'
      );
      const initialDefault = publisherLogos[0];

      expect(initialDefault).toBeTruthy();
      expect(initialDefault).toMatchElement('p', { text: 'Default' });

      const logoToMakeDefault = publisherLogos[1];

      expect(logoToMakeDefault).toBeTruthy();
      expect(logoToMakeDefault).not.toMatchElement('p', { text: 'Default' });

      await expect(page).toClick(CONTEXT_MENU_BUTTON_SELECTOR);

      await page.waitForTimeout(300);

      await expect(logoToMakeDefault).toClick('span', {
        text: 'Set as Default',
      });

      await page.waitForTimeout(300);
      await expect(page).toMatch('Setting saved.');

      expect(initialDefault).toBeTruthy();
      expect(initialDefault).not.toMatchElement('p', { text: 'Default' });

      expect(logoToMakeDefault).toBeTruthy();
      expect(logoToMakeDefault).toMatchElement('p', { text: 'Default' });
    });

    it('should update the default logo on keydown and display snackbar confirmation', async () => {
      const settingsView = await page.$(SETTINGS_SELECTOR);
      const publisherLogosContainer = await settingsView.$(
        PUBLISHER_LOGOS_CONTAINER_SELECTOR
      );
      const publisherLogos = await publisherLogosContainer.$$(
        '[role="listitem"]'
      );
      const initialDefault = publisherLogos[0];
      expect(initialDefault).toBeTruthy();
      expect(initialDefault).toMatchElement('p', { text: 'Default' });

      await focusOnPublisherLogos(page);
      await page.keyboard.press('ArrowRight');
      await page.keyboard.press('ArrowRight');

      await page.keyboard.press('Tab');
      await page.keyboard.press('Enter');
      await page.keyboard.press('Enter');

      await page.waitForTimeout(300);

      const updatedPublisherLogos = await publisherLogosContainer.$$(
        '[role="listitem"]'
      );
      const currentDefault = updatedPublisherLogos[1];
      expect(currentDefault).toBeTruthy();
      expect(currentDefault).toMatchElement('p', { text: 'Default' });

      await expect(page).toMatch('Setting saved.');
    });

    it('should remove a publisher logo on click and display snackbar confirmation', async () => {
      const settingsView = await page.$(SETTINGS_SELECTOR);

      const publisherLogosContainer = await settingsView.$(
        PUBLISHER_LOGOS_CONTAINER_SELECTOR
      );

      const publisherLogos = await publisherLogosContainer.$$(
        '[role="listitem"]'
      );
      const logoToDelete = publisherLogos[1];
      const initialPublisherLogosLength = publisherLogos.length;

      await expect(page).toClick(CONTEXT_MENU_BUTTON_SELECTOR);

      await page.waitForTimeout(300);

      await expect(logoToDelete).toClick('span', { text: 'Delete' });

      await page.waitForTimeout(300);
      const updatedPublisherLogos = await publisherLogosContainer.$$(
        '[role="listitem"]'
      );

      await expect(page).toMatch('Setting saved.');

      const updatedPublisherLogosLength = updatedPublisherLogos.length;

      expect(updatedPublisherLogosLength).toBe(initialPublisherLogosLength - 1);
      await uploadPublisherLogo('its-a-walk-off.gif');
    });

    it('should remove a publisher logo on keydown enter and display snackbar confirmation', async () => {
      const settingsView = await page.$(SETTINGS_SELECTOR);

      const publisherLogosContainer = await settingsView.$(
        PUBLISHER_LOGOS_CONTAINER_SELECTOR
      );

      expect(publisherLogosContainer).toBeTruthy();

      const publisherLogos = await publisherLogosContainer.$$(
        '[role="listitem"]'
      );
      const initialPublisherLogosLength = publisherLogos.length;

      await focusOnPublisherLogos(page);
      await page.keyboard.press('ArrowRight');

      const dataId0 = await page.evaluate(() =>
        document.activeElement.getAttribute('data-testid')
      );
      expect(dataId0).toBe('uploaded-publisher-logo-0');

      await page.keyboard.press('ArrowRight');

      const dataId1 = await page.evaluate(() =>
        document.activeElement.getAttribute('data-testid')
      );
      expect(dataId1).toBe('uploaded-publisher-logo-1');

      await page.keyboard.press('Tab');
      await page.keyboard.press('Enter');
      await page.keyboard.press('ArrowDown');

      await page.keyboard.press('Enter');

      await page.waitForTimeout(300);

<<<<<<< HEAD
      const updatedPublisherLogos = await publisherLogosContainer.$$(
        '[role="listitem"]'
      );
      const updatedPublisherLogosLength = updatedPublisherLogos.length;
=======
describe('Publisher logo with SVG option enabled', () => {
  withExperimentalFeatures(['enableSVG']);
>>>>>>> 90edf786

      expect(updatedPublisherLogosLength).toBe(initialPublisherLogosLength - 1);

      await page.waitForTimeout(300);

      await expect(page).toMatch('Setting saved.');
      await uploadPublisherLogo('its-a-walk-off.gif');
    });
  });

  describe('with SVG support', () => {
    // eslint-disable-next-line jest/require-hook
    withExperimentalFeatures(['enableSVG']);

    let uploadedFiles;

    beforeEach(() => (uploadedFiles = []));

    afterEach(async () => {
      for (const file of uploadedFiles) {
        // eslint-disable-next-line no-await-in-loop
        await deleteMedia(file);
      }
    });

    it('should not upload a logo that is an invalid type with svg enabled', async () => {
      await visitSettings();

      // Upload publisher logo
      await uploadPublisherLogo('video-play.svg', false);

      // verify error message
      await expect(page).toMatchElement('[role="alert"]', {
        text: ERROR_TEXT,
      });
    });

    it('should be able to upload multiple logos', async () => {
      await visitSettings();

      // Upload publisher logo
      const logoOneName = await uploadPublisherLogo('yay-fox.gif');
      // verify no error message
      await expect(page).not.toMatchElement('[role="alert"]', {
        text: ERROR_TEXT,
      });

      const logoTwoName = await uploadPublisherLogo('its-a-walk-off.gif');
      // verify no error message
      await expect(page).not.toMatchElement('[role="alert"]', {
        text: ERROR_TEXT,
      });

      uploadedFiles.push(logoOneName);
      uploadedFiles.push(logoTwoName);
    });

    // TODO(#9152): Fix flakey test.
    // eslint-disable-next-line jest/no-disabled-tests
    it.skip('should be able to delete all except one logo', async () => {
      await visitSettings();

      // Upload publisher logo
      const logoOneName = await uploadPublisherLogo('yay-fox.gif');
      // verify no error message
      await expect(page).not.toMatchElement('[role="alert"]', {
        text: ERROR_TEXT,
      });

      const logoTwoName = await uploadPublisherLogo('its-a-walk-off.gif');
      // verify no error message
      await expect(page).not.toMatchElement('[role="alert"]', {
        text: ERROR_TEXT,
      });

      // Delete the second logo
      await expect(page).toClick(
        `button[aria-label^="Publisher logo menu for ${logoTwoName}"`
      );
      await expect(page).toClick(
        '[data-testid="publisher-logo-1"] [data-testid="context-menu-list"] button',
        {
          text: 'Delete',
        }
      );
      await expect(page).toClick('button', { text: 'Delete Logo' });

      // should not find a button if its the last context menu
      await expect(page).not.toMatchElement(
        `button[aria-label^="Publisher logo menu for ${logoOneName}"`
      );

      uploadedFiles.push(logoOneName);
      uploadedFiles.push(logoTwoName);
    });
  });
});<|MERGE_RESOLUTION|>--- conflicted
+++ resolved
@@ -59,7 +59,6 @@
 
 describe('Publisher Logo', () => {
   // Firefox does not yet support file uploads with Puppeteer. See https://bugzilla.mozilla.org/show_bug.cgi?id=1553847.
-  // eslint-disable-next-line jest/require-hook
   skipSuiteOnFirefox();
 
   describe('without SVG support', () => {
@@ -210,15 +209,10 @@
 
       await page.waitForTimeout(300);
 
-<<<<<<< HEAD
       const updatedPublisherLogos = await publisherLogosContainer.$$(
         '[role="listitem"]'
       );
       const updatedPublisherLogosLength = updatedPublisherLogos.length;
-=======
-describe('Publisher logo with SVG option enabled', () => {
-  withExperimentalFeatures(['enableSVG']);
->>>>>>> 90edf786
 
       expect(updatedPublisherLogosLength).toBe(initialPublisherLogosLength - 1);
 
@@ -230,7 +224,6 @@
   });
 
   describe('with SVG support', () => {
-    // eslint-disable-next-line jest/require-hook
     withExperimentalFeatures(['enableSVG']);
 
     let uploadedFiles;
