--- conflicted
+++ resolved
@@ -87,20 +87,14 @@
 
       const logoToMakeDefault = publisherLogos[1];
 
-<<<<<<< HEAD
       expect(logoToMakeDefault).toBeTruthy();
       expect(logoToMakeDefault).not.toMatchElement('p', { text: 'Default' });
-=======
-    await expect(logoToMakeDefault).toClick('button', {
-      text: 'Set as Default',
-    });
->>>>>>> 8dec57e4
 
       await expect(page).toClick(CONTEXT_MENU_BUTTON_SELECTOR);
 
       await page.waitForTimeout(300);
 
-      await expect(logoToMakeDefault).toClick('span', {
+      await expect(logoToMakeDefault).toClick('button', {
         text: 'Set as Default',
       });
 
@@ -149,13 +143,9 @@
     it('should remove a publisher logo on click and display snackbar confirmation', async () => {
       const settingsView = await page.$(SETTINGS_SELECTOR);
 
-<<<<<<< HEAD
       const publisherLogosContainer = await settingsView.$(
         PUBLISHER_LOGOS_CONTAINER_SELECTOR
       );
-=======
-    await expect(logoToDelete).toClick('button', { text: 'Delete' });
->>>>>>> 8dec57e4
 
       const publisherLogos = await publisherLogosContainer.$$(
         '[role="listitem"]'
@@ -167,7 +157,7 @@
 
       await page.waitForTimeout(300);
 
-      await expect(logoToDelete).toClick('span', { text: 'Delete' });
+      await expect(logoToDelete).toClick('button', { text: 'Delete' });
 
       await page.waitForTimeout(300);
       const updatedPublisherLogos = await publisherLogosContainer.$$(
