/*
 * Copyright 2020 Google LLC
 *
 * Licensed under the Apache License, Version 2.0 (the "License");
 * you may not use this file except in compliance with the License.
 * You may obtain a copy of the License at
 *
 *     https://www.apache.org/licenses/LICENSE-2.0
 *
 * Unless required by applicable law or agreed to in writing, software
 * distributed under the License is distributed on an "AS IS" BASIS,
 * WITHOUT WARRANTIES OR CONDITIONS OF ANY KIND, either express or implied.
 * See the License for the specific language governing permissions and
 * limitations under the License.
 */

/**
 * External dependencies
 */
import {
  takeSnapshot,
  withRTL,
  visitDashboard,
  createNewStory,
  insertStoryTitle,
  publishStory,
  skipSuiteOnFirefox,
} from '@web-stories-wp/e2e-test-utils';

const percyCSS = `.dashboard-grid-item-date { display: none; }`;

describe('Stories Dashboard', () => {
  it('should be able to open the dashboard', async () => {
    await visitDashboard();

    // If there are no existing stories, the app goes to the templates page instead.
    // Account for both here, but then force-visit the dashboard.
    await expect(page).toMatchElement('h2', {
      text: /(Dashboard|Explore Templates)/,
    });

    await expect(page).toClick('[aria-label="Main dashboard navigation"] a', {
      text: 'Dashboard',
    });

    await takeSnapshot(page, 'Stories Dashboard', { percyCSS });
  });

<<<<<<< HEAD
=======
  //eslint-disable-next-line jest/no-disabled-tests -- TODO(#11930): Fix flakey test.
  it.skip('should be able to skip to main content of Dashboard for keyboard navigation', async () => {
    await visitDashboard();

    // If there are no existing stories, the app goes to the templates page instead.
    // Either is fine since we're testing keyboard navigation.
    await expect(page).toMatchElement('h2', {
      text: /(Dashboard|Explore Templates)/,
    });

    // When navigating to Dashboard, immediately use keyboard to
    // tab to WordPress shortcut of "Main Content"
    page.keyboard.press('Tab');
    // Verify that Main Content skip link is present
    await expect(page).toMatchElement('a', { text: 'Skip to main content' });
    // Use the keyboard to select skip link while it is present (since it's now focused)
    page.keyboard.press('Enter');
    // Make sure we see the dashboard
    await expect(page).toMatchElement('h2', {
      text: /^Dashboard/,
    });
    // Now let's make sure that the next focusable element is the link to create a new story
    page.keyboard.press('Tab');

    const activeElement = await page.evaluate(() => {
      return {
        text: document.activeElement.textContent,
        element: document.activeElement.tagName.toLowerCase(),
      };
    });
    await expect(activeElement).toMatchObject({
      text: 'Create New Story',
      element: 'a',
    });

    await takeSnapshot(page, 'Stories Dashboard on Keyboard Navigation', {
      percyCSS,
    });
  });

>>>>>>> aa324c02
  it('should choose sort option for display', async () => {
    // dropdown needs a story for filtering
    await createNewStory();
    await insertStoryTitle('Stories Dashboard test - story');
    await publishStory();
    await visitDashboard();
    await expect(page).toClick('[aria-label="Dashboard (active view)"]', {
      text: 'Dashboard',
    });
    const sortButtonSelector =
      'button[aria-label="Choose sort option for display"]';
    await expect(page).toClick(sortButtonSelector, { text: 'Last Modified' });
    await takeSnapshot(page, 'Dashboard sort option dropdown', { percyCSS });
    await expect(page).toClick('li', { text: 'Created By' });
    await expect(page).toMatchElement(sortButtonSelector, {
      text: 'Created By',
    });
  });

  describe('Accessibility', () => {
    // TODO: Needs testing on Firefox to make it work there.
    skipSuiteOnFirefox();

    it('should be able to skip to main content of Dashboard for keyboard navigation', async () => {
      await visitDashboard();

      // If there are no existing stories, the app goes to the templates page instead.
      // Either is fine since we're testing keyboard navigation.
      await expect(page).toMatchElement('h2', {
        text: /(Dashboard|Explore Templates)/,
      });

      // When navigating to Dashboard, immediately use keyboard to
      // tab to WordPress shortcut of "Main Content"
      page.keyboard.press('Tab');
      // Verify that Main Content skip link is present
      await expect(page).toMatchElement('a', { text: 'Skip to main content' });
      // Use the keyboard to select skip link while it is present (since it's now focused)
      page.keyboard.press('Enter');
      // Make sure we see the dashboard
      await expect(page).toMatchElement('h2', {
        text: /^Dashboard/,
      });
      // Now let's make sure that the next focusable element is the link to create a new story
      page.keyboard.press('Tab');

      const activeElement = await page.evaluate(() => {
        return {
          text: document.activeElement.textContent,
          element: document.activeElement.tagName.toLowerCase(),
        };
      });

      expect(activeElement.element).toBe('a');
      expect(activeElement.text).toBe('Create New Story');

      await takeSnapshot(page, 'Stories Dashboard on Keyboard Navigation', {
        percyCSS,
      });
    });
  });

  describe('RTL', () => {
    withRTL();

    it('should be able to open the dashboard', async () => {
      await visitDashboard();

      await expect(page).toMatchElement('h2', {
        text: /(Dashboard|Explore Templates)/,
      });

      await expect(page).toClick('[aria-label="Main dashboard navigation"] a', {
        text: 'Dashboard',
      });

      await takeSnapshot(page, 'Stories Dashboard on RTL', { percyCSS });
    });
  });
});<|MERGE_RESOLUTION|>--- conflicted
+++ resolved
@@ -46,49 +46,6 @@
     await takeSnapshot(page, 'Stories Dashboard', { percyCSS });
   });
 
-<<<<<<< HEAD
-=======
-  //eslint-disable-next-line jest/no-disabled-tests -- TODO(#11930): Fix flakey test.
-  it.skip('should be able to skip to main content of Dashboard for keyboard navigation', async () => {
-    await visitDashboard();
-
-    // If there are no existing stories, the app goes to the templates page instead.
-    // Either is fine since we're testing keyboard navigation.
-    await expect(page).toMatchElement('h2', {
-      text: /(Dashboard|Explore Templates)/,
-    });
-
-    // When navigating to Dashboard, immediately use keyboard to
-    // tab to WordPress shortcut of "Main Content"
-    page.keyboard.press('Tab');
-    // Verify that Main Content skip link is present
-    await expect(page).toMatchElement('a', { text: 'Skip to main content' });
-    // Use the keyboard to select skip link while it is present (since it's now focused)
-    page.keyboard.press('Enter');
-    // Make sure we see the dashboard
-    await expect(page).toMatchElement('h2', {
-      text: /^Dashboard/,
-    });
-    // Now let's make sure that the next focusable element is the link to create a new story
-    page.keyboard.press('Tab');
-
-    const activeElement = await page.evaluate(() => {
-      return {
-        text: document.activeElement.textContent,
-        element: document.activeElement.tagName.toLowerCase(),
-      };
-    });
-    await expect(activeElement).toMatchObject({
-      text: 'Create New Story',
-      element: 'a',
-    });
-
-    await takeSnapshot(page, 'Stories Dashboard on Keyboard Navigation', {
-      percyCSS,
-    });
-  });
-
->>>>>>> aa324c02
   it('should choose sort option for display', async () => {
     // dropdown needs a story for filtering
     await createNewStory();
@@ -112,7 +69,8 @@
     // TODO: Needs testing on Firefox to make it work there.
     skipSuiteOnFirefox();
 
-    it('should be able to skip to main content of Dashboard for keyboard navigation', async () => {
+    //eslint-disable-next-line jest/no-disabled-tests -- TODO(#11930): Fix flakey test.
+    it.skip('should be able to skip to main content of Dashboard for keyboard navigation', async () => {
       await visitDashboard();
 
       // If there are no existing stories, the app goes to the templates page instead.
