--- conflicted
+++ resolved
@@ -8,11 +8,7 @@
  * License: Apache License 2.0
  * License URI: https://www.apache.org/licenses/LICENSE-2.0
  *
-<<<<<<< HEAD
- * @copyright 2022 Google LLC
-=======
  * @copyright 2020 Google LLC
->>>>>>> 402c54d6
  * @license   https://www.apache.org/licenses/LICENSE-2.0 Apache License 2.0
  */
 
