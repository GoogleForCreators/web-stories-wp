--- conflicted
+++ resolved
@@ -174,29 +174,15 @@
   // WordPress still bundles jQuery Migrate, which logs to the console.
   'JQMIGRATE',
 
-<<<<<<< HEAD
+  // Upsteam issue in gutenberg and twentytwenty theme.
+  'Stylesheet twentytwenty-block-editor-styles-css was not properly added.',
+
+  // TODO(#9240): Fix usage in the web stories block.
+  "select( 'core' ).getAuthors() is deprecated since version 5.9.",
+
   ...('chrome' === PUPPETEER_PRODUCT
     ? ALLOWED_ERROR_MESSAGES_CHROME
     : ALLOWED_ERROR_MESSAGES_FIREFOX),
-=======
-  // Firefox warns about this issue in WordPress admin.
-  'This page uses the non standard property “zoom”',
-
-  // Firefox warns about this issue when there's no proper favicon.
-  'Component returned failure code: 0x80040111 (NS_ERROR_NOT_AVAILABLE) [nsIContentSniffer.getMIMETypeFromContent]',
-
-  // Firefox warns about this issue on the login screen.
-  'wp-includes/js/zxcvbn.min.js',
-
-  // Another Firefox warning.
-  'Layout was forced before the page was fully loaded',
-
-  // Upsteam issue in gutenberg and twentytwenty theme.
-  'Stylesheet twentytwenty-block-editor-styles-css was not properly added.',
-
-  // TODO(#9240): Fix usage in the web stories block.
-  "select( 'core' ).getAuthors() is deprecated since version 5.9.",
->>>>>>> 8dec57e4
 ];
 
 export function addAllowedErrorMessage(message) {
