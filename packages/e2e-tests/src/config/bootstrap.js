/*
 * Copyright 2020 Google LLC
 *
 * Licensed under the Apache License, Version 2.0 (the "License");
 * you may not use this file except in compliance with the License.
 * You may obtain a copy of the License at
 *
 *     https://www.apache.org/licenses/LICENSE-2.0
 *
 * Unless required by applicable law or agreed to in writing, software
 * distributed under the License is distributed on an "AS IS" BASIS,
 * WITHOUT WARRANTIES OR CONDITIONS OF ANY KIND, either express or implied.
 * See the License for the specific language governing permissions and
 * limitations under the License.
 */

/**
 * External dependencies
 */
import { setDefaultOptions } from 'expect-puppeteer';
import { toBeValidAMP } from '@web-stories-wp/jest-puppeteer-amp';
import {
  enablePageDialogAccept,
  setBrowserViewport,
  setCurrentUser,
  trashAllPosts,
  deleteAllMedia,
  trashAllTerms,
} from '@web-stories-wp/e2e-test-utils';

<<<<<<< HEAD
=======
// Extend Jest matchers.
import 'jest-extended';

// eslint-disable-next-line jest/require-hook
>>>>>>> 7c31c836
expect.extend({
  toBeValidAMP,
});

/**
 * Environment variables
 */
const { PUPPETEER_TIMEOUT, EXPECT_PUPPETEER_TIMEOUT } = process.env;

/**
 * Set of console logging types observed to protect against unexpected yet
 * handled (i.e. not catastrophic) errors or warnings. Each key corresponds
 * to the Puppeteer ConsoleMessage type, its value the corresponding function
 * on the console global object.
 *
 * @type {Object<string,string>}
 */
const OBSERVED_CONSOLE_MESSAGE_TYPES = {
  warning: 'warn',
  error: 'error',
};

/**
 * A list of "allowed" error message - or actually error message substrings.
 *
 * The list comes prepopulated with known messages,
 * but can be appended to by tests where relevant.
 *
 * @type {Array<string>}
 */
const ALLOWED_ERROR_MESSAGES = [
  // As of WordPress 5.3.2 in Chrome 79, navigating to the block editor
  // (Posts > Add New) will display a console warning about
  // non - unique IDs.
  // See: https://core.trac.wordpress.org/ticket/23165
  'elements with non-unique id #_wpnonce',

  // Ignore warning about isSecondary prop on button component as used by AMP plugin.
  // The prop is only supported in newer versions of Gutenberg, and as such will trigger
  // warnings on older WordPress versions (but not on newer ones).
  'isSecondary',

  // styled-components warns about dynamically created components.
  // @todo Fix issues.
  ' has been created dynamically.',

  // WordPress still bundles jQuery Migrate, which logs to the console.
  'JQMIGRATE',

  // Firefox warns about this issue in WordPress admin.
  'This page uses the non standard property “zoom”',

  // Firefox warns about this issue when there's no proper favicon.
  'Component returned failure code: 0x80040111 (NS_ERROR_NOT_AVAILABLE) [nsIContentSniffer.getMIMETypeFromContent]',

  // Firefox warns about this issue on the login screen.
  'wp-includes/js/zxcvbn.min.js',

  // Another Firefox warning.
  'Layout was forced before the page was fully loaded',

  // @todo Fix issues, see https://github.com/google/web-stories-wp/issues/9327
  'Error inlining remote css file SecurityError',
  'Error loading remote stylesheet SecurityError',
  'Error while reading CSS rules from https://fonts.googleapis.com',
];

export function addAllowedErrorMessage(message) {
  ALLOWED_ERROR_MESSAGES.push(message);
  return () => {
    const index = ALLOWED_ERROR_MESSAGES.findIndex((msg) => msg === message);
    ALLOWED_ERROR_MESSAGES.splice(index, 1);
  };
}

/**
 * Array of page event tuples of [ eventName, handler ].
 *
 * @type {Array}
 */
const pageEvents = [];

// The Jest timeout is increased because these tests are a bit slow
jest.setTimeout(PUPPETEER_TIMEOUT || 100000);

// Retry flaky tests at most 2 times in CI (off by 1).
if ('true' === process.env.CI) {
  jest.retryTimes(3);
}

// Set default timeout for individual expect-puppeteer assertions. (Default: 500)
// eslint-disable-next-line jest/require-hook
setDefaultOptions({ timeout: EXPECT_PUPPETEER_TIMEOUT || 1000 });

/**
 * Set up browser.
 */
async function setupBrowser() {
  // Same as jest-puppeteer.config.cjs and percy.config.yml
  await setBrowserViewport({
    width: 1600,
    height: 1000,
  });
}

/**
 * Adds an event listener to the page to handle additions of page event
 * handlers, to assure that they are removed at test teardown.
 */
function capturePageEventsForTearDown() {
  page.on('newListener', (eventName, listener) => {
    pageEvents.push([eventName, listener]);
  });
}

/**
 * Removes all bound page event handlers.
 */
function removePageEvents() {
  pageEvents.forEach(([eventName, handler]) => {
    page.removeListener(eventName, handler);
  });
}

/**
 * Adds a page event handler to emit uncaught exception to process if one of
 * the observed console logging types is encountered.
 */
function observeConsoleLogging() {
  page.on('console', (message) => {
    const type = message.type();
    if (!Object.hasOwnProperty.call(OBSERVED_CONSOLE_MESSAGE_TYPES, type)) {
      return;
    }

    let text = message.text();

    // Short-circuit abort if any known "allowed" message fails
    if (ALLOWED_ERROR_MESSAGES.some((msg) => text.includes(msg))) {
      return;
    }

    // Special case: ignore 403 errors on logout page.
    // See https://github.com/google/web-stories-wp/pull/7889
    if (
      text.includes(
        'Failed to load resource: the server responded with a status of 403 (Forbidden)'
      ) &&
      message.stackTrace()?.[0]?.url?.endsWith('wp-login.php?action=logout')
    ) {
      return;
    }

    //eslint-disable-next-line security/detect-object-injection
    const logFunction = OBSERVED_CONSOLE_MESSAGE_TYPES[type];

    // As of Puppeteer 1.6.1, `message.text()` wrongly returns an object of
    // type JSHandle for error logging, instead of the expected string.
    //
    // See: https://github.com/GoogleChrome/puppeteer/issues/3397
    //
    // The recommendation there to asynchronously resolve the error value
    // upon a console event may be prone to a race condition with the test
    // completion, leaving a possibility of an error not being surfaced
    // correctly. Instead, the logic here synchronously inspects the
    // internal object shape of the JSHandle to find the error text. If it
    // cannot be found, the default text value is used instead.
    text = message.args()?.[0]?._remoteObject?.description || text;

    // Disable reason: We intentionally bubble up the console message
    // which, unless the test explicitly anticipates the logging via
    // @wordpress/jest-console matchers, will cause the intended test
    // failure.

    // eslint-disable-next-line no-console, security/detect-object-injection
    console[logFunction](text);
  });
}

/**
 * Runs Axe tests when the story editor is found on the current page.
 *
 * @return {?Promise} Promise resolving once Axe texts are finished.
 */
async function runAxeTestsForStoriesEditor() {
  if (!(await page.$('body.edit-story'))) {
    return;
  }

  await expect(page).toPassAxeTests({
    // Temporary disabled rules to enable initial integration.
    disabledRules: [
      'aria-allowed-role',
      'aria-input-field-name',
      'aria-required-parent',
      'button-name',
      'color-contrast',
      // Because of multiple #_wpnonce elements.
      'duplicate-id',
      'label',
      'landmark-banner-is-top-level',
      'landmark-no-duplicate-banner',
      'landmark-unique',
      'page-has-heading-one',
      'region',
      'scrollable-region-focusable',
      'aria-allowed-attr',
      'nested-interactive',
    ],
  });
}

/**
 * Before every test suite run, delete all content created by the test. This ensures
 * other posts/comments/etc. aren't dirtying tests and tests don't depend on
 * each other's side-effects.
 */
// eslint-disable-next-line jest/require-top-level-describe
beforeAll(async () => {
  capturePageEventsForTearDown();
  enablePageDialogAccept();
  observeConsoleLogging();
  await setupBrowser();
  await page.setDefaultNavigationTimeout(10000);
  await page.setDefaultTimeout(3000);

  await setCurrentUser('admin', 'password');
  await trashAllPosts();
  await trashAllPosts('web-story');
  await trashAllTerms('web_story_category');
  await trashAllTerms('web_story_tag');
  await deleteAllMedia();
});

// eslint-disable-next-line jest/require-top-level-describe
afterEach(async () => {
  await runAxeTestsForStoriesEditor();
  await setupBrowser();
});

// eslint-disable-next-line jest/require-top-level-describe
afterAll(() => {
  removePageEvents();
});<|MERGE_RESOLUTION|>--- conflicted
+++ resolved
@@ -28,13 +28,7 @@
   trashAllTerms,
 } from '@web-stories-wp/e2e-test-utils';
 
-<<<<<<< HEAD
-=======
-// Extend Jest matchers.
-import 'jest-extended';
-
 // eslint-disable-next-line jest/require-hook
->>>>>>> 7c31c836
 expect.extend({
   toBeValidAMP,
 });
