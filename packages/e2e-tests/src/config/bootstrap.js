/*
 * Copyright 2020 Google LLC
 *
 * Licensed under the Apache License, Version 2.0 (the "License");
 * you may not use this file except in compliance with the License.
 * You may obtain a copy of the License at
 *
 *     https://www.apache.org/licenses/LICENSE-2.0
 *
 * Unless required by applicable law or agreed to in writing, software
 * distributed under the License is distributed on an "AS IS" BASIS,
 * WITHOUT WARRANTIES OR CONDITIONS OF ANY KIND, either express or implied.
 * See the License for the specific language governing permissions and
 * limitations under the License.
 */

/**
 * External dependencies
 */
import { setDefaultOptions } from 'expect-puppeteer';
import { toBeValidAMP } from '@web-stories-wp/jest-puppeteer-amp';
import {
  enablePageDialogAccept,
  setBrowserViewport,
  setCurrentUser,
  toggleVideoOptimization,
  trashAllPosts,
  deleteAllMedia,
} from '@web-stories-wp/e2e-test-utils';

// Extend Jest matchers.
import 'jest-extended';

expect.extend({
  toBeValidAMP,
});

/**
 * Environment variables
 */
const { PUPPETEER_TIMEOUT, EXPECT_PUPPETEER_TIMEOUT } = process.env;

/**
 * Set of console logging types observed to protect against unexpected yet
 * handled (i.e. not catastrophic) errors or warnings. Each key corresponds
 * to the Puppeteer ConsoleMessage type, its value the corresponding function
 * on the console global object.
 *
 * @type {Object<string,string>}
 */
const OBSERVED_CONSOLE_MESSAGE_TYPES = {
  warning: 'warn',
  error: 'error',
};

/**
 * A list of "allowed" error message - or actually error message substrings.
 *
 * The list comes prepopulated with known messages,
 * but can be appended to by tests where relevant.
 *
 * @type {Array<string>}
 */
const ALLOWED_ERROR_MESSAGES = [
  // As of WordPress 5.3.2 in Chrome 79, navigating to the block editor
  // (Posts > Add New) will display a console warning about
  // non - unique IDs.
  // See: https://core.trac.wordpress.org/ticket/23165
  'elements with non-unique id #_wpnonce',

  // Ignore warning about isSecondary prop on button component as used by AMP plugin.
  // The prop is only supported in newer versions of Gutenberg, and as such will trigger
  // warnings on older WordPress versions (but not on newer ones).
  'isSecondary',

  // styled-components warns about dynamically created components.
  // @todo Fix issues.
  ' has been created dynamically.',

  // WordPress still bundles jQuery Migrate, which logs to the console.
  'JQMIGRATE',

  // Firefox warns about this issue in WordPress admin.
  'This page uses the non standard property “zoom”',

  // Firefox warns about this issue when there's no proper favicon.
  'Component returned failure code: 0x80040111 (NS_ERROR_NOT_AVAILABLE) [nsIContentSniffer.getMIMETypeFromContent]',

  // Firefox warns about this issue on the login screen.
  'wp-includes/js/zxcvbn.min.js',

  // Another Firefox warning.
  'Layout was forced before the page was fully loaded',

  // Firefox cookie warning.
  'will be soon rejected because it has the “SameSite” attribute set to “None”',

  // Firefox cookie warning.
  'has been rejected because it is already expired',

  // Firefox warns about this usage in TinyMCE.
  'MouseEvent.mozPressure is deprecated',

  // Firefox + Feature Policy for embeds.
  'Skipping unsupported feature name',

  // Firefox + CSP for embeds.
  'Ignoring duplicate source',

  // Another CSP warning in Firefox for embeds.
  'Content Security Policy: Couldn’t parse invalid host',

  // Another CSP warning in Firefox for embeds.
  'An iframe which has both allow-top-navigation and allow-top-navigation-by-user-activation',

  // Firefox warns about this in WP admin.
  'For more information see “The Principal Writing Mode”',

  // Firefox warns about this, caused by react-modal.
  'unreachable code after return statement',

  // Some bug in Firefox?
  '0xc1f30001 (NS_ERROR_NOT_INITIALIZED)',

  // Firefox Nightly does not appear to support MP4.
  // The "Web Stories Block" test embeds a story containing an MP4,
  // and the Tenor test loads MP4s as well.
  'Your system may not have the required video codecs for: video/mp4',
  'Specified “type” attribute of “video/mp4” is not supported',

  // Firefox warning for AMP scripts that can be neglected in tests.
  'Loading failed for the module with source “https://cdn.ampproject.org',
  'Loading failed for the <script> with source “https://cdn.ampproject.org',

  // Flaky image loading in Firefox.
  'Image corrupt or truncated.',

  // Some bug in Firefox?
  'TypeError: can\'t access property "docShell", target.defaultView is undefined',

  // Firefox emits some warnings about Google Fonts like "Fahkwang".
  'downloadable font: maxp: Bad maxZones',

  // Sometimes Firefox even fails to download fonts and likes to warn about it.
  'downloadable font: download failed',

  // Media failing to play in Firefox.
  'All candidate resources failed to load. Media load paused.',
];

export function addAllowedErrorMessage(message) {
  ALLOWED_ERROR_MESSAGES.push(message);
  return () => {
    const index = ALLOWED_ERROR_MESSAGES.findIndex((msg) => msg === message);
    ALLOWED_ERROR_MESSAGES.splice(index, 1);
  };
}

/**
 * Array of page event tuples of [ eventName, handler ].
 *
 * @type {Array}
 */
const pageEvents = [];

// The Jest timeout is increased because these tests are a bit slow
jest.setTimeout(PUPPETEER_TIMEOUT || 100000);

// Retry flaky tests at most 2 times in CI (off by 1).
if ('true' === process.env.CI) {
  jest.retryTimes(3);
}

// Set default timeout for individual expect-puppeteer assertions. (Default: 500)
setDefaultOptions({ timeout: EXPECT_PUPPETEER_TIMEOUT || 1000 });

/**
 * Set up browser.
 */
async function setupBrowser() {
  // Same as jest-puppeteer.config.cjs and percy.config.yml
  await setBrowserViewport({
    width: 1600,
    height: 1000,
  });
}

/**
 * Adds an event listener to the page to handle additions of page event
 * handlers, to assure that they are removed at test teardown.
 */
function capturePageEventsForTearDown() {
  page.on('newListener', (eventName, listener) => {
    pageEvents.push([eventName, listener]);
  });
}

/**
 * Removes all bound page event handlers.
 */
function removePageEvents() {
  pageEvents.forEach(([eventName, handler]) => {
    page.removeListener(eventName, handler);
  });
}

/**
 * Adds a page event handler to emit uncaught exception to process if one of
 * the observed console logging types is encountered.
 */
function observeConsoleLogging() {
  page.on('console', (message) => {
    const type = message.type();
    if (!Object.hasOwnProperty.call(OBSERVED_CONSOLE_MESSAGE_TYPES, type)) {
      return;
    }

    let text = message.text();

    // Short-circuit abort if any known "allowed" message fails
    if (ALLOWED_ERROR_MESSAGES.some((msg) => text.includes(msg))) {
      return;
    }

    //eslint-disable-next-line security/detect-object-injection
    const logFunction = OBSERVED_CONSOLE_MESSAGE_TYPES[type];

    // As of Puppeteer 1.6.1, `message.text()` wrongly returns an object of
    // type JSHandle for error logging, instead of the expected string.
    //
    // See: https://github.com/GoogleChrome/puppeteer/issues/3397
    //
    // The recommendation there to asynchronously resolve the error value
    // upon a console event may be prone to a race condition with the test
    // completion, leaving a possibility of an error not being surfaced
    // correctly. Instead, the logic here synchronously inspects the
    // internal object shape of the JSHandle to find the error text. If it
    // cannot be found, the default text value is used instead.
    text = message.args()?.[0]?._remoteObject?.description || text;

    // Disable reason: We intentionally bubble up the console message
    // which, unless the test explicitly anticipates the logging via
    // @wordpress/jest-console matchers, will cause the intended test
    // failure.

    // eslint-disable-next-line no-console, security/detect-object-injection
    console[logFunction](text);
  });
}

/**
 * Runs Axe tests when the story editor is found on the current page.
 *
 * @return {?Promise} Promise resolving once Axe texts are finished.
 */
async function runAxeTestsForStoriesEditor() {
  if (!(await page.$('body.edit-story'))) {
    return;
  }

  await expect(page).toPassAxeTests({
    // Temporary disabled rules to enable initial integration.
    disabledRules: [
      'aria-allowed-role',
      'aria-input-field-name',
      'aria-required-parent',
      'button-name',
      'color-contrast',
      // Because of multiple #_wpnonce elements.
      'duplicate-id',
      'label',
      'landmark-banner-is-top-level',
      'landmark-no-duplicate-banner',
      'landmark-unique',
      'page-has-heading-one',
      'region',
      'scrollable-region-focusable',
      'aria-allowed-attr',
      'nested-interactive',
    ],
  });
}

/**
 * Before every test suite run, delete all content created by the test. This ensures
 * other posts/comments/etc. aren't dirtying tests and tests don't depend on
 * each other's side-effects.
 */
// eslint-disable-next-line jest/require-top-level-describe
beforeAll(async () => {
  capturePageEventsForTearDown();
  enablePageDialogAccept();
  observeConsoleLogging();
  await setupBrowser();
  await page.setDefaultNavigationTimeout(10000);
  await page.setDefaultTimeout(3000);

  await setCurrentUser('admin', 'password');
  await trashAllPosts();
  await trashAllPosts('web-story');
<<<<<<< HEAD

  // Disable cross-origin isolation by default as it causes issues in Firefox.
  await toggleVideoOptimization(false);
=======
  await deleteAllMedia();
>>>>>>> db1a6c83
});

// eslint-disable-next-line jest/require-top-level-describe
afterEach(async () => {
  await runAxeTestsForStoriesEditor();
  await setupBrowser();
});

// eslint-disable-next-line jest/require-top-level-describe
afterAll(() => {
  removePageEvents();
});<|MERGE_RESOLUTION|>--- conflicted
+++ resolved
@@ -298,13 +298,10 @@
   await setCurrentUser('admin', 'password');
   await trashAllPosts();
   await trashAllPosts('web-story');
-<<<<<<< HEAD
+  await deleteAllMedia();
 
   // Disable cross-origin isolation by default as it causes issues in Firefox.
   await toggleVideoOptimization(false);
-=======
-  await deleteAllMedia();
->>>>>>> db1a6c83
 });
 
 // eslint-disable-next-line jest/require-top-level-describe
