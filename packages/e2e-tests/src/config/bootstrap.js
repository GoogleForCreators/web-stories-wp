/*
 * Copyright 2020 Google LLC
 *
 * Licensed under the Apache License, Version 2.0 (the "License");
 * you may not use this file except in compliance with the License.
 * You may obtain a copy of the License at
 *
 *     https://www.apache.org/licenses/LICENSE-2.0
 *
 * Unless required by applicable law or agreed to in writing, software
 * distributed under the License is distributed on an "AS IS" BASIS,
 * WITHOUT WARRANTIES OR CONDITIONS OF ANY KIND, either express or implied.
 * See the License for the specific language governing permissions and
 * limitations under the License.
 */

/**
 * External dependencies
 */
import { setDefaultOptions } from 'expect-puppeteer';
import { matchers } from 'jest-json-schema';
import { toBeValidAMP } from '@web-stories-wp/jest-puppeteer-amp';
import {
  enablePageDialogAccept,
  setBrowserViewport,
  setCurrentUser,
  toggleVideoOptimization,
  trashAllPosts,
  deleteAllMedia,
  deleteWidgets,
  trashAllTerms,
  clearLocalStorage,
} from '@web-stories-wp/e2e-test-utils';

async function clearSessionStorage() {
  await page.evaluate(() => window.sessionStorage.clear());
}

expect.extend({
  toBeValidAMP,
});

expect.extend(matchers);

/**
 * Environment variables
 */
const {
  PUPPETEER_TIMEOUT,
  EXPECT_PUPPETEER_TIMEOUT,
  PUPPETEER_PRODUCT = 'chrome',
} = process.env;

/**
 * Set of console logging types observed to protect against unexpected yet
 * handled (i.e. not catastrophic) errors or warnings. Each key corresponds
 * to the Puppeteer ConsoleMessage type, its value the corresponding function
 * on the console global object.
 *
 * @type {Object<string,string>}
 */
const OBSERVED_CONSOLE_MESSAGE_TYPES = {
  warning: 'warn',
  error: 'error',
};

/**
 * A list of "allowed" error messages in Firefox.
 *
 * @type {Array<string>}
 */
const ALLOWED_ERROR_MESSAGES_FIREFOX = [
  // Firefox warns about this issue in WordPress admin.
  'This page uses the non standard property “zoom”',

  // Firefox warns about this issue when there's no proper favicon.
  'Component returned failure code: 0x80040111 (NS_ERROR_NOT_AVAILABLE) [nsIContentSniffer.getMIMETypeFromContent]',

  // Firefox warns about this issue on the login screen.
  'wp-includes/js/zxcvbn.min.js',

  // Another Firefox warning.
  'Layout was forced before the page was fully loaded',

  // Firefox cookie warning.
  'does not have a proper “SameSite” attribute value',

  // Firefox cookie warning.
  'has been rejected because it is already expired',

  // Firefox warns about this usage in TinyMCE.
  'MouseEvent.mozPressure is deprecated',

  // Firefox + Feature Policy for embeds.
  'Skipping unsupported feature name',

  // Firefox + CSP for embeds.
  'Ignoring duplicate source',

  // Another CSP warning in Firefox for embeds.
  'Content Security Policy: Couldn’t parse invalid host',

  // Another CSP warning in Firefox for embeds.
  'An iframe which has both allow-top-navigation and allow-top-navigation-by-user-activation',

  // Firefox warns about this in WP admin.
  'For more information see “The Principal Writing Mode”',

  // Firefox warns about this, caused by react-modal.
  'unreachable code after return statement',

  // Some bug in Firefox?
  '0xc1f30001 (NS_ERROR_NOT_INITIALIZED)',

  // Firefox Nightly does not appear to support MP4.
  // The "Web Stories Block" test embeds a story containing an MP4,
  // and the Tenor test loads MP4s as well.
  'Your system may not have the required video codecs for: video/mp4',
  'Specified “type” attribute of “video/mp4” is not supported',

  // Firefox warning for AMP scripts that can be neglected in tests.
  'Loading failed for the module with source “https://cdn.ampproject.org',
  'Loading failed for the <script> with source “https://cdn.ampproject.org',

  // Flaky image loading in Firefox.
  'Image corrupt or truncated.',

  // Some bug in Firefox?
  'TypeError: can\'t access property "docShell", target.defaultView is undefined',

  // Firefox emits some warnings about Google Fonts like "Fahkwang".
  'downloadable font: maxp: Bad maxZones',

  // Sometimes Firefox even fails to download fonts and likes to warn about it.
  'downloadable font: download failed',

  // Media failing to play in Firefox.
  'All candidate resources failed to load. Media load paused.',

  // Firefox warning about scroll-linked effects, see https://firefox-source-docs.mozilla.org/performance/scroll-linked_effects.html.
  'This site appears to use a scroll-linked positioning effect. This may not work well with asynchronous panning',

  // Some bug in Firefox?
  'Sending message that cannot be cloned. Are you trying to send an XPCOM object?',

  // Not caused by the editor.
  'This page is in Quirks Mode.',

  // Some bug in Firefox?
  'JSWindowActorChild.sendAsyncMessage: JSWindowActorChild cannot send at the moment',

  // When viewing a single story or viewing a story embedded in <amp-story-player>
  'The resource at “https://cdn.ampproject.org/v0/amp-story-1.0.js” preloaded with link preload was not used within a few seconds. Make sure all attributes of the preload tag are set correctly.',
  'An iframe which has both allow-scripts and allow-same-origin for its sandbox attribute can remove its sandboxing.',

  // See https://github.com/puppeteer/puppeteer/pull/8631
  'DOM.scrollIntoViewIfNeeded',
];

/**
 * A list of "allowed" error messages in Chrome.
 *
 * @type {Array<string>}
 */
const ALLOWED_ERROR_MESSAGES_CHROME = [
  // As of WordPress 5.3.2 in Chrome 79, navigating to the block editor
  // (Posts > Add New) will display a console warning about
  // non - unique IDs.
  // See: https://core.trac.wordpress.org/ticket/23165
  'elements with non-unique id #_wpnonce',

  // See https://www.chromestatus.com/feature/508239670987980
  "Blocked attempt to show a 'beforeunload' confirmation panel for a frame that never had a user gesture since its load",

  // See https://www.chromestatus.com/feature/508239670987980
  "Blocked attempt to show a 'beforeunload' confirmation panel for a frame that never had a user gesture since its load",

  // Sometimes the AMP viewer can fail to load translations when viewing a story.
  'Bundle not found for language en:',

  'Failed to fetch',
];

/**
 * A list of "allowed" error messages.
 *
 * The list comes pre-populated with known messages,
 * but can be appended to by tests where relevant.
 *
 * @type {Array<string>}
 */
const ALLOWED_ERROR_MESSAGES = [
  // Ignore warning about isSecondary prop on button component as used by AMP plugin.
  // The prop is only supported in newer versions of Gutenberg, and as such will trigger
  // warnings on older WordPress versions (but not on newer ones).
  'isSecondary',

  // styled-components warns about dynamically created components.
  // @todo Fix issues.
  ' has been created dynamically.',

  // WordPress still bundles jQuery Migrate, which logs to the console.
  'JQMIGRATE',

  // Upsteam issue in gutenberg and twentytwenty theme.
  'Stylesheet twentytwenty-block-editor-styles-css was not properly added.',

  // TODO(#9240): Fix usage in the web stories block.
  "select( 'core' ).getAuthors() is deprecated since version 5.9.",

<<<<<<< HEAD
  ...('chrome' === PUPPETEER_PRODUCT
    ? ALLOWED_ERROR_MESSAGES_CHROME
    : ALLOWED_ERROR_MESSAGES_FIREFOX),
=======
  // See https://www.chromestatus.com/feature/508239670987980
  "Blocked attempt to show a 'beforeunload' confirmation panel for a frame that never had a user gesture since its load",

  // Sometimes the AMP viewer can fail to load translations when viewing a story.
  'Bundle not found for language en:',

  // Media3p API requests can sometimes fail in the Docker environment (due to network issues?).
  'Failed to fetch',

  // Sometimes ffmpeg.wasm is not loading.
  'wasm streaming compile failed',
  'falling back to ArrayBuffer instantiation',
>>>>>>> 45dac6fa
];

export function addAllowedErrorMessage(message) {
  ALLOWED_ERROR_MESSAGES.push(message);
  return () => {
    const index = ALLOWED_ERROR_MESSAGES.findIndex((msg) => msg === message);
    ALLOWED_ERROR_MESSAGES.splice(index, 1);
  };
}

/**
 * Array of page event tuples of [ eventName, handler ].
 *
 * @type {Array}
 */
const pageEvents = [];

// The Jest timeout is increased because these tests are a bit slow
jest.setTimeout(PUPPETEER_TIMEOUT || 100000);

// Set default timeout for individual expect-puppeteer assertions. (Default: 500)
setDefaultOptions({ timeout: EXPECT_PUPPETEER_TIMEOUT || 2000 });

// Different args needed for Firefox, see https://github.com/puppeteer/puppeteer/issues/6442.
const VIEWPORT_CHROME = {
  width: 1600,
  height: 1000,
};
const VIEWPORT_FIREFOX = {
  width: 1600,
  height: 900, // Smaller than the window size in jest-puppeteer.config.cjs.
};

/**
 * Set up browser.
 */
async function setupBrowser() {
  // Same as jest-puppeteer.config.cjs and percy.config.yml
  await setBrowserViewport(
    process.env.PUPPETEER_PRODUCT === 'firefox'
      ? VIEWPORT_FIREFOX
      : VIEWPORT_CHROME
  );
}

/**
 * Adds an event listener to the page to handle additions of page event
 * handlers, to assure that they are removed at test teardown.
 */
function capturePageEventsForTearDown() {
  page.on('newListener', (eventName, listener) => {
    pageEvents.push([eventName, listener]);
  });
}

/**
 * Removes all bound page event handlers.
 */
function removePageEvents() {
  pageEvents.forEach(([eventName, handler]) => {
    page.removeListener(eventName, handler);
  });
}

/**
 * Adds a page event handler to emit uncaught exception to process if one of
 * the observed console logging types is encountered.
 */
function observeConsoleLogging() {
  page.on('console', (message) => {
    const type = message.type();
    if (!Object.hasOwnProperty.call(OBSERVED_CONSOLE_MESSAGE_TYPES, type)) {
      return;
    }

    let text = message.text();

    // Short-circuit abort if any known "allowed" message fails
    if (ALLOWED_ERROR_MESSAGES.some((msg) => text.includes(msg))) {
      return;
    }

    // Special case: ignore 403 errors on logout page.
    // See https://github.com/googleforcreators/web-stories-wp/pull/7889
    if (
      text.includes(
        'Failed to load resource: the server responded with a status of 403 (Forbidden)'
      ) &&
      message.stackTrace()?.[0]?.url?.endsWith('wp-login.php?action=logout')
    ) {
      return;
    }

    //eslint-disable-next-line security/detect-object-injection -- Negligible.
    const logFunction = OBSERVED_CONSOLE_MESSAGE_TYPES[type];

    // As of Puppeteer 1.6.1, `message.text()` wrongly returns an object of
    // type JSHandle for error logging, instead of the expected string.
    //
    // See: https://github.com/GoogleChrome/puppeteer/issues/3397
    //
    // The recommendation there to asynchronously resolve the error value
    // upon a console event may be prone to a race condition with the test
    // completion, leaving a possibility of an error not being surfaced
    // correctly. Instead, the logic here synchronously inspects the
    // internal object shape of the JSHandle to find the error text. If it
    // cannot be found, the default text value is used instead.
    text = message.args()?.[0]?._remoteObject?.description || text;

    /* eslint-disable-next-line no-console, security/detect-object-injection --
     * We intentionally bubble up the console message
     * which, unless the test explicitly anticipates the logging via
     * @wordpress/jest-console matchers, will cause the intended test
     * failure.
     **/
    console[logFunction](text);
  });
}

/**
 * Before every test suite run, delete all content created by the test. This ensures
 * other posts/comments/etc. aren't dirtying tests and tests don't depend on
 * each other's side-effects.
 */
// eslint-disable-next-line jest/require-top-level-describe
beforeAll(async () => {
  capturePageEventsForTearDown();
  enablePageDialogAccept();
  observeConsoleLogging();
  await setupBrowser();
  await page.setDefaultNavigationTimeout(10000);
  await page.setDefaultTimeout(3000);

  await setCurrentUser('admin', 'password');
  await trashAllPosts();
  await trashAllPosts('page');
  await trashAllPosts('web-story');
  await trashAllTerms('web_story_category');
  await trashAllTerms('web_story_tag');
  await deleteAllMedia();
  await deleteWidgets();

  await clearLocalStorage();
<<<<<<< HEAD

  // Disable cross-origin isolation by default as it causes issues in Firefox.
  await toggleVideoOptimization(false);
=======
  await clearSessionStorage();
>>>>>>> 45dac6fa
});

// eslint-disable-next-line jest/require-top-level-describe
afterEach(async () => {
  await setupBrowser();
  await clearLocalStorage();
  await clearSessionStorage();
});

// eslint-disable-next-line jest/require-top-level-describe
afterAll(() => {
  removePageEvents();
});<|MERGE_RESOLUTION|>--- conflicted
+++ resolved
@@ -208,24 +208,22 @@
   // TODO(#9240): Fix usage in the web stories block.
   "select( 'core' ).getAuthors() is deprecated since version 5.9.",
 
-<<<<<<< HEAD
+  // See https://www.chromestatus.com/feature/508239670987980
+  "Blocked attempt to show a 'beforeunload' confirmation panel for a frame that never had a user gesture since its load",
+
+  // Sometimes the AMP viewer can fail to load translations when viewing a story.
+  'Bundle not found for language en:',
+
+  // Media3p API requests can sometimes fail in the Docker environment (due to network issues?).
+  'Failed to fetch',
+
+  // Sometimes ffmpeg.wasm is not loading.
+  'wasm streaming compile failed',
+  'falling back to ArrayBuffer instantiation',
+
   ...('chrome' === PUPPETEER_PRODUCT
     ? ALLOWED_ERROR_MESSAGES_CHROME
     : ALLOWED_ERROR_MESSAGES_FIREFOX),
-=======
-  // See https://www.chromestatus.com/feature/508239670987980
-  "Blocked attempt to show a 'beforeunload' confirmation panel for a frame that never had a user gesture since its load",
-
-  // Sometimes the AMP viewer can fail to load translations when viewing a story.
-  'Bundle not found for language en:',
-
-  // Media3p API requests can sometimes fail in the Docker environment (due to network issues?).
-  'Failed to fetch',
-
-  // Sometimes ffmpeg.wasm is not loading.
-  'wasm streaming compile failed',
-  'falling back to ArrayBuffer instantiation',
->>>>>>> 45dac6fa
 ];
 
 export function addAllowedErrorMessage(message) {
@@ -369,13 +367,10 @@
   await deleteWidgets();
 
   await clearLocalStorage();
-<<<<<<< HEAD
 
   // Disable cross-origin isolation by default as it causes issues in Firefox.
   await toggleVideoOptimization(false);
-=======
   await clearSessionStorage();
->>>>>>> 45dac6fa
 });
 
 // eslint-disable-next-line jest/require-top-level-describe
