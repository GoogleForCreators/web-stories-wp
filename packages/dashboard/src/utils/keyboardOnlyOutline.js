/*
 * Copyright 2020 Google LLC
 *
 * Licensed under the Apache License, Version 2.0 (the "License");
 * you may not use this file except in compliance with the License.
 * You may obtain a copy of the License at
 *
 *     https://www.apache.org/licenses/LICENSE-2.0
 *
 * Unless required by applicable law or agreed to in writing, software
 * distributed under the License is distributed on an "AS IS" BASIS,
 * WITHOUT WARRANTIES OR CONDITIONS OF ANY KIND, either express or implied.
 * See the License for the specific language governing permissions and
 * limitations under the License.
 */

// Inspired by https://github.com/moxystudio/js-keyboard-only-outlines/blob/master/src/index.js

/**
 * External dependencies
 */
import { useEffect, useState } from '@googleforcreators/react';
import { createGlobalStyle } from 'styled-components';

/**
 * Internal dependencies
 */
import { KEYBOARD_USER_CLASS } from '../constants';

export const OutlineStyles = createGlobalStyle`
    *:focus {
        outline: none !important;
    }
`;

const ACCEPTED_KEYS = [
  'ArrowUp',
  'ArrowDown',
  'ArrowLeft',
  'ArrowRight',
  'Tab',
];

const KeyboardOnlyOutline = () => {
  const [usingKeyboard, setUsingKeyboard] = useState(false);
  const handleKeydown = (e) => {
    if (!usingKeyboard && ACCEPTED_KEYS.includes(e.key)) {
      setUsingKeyboard(true);
    }
  };

  const handleMousedown = () => {
    if (usingKeyboard) {
      setUsingKeyboard(false);
    }
  };

<<<<<<< HEAD
  // @todo Should this be in useEffect?
  if (globalThis.document) {
    document.addEventListener('keydown', handleKeydown);
    document.addEventListener('mousedown', handleMousedown);
  }

=======
>>>>>>> cd1ffe49
  useEffect(() => {
    document.addEventListener('keydown', handleKeydown);
    document.addEventListener('mousedown', handleMousedown);

    return function cleanup() {
      document.removeEventListener('keydown', handleKeydown);
      document.removeEventListener('mousedown', handleMousedown);
    };
  });

  useEffect(() => {
    document.body.classList.toggle(KEYBOARD_USER_CLASS, usingKeyboard);
  }, [usingKeyboard]);

  return !usingKeyboard ? <OutlineStyles /> : null;
};

KeyboardOnlyOutline.propTypes = {};

export default KeyboardOnlyOutline;<|MERGE_RESOLUTION|>--- conflicted
+++ resolved
@@ -55,15 +55,6 @@
     }
   };
 
-<<<<<<< HEAD
-  // @todo Should this be in useEffect?
-  if (globalThis.document) {
-    document.addEventListener('keydown', handleKeydown);
-    document.addEventListener('mousedown', handleMousedown);
-  }
-
-=======
->>>>>>> cd1ffe49
   useEffect(() => {
     document.addEventListener('keydown', handleKeydown);
     document.addEventListener('mousedown', handleMousedown);
