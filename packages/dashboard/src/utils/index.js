--- conflicted
+++ resolved
@@ -23,8 +23,5 @@
 } from './usePagePreviewSize';
 export { default as useStoryView } from './useStoryView';
 export { default as useTemplateView } from './useTemplateView';
-<<<<<<< HEAD
-export { default as deepMerge } from './deepMerge';
-=======
 export { default as uniqueEntriesByKey } from './uniqueEntriesByKey';
->>>>>>> 0caf3e15
+export { default as deepMerge } from './deepMerge';