--- conflicted
+++ resolved
@@ -66,11 +66,6 @@
   newStoryURL: '',
   cdnURL: 'https://wp.stories.google/static/main/',
   version: '',
-<<<<<<< HEAD
-  encodeMarkup: true,
-  api: {},
-=======
->>>>>>> 31f1a52d
   capabilities: {
     canManageSettings: false,
     canUploadFiles: false,
