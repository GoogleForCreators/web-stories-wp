--- conflicted
+++ resolved
@@ -78,15 +78,9 @@
 
     wpAdapter.deleteRequest('https://stories.google.com').catch(() => {});
 
-<<<<<<< HEAD
     expect(window.fetch).toHaveBeenCalledTimes(1);
     expect(window.fetch).toHaveBeenCalledWith(
-      'https://stories.google.com?_method=DELETE&_locale=user',
-=======
-    expect(global.fetch).toHaveBeenCalledTimes(1);
-    expect(global.fetch).toHaveBeenCalledWith(
       'https://stories.google.com/?_method=DELETE&_locale=user',
->>>>>>> 0bcbdb62
       {
         body: undefined,
         credentials: 'include',
