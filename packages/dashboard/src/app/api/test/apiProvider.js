--- conflicted
+++ resolved
@@ -69,28 +69,6 @@
   });
 };
 
-<<<<<<< HEAD
-=======
-const getUser = function () {
-  return Promise.resolve({
-    id: 1,
-    name: 'dev',
-    url: 'https://www.story-link.com',
-    description: '',
-    link: 'https://www.story-link.com/author/dev/',
-    slug: 'dev',
-    avatarUrls: {},
-    meta: {
-      webStoriesTrackingOptin: false,
-      webStoriesMediaOptimization: true,
-      webStoriesOnboarding: {
-        safeZone: true,
-      },
-    },
-  });
-};
-
->>>>>>> db3effa0
 const storyResponse = (story) => {
   let title = '';
   let id = story.id || 456;
