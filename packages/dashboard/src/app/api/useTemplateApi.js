/*
 * Copyright 2020 Google LLC
 *
 * Licensed under the Apache License, Version 2.0 (the "License");
 * you may not use this file except in compliance with the License.
 * You may obtain a copy of the License at
 *
 *     https://www.apache.org/licenses/LICENSE-2.0
 *
 * Unless required by applicable law or agreed to in writing, software
 * distributed under the License is distributed on an "AS IS" BASIS,
 * WITHOUT WARRANTIES OR CONDITIONS OF ANY KIND, either express or implied.
 * See the License for the specific language governing permissions and
 * limitations under the License.
 */

/**
 * External dependencies
 */
<<<<<<< HEAD
import { useCallback, useMemo, useReducer } from '@web-stories-wp/react';
import queryString from 'query-string';
=======
import { useCallback, useMemo, useReducer } from 'react';
>>>>>>> c6432948
import { toUTCDate } from '@web-stories-wp/date';
import { addQueryArgs } from '@web-stories-wp/design-system';
import getAllTemplates from '@web-stories-wp/templates';
import { base64Encode } from '@web-stories-wp/story-editor';
/**
 * Internal dependencies
 */
import { APP_ROUTES } from '../../constants';
import templateReducer, {
  defaultTemplatesState,
  ACTION_TYPES as TEMPLATE_ACTION_TYPES,
} from '../reducer/templates';
import { ERRORS } from '../textContent';

export function reshapeTemplateObject(isLocal) {
  return ({
    id,
    title,
    modified,
    tags,
    colors,
    createdBy,
    description,
    pages,
    version,
  }) => ({
    isLocal,
    id,
    title,
    createdBy,
    description,
    status: 'template',
    modified: toUTCDate(modified),
    tags,
    colors,
    pages,
    version,
    centerTargetAction: `${APP_ROUTES.TEMPLATE_DETAIL}?id=${id}&isLocal=${isLocal}`,
  });
}

// TODO once templates are all connected to an API this and the above reshapeTemplateObject should be able to be one and the same
// Connecting the ability to create a template from a story I wanted to be able to see the results on saved templates, this endpoint is still missing some template related data.
export function reshapeSavedTemplates({
  author,
  isLocal = true,
  id,
  title,
  modified,
  tags = [],
  colors = [],
  createdBy = 'N/A',
  description,
  pages,
}) {
  return {
    author,
    isLocal,
    id,
    title: title.rendered,
    createdBy,
    description,
    status: 'template',
    modified: toUTCDate(modified),
    tags,
    colors,
    pages,
    centerTargetAction: false, // `${APP_ROUTES.TEMPLATE_DETAIL}?id=${id}&isLocal=${isLocal}`,
  };
}
// TODO: Remove this eslint rule once endpoints are working
/* eslint-disable no-unused-vars */
const useTemplateApi = (dataAdapter, config) => {
  const [state, dispatch] = useReducer(templateReducer, defaultTemplatesState);

  const { cdnURL, templateApi, encodeMarkup } = config;

  const fetchSavedTemplates = useCallback(() => {
    // Saved Templates = Bookmarked Templates + My Templates
    dispatch({
      type: TEMPLATE_ACTION_TYPES.PLACEHOLDER,
      payload: {
        templates: [],
        totalPages: 0,
        totalTemplates: 0,
        page: 1,
      },
    });
    return Promise.resolve([]);
  }, []);

  const fetchBookmarkedTemplates = useCallback((filters) => {
    dispatch({
      type: TEMPLATE_ACTION_TYPES.PLACEHOLDER,
      payload: {
        templates: [],
        totalPages: 0,
        totalTemplates: 0,
        page: 1,
      },
    });
  }, []);

  const fetchMyTemplates = useCallback(
    async ({ page = 1 }) => {
      dispatch({
        type: TEMPLATE_ACTION_TYPES.LOADING_TEMPLATES,
        payload: true,
      });

      if (!templateApi) {
        dispatch({
          type: TEMPLATE_ACTION_TYPES.FETCH_MY_TEMPLATES_FAILURE,
          payload: {
            message: ERRORS.LOAD_TEMPLATES.DEFAULT_MESSAGE,
          },
        });
      }

      const query = {
        page,
        per_page: 100,
        status: 'publish,draft,pending',
      };

      try {
        const path = addQueryArgs(templateApi, query);
        const response = await dataAdapter.get(path, {
          parse: false,
          cache: 'no-cache',
        });

        const totalPages =
          response.headers && parseInt(response.headers.get('X-WP-TotalPages'));

        const totalTemplates =
          response.headers && parseInt(response.headers.get('X-WP-Total'));

        const serverTemplateResponse = await response.json();

        const reshapedTemplates = serverTemplateResponse.map(
          reshapeSavedTemplates
        );

        dispatch({
          type: TEMPLATE_ACTION_TYPES.FETCH_MY_TEMPLATES_SUCCESS,
          payload: {
            savedTemplates: reshapedTemplates,
            totalPages,
            totalTemplates,
            page,
          },
        });
      } catch (err) {
        dispatch({
          type: TEMPLATE_ACTION_TYPES.FETCH_MY_TEMPLATES_FAILURE,
          payload: {
            message: ERRORS.LOAD_TEMPLATES.MESSAGE,
            code: err.code,
          },
        });
      } finally {
        dispatch({
          type: TEMPLATE_ACTION_TYPES.LOADING_TEMPLATES,
          payload: false,
        });
      }
    },
    [dataAdapter, templateApi]
  );

  const fetchMyTemplateById = useCallback((templateId) => {
    return Promise.resolve({});
  }, []);

  const fetchExternalTemplates = useCallback(
    async (filters) => {
      dispatch({
        type: TEMPLATE_ACTION_TYPES.LOADING_TEMPLATES,
        payload: true,
      });

      const reshapedTemplates = (await getAllTemplates({ cdnURL })).map(
        reshapeTemplateObject(false)
      );
      dispatch({
        type: TEMPLATE_ACTION_TYPES.FETCH_TEMPLATES_SUCCESS,
        payload: {
          page: 1,
          templates: reshapedTemplates,
          totalPages: 1,
          totalTemplates: reshapedTemplates.length,
        },
      });
    },
    [cdnURL]
  );

  const fetchExternalTemplateById = useCallback(
    (templateId) => {
      if (state.templates[templateId]) {
        return Promise.resolve(state.templates[templateId]);
      }
      return Promise.reject(new Error());
    },
    [state]
  );

  const bookmarkTemplateById = useCallback((templateId, shouldBookmark) => {
    if (shouldBookmark) {
      // api call to bookmark template
      return Promise.resolve({ success: true });
    } else {
      // api call to remove bookmark from template
      return Promise.resolve({ success: true });
    }
  }, []);

  const createTemplateFromStory = useCallback(
    async (story) => {
      await dispatch({
        type: TEMPLATE_ACTION_TYPES.CREATING_TEMPLATE_FROM_STORY,
        payload: true,
      });

      try {
        const {
          content,
          story_data,
          style_presets,
          publisher_logo,
          featured_media,
          title,
        } = story.originalStoryData;

        await dataAdapter.post(templateApi, {
          data: {
            content: encodeMarkup ? base64Encode(content.raw) : content.raw,
            story_data,
            featured_media,
            style_presets,
            publisher_logo,
            title,
          },
        });

        dispatch({
          type: TEMPLATE_ACTION_TYPES.CREATE_TEMPLATE_FROM_STORY_SUCCESS,
        });
      } catch (err) {
        dispatch({
          type: TEMPLATE_ACTION_TYPES.CREATE_TEMPLATE_FROM_STORY_FAILURE,
          payload: {
            message: ERRORS.CREATE_TEMPLATE_FROM_STORY.MESSAGE,
            code: err.code,
          },
        });
      } finally {
        dispatch({
          type: TEMPLATE_ACTION_TYPES.CREATING_TEMPLATE_FROM_STORY,
          payload: false,
        });
      }
    },
    [dataAdapter, templateApi, encodeMarkup]
  );

  const fetchRelatedTemplates = useCallback(
    (currentTemplateId) => {
      if (!state.templates || !currentTemplateId) {
        return [];
      }

      return state.templatesOrderById
        .filter((id) => id !== currentTemplateId) // Filter out the current/active template
        .sort(() => 0.5 - Math.random()) // Randomly sort the array of ids
        .map((id) => state.templates[id]) // Map the ids to templates
        .slice(0, Math.floor(Math.random() * 5) + 1); // Return between 1 and 5 templates
    },
    [state.templatesOrderById, state.templates]
  );

  const api = useMemo(
    () => ({
      bookmarkTemplateById,
      createTemplateFromStory,
      fetchBookmarkedTemplates,
      fetchExternalTemplates,
      fetchExternalTemplateById,
      fetchMyTemplates,
      fetchMyTemplateById,
      fetchRelatedTemplates,
      fetchSavedTemplates,
    }),
    [
      bookmarkTemplateById,
      createTemplateFromStory,
      fetchBookmarkedTemplates,
      fetchExternalTemplateById,
      fetchExternalTemplates,
      fetchMyTemplates,
      fetchMyTemplateById,
      fetchRelatedTemplates,
      fetchSavedTemplates,
    ]
  );

  return { templates: state, api };
};
/* eslint-enable no-unused-vars */

export default useTemplateApi;<|MERGE_RESOLUTION|>--- conflicted
+++ resolved
@@ -17,12 +17,7 @@
 /**
  * External dependencies
  */
-<<<<<<< HEAD
-import { useCallback, useMemo, useReducer } from '@web-stories-wp/react';
-import queryString from 'query-string';
-=======
 import { useCallback, useMemo, useReducer } from 'react';
->>>>>>> c6432948
 import { toUTCDate } from '@web-stories-wp/date';
 import { addQueryArgs } from '@web-stories-wp/design-system';
 import getAllTemplates from '@web-stories-wp/templates';
