/*
 * Copyright 2020 Google LLC
 *
 * Licensed under the Apache License, Version 2.0 (the "License");
 * you may not use this file except in compliance with the License.
 * You may obtain a copy of the License at
 *
 *     https://www.apache.org/licenses/LICENSE-2.0
 *
 * Unless required by applicable law or agreed to in writing, software
 * distributed under the License is distributed on an "AS IS" BASIS,
 * WITHOUT WARRANTIES OR CONDITIONS OF ANY KIND, either express or implied.
 * See the License for the specific language governing permissions and
 * limitations under the License.
 */

/**
 * External dependencies
 */
<<<<<<< HEAD
import {
  useCallback,
  useMemo,
  useReducer,
  useRef,
} from '@web-stories-wp/react';
import queryString from 'query-string';
=======
import { useCallback, useMemo, useReducer, useRef } from 'react';
>>>>>>> c6432948
import { useFeatures } from 'flagged';
import { addQueryArgs } from '@web-stories-wp/design-system';
import { __, sprintf } from '@web-stories-wp/i18n';
import { getTimeTracker } from '@web-stories-wp/tracking';
import { base64Encode } from '@web-stories-wp/story-editor';

/**
 * Internal dependencies
 */
import {
  STORY_STATUSES,
  STORY_SORT_OPTIONS,
  ORDER_BY_SORT,
  STORIES_PER_REQUEST,
  STORY_STATUS,
} from '../../constants';
import storyReducer, {
  defaultStoriesState,
  ACTION_TYPES as STORY_ACTION_TYPES,
} from '../reducer/stories';
import { reshapeStoryObject } from '../serializers';
import { ERRORS } from '../textContent';

// Important: Keep in sync with REST API preloading definition.
const STORY_FIELDS = [
  'id',
  'title',
  'status',
  'date',
  'date_gmt',
  'modified',
  'modified_gmt',
  'link',
  'featured_media_url',
  'preview_link',
  'edit_link',
  // TODO: Remove need for story_data as its a lot of data sent over the wire.
  // It's only needed for duplicating stories.
  'content',
  'story_data',
  // _web_stories_envelope will add these fields, we need them too.
  'body',
  'status',
  'headers',
].join(',');

const useStoryApi = (dataAdapter, { storyApi, encodeMarkup }) => {
  const isInitialFetch = useRef(true);
  const initialFetchListeners = useMemo(() => new Map(), []);
  const [state, dispatch] = useReducer(storyReducer, defaultStoriesState);
  const flags = useFeatures();

  const fetchStories = useCallback(
    async ({
      status = STORY_STATUSES[0].value,
      sortOption = STORY_SORT_OPTIONS.LAST_MODIFIED,
      sortDirection,
      searchTerm,
      page = 1,
      perPage = STORIES_PER_REQUEST,
    }) => {
      dispatch({
        type: STORY_ACTION_TYPES.LOADING_STORIES,
        payload: true,
      });

      if (!storyApi) {
        dispatch({
          type: STORY_ACTION_TYPES.FETCH_STORIES_FAILURE,
          payload: {
            message: ERRORS.LOAD_STORIES.DEFAULT_MESSAGE,
          },
        });
        return;
      }

      // Important: Keep in sync with REST API preloading definition.
      const query = {
        _embed: 'wp:lock,wp:lockuser,author',
        context: 'edit',
        _web_stories_envelope: true,
        search: searchTerm || undefined,
        orderby: sortOption,
        page,
        per_page: perPage,
        order: sortDirection || ORDER_BY_SORT[sortOption],
        status,
        _fields: STORY_FIELDS,
      };

      const trackTiming = getTimeTracker('load_stories');

      try {
        const path = addQueryArgs(storyApi, query);
        const response = await dataAdapter.get(path);

        const totalPages =
          response.headers && parseInt(response.headers['X-WP-TotalPages']);
        const totalStoriesByStatus =
          response.headers &&
          JSON.parse(response.headers['X-WP-TotalByStatus']);

        // Hook into first fetch of story statuses.
        if (isInitialFetch.current) {
          initialFetchListeners.forEach((listener) => {
            listener(totalStoriesByStatus);
          });
        }
        isInitialFetch.current = false;

        // Hardening in case data returned by the server is malformed.
        // For example, story_data could be missing/empty.
        const cleanStories = response.body.filter((story) =>
          Array.isArray(story?.story_data?.pages)
        );

        if (
          cleanStories.length === 0 &&
          cleanStories.length !== response.body.length
        ) {
          dispatch({
            type: STORY_ACTION_TYPES.FETCH_STORIES_FAILURE,
            payload: {
              message: ERRORS.LOAD_STORIES.INCOMPLETE_DATA_MESSAGE,
            },
          });
        } else {
          dispatch({
            type: STORY_ACTION_TYPES.FETCH_STORIES_SUCCESS,
            payload: {
              stories: cleanStories,
              totalPages,
              totalStoriesByStatus: {
                ...totalStoriesByStatus,
                [STORY_STATUS.PUBLISHED_AND_FUTURE]:
                  totalStoriesByStatus[STORY_STATUS.PUBLISH] +
                  totalStoriesByStatus[STORY_STATUS.FUTURE],
              },
              page,
            },
          });
        }
      } catch (err) {
        dispatch({
          type: STORY_ACTION_TYPES.FETCH_STORIES_FAILURE,
          payload: {
            message: ERRORS.LOAD_STORIES.MESSAGE,
            code: err.code,
          },
        });
      } finally {
        dispatch({
          type: STORY_ACTION_TYPES.LOADING_STORIES,
          payload: false,
        });
        trackTiming();
      }
    },
    [storyApi, dataAdapter, initialFetchListeners]
  );

  const updateStory = useCallback(
    async (story) => {
      const trackTiming = getTimeTracker('load_update_story');

      try {
        const path = addQueryArgs(`${storyApi}${story.id}/`, {
          _embed: 'wp:lock,wp:lockuser,author',
        });

        const data = {
          id: story.id,
          author: story.originalStoryData.author,
          title: story.title?.raw || story.title,
        };

        const response = await dataAdapter.post(path, {
          data,
        });

        dispatch({
          type: STORY_ACTION_TYPES.UPDATE_STORY,
          payload: reshapeStoryObject(response),
        });
      } catch (err) {
        dispatch({
          type: STORY_ACTION_TYPES.UPDATE_STORY_FAILURE,
          payload: {
            message: ERRORS.UPDATE_STORY.MESSAGE,
            code: err.code,
          },
        });
      } finally {
        trackTiming();
      }
    },
    [storyApi, dataAdapter]
  );

  const trashStory = useCallback(
    async (story) => {
      const trackTiming = getTimeTracker('load_trash_story');

      try {
        await dataAdapter.deleteRequest(`${storyApi}${story.id}`);
        dispatch({
          type: STORY_ACTION_TYPES.TRASH_STORY,
          payload: { id: story.id, storyStatus: story.status },
        });
      } catch (err) {
        dispatch({
          type: STORY_ACTION_TYPES.TRASH_STORY_FAILURE,
          payload: {
            message: ERRORS.DELETE_STORY.MESSAGE,
            code: err.code,
          },
        });
      } finally {
        trackTiming();
      }
    },
    [storyApi, dataAdapter]
  );

  const createStoryFromTemplate = useCallback(
    async (template) => {
      dispatch({
        type: STORY_ACTION_TYPES.CREATING_STORY_FROM_TEMPLATE,
        payload: true,
      });

      try {
        const { createdBy, pages, version } = template;
        const { getStoryPropsToSave } = await import(
          /* webpackChunkName: "chunk-getStoryPropsToSave" */ '@web-stories-wp/story-editor'
        );
        const storyPropsToSave = await getStoryPropsToSave({
          story: {
            status: 'auto-draft',
            featuredMedia: {
              id: 0,
            },
          },
          pages,
          metadata: {
            publisher: {
              name: createdBy,
            },
          },
          flags,
        });

        const path = addQueryArgs(storyApi, {
          _fields: 'edit_link',
        });

        const response = await dataAdapter.post(path, {
          data: {
            ...storyPropsToSave,
            story_data: {
              pages,
              version,
              autoAdvance: true,
              defaultPageDuration: 7,
            },
          },
        });

        dispatch({
          type: STORY_ACTION_TYPES.CREATE_STORY_FROM_TEMPLATE_SUCCESS,
        });

        window.location = response.edit_link;
      } catch (err) {
        dispatch({
          type: STORY_ACTION_TYPES.CREATE_STORY_FROM_TEMPLATE_FAILURE,
          payload: {
            message: ERRORS.CREATE_STORY_FROM_TEMPLATE.MESSAGE,
            code: err.code,
          },
        });
      } finally {
        dispatch({
          type: STORY_ACTION_TYPES.CREATING_STORY_FROM_TEMPLATE,
          payload: false,
        });
      }
    },
    [dataAdapter, storyApi, flags]
  );

  const duplicateStory = useCallback(
    async (story) => {
      const trackTiming = getTimeTracker('load_duplicate_story');

      try {
        const {
          content,
          story_data,
          style_presets,
          publisher_logo,
          featured_media,
          title,
        } = story.originalStoryData;

        const path = addQueryArgs(storyApi, {
          _embed: 'wp:lock,wp:lockuser,author',
          _fields: STORY_FIELDS,
        });

        const storyContent = encodeMarkup
          ? base64Encode(content?.raw)
          : content?.raw;

        const response = await dataAdapter.post(path, {
          data: {
            content: content?.raw ? storyContent : undefined,
            story_data,
            featured_media,
            style_presets,
            publisher_logo,
            title: {
              raw: sprintf(
                /* translators: %s: story title. */
                __('%s (Copy)', 'web-stories'),
                title.raw
              ),
            },
            status: 'draft',
          },
        });
        dispatch({
          type: STORY_ACTION_TYPES.DUPLICATE_STORY,
          payload: reshapeStoryObject(response),
        });
      } catch (err) {
        dispatch({
          type: STORY_ACTION_TYPES.DUPLICATE_STORY_FAILURE,
          payload: {
            message: ERRORS.DUPLICATE_STORY.MESSAGE,
            code: err.code,
          },
        });
      } finally {
        trackTiming();
      }
    },
    [storyApi, dataAdapter, encodeMarkup]
  );

  const addInitialFetchListener = useCallback(
    (listener) => {
      const key = Symbol();
      initialFetchListeners.set(key, listener);
      return () => {
        initialFetchListeners.delete(key);
      };
    },
    [initialFetchListeners]
  );

  const api = useMemo(
    () => ({
      duplicateStory,
      fetchStories,
      createStoryFromTemplate,
      trashStory,
      updateStory,
      addInitialFetchListener,
    }),
    [
      createStoryFromTemplate,
      duplicateStory,
      trashStory,
      updateStory,
      fetchStories,
      addInitialFetchListener,
    ]
  );

  return useMemo(() => ({ stories: state, api }), [state, api]);
};

export default useStoryApi;<|MERGE_RESOLUTION|>--- conflicted
+++ resolved
@@ -17,17 +17,7 @@
 /**
  * External dependencies
  */
-<<<<<<< HEAD
-import {
-  useCallback,
-  useMemo,
-  useReducer,
-  useRef,
-} from '@web-stories-wp/react';
-import queryString from 'query-string';
-=======
 import { useCallback, useMemo, useReducer, useRef } from 'react';
->>>>>>> c6432948
 import { useFeatures } from 'flagged';
 import { addQueryArgs } from '@web-stories-wp/design-system';
 import { __, sprintf } from '@web-stories-wp/i18n';
