/*
 * Copyright 2020 Google LLC
 *
 * Licensed under the Apache License, Version 2.0 (the "License");
 * you may not use this file except in compliance with the License.
 * You may obtain a copy of the License at
 *
 *     https://www.apache.org/licenses/LICENSE-2.0
 *
 * Unless required by applicable law or agreed to in writing, software
 * distributed under the License is distributed on an "AS IS" BASIS,
 * WITHOUT WARRANTIES OR CONDITIONS OF ANY KIND, either express or implied.
 * See the License for the specific language governing permissions and
 * limitations under the License.
 */

/**
 * External dependencies
 */
import {
  useCallback,
  useMemo,
  useReducer,
  useRef,
} from '@web-stories-wp/react';
import { getTimeTracker } from '@web-stories-wp/tracking';

/**
 * Internal dependencies
 */
import storyReducer, {
  defaultStoriesState,
  ACTION_TYPES as STORY_ACTION_TYPES,
} from '../reducer/stories';
import { ERRORS } from '../textContent';
import { useConfig } from '../config';

const useStoryApi = () => {
  const isInitialFetch = useRef(true);
  const initialFetchListeners = useMemo(() => new Map(), []);
  const [state, dispatch] = useReducer(storyReducer, defaultStoriesState);
  const {
    apiCallbacks: {
      duplicateStory: duplicateStoryCallback,
      fetchStories: fetchStoriesCallback,
      trashStory: trashStoryCallback,
      updateStory: updateStoryCallback,
      createStoryFromTemplate: createStoryFromTemplateCallback,
    },
  } = useConfig();

  const fetchStories = useCallback(
    async (queryParams) => {
      dispatch({
        type: STORY_ACTION_TYPES.LOADING_STORIES,
        payload: true,
      });

      const trackTiming = getTimeTracker('load_stories');

      try {
<<<<<<< HEAD
        // Maybe not making a lot of sense to expect fetchedStoryIds from the api callbacks response.
        // However the order of ids get changed if we try to create that array here
        // which may ( or may not ) cause some regression. @todo Reflect on fetchedStoryIds again in next phase.
        const { stories, fetchedStoryIds, totalPages, totalStoriesByStatus } =
          await fetchStoriesCallback(queryParams, storyApi);
=======
        const { body, headers } = await fetchStoriesCallback(queryParams);

        const totalPages = headers && parseInt(headers?.totalPages);
        const totalStoriesByStatus =
          headers && JSON.parse(headers?.totalByStatus);
>>>>>>> 38ba121a

        // Hook into first fetch of story statuses.
        if (isInitialFetch.current) {
          initialFetchListeners.forEach((listener) => {
            listener(totalStoriesByStatus);
          });
        }

        isInitialFetch.current = false;

        dispatch({
          type: STORY_ACTION_TYPES.FETCH_STORIES_SUCCESS,
          payload: {
            stories,
            totalPages,
            totalStoriesByStatus,
            fetchedStoryIds,
            page: queryParams.page,
          },
        });
      } catch (err) {
        dispatch({
          type: STORY_ACTION_TYPES.FETCH_STORIES_FAILURE,
          payload: {
            message: ERRORS.LOAD_STORIES.MESSAGE,
            code: err.code,
          },
        });
      } finally {
        dispatch({
          type: STORY_ACTION_TYPES.LOADING_STORIES,
          payload: false,
        });
        trackTiming();
      }
    },
    [fetchStoriesCallback, initialFetchListeners]
  );

  const updateStory = useCallback(
    async (story) => {
      const trackTiming = getTimeTracker('load_update_story');

      try {
        const response = await updateStoryCallback(story);

        dispatch({
          type: STORY_ACTION_TYPES.UPDATE_STORY,
          payload: response,
        });
      } catch (err) {
        dispatch({
          type: STORY_ACTION_TYPES.UPDATE_STORY_FAILURE,
          payload: {
            message: ERRORS.UPDATE_STORY.MESSAGE,
            code: err.code,
          },
        });
      } finally {
        trackTiming();
      }
    },
    [updateStoryCallback]
  );

  const trashStory = useCallback(
    async (story) => {
      const trackTiming = getTimeTracker('load_trash_story');

      try {
        await trashStoryCallback(story.id);
        dispatch({
          type: STORY_ACTION_TYPES.TRASH_STORY,
          payload: { id: story.id, storyStatus: story.status },
        });
      } catch (err) {
        dispatch({
          type: STORY_ACTION_TYPES.TRASH_STORY_FAILURE,
          payload: {
            message: ERRORS.DELETE_STORY.MESSAGE,
            code: err.code,
          },
        });
      } finally {
        trackTiming();
      }
    },
    [trashStoryCallback]
  );

  const createStoryFromTemplate = useCallback(
    async (template) => {
      dispatch({
        type: STORY_ACTION_TYPES.CREATING_STORY_FROM_TEMPLATE,
        payload: true,
      });

      try {
        const response = await createStoryFromTemplateCallback(template);

        dispatch({
          type: STORY_ACTION_TYPES.CREATE_STORY_FROM_TEMPLATE_SUCCESS,
        });

        window.location = response.edit_link;
      } catch (err) {
        dispatch({
          type: STORY_ACTION_TYPES.CREATE_STORY_FROM_TEMPLATE_FAILURE,
          payload: {
            message: ERRORS.CREATE_STORY_FROM_TEMPLATE.MESSAGE,
            code: err.code,
          },
        });
      } finally {
        dispatch({
          type: STORY_ACTION_TYPES.CREATING_STORY_FROM_TEMPLATE,
          payload: false,
        });
      }
    },
    [createStoryFromTemplateCallback]
  );

  const duplicateStory = useCallback(
    async (story) => {
      const trackTiming = getTimeTracker('load_duplicate_story');

      try {
        const response = await duplicateStoryCallback(story);

        dispatch({
          type: STORY_ACTION_TYPES.DUPLICATE_STORY,
          payload: response,
        });
      } catch (err) {
        dispatch({
          type: STORY_ACTION_TYPES.DUPLICATE_STORY_FAILURE,
          payload: {
            message: ERRORS.DUPLICATE_STORY.MESSAGE,
            code: err.code,
          },
        });
      } finally {
        trackTiming();
      }
    },
    [duplicateStoryCallback]
  );

  const addInitialFetchListener = useCallback(
    (listener) => {
      const key = Symbol();
      initialFetchListeners.set(key, listener);
      return () => {
        initialFetchListeners.delete(key);
      };
    },
    [initialFetchListeners]
  );

  return {
    stories: state,
    api: {
      duplicateStory,
      fetchStories,
      createStoryFromTemplate,
      trashStory,
      updateStory,
      addInitialFetchListener,
    },
  };
};

export default useStoryApi;<|MERGE_RESOLUTION|>--- conflicted
+++ resolved
@@ -59,19 +59,11 @@
       const trackTiming = getTimeTracker('load_stories');
 
       try {
-<<<<<<< HEAD
         // Maybe not making a lot of sense to expect fetchedStoryIds from the api callbacks response.
         // However the order of ids get changed if we try to create that array here
         // which may ( or may not ) cause some regression. @todo Reflect on fetchedStoryIds again in next phase.
         const { stories, fetchedStoryIds, totalPages, totalStoriesByStatus } =
-          await fetchStoriesCallback(queryParams, storyApi);
-=======
-        const { body, headers } = await fetchStoriesCallback(queryParams);
-
-        const totalPages = headers && parseInt(headers?.totalPages);
-        const totalStoriesByStatus =
-          headers && JSON.parse(headers?.totalByStatus);
->>>>>>> 38ba121a
+          await fetchStoriesCallback(queryParams);
 
         // Hook into first fetch of story statuses.
         if (isInitialFetch.current) {
