/*
 * Copyright 2020 Google LLC
 *
 * Licensed under the Apache License, Version 2.0 (the "License");
 * you may not use this file except in compliance with the License.
 * You may obtain a copy of the License at
 *
 *     https://www.apache.org/licenses/LICENSE-2.0
 *
 * Unless required by applicable law or agreed to in writing, software
 * distributed under the License is distributed on an "AS IS" BASIS,
 * WITHOUT WARRANTIES OR CONDITIONS OF ANY KIND, either express or implied.
 * See the License for the specific language governing permissions and
 * limitations under the License.
 */

/**
 * External dependencies
 */
import {
  useCallback,
  useEffect,
  useMemo,
  useState,
} from '@web-stories-wp/react';
import { addQueryArgs } from '@web-stories-wp/design-system';

/**
 * Internal dependencies
 */
<<<<<<< HEAD
import queryString from 'query-string';
import { groupBy } from '../../utils';
=======
import groupBy from '../../utils/groupBy';
>>>>>>> 0bcbdb62
import fetchAllFromTotalPages from './fetchAllFromPages';

export default function useTagsApi(dataAdapter, { tagsApi }) {
  const [tags, setTags] = useState({});
  const fetchTags = useCallback(async () => {
    try {
      const response = await dataAdapter.get(
        addQueryArgs(tagsApi, { per_page: 100 }),
        { parse: false }
      );

      const tagsJson = await fetchAllFromTotalPages(
        response,
        dataAdapter,
        tagsApi
      );

      setTags(
        groupBy(
          tagsJson.map(({ _links, ...tag }) => tag),
          'id'
        )
      );
    } catch (e) {
      setTags({});
    }
  }, [dataAdapter, tagsApi]);

  useEffect(() => {
    fetchTags();
  }, [fetchTags]);

  return useMemo(
    () => ({
      api: { fetchTags },
      tags,
    }),
    [fetchTags, tags]
  );
}<|MERGE_RESOLUTION|>--- conflicted
+++ resolved
@@ -28,12 +28,7 @@
 /**
  * Internal dependencies
  */
-<<<<<<< HEAD
-import queryString from 'query-string';
 import { groupBy } from '../../utils';
-=======
-import groupBy from '../../utils/groupBy';
->>>>>>> 0bcbdb62
 import fetchAllFromTotalPages from './fetchAllFromPages';
 
 export default function useTagsApi(dataAdapter, { tagsApi }) {
