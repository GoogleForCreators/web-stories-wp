/*
 * Copyright 2020 Google LLC
 *
 * Licensed under the Apache License, Version 2.0 (the "License");
 * you may not use this file except in compliance with the License.
 * You may obtain a copy of the License at
 *
 *     https://www.apache.org/licenses/LICENSE-2.0
 *
 * Unless required by applicable law or agreed to in writing, software
 * distributed under the License is distributed on an "AS IS" BASIS,
 * WITHOUT WARRANTIES OR CONDITIONS OF ANY KIND, either express or implied.
 * See the License for the specific language governing permissions and
 * limitations under the License.
 */

/**
 * External dependencies
 */
<<<<<<< HEAD
import { useCallback, useMemo, useReducer } from '@web-stories-wp/react';
import queryString from 'query-string';
=======
import { useCallback, useMemo, useReducer } from 'react';
import { addQueryArgs } from '@web-stories-wp/design-system';
>>>>>>> c6432948
/**
 * Internal dependencies
 */
import mediaReducer, {
  defaultMediaState,
  ACTION_TYPES as MEDIA_ACTION_TYPES,
} from '../reducer/media';
import { ERRORS } from '../textContent';

export default function useMediaApi(dataAdapter, { globalMediaApi }) {
  const [state, dispatch] = useReducer(mediaReducer, defaultMediaState);

  const fetchMediaById = useCallback(
    async (mediaIds) => {
      dispatch({
        type: MEDIA_ACTION_TYPES.LOADING_MEDIA,
      });

      try {
        const response = await dataAdapter.get(
          addQueryArgs(globalMediaApi, {
            include: mediaIds.join(','),
            per_page: 100,
          })
        );

        if (!Array.isArray(response)) {
          dispatch({
            type: MEDIA_ACTION_TYPES.FETCH_MEDIA_FAILURE,
            payload: {
              message: ERRORS.LOAD_MEDIA.MESSAGE,
            },
          });
        } else {
          dispatch({
            type: MEDIA_ACTION_TYPES.FETCH_MEDIA_SUCCESS,
            payload: {
              media: response,
            },
          });
        }
      } catch (err) {
        dispatch({
          type: MEDIA_ACTION_TYPES.FETCH_MEDIA_FAILURE,
          payload: {
            message: ERRORS.LOAD_MEDIA.MESSAGE,
          },
        });
      }
    },
    [dataAdapter, globalMediaApi]
  );

  const uploadMedia = useCallback(
    async (files) => {
      dispatch({
        type: MEDIA_ACTION_TYPES.LOADING_MEDIA,
      });

      try {
        // each file needs to be uploaded separately
        const mediaResponse = await Promise.all(
          Object.values(files).map((file) => {
            const data = new window.FormData();
            data.append('file', file, file.name || file.type.replace('/', '.'));
            return dataAdapter.post(globalMediaApi, {
              body: data,
            });
          })
        );

        dispatch({
          type: MEDIA_ACTION_TYPES.ADD_MEDIA_SUCCESS,
          payload: {
            media: mediaResponse,
            newlyCreatedMediaIds: mediaResponse.map(({ id }) => id),
          },
        });
      } catch (err) {
        dispatch({
          type: MEDIA_ACTION_TYPES.ADD_MEDIA_FAILURE,
          payload: {
            message:
              ERRORS.UPLOAD_PUBLISHER_LOGO[
                files.length > 1 ? 'MESSAGE_PLURAL' : 'MESSAGE'
              ],
          },
        });
      }
    },
    [dataAdapter, globalMediaApi]
  );

  const api = useMemo(
    () => ({
      uploadMedia,
      fetchMediaById,
    }),
    [uploadMedia, fetchMediaById]
  );

  return { media: state, api };
}<|MERGE_RESOLUTION|>--- conflicted
+++ resolved
@@ -17,13 +17,8 @@
 /**
  * External dependencies
  */
-<<<<<<< HEAD
-import { useCallback, useMemo, useReducer } from '@web-stories-wp/react';
-import queryString from 'query-string';
-=======
 import { useCallback, useMemo, useReducer } from 'react';
 import { addQueryArgs } from '@web-stories-wp/design-system';
->>>>>>> c6432948
 /**
  * Internal dependencies
  */
