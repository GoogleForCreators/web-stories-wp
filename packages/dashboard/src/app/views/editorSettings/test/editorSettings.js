--- conflicted
+++ resolved
@@ -35,14 +35,10 @@
 const mockFetchSettings = jest.fn();
 const mockUploadMedia = jest.fn();
 const mockUpdateSettings = jest.fn();
-<<<<<<< HEAD
-const mockFetchCurrentUser = jest.fn();
 const mockFetchPublisherLogos = jest.fn();
 const mockAddPublisherLogo = jest.fn();
 const mockRemovePublisherLogo = jest.fn();
 const mockSetPublisherLogoAsDefault = jest.fn();
-=======
->>>>>>> 3572f8e9
 
 function createProviderValues({
   canUploadFiles,
@@ -105,19 +101,15 @@
         mediaApi: {
           uploadMedia: mockUploadMedia,
         },
-<<<<<<< HEAD
-        usersApi: {
-          fetchCurrentUser: mockFetchCurrentUser,
-        },
+        usersApi: {},
         publisherLogosApi: {
+          fetchPublisherLogos: mockFetchP        publisherLogosApi: {
           fetchPublisherLogos: mockFetchPublisherLogos,
           addPublisherLogo: mockAddPublisherLogo,
-          removePublisherLogo: mockRemovePublisherLogo,
+          mockRemovePublisherogo,
           setPublisherLogoAsDefault: mockSetPublisherLogoAsDefault,
         },
-=======
         usersApi: {},
->>>>>>> 3572f8e9
       },
     },
   };
