--- conflicted
+++ resolved
@@ -39,12 +39,8 @@
 const mockFetchMediaById = jest.fn();
 const mockUploadMedia = jest.fn();
 const mockUpdateSettings = jest.fn();
-<<<<<<< HEAD
-const mockFetchCurrentUser = jest.fn();
 const mockSearch = jest.fn();
 const mockGetPageById = jest.fn();
-=======
->>>>>>> b77476a4
 
 function createProviderValues({
   canUploadFiles,
@@ -112,17 +108,11 @@
           uploadMedia: mockUploadMedia,
           fetchMediaById: mockFetchMediaById,
         },
-<<<<<<< HEAD
-        usersApi: {
-          fetchCurrentUser: mockFetchCurrentUser,
-        },
+        usersApi: {},
         pagesApi: {
           searchPages: mockSearch,
           getPageById: mockGetPageById,
         },
-=======
-        usersApi: {},
->>>>>>> b77476a4
       },
     },
   };
