/*
 * Copyright 2020 Google LLC
 *
 * Licensed under the Apache License, Version 2.0 (the "License");
 * you may not use this file except in compliance with the License.
 * You may obtain a copy of the License at
 *
 *     https://www.apache.org/licenses/LICENSE-2.0
 *
 * Unless required by applicable law or agreed to in writing, software
 * distributed under the License is distributed on an "AS IS" BASIS,
 * WITHOUT WARRANTIES OR CONDITIONS OF ANY KIND, either express or implied.
 * See the License for the specific language governing permissions and
 * limitations under the License.
 */
/**
 * External dependencies
 */
<<<<<<< HEAD
import { useCallback } from '@googleforcreators/react';
=======
>>>>>>> 4170ff28
import styled from 'styled-components';
import PropTypes from 'prop-types';
import { __ } from '@googleforcreators/i18n';
import {
  Display,
  Search,
  THEME_CONSTANTS,
  noop,
} from '@googleforcreators/design-system';
/**
 * Internal dependencies
 */
import { NavMenuButton, StandardViewContentGutter } from '../../../components';

const HeadingContainer = styled(StandardViewContentGutter)`
  display: flex;
  align-items: center;
  flex-wrap: wrap;
  justify-content: space-between;
  margin-bottom: 16px;
  padding-top: 48px;
  border-bottom: 1px solid ${({ theme }) => theme.colors.divider.secondary};
`;

const StyledHeadline = styled(Display)`
  display: flex;
  align-items: center;
  margin-right: 28px;
  padding-bottom: 24px;
  white-space: nowrap;
`;

const HeadlineFilters = styled.div`
  display: flex;
  align-items: center;
  margin: auto 0 auto 0;
  padding-bottom: 24px;
`;

const HeaderSearch = styled.div`
  width: 208px;
  max-width: 208px;
  min-width: 208px;
  margin: auto 0;
  padding-bottom: 24px;
`;

const PageHeading = ({
  children,
  heading,
  searchPlaceholder,
  searchOptions = [],
  showSearch,
  handleSearchChange,
  searchValue = '',
  onClear = noop,
}) => {
  return (
    <HeadingContainer>
      <StyledHeadline
        as="h2"
        size={THEME_CONSTANTS.TYPOGRAPHY.PRESET_SIZES.SMALL}
      >
        <NavMenuButton showOnlyOnSmallViewport />
        {heading}
      </StyledHeadline>
      {children && <HeadlineFilters>{children}</HeadlineFilters>}
      {showSearch && (
        <HeaderSearch>
          <Search
            placeholder={searchPlaceholder}
            selectedValue={{ label: searchValue, value: searchValue }}
            options={searchOptions}
            handleSearchValueChange={handleSearchChange}
            onClear={onClear}
            emptyText={__('No options available', 'web-stories')}
          />
        </HeaderSearch>
      )}
    </HeadingContainer>
  );
};

PageHeading.propTypes = {
  children: PropTypes.oneOfType([
    PropTypes.arrayOf(PropTypes.node),
    PropTypes.node,
  ]),
  handleSearchChange: PropTypes.func,
  heading: PropTypes.string.isRequired,
  onClear: PropTypes.func,
  searchOptions: PropTypes.arrayOf(PropTypes.object),
  searchPlaceholder: PropTypes.string,
  searchValue: PropTypes.string,
  showSearch: PropTypes.bool,
};

export default PageHeading;<|MERGE_RESOLUTION|>--- conflicted
+++ resolved
@@ -16,10 +16,6 @@
 /**
  * External dependencies
  */
-<<<<<<< HEAD
-import { useCallback } from '@googleforcreators/react';
-=======
->>>>>>> 4170ff28
 import styled from 'styled-components';
 import PropTypes from 'prop-types';
 import { __ } from '@googleforcreators/i18n';
