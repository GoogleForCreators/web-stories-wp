/*
 * Copyright 2020 Google LLC
 *
 * Licensed under the Apache License, Version 2.0 (the "License");
 * you may not use this file except in compliance with the License.
 * You may obtain a copy of the License at
 *
 *     https://www.apache.org/licenses/LICENSE-2.0
 *
 * Unless required by applicable law or agreed to in writing, software
 * distributed under the License is distributed on an "AS IS" BASIS,
 * WITHOUT WARRANTIES OR CONDITIONS OF ANY KIND, either express or implied.
 * See the License for the specific language governing permissions and
 * limitations under the License.
 */

/**
 * External dependencies
 */
import styled from 'styled-components';
import PropTypes from 'prop-types';
import { TranslateWithMarkup, __ } from '@googleforcreators/i18n';
import {
  Text,
  THEME_CONSTANTS,
  DropDown,
  Datalist,
} from '@googleforcreators/design-system';

/**
 * Internal dependencies
 */
import { StandardViewContentGutter, ViewStyleBar } from '../../../components';
import { DROPDOWN_TYPES } from '../../../constants';
import useFilters from '../myStories/filters/useFilters';

const DisplayFormatContainer = styled.div`
  height: 76px;
  display: flex;
  justify-content: space-between;
  align-items: center;
  margin-top: -10px;
`;

const StorySortDropdownContainer = styled.div`
  margin: auto 8px;
  align-self: flex-end;
`;

const ControlsContainer = styled.div`
  display: flex;
  justify-content: center;
  align-items: center;
`;

const StyledDropDown = styled(DropDown)`
  width: 210px;
`;

const BodyViewOptionsHeader = styled.div``;
const StyledDatalist = styled(Datalist.DropDown)`
  width: 150px;
`;

export default function BodyViewOptions({
  currentSort,
  handleLayoutSelect,
  handleSortChange,
  resultsLabel,
  layoutStyle,
  pageSortOptions = [],
  showGridToggle,
  showSortDropdown,
  sortDropdownAriaLabel,
  filters = [],
}) {
  const { updateFilter } = useFilters(({ actions: { updateFilter } }) => ({
    updateFilter,
  }));

  return (
    <StandardViewContentGutter>
      <BodyViewOptionsHeader id="body-view-options-header" />
      <DisplayFormatContainer>
        <Text as="span" size={THEME_CONSTANTS.TYPOGRAPHY.PRESET_SIZES.SMALL}>
          <TranslateWithMarkup>{resultsLabel}</TranslateWithMarkup>
        </Text>
        <ControlsContainer>
          {filters?.length
            ? filters.map((filter) => (
                <StorySortDropdownContainer key={filter.key}>
                  <StyledDatalist
                    hasSearch
                    hasDropDownBorder
                    searchResultsLabel={__('Search results', 'web-stories')}
                    aria-label={filter.ariaLabel}
                    onChange={({ id }) => {
                      updateFilter(filter.key, {
                        filterId: id,
                      });
                    }}
                    getOptionsByQuery={filter.query}
                    getPrimaryOptions={filter.getPrimaryOptions}
                    selectedId={filter.filterId}
                    placeholder={filter.placeholder}
                    noMatchesFoundLabel={filter.noMatchesFoundLabel}
                    searchPlaceholder={filter.searchPlaceholder}
                    offsetOverride
                  />
                </StorySortDropdownContainer>
              ))
            : null}
<<<<<<< HEAD
          {layoutStyle === VIEW_STYLE.GRID && showSortDropdown && (
=======
          {showAuthorDropdown && (
            <StorySortDropdownContainer>
              <StyledDatalist
                hasSearch
                hasDropDownBorder
                searchResultsLabel={__('Search results', 'web-stories')}
                aria-label={__('Filter stories by author', 'web-stories')}
                onChange={author.toggleFilterId}
                getOptionsByQuery={queryAuthorsBySearch}
                selectedId={author.filterId}
                placeholder={__('All Authors', 'web-stories')}
                primaryOptions={author.queriedAuthors}
                options={author.queriedAuthors}
                noMatchesFoundLabel={__('No authors found', 'web-stories')}
                searchPlaceholder={__('Search authors', 'web-stories')}
                offsetOverride
              />
            </StorySortDropdownContainer>
          )}
          {showSortDropdown && (
>>>>>>> 9a6babb5
            <StorySortDropdownContainer>
              <StyledDropDown
                ariaLabel={sortDropdownAriaLabel}
                options={pageSortOptions}
                type={DROPDOWN_TYPES.MENU}
                selectedValue={currentSort}
                onMenuItemClick={(_, newSort) => handleSortChange(newSort)}
              />
            </StorySortDropdownContainer>
          )}
          {showGridToggle && (
            <ControlsContainer>
              <ViewStyleBar
                layoutStyle={layoutStyle}
                onPress={handleLayoutSelect}
              />
            </ControlsContainer>
          )}
        </ControlsContainer>
      </DisplayFormatContainer>
    </StandardViewContentGutter>
  );
}

BodyViewOptions.propTypes = {
  currentSort: PropTypes.string.isRequired,
  handleLayoutSelect: PropTypes.func,
  handleSortChange: PropTypes.func,
  layoutStyle: PropTypes.string.isRequired,
  resultsLabel: PropTypes.string.isRequired,
  pageSortOptions: PropTypes.arrayOf(
    PropTypes.shape({
      value: PropTypes.string,
      label: PropTypes.string,
    })
  ),
  showGridToggle: PropTypes.bool,
  showSortDropdown: PropTypes.bool,
  sortDropdownAriaLabel: PropTypes.string.isRequired,
  filters: PropTypes.array,
};<|MERGE_RESOLUTION|>--- conflicted
+++ resolved
@@ -110,30 +110,7 @@
                 </StorySortDropdownContainer>
               ))
             : null}
-<<<<<<< HEAD
-          {layoutStyle === VIEW_STYLE.GRID && showSortDropdown && (
-=======
-          {showAuthorDropdown && (
-            <StorySortDropdownContainer>
-              <StyledDatalist
-                hasSearch
-                hasDropDownBorder
-                searchResultsLabel={__('Search results', 'web-stories')}
-                aria-label={__('Filter stories by author', 'web-stories')}
-                onChange={author.toggleFilterId}
-                getOptionsByQuery={queryAuthorsBySearch}
-                selectedId={author.filterId}
-                placeholder={__('All Authors', 'web-stories')}
-                primaryOptions={author.queriedAuthors}
-                options={author.queriedAuthors}
-                noMatchesFoundLabel={__('No authors found', 'web-stories')}
-                searchPlaceholder={__('Search authors', 'web-stories')}
-                offsetOverride
-              />
-            </StorySortDropdownContainer>
-          )}
           {showSortDropdown && (
->>>>>>> 9a6babb5
             <StorySortDropdownContainer>
               <StyledDropDown
                 ariaLabel={sortDropdownAriaLabel}
