--- conflicted
+++ resolved
@@ -103,13 +103,8 @@
    * @see queryTaxonomyTerms
    */
   const queryTaxonomies = useCallback(async () => {
-<<<<<<< HEAD
     const data = await getTaxonomies({ hierarchical: true, show_ui: true });
-
-=======
-    const data = await getTaxonomies({ hierarchical: true });
     const promises = [];
->>>>>>> 4810f7e9
     for (const taxonomy of data) {
       // initialize the data with an empty array
       taxonomy.data = [];
