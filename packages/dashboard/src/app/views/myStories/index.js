/*
 * Copyright 2020 Google LLC
 *
 * Licensed under the Apache License, Version 2.0 (the "License");
 * you may not use this file except in compliance with the License.
 * You may obtain a copy of the License at
 *
 *     https://www.apache.org/licenses/LICENSE-2.0
 *
 * Unless required by applicable law or agreed to in writing, software
 * distributed under the License is distributed on an "AS IS" BASIS,
 * WITHOUT WARRANTIES OR CONDITIONS OF ANY KIND, either express or implied.
 * See the License for the specific language governing permissions and
 * limitations under the License.
 */

/**
 * External dependencies
 */
<<<<<<< HEAD
import { useEffect, useMemo, useCallback, useRef } from '@web-stories-wp/react';
import { noop } from '@web-stories-wp/design-system';
=======
import { useEffect, useMemo, useCallback } from '@googleforcreators/react';
import { noop } from '@googleforcreators/design-system';
>>>>>>> eebdc23d

/**
 * Internal dependencies
 */
import { ScrollToTop, Layout } from '../../../components';
import { STORY_STATUSES } from '../../../constants';
import { useStoryView } from '../../../utils';
import useApi from '../../api/useApi';
import { useConfig } from '../../config';
import Content from './content';
import Header from './header';

function MyStories() {
  const {
    duplicateStory,
    fetchStories,
    trashStory,
    updateStory,
    allPagesFetched,
    isLoading,
    stories,
    storiesOrderById,
    totalPages,
    totalStoriesByStatus,
    getAuthors,
  } = useApi(
    ({
      actions: {
        storyApi: { duplicateStory, fetchStories, trashStory, updateStory },
        usersApi: { getAuthors },
      },
      state: {
        stories: {
          allPagesFetched,
          isLoading,
          stories,
          storiesOrderById,
          totalPages,
          totalStoriesByStatus,
        },
      },
    }) => ({
      duplicateStory,
      fetchStories,
      trashStory,
      updateStory,
      allPagesFetched,
      isLoading,
      stories,
      storiesOrderById,
      totalPages,
      totalStoriesByStatus,
      getAuthors,
    })
  );
  const { apiCallbacks, canViewDefaultTemplates } = useConfig();

  const isMounted = useRef(false);

  useEffect(() => {
    isMounted.current = true;

    return () => {
      isMounted.current = false;
    };
  }, []);

  const {
    filter,
    page,
    search,
    sort,
    view,
    showStoriesWhileLoading,
    initialPageReady,
    author,
  } = useStoryView({
    filters: STORY_STATUSES,
    isLoading,
    totalPages,
  });

  const { setQueriedAuthors } = author;
  let queryAuthorsBySearch = useCallback(
    (authorSearchTerm) => {
      return getAuthors(authorSearchTerm).then((data) => {
        if (!isMounted.current) {
          return;
        }

        const userData = data.map(({ id, name }) => ({
          id,
          name,
        }));
        setQueriedAuthors((existingUsers) => {
          const existingUsersIds = existingUsers.map(({ id }) => id);
          const newUsers = userData.filter(
            (newUser) => !existingUsersIds.includes(newUser.id)
          );
          return [...existingUsers, ...newUsers];
        });
      });
    },
    [getAuthors, setQueriedAuthors]
  );

  if (!getAuthors) {
    queryAuthorsBySearch = noop;
  }

  useEffect(() => {
    queryAuthorsBySearch();
  }, [queryAuthorsBySearch]);

  useEffect(() => {
    fetchStories({
      page: page.value,
      searchTerm: search.keyword,
      sortDirection: sort.direction,
      sortOption: sort.value,
      status: filter.value,
      author: author.filterId,
    });
  }, [
    fetchStories,
    filter.value,
    page.value,
    search.keyword,
    sort.direction,
    sort.value,
    author.filterId,
    apiCallbacks,
  ]);

  const orderedStories = useMemo(() => {
    return storiesOrderById.map((storyId) => {
      return stories[storyId];
    });
  }, [stories, storiesOrderById]);

  const showAuthorDropdown = typeof getAuthors === 'function';

  return (
    <Layout.Provider>
      <Header
        initialPageReady={initialPageReady}
        filter={filter}
        search={search}
        sort={sort}
        stories={orderedStories}
        totalStoriesByStatus={totalStoriesByStatus}
        view={view}
        author={author}
        queryAuthorsBySearch={queryAuthorsBySearch}
        showAuthorDropdown={showAuthorDropdown}
      />

      <Content
        allPagesFetched={allPagesFetched}
        canViewDefaultTemplates={canViewDefaultTemplates}
        filter={filter}
        loading={{ isLoading, showStoriesWhileLoading }}
        page={page}
        search={search}
        sort={sort}
        stories={orderedStories}
        storyActions={{
          duplicateStory,
          trashStory,
          updateStory,
        }}
        view={view}
      />

      <Layout.Fixed>
        <ScrollToTop />
      </Layout.Fixed>
    </Layout.Provider>
  );
}

export default MyStories;<|MERGE_RESOLUTION|>--- conflicted
+++ resolved
@@ -17,13 +17,13 @@
 /**
  * External dependencies
  */
-<<<<<<< HEAD
-import { useEffect, useMemo, useCallback, useRef } from '@web-stories-wp/react';
-import { noop } from '@web-stories-wp/design-system';
-=======
-import { useEffect, useMemo, useCallback } from '@googleforcreators/react';
+import {
+  useEffect,
+  useMemo,
+  useCallback,
+  useRef,
+} from '@googleforcreators/react';
 import { noop } from '@googleforcreators/design-system';
->>>>>>> eebdc23d
 
 /**
  * Internal dependencies
