--- conflicted
+++ resolved
@@ -84,16 +84,7 @@
   api: {
     stories: '/web-stories/v1/web-story',
   },
-<<<<<<< HEAD
-  leftRailSecondaryNavigation: [
-    {
-      value: APP_ROUTES.EDITOR_SETTINGS,
-      label: ROUTE_TITLES[APP_ROUTES.EDITOR_SETTINGS],
-    },
-  ],
   flags: {},
-=======
->>>>>>> cdd6100b
 };
 
 export default class Fixture {
