--- conflicted
+++ resolved
@@ -85,59 +85,6 @@
   children: PropTypes.node,
 };
 
-<<<<<<< HEAD
-=======
-function getMediaState() {
-  return {
-    error: {},
-    isLoading: false,
-    newlyCreatedMediaIds: [],
-  };
-}
-
-function getSettingsState() {
-  return {
-    error: {},
-    settingSaved: false,
-    googleAnalyticsId: '',
-    usingLegacyAnalytics: false,
-    adSensePublisherId: '',
-    adSenseSlotId: '',
-    adManagerSlotId: '',
-    adNetwork: 'none',
-    archive: 'default',
-    archivePageId: 0,
-  };
-}
-
-function getCurrentUserState() {
-  return {
-    data: { id: 1, meta: { webStoriesTrackingOptin: true } },
-    isUpdating: false,
-  };
-}
-
-function fetchSettings(currentState) {
-  const settingsState = currentState ? { ...currentState } : getSettingsState();
-  settingsState.googleAnalyticsId = 'UA-000000-2';
-  return settingsState;
-}
-
-function updateSettings(updates, currentState) {
-  const { googleAnalyticsId } = updates;
-  currentState.settingSaved = true;
-
-  if (googleAnalyticsId !== undefined) {
-    return {
-      ...currentState,
-      googleAnalyticsId,
-    };
-  }
-
-  return currentState;
-}
-
->>>>>>> db3effa0
 function getStoriesState() {
   const copiedStories = [...formattedStoriesArray];
   copiedStories.sort((a, b) => differenceInSeconds(b.modified, a.modified)); // initial sort is desc by modified
@@ -315,106 +262,4 @@
 
 function fetchExternalTemplateById(id, currentState) {
   return Promise.resolve(currentState.templates?.[id] ?? {});
-<<<<<<< HEAD
-=======
-}
-
-function toggleOptInTracking(currentUser) {
-  return {
-    ...currentUser,
-    data: {
-      ...currentUser.data,
-      meta: {
-        webStoriesTrackingOptin: !currentUser.data.meta.webStoriesTrackingOptin,
-      },
-    },
-  };
-}
-
-function getPublisherLogosState() {
-  return {
-    error: {},
-    isLoading: false,
-    publisherLogos: [],
-    settingSaved: false,
-  };
-}
-
-function fetchPublisherLogos(currentState) {
-  return {
-    ...currentState,
-    isLoading: true,
-    settingSaved: false,
-    publisherLogos: [
-      {
-        id: 577,
-        src: 'https://picsum.photos/96',
-        title: 'dummy image 1',
-        active: true,
-      },
-      {
-        id: 584,
-        src: 'https://picsum.photos/97',
-        title: 'dummy image 2',
-        active: false,
-      },
-      {
-        id: 582,
-        src: 'https://picsum.photos/98',
-        title: 'dummy image 3',
-        active: false,
-      },
-      {
-        id: 581,
-        src: 'https://picsum.photos/99',
-        title: 'dummy image 4',
-        active: false,
-      },
-    ],
-  };
-}
-
-function addPublisherLogo(publisherLogoId, currentState) {
-  // todo: eventually support uploading new publisher logos.
-  return {
-    ...currentState,
-    isLoading: false,
-    settingSaved: true,
-  };
-}
-function removePublisherLogo(publisherLogoId, currentState) {
-  const wasDefault = currentState.publisherLogos.some(
-    ({ id, active }) => id === publisherLogoId && active
-  );
-
-  const newPublisherLogos = [...currentState.publisherLogos]
-    .filter(({ id }) => id !== publisherLogoId)
-    .map((publisherLogo, index) => {
-      publisherLogo.active = wasDefault ? 0 === index : publisherLogo.active;
-      return publisherLogo;
-    });
-
-  return {
-    ...currentState,
-    isLoading: false,
-    settingSaved: true,
-    publisherLogos: newPublisherLogos,
-  };
-}
-
-function setPublisherLogoAsDefault(publisherLogoId, currentState) {
-  const newPublisherLogos = [...currentState.publisherLogos].map(
-    (publisherLogo) => {
-      publisherLogo.active = publisherLogo.id === publisherLogoId;
-      return publisherLogo;
-    }
-  );
-
-  return {
-    ...currentState,
-    isLoading: false,
-    settingSaved: true,
-    publisherLogos: newPublisherLogos,
-  };
->>>>>>> db3effa0
 }