/*
 * Copyright 2020 Google LLC
 *
 * Licensed under the Apache License, Version 2.0 (the "License");
 * you may not use this file except in compliance with the License.
 * You may obtain a copy of the License at
 *
 *     https://www.apache.org/licenses/LICENSE-2.0
 *
 * Unless required by applicable law or agreed to in writing, software
 * distributed under the License is distributed on an "AS IS" BASIS,
 * WITHOUT WARRANTIES OR CONDITIONS OF ANY KIND, either express or implied.
 * See the License for the specific language governing permissions and
 * limitations under the License.
 */

/**
 * External dependencies
 */
import { useMemo, useState } from '@web-stories-wp/react';
import PropTypes from 'prop-types';
import { differenceInSeconds } from '@web-stories-wp/date';

/**
 * Internal dependencies
 */
import { ApiContext } from '../app/api/apiProvider';
import { defaultStoriesState } from '../app/reducer/stories';
import formattedStoriesArray from '../dataUtils/formattedStoriesArray';
import formattedTemplatesArray from '../dataUtils/formattedTemplatesArray';
import { STORY_STATUSES, STORY_SORT_OPTIONS } from '../constants/stories';
import { groupTemplatesByTag } from '../testUtils';

/* eslint-disable jasmine/no-unsafe-spy */
export default function ApiProviderFixture({ children }) {
  const [media] = useState(getMediaState());
  const [settings, setSettingsState] = useState(getSettingsState());
  const [stories, setStoriesState] = useState(getStoriesState());
  const [templates, setTemplatesState] = useState(getTemplatesState());
  const [currentUser, setCurrentUser] = useState(getCurrentUserState());
  const [publisherLogos, setPublisherLogosState] = useState(
    getPublisherLogosState()
  );

  const settingsApi = useMemo(
    () => ({
      fetchSettings: () =>
        setSettingsState((currentState) => fetchSettings(currentState)),
      updateSettings: (updates) =>
        setSettingsState((currentState) =>
          updateSettings(updates, currentState)
        ),
    }),
    []
  );

  const mediaApi = useMemo(
    () => ({
      uploadMedia: jasmine.createSpy('uploadMedia'),
    }),
    []
  );

  const storyApi = useMemo(
    () => ({
      duplicateStory: (story) =>
        setStoriesState((currentState) => duplicateStory(story, currentState)),
      fetchStories: (...args) =>
        setStoriesState((currentState) => fetchStories(...args, currentState)),
      createStoryFromTemplate: jasmine.createSpy('createStoryFromTemplate'),
      trashStory: (story) =>
        setStoriesState((currentState) => trashStory(story, currentState)),
      updateStory: (story) =>
        setStoriesState((currentState) => updateStory(story, currentState)),
    }),
    []
  );

  const templateApi = useMemo(
    () => ({
      fetchExternalTemplates: () =>
        setTemplatesState((currentState) =>
          fetchExternalTemplates(currentState)
        ),
      fetchExternalTemplateById: (id) =>
        fetchExternalTemplateById(id, templates),
    }),
    [templates]
  );

  const usersApi = useMemo(
    () => ({
      toggleWebStoriesTrackingOptIn: () =>
        setCurrentUser(toggleOptInTracking(currentUser)),
    }),
    [currentUser]
  );

<<<<<<< HEAD
  const pagesApi = useMemo(
    () => ({
      searchPages: jasmine.createSpy('searchPages'),
      getPageById: jasmine.createSpy('getPageById'),
=======
  const publisherLogosApi = useMemo(
    () => ({
      fetchPublisherLogos: () =>
        setPublisherLogosState((currentState) =>
          fetchPublisherLogos(currentState)
        ),
      addPublisherLogo: (publisherLogoId) =>
        setPublisherLogosState((currentState) =>
          addPublisherLogo(publisherLogoId, currentState)
        ),
      removePublisherLogo: (publisherLogoId) =>
        setPublisherLogosState((currentState) =>
          removePublisherLogo(publisherLogoId, currentState)
        ),
      setPublisherLogoAsDefault: (publisherLogoId) =>
        setPublisherLogosState((currentState) =>
          setPublisherLogoAsDefault(publisherLogoId, currentState)
        ),
>>>>>>> 76f20d33
    }),
    []
  );

  const value = useMemo(
    () => ({
      state: {
        media,
        settings,
        stories,
        templates,
        currentUser,
        publisherLogos,
      },
      actions: {
        mediaApi,
        settingsApi,
        storyApi,
        templateApi,
        usersApi,
<<<<<<< HEAD
        pagesApi,
=======
        publisherLogosApi,
>>>>>>> 76f20d33
      },
    }),
    [
      media,
      settings,
      stories,
      templates,
      currentUser,
      mediaApi,
      settingsApi,
      storyApi,
      templateApi,
      usersApi,
<<<<<<< HEAD
      pagesApi,
=======
      publisherLogos,
      publisherLogosApi,
>>>>>>> 76f20d33
    ]
  );

  return <ApiContext.Provider value={value}>{children}</ApiContext.Provider>;
}
/* eslint-enable jasmine/no-unsafe-spy */

ApiProviderFixture.propTypes = {
  children: PropTypes.node,
};

function getMediaState() {
  return {
    error: {},
    isLoading: false,
    newlyCreatedMediaIds: [],
  };
}

function getSettingsState() {
  return {
    error: {},
    settingSaved: false,
    googleAnalyticsId: '',
    usingLegacyAnalytics: false,
    adSensePublisherId: '',
    adSenseSlotId: '',
    adManagerSlotId: '',
    adNetwork: 'none',
    archive: 'default',
    archivePageId: 0,
  };
}

function getCurrentUserState() {
  return {
    data: { id: 1, meta: { web_stories_tracking_optin: true } },
    isUpdating: false,
  };
}

function fetchSettings(currentState) {
  const settingsState = currentState ? { ...currentState } : getSettingsState();
  settingsState.googleAnalyticsId = 'UA-000000-2';
  return settingsState;
}

function updateSettings(updates, currentState) {
  const { googleAnalyticsId } = updates;
  currentState.settingSaved = true;

  if (googleAnalyticsId !== undefined) {
    return {
      ...currentState,
      googleAnalyticsId,
    };
  }

  return currentState;
}

function getStoriesState() {
  const copiedStories = [...formattedStoriesArray];
  copiedStories.sort((a, b) => differenceInSeconds(b.modified, a.modified)); // initial sort is desc by modified
  return {
    ...defaultStoriesState,
    stories: copiedStories.reduce((acc, curr) => {
      acc[curr.id] = curr;

      return acc;
    }, {}),
    storiesOrderById: copiedStories.map(({ id }) => id),
    totalStoriesByStatus: getTotalStoriesByStatus(copiedStories),
    totalPages: 1,
  };
}

function fetchStories(
  {
    status = STORY_STATUSES[0].value,
    searchTerm = '',
    sortOption = STORY_SORT_OPTIONS.LAST_MODIFIED,
    sortDirection,
  },
  currentState
) {
  const storiesState = currentState ? { ...currentState } : getStoriesState();
  const statuses = status.split(',');

  storiesState.storiesOrderById = Object.values(storiesState.stories)
    .filter(
      ({ status: storyStatus, title }) =>
        statuses.includes(storyStatus) && title.includes(searchTerm)
    )
    .sort((a, b) => {
      let value;
      switch (sortOption) {
        case STORY_SORT_OPTIONS.DATE_CREATED: {
          value = new Date(a.created).getTime() - new Date(b.created).getTime();
          break;
        }
        case STORY_SORT_OPTIONS.LAST_MODIFIED: {
          value = differenceInSeconds(a[sortOption], b[sortOption]);
          break;
        }
        case STORY_SORT_OPTIONS.NAME: {
          value = a[sortOption].localeCompare(b[sortOption]);
          break;
        }
        case STORY_SORT_OPTIONS.CREATED_BY: {
          value = a.author.localeCompare(b.author);
          break;
        }
        default: {
          value = 0;
          break;
        }
      }

      const shouldSortDescending =
        (sortDirection && sortDirection === 'desc') ||
        (!sortDirection && sortOption === STORY_SORT_OPTIONS.LAST_MODIFIED);

      return shouldSortDescending ? value * -1 : value;
    })
    .map(({ id }) => id);
  return storiesState;
}

function updateStory(story, currentState) {
  const copy = { ...story };

  copy.title = copy.title.raw;
  copy.content = copy.content?.raw;
  copy.modified = new Date();
  return {
    ...currentState,
    stories: {
      ...currentState.stories,
      [copy.id]: copy,
    },
  };
}

function duplicateStory(story, currentState) {
  const copiedState = { ...currentState };
  const copiedStory = { ...story };

  // Update fields on copy
  copiedStory.id = Math.round(Math.random() * 1000);
  copiedStory.title = copiedStory.title + ' (Copy)';
  copiedStory.created = new Date().toISOString();
  copiedStory.modified = copiedStory.created;
  copiedStory.bottomTargetAction = copiedStory.bottomTargetAction.replace(
    story.id,
    copiedStory.id
  );
  copiedStory.editStoryLink = copiedStory.editStoryLink.replace(
    story.id,
    copiedStory.id
  );

  // insert into copiedState
  copiedState.stories[copiedStory.id] = copiedStory;
  copiedState.storiesOrderById = [
    copiedStory.id,
    ...copiedState.storiesOrderById,
  ];

  // update stories by status
  copiedState.totalStoriesByStatus = getTotalStoriesByStatus(
    Object.values(copiedState.stories)
  );

  return copiedState;
}

function trashStory(story, currentState) {
  const copiedState = { ...currentState };
  // delete story from state and filter from ordered list
  delete copiedState.stories[story.id];
  copiedState.storiesOrderById = copiedState.storiesOrderById.filter(
    (id) => id !== story.id
  );

  // update story status counts
  copiedState.totalStoriesByStatus = getTotalStoriesByStatus(
    Object.values(copiedState.stories)
  );

  return copiedState;
}

function getTotalStoriesByStatus(stories = []) {
  return stories.reduce(
    (acc, curr) => {
      if (acc[curr.status] > 0) {
        acc[curr.status] = acc[curr.status] + 1;
      } else {
        acc[curr.status] = 1;
      }

      return acc;
    },
    {
      all: stories.length,
      draft: 0,
      publish: 0,
      private: 0,
      future: 0,
    }
  );
}

function getTemplatesState() {
  const copiedTemplates = [...formattedTemplatesArray];
  return {
    allPagesFetched: true,
    error: {},
    isLoading: false,
    templates: copiedTemplates.reduce((acc, curr) => {
      acc[curr.id] = curr;

      return acc;
    }, {}),
    templatesByTag: groupTemplatesByTag(copiedTemplates),
    templatesOrderById: copiedTemplates.map(({ id }) => id),
    totalTemplates: copiedTemplates.length,
    totalPages: 1,
  };
}

function fetchExternalTemplates(currentState) {
  return currentState;
}

function fetchExternalTemplateById(id, currentState) {
  return Promise.resolve(currentState.templates?.[id] ?? {});
}

function toggleOptInTracking(currentUser) {
  return {
    ...currentUser,
    data: {
      ...currentUser.data,
      meta: {
        web_stories_tracking_optin:
          !currentUser.data.meta.web_stories_tracking_optin,
      },
    },
  };
}

function getPublisherLogosState() {
  return {
    error: {},
    isLoading: false,
    publisherLogos: [],
    settingSaved: false,
  };
}

function fetchPublisherLogos(currentState) {
  return {
    ...currentState,
    isLoading: true,
    settingSaved: false,
    publisherLogos: [
      {
        id: 577,
        src: 'https://picsum.photos/96',
        title: 'dummy image 1',
        active: true,
      },
      {
        id: 584,
        src: 'https://picsum.photos/97',
        title: 'dummy image 2',
        active: false,
      },
      {
        id: 582,
        src: 'https://picsum.photos/98',
        title: 'dummy image 3',
        active: false,
      },
      {
        id: 581,
        src: 'https://picsum.photos/99',
        title: 'dummy image 4',
        active: false,
      },
    ],
  };
}

function addPublisherLogo(publisherLogoId, currentState) {
  // todo: eventually support uploading new publisher logos.
  return {
    ...currentState,
    isLoading: false,
    settingSaved: true,
  };
}
function removePublisherLogo(publisherLogoId, currentState) {
  const wasDefault = currentState.publisherLogos.some(
    ({ id, active }) => id === publisherLogoId && active
  );

  const newPublisherLogos = [...currentState.publisherLogos]
    .filter(({ id }) => id !== publisherLogoId)
    .map((publisherLogo, index) => {
      publisherLogo.active = wasDefault ? 0 === index : publisherLogo.active;
      return publisherLogo;
    });

  return {
    ...currentState,
    isLoading: false,
    settingSaved: true,
    publisherLogos: newPublisherLogos,
  };
}

function setPublisherLogoAsDefault(publisherLogoId, currentState) {
  const newPublisherLogos = [...currentState.publisherLogos].map(
    (publisherLogo) => {
      publisherLogo.active = publisherLogo.id === publisherLogoId;
      return publisherLogo;
    }
  );

  return {
    ...currentState,
    isLoading: false,
    settingSaved: true,
    publisherLogos: newPublisherLogos,
  };
}<|MERGE_RESOLUTION|>--- conflicted
+++ resolved
@@ -96,12 +96,14 @@
     [currentUser]
   );
 
-<<<<<<< HEAD
   const pagesApi = useMemo(
     () => ({
       searchPages: jasmine.createSpy('searchPages'),
       getPageById: jasmine.createSpy('getPageById'),
-=======
+    }),
+    []
+  );
+
   const publisherLogosApi = useMemo(
     () => ({
       fetchPublisherLogos: () =>
@@ -120,7 +122,6 @@
         setPublisherLogosState((currentState) =>
           setPublisherLogoAsDefault(publisherLogoId, currentState)
         ),
->>>>>>> 76f20d33
     }),
     []
   );
@@ -141,11 +142,8 @@
         storyApi,
         templateApi,
         usersApi,
-<<<<<<< HEAD
         pagesApi,
-=======
         publisherLogosApi,
->>>>>>> 76f20d33
       },
     }),
     [
@@ -159,12 +157,9 @@
       storyApi,
       templateApi,
       usersApi,
-<<<<<<< HEAD
       pagesApi,
-=======
       publisherLogos,
       publisherLogosApi,
->>>>>>> 76f20d33
     ]
   );
 
