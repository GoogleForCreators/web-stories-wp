{
  "name": "@googleforcreators/dashboard",
  "description": "The core Web Stories dashboard web application, which is platform-agnostic.",
  "private": false,
  "version": "0.0.1-0",
  "author": {
    "name": "Google",
    "url": "https://creators.google/"
  },
  "keywords": [
    "web stories"
  ],
  "engines": {
    "node": ">= 16",
    "npm": ">= 7.3"
  },
  "exports": {
    "default": "./src/index.js"
  },
  "main": "./src/index.js",
  "type": "module",
  "dependencies": {
    "@googleforcreators/animation": "*",
    "@googleforcreators/date": "*",
    "@googleforcreators/design-system": "*",
    "@googleforcreators/fonts": "*",
    "@googleforcreators/i18n": "*",
    "@googleforcreators/media": "*",
    "@googleforcreators/migration": "*",
    "@googleforcreators/patterns": "*",
    "@googleforcreators/react": "*",
    "@googleforcreators/templates": "*",
    "@googleforcreators/tracking": "*",
    "@googleforcreators/units": "*",
    "flagged": "^2.0.1",
    "history": "^5.1.0",
    "prop-types": "^15.7.2",
    "query-string": "^7.0.1",
    "styled-components": "^5.3.3"
  },
  "devDependencies": {
    "@storybook/addon-actions": "^6.3.6",
    "@storybook/addon-knobs": "^6.3.0",
    "@testing-library/react": "^12.1.2",
    "@testing-library/react-hooks": "^7.0.2",
    "@testing-library/user-event": "^13.5.0",
<<<<<<< HEAD
    "@googleforcreators/karma-fixture": "*",
    "jest": "^27.3.1",
=======
    "jest": "^27.4.3",
>>>>>>> 7a4b423b
    "react": "^17.0.2",
    "stylis-plugin-rtl": "^1.0.0"
  }
}<|MERGE_RESOLUTION|>--- conflicted
+++ resolved
@@ -44,12 +44,8 @@
     "@testing-library/react": "^12.1.2",
     "@testing-library/react-hooks": "^7.0.2",
     "@testing-library/user-event": "^13.5.0",
-<<<<<<< HEAD
     "@googleforcreators/karma-fixture": "*",
-    "jest": "^27.3.1",
-=======
     "jest": "^27.4.3",
->>>>>>> 7a4b423b
     "react": "^17.0.2",
     "stylis-plugin-rtl": "^1.0.0"
   }
