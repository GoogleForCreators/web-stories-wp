--- conflicted
+++ resolved
@@ -59,13 +59,8 @@
     "@storybook/addon-essentials": "^6.4.20",
     "@testing-library/react": "^12.1.5",
     "@testing-library/react-hooks": "^8.0.0",
-<<<<<<< HEAD
-    "@testing-library/user-event": "^14.1.0",
+    "@testing-library/user-event": "^14.2.0",
     "jest": "^28.1.0",
-=======
-    "@testing-library/user-event": "^14.2.0",
-    "jest": "^27.5.1",
->>>>>>> 9370bedf
     "react": "^17.0.2"
   }
 }