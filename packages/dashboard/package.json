--- conflicted
+++ resolved
@@ -55,13 +55,7 @@
     "@testing-library/react": "^12.1.2",
     "@testing-library/react-hooks": "^7.0.2",
     "@testing-library/user-event": "^13.5.0",
-<<<<<<< HEAD
-    "jest": "^27.4.7",
+    "jest": "^27.5.0",
     "react": "^17.0.2"
-=======
-    "jest": "^27.5.0",
-    "react": "^17.0.2",
-    "stylis-plugin-rtl": "^1.0.0"
->>>>>>> bd3828ee
   }
 }