{
  "name": "@googleforcreators/dashboard",
  "description": "The core Web Stories dashboard web application, which is platform-agnostic.",
  "private": false,
  "version": "0.1.202208291229",
  "author": {
    "name": "Google",
    "url": "https://creators.google/"
  },
  "license": "Apache-2.0",
  "keywords": [
    "web stories"
  ],
  "homepage": "https://github.com/GoogleForCreators/web-stories-wp/blob/main/packages/dashboard/README.md",
  "repository": {
    "type": "git",
    "url": "https://github.com/GoogleForCreators/web-stories-wp.git",
    "directory": "packages/dashboard"
  },
  "bugs": {
    "url": "https://github.com/googleforcreators/web-stories-wp/issues"
  },
  "engines": {
    "node": ">= 12 || >= 14 || >= 16",
    "npm": ">= 7.3"
  },
  "customExports": {
    ".": {
      "default": "./src/index.js"
    }
  },
  "main": "dist/index.js",
  "module": "dist-module/index.js",
  "source": "src/index.js",
  "publishConfig": {
    "access": "public"
  },
  "dependencies": {
    "@googleforcreators/animation": "*",
    "@googleforcreators/date": "*",
    "@googleforcreators/design-system": "*",
    "@googleforcreators/i18n": "*",
    "@googleforcreators/media": "*",
    "@googleforcreators/migration": "*",
    "@googleforcreators/patterns": "*",
    "@googleforcreators/react": "*",
    "@googleforcreators/templates": "*",
    "@googleforcreators/tracking": "*",
    "@googleforcreators/units": "*",
    "flagged": "^2.0.6",
    "history": "^5.3.0",
    "prop-types": "^15.8.1",
    "query-string": "^7.1.1",
    "styled-components": "^5.3.6",
    "stylis-plugin-rtl": "^1.0.0"
  },
  "devDependencies": {
    "@googleforcreators/karma-fixture": "*",
    "@storybook/addon-essentials": "^6.5.12",
    "@testing-library/react": "^12.1.5",
    "@testing-library/react-hooks": "^8.0.1",
    "@testing-library/user-event": "^14.4.3",
<<<<<<< HEAD
=======
    "jest": "^29.1.2",
>>>>>>> 2d32c8f5
    "react": "^17.0.2"
  }
}<|MERGE_RESOLUTION|>--- conflicted
+++ resolved
@@ -60,10 +60,7 @@
     "@testing-library/react": "^12.1.5",
     "@testing-library/react-hooks": "^8.0.1",
     "@testing-library/user-event": "^14.4.3",
-<<<<<<< HEAD
-=======
     "jest": "^29.1.2",
->>>>>>> 2d32c8f5
     "react": "^17.0.2"
   }
 }