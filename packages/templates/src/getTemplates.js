/*
 * Copyright 2020 Google LLC
 *
 * Licensed under the Apache License, Version 2.0 (the "License");
 * you may not use this file except in compliance with the License.
 * You may obtain a copy of the License at
 *
 *     https://www.apache.org/licenses/LICENSE-2.0
 *
 * Unless required by applicable law or agreed to in writing, software
 * distributed under the License is distributed on an "AS IS" BASIS,
 * WITHOUT WARRANTIES OR CONDITIONS OF ANY KIND, either express or implied.
 * See the License for the specific language governing permissions and
 * limitations under the License.
 */

/**
 * External dependencies
 */
import { getTimeTracker } from '@web-stories-wp/tracking';
import { DATA_VERSION, migrate } from '@web-stories-wp/migration';

/**
 * Internal dependencies
 */
import { TEMPLATE_NAMES } from './constants';

async function loadTemplate(title, imageBaseUrl) {
  const data = await import(
    /* webpackChunkName: "chunk-web-stories-template-[index]" */ `./raw/${title}`
  );

  const template = {
    ...data.default,
    pages: (data.default.pages || []).map((page) => ({
      ...page,
      elements: page.elements?.map((elem) => {
        if (elem?.resource?.sizes) {
          elem.resource.sizes = [];
        }
        if (elem?.resource?.src) {
          // imageBaseUrl (cdnURL) will always have a trailing slash,
          // so make sure to avoid double slashes when replacing.
          elem.resource.src = elem.resource.src.replace(
            '__WEB_STORIES_TEMPLATE_BASE_URL__/',
            imageBaseUrl
          );
        }

        if (elem?.resource?.poster) {
          // imageBaseUrl (cdnURL) will always have a trailing slash,
          // so make sure to avoid double slashes when replacing.
          elem.resource.poster = elem.resource.poster.replace(
            '__WEB_STORIES_TEMPLATE_BASE_URL__/',
            imageBaseUrl
          );
        }

        return elem;
      }),
    })),

    postersByPage: data.default.pages.map((page, i) => {
      const srcPath = `${imageBaseUrl}images/templates/${
        data.default.slug
      }/posters/${i + 1}`;
<<<<<<< HEAD
      return {
        ...memo,
        [i]: {
          webp: `${srcPath}.webp`,
          png: `${srcPath}.png`,
          type: data.default.pages[i].pageTemplateType,
        },
      };
    }, {}),
=======
      return { webp: `${srcPath}.webp`, png: `${srcPath}.png` };
    }),
>>>>>>> c3f062dc
  };

  return {
    ...migrate(template, template.version),
    version: DATA_VERSION,
  };
}

async function getTemplates(imageBaseUrl) {
  const trackTiming = getTimeTracker('load_templates');

  const templates = await Promise.all(
    TEMPLATE_NAMES.map((title) => {
      return loadTemplate(title, imageBaseUrl);
    })
  );

  trackTiming();

  return templates;
}

export default getTemplates;<|MERGE_RESOLUTION|>--- conflicted
+++ resolved
@@ -64,20 +64,8 @@
       const srcPath = `${imageBaseUrl}images/templates/${
         data.default.slug
       }/posters/${i + 1}`;
-<<<<<<< HEAD
-      return {
-        ...memo,
-        [i]: {
-          webp: `${srcPath}.webp`,
-          png: `${srcPath}.png`,
-          type: data.default.pages[i].pageTemplateType,
-        },
-      };
-    }, {}),
-=======
       return { webp: `${srcPath}.webp`, png: `${srcPath}.png` };
     }),
->>>>>>> c3f062dc
   };
 
   return {
