--- conflicted
+++ resolved
@@ -17,13 +17,7 @@
  * Internal dependencies
  */
 import { ANIMATION_TYPES } from '../../constants';
-<<<<<<< HEAD
-import { sanitizeTimings } from '../createAnimation';
 import { createAnimationPart, throughput } from '..';
-=======
-import { sanitizeTimings } from '../utils';
-import { AnimationPart, throughput } from '..';
->>>>>>> 38996f88
 
 describe('createAnimationPart', () => {
   /**
@@ -72,23 +66,4 @@
       expect({ [type]: properties }).toStrictEqual({ [type]: throughputNames });
     });
   });
-
-  it('should return 0 for values of `duration` and `delay` animation properties that are less than 0', () => {
-    [-1, -0, 0].forEach((value) => {
-      const { duration, delay } = sanitizeTimings({
-        duration: value,
-        delay: value,
-      });
-      expect(duration).toBe(0);
-      expect(delay).toBe(0);
-    });
-    [1, 0, 12, 51, 500, 2000].forEach((value) => {
-      const { duration, delay } = sanitizeTimings({
-        duration: value,
-        delay: value,
-      });
-      expect(duration).toBe(value);
-      expect(delay).toBe(value);
-    });
-  });
 });