{
  "name": "@web-stories-wp/jest-amp",
  "description": "Custom Jest matchers for AMP validation",
  "private": true,
  "author": {
    "name": "Google",
    "url": "https://creators.google/"
  },
  "license": "Apache-2.0",
  "keywords": [
    "jest",
    "amp"
  ],
  "homepage": "https://github.com/GoogleForCreators/web-stories-wp/blob/main/packages/jest-amp/README.md",
  "repository": {
    "type": "git",
    "url": "https://github.com/GoogleForCreators/web-stories-wp.git",
    "directory": "packages/jest-amp"
  },
  "bugs": {
    "url": "https://github.com/googleforcreators/web-stories-wp/issues"
  },
  "engines": {
    "node": ">= 12 || >= 14 || >= 16",
    "npm": ">= 7.3"
  },
  "main": "./src/index.js",
  "dependencies": {
<<<<<<< HEAD
    "@ampproject/toolbox-optimizer": "^2.8.10",
=======
    "@ampproject/toolbox-optimizer": "^2.9.0",
    "@googleforcreators/react": "*",
>>>>>>> 6a99c4c3
    "amphtml-validator": "1.0.35",
    "prop-types": "^15.8.1"
  },
  "peerDependencies": {
    "react-dom": "^17.0.2 || ^18.0.0"
  }
}<|MERGE_RESOLUTION|>--- conflicted
+++ resolved
@@ -26,12 +26,7 @@
   },
   "main": "./src/index.js",
   "dependencies": {
-<<<<<<< HEAD
-    "@ampproject/toolbox-optimizer": "^2.8.10",
-=======
     "@ampproject/toolbox-optimizer": "^2.9.0",
-    "@googleforcreators/react": "*",
->>>>>>> 6a99c4c3
     "amphtml-validator": "1.0.35",
     "prop-types": "^15.8.1"
   },
