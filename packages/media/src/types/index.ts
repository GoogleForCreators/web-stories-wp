--- conflicted
+++ resolved
@@ -21,10 +21,6 @@
 export * from './audioResource';
 export * from './sequenceResource';
 export * from './resourceInput';
-<<<<<<< HEAD
 export * from './mediaElement';
 export * from './propTypes';
-=======
-export * from './propTypes';
-export * from './resourceCache';
->>>>>>> 38996f88
+export * from './resourceCache';