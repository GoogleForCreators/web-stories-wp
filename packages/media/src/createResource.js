--- conflicted
+++ resolved
@@ -138,11 +138,8 @@
   isPlaceholder = false,
   isOptimized = false,
   isMuted = false,
-<<<<<<< HEAD
   isExternal = false,
-=======
   trimData,
->>>>>>> 37835ce9
 }) {
   return {
     baseColor,
@@ -165,11 +162,8 @@
     isPlaceholder,
     isOptimized,
     isMuted,
-<<<<<<< HEAD
     isExternal,
-=======
     trimData,
->>>>>>> 37835ce9
   };
 }
 
