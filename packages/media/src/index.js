--- conflicted
+++ resolved
@@ -48,8 +48,5 @@
 export { default as isAnimatedGif } from './isAnimatedGif';
 export { default as hasVideoGotAudio } from './hasVideoGotAudio';
 export { default as canTranscodeResource } from './canTranscodeResource';
-<<<<<<< HEAD
 export { default as getCanvasBlob } from './getCanvasBlob';
-=======
-export { default as getImageFromVideo } from './getImageFromVideo';
->>>>>>> 64e19390
+export { default as getImageFromVideo } from './getImageFromVideo';