--- conflicted
+++ resolved
@@ -47,11 +47,6 @@
 export { default as resourceList } from './resourceList';
 export { default as isAnimatedGif } from './isAnimatedGif';
 export { default as hasVideoGotAudio } from './hasVideoGotAudio';
-<<<<<<< HEAD
-export { default as canTranscodeResource } from './canTranscodeResource';
 export { default as getCanvasBlob } from './getCanvasBlob';
 export { default as getImageFromVideo } from './getImageFromVideo';
-export { default as blobToFile } from './blobToFile';
-=======
-export { default as getImageFromVideo } from './getImageFromVideo';
->>>>>>> d6d63b11
+export { default as blobToFile } from './blobToFile';