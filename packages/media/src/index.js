/*
 * Copyright 2021 Google LLC
 *
 * Licensed under the Apache License, Version 2.0 (the "License");
 * you may not use this file except in compliance with the License.
 * You may obtain a copy of the License at
 *
 *     https://www.apache.org/licenses/LICENSE-2.0
 *
 * Unless required by applicable law or agreed to in writing, software
 * distributed under the License is distributed on an "AS IS" BASIS,
 * WITHOUT WARRANTIES OR CONDITIONS OF ANY KIND, either express or implied.
 * See the License for the specific language governing permissions and
 * limitations under the License.
 */

export * from './blob';
export * from './types';

export { default as calculateSrcSet } from './calculateSrcSet';
export { default as createResource } from './createResource';
export { default as getFileName } from './getFileName';
export { default as formatDuration } from './formatDuration';
export { default as createFileReader } from './createFileReader';
export { default as fetchRemoteFile } from './fetchRemoteFile';
export { default as fetchRemoteBlob } from './fetchRemoteBlob';
export { default as getFileNameFromUrl } from './getFileNameFromUrl';
export { default as getFileNameWithExt } from './getFileNameWithExt';
<<<<<<< HEAD
export { default as getFileExtFromUrl } from './getFileExtFromUrl';
=======
export { default as getExtensionFromMimeType } from './getExtensionFromMimeType';
>>>>>>> 1cf7e0dc
export { default as getFirstFrameOfVideo } from './getFirstFrameOfVideo';
export { default as getImageDimensions } from './getImageDimensions';
export { default as getVideoDimensions } from './getVideoDimensions';
export { default as getVideoLength } from './getVideoLength';
export { default as getResourceSize } from './getResourceSize';
export { default as getFocalFromOffset } from './getFocalFromOffset';
export { default as getMediaSizePositionProps } from './getMediaSizePositionProps';
export { default as getSmallestUrlForWidth } from './getSmallestUrlForWidth';
export { default as getTypeFromMime } from './getTypeFromMime';
export { default as preloadImage } from './preloadImage';
export { default as resourceList } from './resourceList';
export { default as isAnimatedGif } from './isAnimatedGif';
export { default as hasVideoGotAudio } from './hasVideoGotAudio';<|MERGE_RESOLUTION|>--- conflicted
+++ resolved
@@ -26,11 +26,7 @@
 export { default as fetchRemoteBlob } from './fetchRemoteBlob';
 export { default as getFileNameFromUrl } from './getFileNameFromUrl';
 export { default as getFileNameWithExt } from './getFileNameWithExt';
-<<<<<<< HEAD
-export { default as getFileExtFromUrl } from './getFileExtFromUrl';
-=======
 export { default as getExtensionFromMimeType } from './getExtensionFromMimeType';
->>>>>>> 1cf7e0dc
 export { default as getFirstFrameOfVideo } from './getFirstFrameOfVideo';
 export { default as getImageDimensions } from './getImageDimensions';
 export { default as getVideoDimensions } from './getVideoDimensions';
