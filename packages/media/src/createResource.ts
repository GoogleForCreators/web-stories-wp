/*
 * Copyright 2020 Google LLC
 *
 * Licensed under the Apache License, Version 2.0 (the "License");
 * you may not use this file except in compliance with the License.
 * You may obtain a copy of the License at
 *
 *     https://www.apache.org/licenses/LICENSE-2.0
 *
 * Unless required by applicable law or agreed to in writing, software
 * distributed under the License is distributed on an "AS IS" BASIS,
 * WITHOUT WARRANTIES OR CONDITIONS OF ANY KIND, either express or implied.
 * See the License for the specific language governing permissions and
 * limitations under the License.
 */

/**
 * External dependencies
 */
import {
  GifResource,
  Resource,
  ResourceType,
  VideoResource,
} from '@googleforcreators/types';

/**
 * Internal dependencies
 */
import getTypeFromMime from './getTypeFromMime';
import normalizeResourceSizes from './normalizeResourceSizes';
import type { ResourceInput } from './types';

/**
 * Creates a resource object.
 *
 * @param data Resource data.
 * @return Resource object.
 */
function createResource({
  type,
  mimeType,
  poster,
  posterId,
  length,
  lengthFormatted,
  sizes,
  output,
  width = 0,
  height = 0,
  isPlaceholder = false,
  isOptimized = false,
  isMuted = false,
  isExternal = false,
  trimData,
  needsProxy = false,
  ...rest
}: ResourceInput): Resource | VideoResource | GifResource {
  type = type || getTypeFromMime(mimeType);
<<<<<<< HEAD
  if (type === ResourceType.VIDEO) {
    return {
      baseColor,
      blurHash,
      type,
      mimeType,
      creationDate,
      src,
      width: Number(width || 0),
      height: Number(height || 0),
      poster,
      posterId,
      id,
      length,
      lengthFormatted,
      alt,
      sizes: normalizeResourceSizes(sizes),
      attribution,
      isPlaceholder,
      isOptimized,
      isMuted,
      isExternal,
      trimData,
      needsProxy,
    };
  }
  if (type === ResourceType.GIF) {
    return {
      baseColor,
      blurHash,
      type,
      mimeType,
      creationDate,
      src,
      width: Number(width || 0),
      height: Number(height || 0),
      poster,
      posterId,
      id,
      alt,
      sizes: normalizeResourceSizes(sizes),
      attribution,
      output,
      isPlaceholder,
      isOptimized,
      isExternal,
      needsProxy,
    };
  }
  return {
    baseColor,
    blurHash,
    type: type || getTypeFromMime(mimeType),
    mimeType,
    creationDate,
    src,
    width: Number(width || 0),
    height: Number(height || 0),
    id,
    alt,
    sizes: normalizeResourceSizes(sizes),
    attribution,
=======
  const resource: Resource = {
    type,
    mimeType,
    width,
    height,
    sizes: normalizeResourceSizes(sizes),
>>>>>>> d53dfa00
    isPlaceholder,
    isExternal,
    needsProxy,
    ...rest,
  };
  const sequenceProps = {
    poster,
    posterId,
    isOptimized,
  };
  if (type === ResourceType.Video) {
    return {
      ...resource,
      ...sequenceProps,
      length,
      lengthFormatted,
      isMuted,
      trimData,
    } as VideoResource;
  }
  if (type === ResourceType.Gif) {
    return {
      ...resource,
      ...sequenceProps,
      output,
    } as GifResource;
  }
  return resource;
}

export default createResource;<|MERGE_RESOLUTION|>--- conflicted
+++ resolved
@@ -57,77 +57,12 @@
   ...rest
 }: ResourceInput): Resource | VideoResource | GifResource {
   type = type || getTypeFromMime(mimeType);
-<<<<<<< HEAD
-  if (type === ResourceType.VIDEO) {
-    return {
-      baseColor,
-      blurHash,
-      type,
-      mimeType,
-      creationDate,
-      src,
-      width: Number(width || 0),
-      height: Number(height || 0),
-      poster,
-      posterId,
-      id,
-      length,
-      lengthFormatted,
-      alt,
-      sizes: normalizeResourceSizes(sizes),
-      attribution,
-      isPlaceholder,
-      isOptimized,
-      isMuted,
-      isExternal,
-      trimData,
-      needsProxy,
-    };
-  }
-  if (type === ResourceType.GIF) {
-    return {
-      baseColor,
-      blurHash,
-      type,
-      mimeType,
-      creationDate,
-      src,
-      width: Number(width || 0),
-      height: Number(height || 0),
-      poster,
-      posterId,
-      id,
-      alt,
-      sizes: normalizeResourceSizes(sizes),
-      attribution,
-      output,
-      isPlaceholder,
-      isOptimized,
-      isExternal,
-      needsProxy,
-    };
-  }
-  return {
-    baseColor,
-    blurHash,
-    type: type || getTypeFromMime(mimeType),
-    mimeType,
-    creationDate,
-    src,
-    width: Number(width || 0),
-    height: Number(height || 0),
-    id,
-    alt,
-    sizes: normalizeResourceSizes(sizes),
-    attribution,
-=======
   const resource: Resource = {
     type,
     mimeType,
     width,
     height,
     sizes: normalizeResourceSizes(sizes),
->>>>>>> d53dfa00
     isPlaceholder,
     isExternal,
     needsProxy,
