--- conflicted
+++ resolved
@@ -17,12 +17,7 @@
 /**
  * External dependencies
  */
-<<<<<<< HEAD
-import getTypeFromMime from './getTypeFromMime';
-import type {
-=======
 import {
->>>>>>> 2d32c8f5
   GifResource,
   Resource,
   ResourceType,
@@ -33,7 +28,6 @@
  * Internal dependencies
  */
 import getTypeFromMime from './getTypeFromMime';
-import normalizeResourceSizes from './normalizeResourceSizes';
 import type { ResourceInput } from './types';
 
 /**
@@ -65,25 +59,11 @@
   const resource: Resource = {
     type,
     mimeType,
-<<<<<<< HEAD
-    creationDate,
-    src,
-    width: Number(width || 0),
-    height: Number(height || 0),
-    poster,
-    posterId,
-    id,
-    length,
-    lengthFormatted,
-    alt,
+    width,
+    height,
     sizes,
     attribution,
     output,
-=======
-    width,
-    height,
-    sizes: normalizeResourceSizes(sizes),
->>>>>>> 2d32c8f5
     isPlaceholder,
     isExternal,
     needsProxy,
