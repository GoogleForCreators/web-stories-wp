/*
 * Copyright 2020 Google LLC
 *
 * Licensed under the Apache License, Version 2.0 (the "License");
 * you may not use this file except in compliance with the License.
 * You may obtain a copy of the License at
 *
 *     https://www.apache.org/licenses/LICENSE-2.0
 *
 * Unless required by applicable law or agreed to in writing, software
 * distributed under the License is distributed on an "AS IS" BASIS,
 * WITHOUT WARRANTIES OR CONDITIONS OF ANY KIND, either express or implied.
 * See the License for the specific language governing permissions and
 * limitations under the License.
 */

/**
 * Internal dependencies
 */
import getTypeFromMime from './getTypeFromMime';
import normalizeResourceSizes from './normalizeResourceSizes';
import {
  ResourceInput,
  GifResource,
  Resource,
  ResourceType,
  VideoResource,
  AudioResource,
<<<<<<< HEAD
} from './types';
=======
} from '@googleforcreators/types';

/**
 * Internal dependencies
 */
import getTypeFromMime from './getTypeFromMime';
import type { ResourceInput } from './types';
>>>>>>> c3b5eec5

/**
 * Creates a resource object.
 *
 * @param data Resource data.
 * @return Resource object.
 */
function createResource({
  type,
  mimeType,
  poster,
  posterId,
  length,
  lengthFormatted,
  sizes,
  output,
  width = 0,
  height = 0,
  isPlaceholder = false,
  isOptimized = false,
  isMuted = false,
  isExternal = false,
  trimData,
  needsProxy = false,
  ...rest
}: ResourceInput): Resource | VideoResource | GifResource | AudioResource {
  type = type || getTypeFromMime(mimeType);
  const resource: Resource = {
    type,
    mimeType,
    width,
    height,
    sizes,
    isPlaceholder,
    isExternal,
    needsProxy,
    ...rest,
  };
  const sequenceProps = {
    poster,
    posterId,
    isOptimized,
  };
  if (type === ResourceType.Video) {
    return {
      ...resource,
      ...sequenceProps,
      length,
      lengthFormatted,
      isMuted,
      trimData,
    } as VideoResource;
  }
  if (type === ResourceType.Gif) {
    return {
      ...resource,
      ...sequenceProps,
      output,
    } as GifResource;
  }
  if (type === ResourceType.Audio) {
    return {
      ...resource,
      length,
      lengthFormatted,
    } as AudioResource;
  }
  return resource;
}

export default createResource;<|MERGE_RESOLUTION|>--- conflicted
+++ resolved
@@ -17,8 +17,6 @@
 /**
  * Internal dependencies
  */
-import getTypeFromMime from './getTypeFromMime';
-import normalizeResourceSizes from './normalizeResourceSizes';
 import {
   ResourceInput,
   GifResource,
@@ -26,17 +24,8 @@
   ResourceType,
   VideoResource,
   AudioResource,
-<<<<<<< HEAD
 } from './types';
-=======
-} from '@googleforcreators/types';
-
-/**
- * Internal dependencies
- */
 import getTypeFromMime from './getTypeFromMime';
-import type { ResourceInput } from './types';
->>>>>>> c3b5eec5
 
 /**
  * Creates a resource object.
