/*
 * Copyright 2021 Google LLC
 *
 * Licensed under the Apache License, Version 2.0 (the "License");
 * you may not use this file except in compliance with the License.
 * You may obtain a copy of the License at
 *
 *     https://www.apache.org/licenses/LICENSE-2.0
 *
 * Unless required by applicable law or agreed to in writing, software
 * distributed under the License is distributed on an "AS IS" BASIS,
 * WITHOUT WARRANTIES OR CONDITIONS OF ANY KIND, either express or implied.
 * See the License for the specific language governing permissions and
 * limitations under the License.
 */

/**
 * Internal dependencies
 */
import preloadVideoMetadata from './preloadVideoMetadata';
<<<<<<< HEAD
import formatMsToHMS from './formatMsToHMS';
=======
import getVideoLengthFromDisplay from './getVideoLengthDisplay';
>>>>>>> 89ea2c16

/**
 * Get video length from a video.
 *
 * @param {string} src Video source.
 * @return {Promise} Video length object.
 */
const getVideoLength = async (src) => {
  const video = await preloadVideoMetadata(src);
  const length = Math.round(video.duration);
<<<<<<< HEAD
  const lengthFormatted = formatMsToHMS(length * 1000, true /* isForDisplay */);
=======
  const lengthFormatted = getVideoLengthFromDisplay(length);
>>>>>>> 89ea2c16
  return {
    length,
    lengthFormatted,
  };
};

export default getVideoLength;<|MERGE_RESOLUTION|>--- conflicted
+++ resolved
@@ -18,11 +18,7 @@
  * Internal dependencies
  */
 import preloadVideoMetadata from './preloadVideoMetadata';
-<<<<<<< HEAD
-import formatMsToHMS from './formatMsToHMS';
-=======
 import getVideoLengthFromDisplay from './getVideoLengthDisplay';
->>>>>>> 89ea2c16
 
 /**
  * Get video length from a video.
@@ -33,11 +29,7 @@
 const getVideoLength = async (src) => {
   const video = await preloadVideoMetadata(src);
   const length = Math.round(video.duration);
-<<<<<<< HEAD
-  const lengthFormatted = formatMsToHMS(length * 1000, true /* isForDisplay */);
-=======
   const lengthFormatted = getVideoLengthFromDisplay(length);
->>>>>>> 89ea2c16
   return {
     length,
     lengthFormatted,
