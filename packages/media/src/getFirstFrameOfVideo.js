--- conflicted
+++ resolved
@@ -18,23 +18,8 @@
  * Internal dependencies
  */
 import preloadVideo from './preloadVideo';
-<<<<<<< HEAD
-import getCanvasBlob from './getCanvasBlob';
-
-function getImageFromVideo(video) {
-  const canvas = document.createElement('canvas');
-  canvas.width = video.videoWidth;
-  canvas.height = video.videoHeight;
-
-  const ctx = canvas.getContext('2d');
-  ctx.drawImage(video, 0, 0, canvas.width, canvas.height);
-
-  return getCanvasBlob(canvas);
-}
-=======
 import getImageFromVideo from './getImageFromVideo';
 import seekVideo from './seekVideo';
->>>>>>> 64e19390
 
 /**
  * Returns an image of the first frame of a given video.
