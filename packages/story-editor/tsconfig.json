--- conflicted
+++ resolved
@@ -5,11 +5,6 @@
     "declarationDir": "dist-types"
   },
   "references": [
-<<<<<<< HEAD
-    { "path": "../elements" },
-    { "path": "../react" }],
-  "include": ["src/app/config/*", "src/types", "src/app/api/*"]
-=======
     { "path": "../design-system" },
     { "path": "../elements" },
     { "path": "../react" }
@@ -21,5 +16,4 @@
     "src/types",
     "src/utils/usePreventWindowUnload.ts"
   ]
->>>>>>> d01beaa2
 }