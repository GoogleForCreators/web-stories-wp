{
  "extends": "../../tsconfig.shared.json",
  "compilerOptions": {
    "rootDir": "src",
    "declarationDir": "dist-types"
  },
  "references": [
    { "path": "../dom" },
    { "path": "../design-system" },
    { "path": "../elements" },
    { "path": "../element-library" },
    { "path": "../i18n" },
    { "path": "../masks" },
    { "path": "../migration" },
    { "path": "../output" },
    { "path": "../patterns" },
    { "path": "../react" },
    { "path": "../tracking" }
  ],
  "include": [
    "src/app/api/*",
    "src/app/config/*",
    "src/app/currentUser/*",
    "src/app/helpCenter/**/*",
    "src/app/highlights/*",
    "src/app/history",
<<<<<<< HEAD
    "src/types",
    "src/typings",
    "src/utils/usePreventWindowUnload.ts"
=======
    "src/app/story",
    "src/types/*",
    "src/constants/*",
    "src/utils/*.ts",
    "src/typings/*",
>>>>>>> 550ff16f
  ]
}<|MERGE_RESOLUTION|>--- conflicted
+++ resolved
@@ -24,16 +24,10 @@
     "src/app/helpCenter/**/*",
     "src/app/highlights/*",
     "src/app/history",
-<<<<<<< HEAD
-    "src/types",
-    "src/typings",
-    "src/utils/usePreventWindowUnload.ts"
-=======
     "src/app/story",
     "src/types/*",
     "src/constants/*",
     "src/utils/*.ts",
-    "src/typings/*",
->>>>>>> 550ff16f
+    "src/typings/*"
   ]
 }