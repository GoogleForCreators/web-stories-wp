{
  "extends": "../../tsconfig.shared.json",
  "compilerOptions": {
    "rootDir": "src",
    "declarationDir": "dist-types"
  },
<<<<<<< HEAD
  "references": [
    { "path": "../dom" },
    { "path": "../design-system" },
    { "path": "../elements" },
    { "path": "../i18n" },
    { "path": "../masks" },
    { "path": "../migration" },
    { "path": "../patterns" },
    { "path": "../react" },
    { "path": "../tracking" }
  ],
  "include": [
    "src/app/config/*",
    "src/app/story/*",
    "src/app/story/**/*",
    "src/types/*",
    "src/constants/*",
    "src/utils/*.ts"
=======
  "include": [
    "src/app/config/*",
    "src/types",
    "src/app/api/*"
>>>>>>> 00df91d5
  ]
}<|MERGE_RESOLUTION|>--- conflicted
+++ resolved
@@ -4,7 +4,6 @@
     "rootDir": "src",
     "declarationDir": "dist-types"
   },
-<<<<<<< HEAD
   "references": [
     { "path": "../dom" },
     { "path": "../design-system" },
@@ -17,17 +16,12 @@
     { "path": "../tracking" }
   ],
   "include": [
+    "src/app/api/*",
     "src/app/config/*",
     "src/app/story/*",
     "src/app/story/**/*",
     "src/types/*",
     "src/constants/*",
     "src/utils/*.ts"
-=======
-  "include": [
-    "src/app/config/*",
-    "src/types",
-    "src/app/api/*"
->>>>>>> 00df91d5
   ]
 }