{
  "extends": "../../tsconfig.shared.json",
  "compilerOptions": {
    "rootDir": "src",
    "declarationDir": "dist-types"
  },
  "references": [
    { "path": "../dom" },
    { "path": "../design-system" },
    { "path": "../elements" },
    { "path": "../element-library" },
    { "path": "../fonts" },
    { "path": "../i18n" },
    { "path": "../masks" },
    { "path": "../migration" },
    { "path": "../output" },
    { "path": "../patterns" },
    { "path": "../react" },
    { "path": "../templates" },
    { "path": "../tracking" }
  ],
  "include": [
    "src/app/api",
    "src/app/config",
    "src/app/currentUser",
    "src/app/helpCenter",
    "src/app/history",
<<<<<<< HEAD
    "src/app/font",
=======
    "src/app/layout/*",
>>>>>>> e50d972f
    "src/app/media/*.ts",
    "src/app/media/media3p/*.ts",
    "src/app/media/media3p/*.tsx",
    "src/app/media/utils/*.ts",
    "src/app/story",
    "src/constants/*",
    "src/types/*",
    "src/typings/*",
    "src/utils/*.ts"
  ]
}<|MERGE_RESOLUTION|>--- conflicted
+++ resolved
@@ -25,19 +25,16 @@
     "src/app/currentUser",
     "src/app/helpCenter",
     "src/app/history",
-<<<<<<< HEAD
     "src/app/font",
-=======
-    "src/app/layout/*",
->>>>>>> e50d972f
+    "src/app/layout",
     "src/app/media/*.ts",
     "src/app/media/media3p/*.ts",
     "src/app/media/media3p/*.tsx",
     "src/app/media/utils/*.ts",
     "src/app/story",
-    "src/constants/*",
-    "src/types/*",
-    "src/typings/*",
+    "src/constants",
+    "src/types",
+    "src/typings",
     "src/utils/*.ts"
   ]
 }