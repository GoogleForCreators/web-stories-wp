{
  "extends": "../../tsconfig.shared.json",
  "compilerOptions": {
    "rootDir": "src",
    "declarationDir": "dist-types"
  },
  "references": [
    { "path": "../dom" },
    { "path": "../design-system" },
    { "path": "../elements" },
    { "path": "../element-library" },
    { "path": "../fonts" },
    { "path": "../i18n" },
    { "path": "../masks" },
    { "path": "../migration" },
    { "path": "../output" },
    { "path": "../patterns" },
    { "path": "../react" },
    { "path": "../text-sets" },
    { "path": "../templates" },
    { "path": "../tracking" }
  ],
  "include": [
    "src/app/api",
    "src/app/config",
    "src/app/currentUser",
    "src/app/helpCenter",
    "src/app/history",
<<<<<<< HEAD
    "src/app/pageDataUrls/**/*",
    "src/app/story",
    "src/constants/*",
    "src/types/*",
    "src/typings/*",
    "src/utils/*.ts"
=======
    "src/app/font",
    "src/app/layout",
    "src/app/media/*.ts",
    "src/app/media/media3p/*.ts",
    "src/app/media/media3p/*.tsx",
    "src/app/media/utils/*.ts",
    "src/app/pageCanvas",
    "src/app/story",
    "src/constants/*",
    "src/utils/**/*.ts",
    "src/utils/**/*.tsx",
    "src/types/*",
    "src/typings/*"
>>>>>>> 0282eab6
  ]
}<|MERGE_RESOLUTION|>--- conflicted
+++ resolved
@@ -26,14 +26,6 @@
     "src/app/currentUser",
     "src/app/helpCenter",
     "src/app/history",
-<<<<<<< HEAD
-    "src/app/pageDataUrls/**/*",
-    "src/app/story",
-    "src/constants/*",
-    "src/types/*",
-    "src/typings/*",
-    "src/utils/*.ts"
-=======
     "src/app/font",
     "src/app/layout",
     "src/app/media/*.ts",
@@ -41,12 +33,12 @@
     "src/app/media/media3p/*.tsx",
     "src/app/media/utils/*.ts",
     "src/app/pageCanvas",
+    "src/app/pageDataUrls",
     "src/app/story",
     "src/constants/*",
     "src/utils/**/*.ts",
     "src/utils/**/*.tsx",
     "src/types/*",
     "src/typings/*"
->>>>>>> 0282eab6
   ]
 }