--- conflicted
+++ resolved
@@ -21,20 +21,14 @@
     { "path": "../tracking" }
   ],
   "include": [
-<<<<<<< HEAD
-    "src/app/api/*",
-    "src/app/config/*",
-    "src/app/currentUser/*",
+    "src/app/api",
+    "src/app/config",
+    "src/app/currentUser",
+    "src/app/helpCenter",
     "src/app/helpCenter/**/*",
     "src/components/library/paneIds.ts",
     "src/components/sidebar/constants.ts",
     "src/app/highlights/*",
-=======
-    "src/app/api",
-    "src/app/config",
-    "src/app/currentUser",
-    "src/app/helpCenter",
->>>>>>> f42d68b9
     "src/app/history",
     "src/app/font",
     "src/app/layout",
