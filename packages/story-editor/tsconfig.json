{
  "extends": "../../tsconfig.shared.json",
  "compilerOptions": {
    "rootDir": "src",
    "declarationDir": "dist-types"
  },
<<<<<<< HEAD
  "references": [
    { "path": "../design-system" },
    { "path": "../elements" },
    { "path": "../react" }
  ],
  "include": [
    "src/app/config/*",
    "src/app/history",
    "src/types",
    "src/utils/usePreventWindowUnload.ts"
=======
  "include": [
    "src/app/config/*",
    "src/types",
    "src/app/api/*"
>>>>>>> 00df91d5
  ]
}<|MERGE_RESOLUTION|>--- conflicted
+++ resolved
@@ -4,22 +4,16 @@
     "rootDir": "src",
     "declarationDir": "dist-types"
   },
-<<<<<<< HEAD
   "references": [
     { "path": "../design-system" },
     { "path": "../elements" },
     { "path": "../react" }
   ],
   "include": [
+    "src/app/api/*",
     "src/app/config/*",
     "src/app/history",
     "src/types",
     "src/utils/usePreventWindowUnload.ts"
-=======
-  "include": [
-    "src/app/config/*",
-    "src/types",
-    "src/app/api/*"
->>>>>>> 00df91d5
   ]
 }