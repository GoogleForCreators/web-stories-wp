--- conflicted
+++ resolved
@@ -4,7 +4,6 @@
     "rootDir": "src",
     "declarationDir": "dist-types"
   },
-<<<<<<< HEAD
   "references": [
     { "path": "../../packages/react" },
     { "path": "../../packages/elements" }
@@ -15,13 +14,7 @@
     "src/app/taxonomy/**/*",
     "src/app/story/**/*",
     "src/app/history/**/*",
-    "src/app/api/**/*",
+    "src/app/api/*",
     "src/utils/*"
-=======
-  "include": [
-    "src/app/config/*",
-    "src/types",
-    "src/app/api/*"
->>>>>>> 00df91d5
   ]
 }