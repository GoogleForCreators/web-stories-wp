{
  "extends": "../../tsconfig.shared.json",
  "compilerOptions": {
    "rootDir": "src",
    "declarationDir": "dist-types"
  },
  "references": [
<<<<<<< HEAD
    { "path": "../dom" },
    { "path": "../design-system" },
    { "path": "../elements" },
    { "path": "../i18n" },
    { "path": "../masks" },
    { "path": "../migration" },
    { "path": "../patterns" },
    { "path": "../react" },
    { "path": "../tracking" }
=======
    { "path": "../design-system" },
    { "path": "../elements" },
    { "path": "../react" }
>>>>>>> d01beaa2
  ],
  "include": [
    "src/app/api/*",
    "src/app/config/*",
<<<<<<< HEAD
    "src/app/story/*",
    "src/app/story/**/*",
    "src/types/*",
    "src/constants/*",
    "src/utils/*.ts"
=======
    "src/app/history",
    "src/types",
    "src/utils/usePreventWindowUnload.ts"
>>>>>>> d01beaa2
  ]
}<|MERGE_RESOLUTION|>--- conflicted
+++ resolved
@@ -5,7 +5,6 @@
     "declarationDir": "dist-types"
   },
   "references": [
-<<<<<<< HEAD
     { "path": "../dom" },
     { "path": "../design-system" },
     { "path": "../elements" },
@@ -15,25 +14,15 @@
     { "path": "../patterns" },
     { "path": "../react" },
     { "path": "../tracking" }
-=======
-    { "path": "../design-system" },
-    { "path": "../elements" },
-    { "path": "../react" }
->>>>>>> d01beaa2
   ],
   "include": [
     "src/app/api/*",
     "src/app/config/*",
-<<<<<<< HEAD
+    "src/app/history",
     "src/app/story/*",
     "src/app/story/**/*",
     "src/types/*",
     "src/constants/*",
     "src/utils/*.ts"
-=======
-    "src/app/history",
-    "src/types",
-    "src/utils/usePreventWindowUnload.ts"
->>>>>>> d01beaa2
   ]
 }