--- conflicted
+++ resolved
@@ -24,14 +24,11 @@
     "src/app/currentUser/*",
     "src/app/helpCenter/**/*",
     "src/app/history",
-<<<<<<< HEAD
     "src/app/layout/*",
-=======
     "src/app/media/*.ts",
     "src/app/media/media3p/*.ts",
     "src/app/media/media3p/*.tsx",
     "src/app/media/utils/*.ts",
->>>>>>> 4c5dbcc4
     "src/app/story",
     "src/constants/*",
     "src/types/*",
