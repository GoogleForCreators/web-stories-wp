{
  "extends": "../../tsconfig.shared.json",
  "compilerOptions": {
    "rootDir": "src",
    "declarationDir": "dist-types"
  },
  "references": [
    { "path": "../dom" },
    { "path": "../design-system" },
    { "path": "../elements" },
<<<<<<< HEAD
    { "path": "../fonts" },
    { "path": "../react" }
=======
    { "path": "../element-library" },
    { "path": "../i18n" },
    { "path": "../masks" },
    { "path": "../migration" },
    { "path": "../output" },
    { "path": "../patterns" },
    { "path": "../react" },
    { "path": "../tracking" }
>>>>>>> 550ff16f
  ],
  "include": [
    "src/app/api",
    "src/app/config",
    "src/app/currentUser",
    "src/app/helpCenter",
    "src/app/history",
<<<<<<< HEAD
    "src/app/font",
    "src/types",
    "src/utils/usePreventWindowUnload.ts",
    "src/utils/cleanForSlug.ts"
=======
    "src/app/story",
    "src/types/*",
    "src/constants/*",
    "src/utils/*.ts",
    "src/typings/*",
>>>>>>> 550ff16f
  ]
}<|MERGE_RESOLUTION|>--- conflicted
+++ resolved
@@ -8,11 +8,8 @@
     { "path": "../dom" },
     { "path": "../design-system" },
     { "path": "../elements" },
-<<<<<<< HEAD
+    { "path": "../element-library" },
     { "path": "../fonts" },
-    { "path": "../react" }
-=======
-    { "path": "../element-library" },
     { "path": "../i18n" },
     { "path": "../masks" },
     { "path": "../migration" },
@@ -20,7 +17,6 @@
     { "path": "../patterns" },
     { "path": "../react" },
     { "path": "../tracking" }
->>>>>>> 550ff16f
   ],
   "include": [
     "src/app/api",
@@ -28,17 +24,13 @@
     "src/app/currentUser",
     "src/app/helpCenter",
     "src/app/history",
-<<<<<<< HEAD
     "src/app/font",
+    "src/app/story",
     "src/types",
+    "src/constants",
+    "src/utils/*.ts",
+    "src/typings/*",
     "src/utils/usePreventWindowUnload.ts",
     "src/utils/cleanForSlug.ts"
-=======
-    "src/app/story",
-    "src/types/*",
-    "src/constants/*",
-    "src/utils/*.ts",
-    "src/typings/*",
->>>>>>> 550ff16f
   ]
 }