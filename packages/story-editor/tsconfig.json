--- conflicted
+++ resolved
@@ -5,10 +5,7 @@
     "declarationDir": "dist-types"
   },
   "references": [
-<<<<<<< HEAD
-=======
     { "path": "../design-system" },
->>>>>>> d01beaa2
     { "path": "../elements" },
     { "path": "../react" }
   ],
@@ -17,14 +14,11 @@
     "src/app/config/*",
     "src/app/history",
     "src/types",
-<<<<<<< HEAD
     "src/app/taxonomy/**/*",
     "src/app/story/**/*",
     "src/app/history/**/*",
     "src/app/api/*",
-    "src/utils/cleanForSlug"
-=======
+    "src/utils/cleanForSlug",
     "src/utils/usePreventWindowUnload.ts"
->>>>>>> d01beaa2
   ]
 }