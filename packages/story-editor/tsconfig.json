{
  "extends": "../../tsconfig.shared.json",
  "compilerOptions": {
    "rootDir": "src",
    "declarationDir": "dist-types"
  },
  "references": [
    { "path": "../dom" },
    { "path": "../design-system" },
    { "path": "../elements" },
    { "path": "../element-library" },
    { "path": "../fonts" },
    { "path": "../i18n" },
    { "path": "../masks" },
    { "path": "../migration" },
    { "path": "../output" },
    { "path": "../patterns" },
    { "path": "../rich-text" },
    { "path": "../react" },
    { "path": "../text-sets" },
    { "path": "../templates" },
    { "path": "../tracking" }
  ],
  "include": [
    "src/app/api",
    "src/app/config",
    "src/app/currentUser",
    "src/app/helpCenter",
    "src/app/history",
<<<<<<< HEAD
    "src/app/layout",
    "src/app/canvas",
=======
    "src/app/font",
    "src/app/layout",
    "src/app/media/*.ts",
    "src/app/media/media3p/*.ts",
    "src/app/media/media3p/*.tsx",
    "src/app/media/utils/*.ts",
>>>>>>> c751b699
    "src/app/story",
    "src/constants/*",
    "src/utils/**/*.ts",
    "src/utils/**/*.tsx",
    "src/types/*",
    "src/typings/*"
  ]
}<|MERGE_RESOLUTION|>--- conflicted
+++ resolved
@@ -23,21 +23,17 @@
   ],
   "include": [
     "src/app/api",
+    "src/app/canvas",
     "src/app/config",
     "src/app/currentUser",
     "src/app/helpCenter",
     "src/app/history",
-<<<<<<< HEAD
-    "src/app/layout",
-    "src/app/canvas",
-=======
     "src/app/font",
     "src/app/layout",
     "src/app/media/*.ts",
     "src/app/media/media3p/*.ts",
     "src/app/media/media3p/*.tsx",
     "src/app/media/utils/*.ts",
->>>>>>> c751b699
     "src/app/story",
     "src/constants/*",
     "src/utils/**/*.ts",
