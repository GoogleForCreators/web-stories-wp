/*
 * Copyright 2020 Google LLC
 *
 * Licensed under the Apache License, Version 2.0 (the "License");
 * you may not use this file except in compliance with the License.
 * You may obtain a copy of the License at
 *
 *     https://www.apache.org/licenses/LICENSE-2.0
 *
 * Unless required by applicable law or agreed to in writing, software
 * distributed under the License is distributed on an "AS IS" BASIS,
 * WITHOUT WARRANTIES OR CONDITIONS OF ANY KIND, either express or implied.
 * See the License for the specific language governing permissions and
 * limitations under the License.
 */

/**
 * External dependencies
 */
import PropTypes from 'prop-types';
import useMediaRecorder from '@wmik/use-media-recorder';
import {
  useState,
  useMemo,
  useCallback,
  useEffect,
  usePrevious,
} from '@googleforcreators/react';
import {
  LOCAL_STORAGE_PREFIX,
  localStore,
  useLiveRegion,
  useSnackbar,
} from '@googleforcreators/design-system';
import { blobToFile, createBlob, revokeBlob } from '@googleforcreators/media';
import { format } from '@googleforcreators/date';
import { __ } from '@googleforcreators/i18n';
import { trackError } from '@googleforcreators/tracking';

/**
 * Internal dependencies
 */
import MediaRecordingContext from './context';
import {
  MAX_RECORDING_DURATION_IN_SECONDS,
  VIDEO_FILE_TYPE,
  VIDEO_MIME_TYPE,
} from './constants';

function MediaRecordingProvider({ children }) {
  const [isInRecordingMode, setIsInRecordingMode] = useState(false);
  const [isSettingsOpen, setIsSettingsOpen] = useState(false);

  const [countdown, setCountdown] = useState(0);
  const [duration, setDuration] = useState(0);

  const [isGif, setIsGif] = useState(false);

  const [hasAudio, setHasAudio] = useState(true);
  const [videoInput, setVideoInput] = useState(
    localStore.getItemByKey(LOCAL_STORAGE_PREFIX.MEDIA_RECORDING_VIDEO_INPUT)
  );
  const [audioInput, setAudioInput] = useState(
    localStore.getItemByKey(LOCAL_STORAGE_PREFIX.MEDIA_RECORDING_AUDIO_INPUT)
  );

  const [mediaDevices, setMediaDevices] = useState([]);

  const [file, setFile] = useState(null);

  useEffect(() => {
    if (!mediaDevices.length) {
      return;
    }

    // Video device not set yet, or was detached. Choose first available video device.
    setVideoInput(
      mediaDevices.find((device) => device.deviceId === videoInput)?.deviceId ||
        mediaDevices.find((device) => device.kind === 'videoinput')?.deviceId
    );

    // Audio device not set yet, or was detached. Choose first available audio device.
    setAudioInput(
      mediaDevices.find((device) => device.deviceId === audioInput)?.deviceId ||
        mediaDevices.find((device) => device.kind === 'audioinput')?.deviceId
    );
  }, [audioInput, mediaDevices, videoInput]);

  const [mediaBlobUrl, setMediaBlobUrl] = useState();

  const { showSnackbar } = useSnackbar();

  const onStop = useCallback(
    (blob) => {
      try {
        setMediaBlobUrl(createBlob(blob));
      } catch (e) {
        trackError('media_recording_capture', e.message);
        showSnackbar({
          message: __(
<<<<<<< HEAD
            'There was an error taking a photo. Please try again.',
=======
            'There was an error recording a video. Please try again.',
>>>>>>> 417843af
            'web-stories'
          ),
          dismissable: true,
        });
      }
      const f = blobToFile(
        blob,
        `webcam-capture-${format(new Date(), 'Y-m-d-H-i')}.${VIDEO_FILE_TYPE}`,
        VIDEO_MIME_TYPE
      );
      setFile(f);
    },
    [showSnackbar]
  );

  const {
    error,
    status,
    mediaBlob,
    stopRecording: originalStopRecording,
    startRecording,
    liveStream,
    getMediaStream,
    clearMediaStream,
    clearMediaBlob,
    muteAudio,
    unMuteAudio,
  } = useMediaRecorder({
    recordScreen: false,
    // If the device does not have a microphone or camera, this could result
    // in an OverconstrainedError.
    // However, this error can occur even when the user has not yet
    // granted permission, so it's not easy to detect.
    // TODO: Figure out how to retry without microphone if possible.
    mediaStreamConstraints: {
      audio: audioInput && hasAudio ? { deviceId: audioInput } : true,
      video: videoInput ? { deviceId: videoInput } : true,
    },
    onStop,
  });

  const speak = useLiveRegion();

  const stopRecording = useCallback(() => {
    originalStopRecording();
    speak(__('Recording stopped', 'web-stories'));
  }, [originalStopRecording, speak]);

  const updateMediaDevices = useCallback(async () => {
    // navigator.mediaDevices is undefined in insecure browsing contexts.
    if (!navigator.mediaDevices) {
      return;
    }

    try {
      const devices = await navigator.mediaDevices.enumerateDevices();
      setMediaDevices(
        devices
          .filter((device) => device.kind !== 'audiooutput')
          // Label is empty if permissions somehow changed meantime,
          // remove these devices from the list.
          .filter((device) => device.label)
      );
    } catch (err) {
      // Do nothing for now.
    }
  }, []);

  useEffect(() => {
    // navigator.mediaDevices is undefined in insecure browsing contexts.
    if (!navigator.mediaDevices) {
      return undefined;
    }

    // Note: Safari will fire the devicechange event right after granting permissions,
    // and then calling enumerateDevices() will trigger another permission prompt.
    // TODO: Figure out a good way to work around that.
    navigator.mediaDevices.addEventListener('devicechange', updateMediaDevices);

    return () => {
      navigator.mediaDevices.removeEventListener(
        'devicechange',
        updateMediaDevices
      );
    };
    // eslint-disable-next-line react-hooks/exhaustive-deps -- We only want to run it once.
  }, []);

  const toggleAudio = useCallback(() => {
    setHasAudio(!hasAudio);
    if (hasAudio) {
      muteAudio();
    } else {
      unMuteAudio();
    }
  }, [hasAudio, muteAudio, unMuteAudio]);

  const previousBlobUrl = usePrevious(mediaBlobUrl);

  useEffect(() => {
    if (previousBlobUrl && previousBlobUrl !== mediaBlobUrl) {
      revokeBlob(previousBlobUrl);
    }
  }, [mediaBlobUrl, previousBlobUrl]);

  const isRecording = 'recording' === status;

  useEffect(() => {
    let timeout;

    if (duration >= 0 && isRecording) {
      timeout = setTimeout(() => setDuration((seconds) => seconds + 1), 1000);
    }

    return () => clearTimeout(timeout);
  }, [duration, isRecording]);

  useEffect(() => {
    let timeout;

    if (countdown > 0) {
      timeout = setTimeout(() => setCountdown(countdown - 1), 1000);
    }

    return () => clearTimeout(timeout);
  }, [countdown]);

  useEffect(() => {
    if (duration > MAX_RECORDING_DURATION_IN_SECONDS) {
      stopRecording();
    }
  }, [duration, stopRecording]);

  const resetStream = useCallback(() => {
    // clearMediaStream() is supposed to do this, but it doesn't have an effect.
    // Probably because liveStream is a new MediaStream instance.
    // Anyway, this stops the camera/mic from being used.
    if (liveStream) {
      liveStream.getTracks().forEach((track) => track.stop());
    }

    clearMediaBlob();
    clearMediaStream();
  }, [clearMediaBlob, clearMediaStream, liveStream]);

  const resetState = useCallback(() => {
    setFile(null);
    setIsGif(false);
    setMediaBlobUrl(null);
    setCountdown(0);

    resetStream();
  }, [resetStream]);

  const toggleRecordingMode = useCallback(() => {
    setIsInRecordingMode((state) => !state);
    resetState();
  }, [resetState]);

  const toggleSettings = useCallback(
    () => setIsSettingsOpen((state) => !state),
    []
  );

  const toggleIsGif = useCallback(() => setIsGif((state) => !state), []);

  const isCountingDown = countdown > 0;
  const wasCountingDown = usePrevious(isCountingDown);

  const value = useMemo(
    () => ({
      state: {
        isInRecordingMode,
        hasAudio,
        mediaDevices,
        audioInput,
        videoInput,
        isSettingsOpen,
        error,
        status,
        mediaBlob,
        mediaBlobUrl,
        liveStream,
        file,
        isGif,
        duration,
        countdown,
        isCountingDown: isCountingDown || wasCountingDown,
      },
      actions: {
        toggleRecordingMode,
        setMediaBlobUrl,
        toggleAudio,
        toggleSettings,
        toggleIsGif,
        setAudioInput,
        setVideoInput,
        updateMediaDevices,
        stopRecording,
        startRecording,
        getMediaStream,
        clearMediaStream,
        clearMediaBlob,
        setFile,
        muteAudio,
        unMuteAudio,
        setDuration,
        setCountdown,
        resetState,
        resetStream,
      },
    }),
    [
      isInRecordingMode,
      hasAudio,
      mediaDevices,
      audioInput,
      videoInput,
      isSettingsOpen,
      error,
      status,
      mediaBlob,
      mediaBlobUrl,
      liveStream,
      file,
      isGif,
      duration,
      countdown,
      isCountingDown,
      wasCountingDown,
      toggleRecordingMode,
      toggleAudio,
      toggleSettings,
      toggleIsGif,
      updateMediaDevices,
      stopRecording,
      startRecording,
      getMediaStream,
      clearMediaStream,
      clearMediaBlob,
      muteAudio,
      unMuteAudio,
      resetState,
      resetStream,
    ]
  );

  return (
    <MediaRecordingContext.Provider value={value}>
      {children}
    </MediaRecordingContext.Provider>
  );
}

MediaRecordingProvider.propTypes = {
  children: PropTypes.node.isRequired,
};

export default MediaRecordingProvider;<|MERGE_RESOLUTION|>--- conflicted
+++ resolved
@@ -98,11 +98,7 @@
         trackError('media_recording_capture', e.message);
         showSnackbar({
           message: __(
-<<<<<<< HEAD
-            'There was an error taking a photo. Please try again.',
-=======
             'There was an error recording a video. Please try again.',
->>>>>>> 417843af
             'web-stories'
           ),
           dismissable: true,
