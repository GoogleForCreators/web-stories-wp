--- conflicted
+++ resolved
@@ -13,12 +13,10 @@
  * See the License for the specific language governing permissions and
  * limitations under the License.
  */
+
 /**
  * External dependencies
  */
-<<<<<<< HEAD
-import { useReducer, useEffect, useState } from '@googleforcreators/react';
-=======
 import {
   useReducer,
   useEffect,
@@ -26,8 +24,7 @@
   useRef,
   forwardRef,
   cloneElement,
-} from '@web-stories-wp/react';
->>>>>>> fde633f2
+} from '@googleforcreators/react';
 import PropTypes from 'prop-types';
 import { Transition } from 'react-transition-group';
 
