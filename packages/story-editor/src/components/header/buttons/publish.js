--- conflicted
+++ resolved
@@ -32,29 +32,6 @@
 import ButtonWithChecklistWarning from './buttonWithChecklistWarning';
 
 function PublishButton({ forceIsSaving }) {
-<<<<<<< HEAD
-  const { isSaving, date, storyId, saveStory, title, editLink, canPublish } =
-    useStory(
-      ({
-        state: {
-          meta: { isSaving },
-          story: { date, storyId, title, editLink },
-          capabilities,
-        },
-        actions: { saveStory },
-      }) => ({
-        isSaving,
-        date,
-        storyId,
-        saveStory,
-        title,
-        editLink,
-        canPublish: Boolean(capabilities?.publish),
-      })
-    );
-  const { isUploading } = useLocalMedia(({ state: { isUploading } }) => ({
-    isUploading,
-=======
   const {
     isSaving,
     date,
@@ -85,7 +62,6 @@
   );
   const { isUploading } = useLocalMedia((state) => ({
     isUploading: state.state.isUploading,
->>>>>>> 16162b85
   }));
 
   const { shouldReviewDialogBeSeen } = useCheckpoint(
