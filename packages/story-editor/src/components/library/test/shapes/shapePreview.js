--- conflicted
+++ resolved
@@ -17,13 +17,8 @@
 /**
  * External dependencies
  */
-<<<<<<< HEAD
-import { act, screen } from '@testing-library/react';
+import { screen } from '@testing-library/react';
 import { UnitsProvider, PAGE_RATIO } from '@googleforcreators/units';
-=======
-import { screen } from '@testing-library/react';
-import { UnitsProvider, PAGE_RATIO } from '@web-stories-wp/units';
->>>>>>> 7a4b423b
 
 /**
  * Internal dependencies
