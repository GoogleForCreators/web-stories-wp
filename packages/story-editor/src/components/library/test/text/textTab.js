/*
 * Copyright 2020 Google LLC
 *
 * Licensed under the Apache License, Version 2.0 (the "License");
 * you may not use this file except in compliance with the License.
 * You may obtain a copy of the License at
 *
 *     https://www.apache.org/licenses/LICENSE-2.0
 *
 * Unless required by applicable law or agreed to in writing, software
 * distributed under the License is distributed on an "AS IS" BASIS,
 * WITHOUT WARRANTIES OR CONDITIONS OF ANY KIND, either express or implied.
 * See the License for the specific language governing permissions and
 * limitations under the License.
 */

/**
 * External dependencies
 */
<<<<<<< HEAD
import { act, fireEvent, screen, waitFor } from '@testing-library/react';
import { curatedFontNames } from '@googleforcreators/fonts';
=======
import { fireEvent, screen, waitFor } from '@testing-library/react';
import { curatedFontNames } from '@web-stories-wp/fonts';
>>>>>>> 7a4b423b

/**
 * Internal dependencies
 */
import { renderWithTheme } from '../../../../testUtils';
import FontContext from '../../../../app/font/context';
import fontsListResponse from '../../../panels/design/textStyle/test/fontsResponse.json';
import TextIcon from '../../panes/text/textIcon';
import { DEFAULT_PRESET } from '../../panes/text/textPresets';
import useLibrary from '../../useLibrary';

jest.mock('../../useLibrary');

describe('TextTab', () => {
  const insertElement = jest.fn();
  beforeAll(() => {
    useLibrary.mockImplementation((selector) =>
      selector({
        state: {},
        actions: {
          insertElement: insertElement,
          setPageCanvasPromise: jest.fn(),
        },
      })
    );
  });

  it('should insert text with default text style on shortcut click', async () => {
    const availableCuratedFonts = fontsListResponse.filter(
      (font) => curatedFontNames.indexOf(font.name) > 0
    );

    const fontContextValues = {
      state: {
        fonts: fontsListResponse,
        recentFonts: [],
        curatedFonts: availableCuratedFonts,
      },
      actions: {
        ensureMenuFontsLoaded: () => {},
      },
    };

    renderWithTheme(
      <FontContext.Provider value={fontContextValues}>
        <TextIcon isActive />
      </FontContext.Provider>
    );

    fireEvent.click(screen.getByTitle('Add new text element'));

    await waitFor(() => expect(insertElement).toHaveBeenCalledTimes(1));
    await waitFor(() =>
      expect(insertElement).toHaveBeenCalledWith('text', DEFAULT_PRESET)
    );
  });
});<|MERGE_RESOLUTION|>--- conflicted
+++ resolved
@@ -17,13 +17,8 @@
 /**
  * External dependencies
  */
-<<<<<<< HEAD
-import { act, fireEvent, screen, waitFor } from '@testing-library/react';
+import { fireEvent, screen, waitFor } from '@testing-library/react';
 import { curatedFontNames } from '@googleforcreators/fonts';
-=======
-import { fireEvent, screen, waitFor } from '@testing-library/react';
-import { curatedFontNames } from '@web-stories-wp/fonts';
->>>>>>> 7a4b423b
 
 /**
  * Internal dependencies
