/*
 * Copyright 2021 Google LLC
 *
 * Licensed under the Apache License, Version 2.0 (the "License");
 * you may not use this file except in compliance with the License.
 * You may obtain a copy of the License at
 *
 *     https://www.apache.org/licenses/LICENSE-2.0
 *
 * Unless required by applicable law or agreed to in writing, software
 * distributed under the License is distributed on an "AS IS" BASIS,
 * WITHOUT WARRANTIES OR CONDITIONS OF ANY KIND, either express or implied.
 * See the License for the specific language governing permissions and
 * limitations under the License.
 */

/**
 * External dependencies
 */
import { waitFor } from '@testing-library/react';

/**
 * Internal dependencies
 */
import { Fixture } from '../../../../../karma/fixture';
import { useStory } from '../../../../../app/story';

describe('CUJ: Page Templates: Custom Saved Templates', () => {
  let fixture;
  let originalTimeout;

  beforeEach(async () => {
    originalTimeout = jasmine.DEFAULT_TIMEOUT_INTERVAL;
    jasmine.DEFAULT_TIMEOUT_INTERVAL = 300000;
    fixture = new Fixture();
    await fixture.render();
    await fixture.collapseHelpCenter();
  });

  afterEach(() => {
    jasmine.DEFAULT_TIMEOUT_INTERVAL = originalTimeout;
    fixture.restore();
  });

  describe('Saved page templates', () => {
    const openSavedTemplates = async () => {
      await fixture.events.click(fixture.editor.library.pageTemplatesTab);
      await fixture.events.click(
        fixture.editor.library.pageTemplatesPane.dropDown
      );
      await fixture.events.sleep(500);
      await fixture.events.click(
        fixture.editor.library.pageTemplatesPane.dropDownOption(
          'Saved templates'
        )
      );
    };

    it('should allow saving a non-empty page as template', async () => {
      await openSavedTemplates();
      // Verify a template is not added for an empty page.
      await fixture.events.click(
        fixture.editor.library.pageTemplatesPane.saveTemplateBtn
      );

      expect(
        () => fixture.editor.library.pageTemplatesPane.pageTemplates.length
      ).toThrow();

      // Add an element and verify the template is added now.
<<<<<<< HEAD
      await fixture.editor.library.textTab.click();
      await fixture.events.click(
        fixture.editor.library.text.preset('Paragraph')
      );
      await waitFor(() => fixture.editor.canvas.framesLayer.frames[1].node);

      await openSavedTemplates();
=======
      await fixture.events.click(fixture.editor.library.textAdd);
      await waitFor(() => {
        if (!fixture.editor.canvas.framesLayer.frames[1].node) {
          throw new Error('node not ready');
        }
        expect(fixture.editor.canvas.framesLayer.frames[1].node).toBeTruthy();
      });
>>>>>>> 92cc0ff6
      await fixture.events.click(
        fixture.editor.library.pageTemplatesPane.saveTemplateBtn
      );
      await fixture.events.sleep(200);
      const message = await fixture.screen.getByRole('alert', { hidden: true });
      expect(message.textContent).toBe('Page Template saved.');

      expect(
        fixture.editor.library.pageTemplatesPane.pageTemplates.length
      ).toBe(1);
    });

    it('should allow deleting a saved template', async () => {
<<<<<<< HEAD
      await fixture.editor.library.textTab.click();
      await fixture.events.click(
        fixture.editor.library.text.preset('Paragraph')
      );
      await waitFor(() => fixture.editor.canvas.framesLayer.frames[1].node);

      await openSavedTemplates();

=======
      await fixture.events.click(fixture.editor.library.textAdd);
      await waitFor(() => {
        if (!fixture.editor.canvas.framesLayer.frames[1].node) {
          throw new Error('node not ready');
        }
        expect(fixture.editor.canvas.framesLayer.frames[1].node).toBeTruthy();
      });
>>>>>>> 92cc0ff6
      await fixture.events.click(
        fixture.editor.library.pageTemplatesPane.saveTemplateBtn
      );
      await fixture.events.sleep(200);
      expect(
        fixture.editor.library.pageTemplatesPane.pageTemplates.length
      ).toBe(1);

      // Hover the added template to reveal the delete button.
      await fixture.events.hover(
        fixture.editor.library.pageTemplatesPane.pageTemplates[0]
      );
      await fixture.events.click(
        fixture.editor.library.pageTemplatesPane.deleteTemplateBtn
      );
      await waitFor(() => {
        expect(fixture.screen.getByRole('dialog')).toBeTruthy();
      });
      await fixture.events.click(
        fixture.screen.getByRole('button', { name: 'Delete' })
      );

      await fixture.events.sleep(200);
      const list = fixture.editor.getByRole('list', {
        name: 'Page Template Options',
      });
      expect(list.children.length).toBe(0);
    });

    it('should allow applying a template', async () => {
      // Add an element and verify the template is added now.
<<<<<<< HEAD
      await fixture.editor.library.textTab.click();
      await fixture.events.click(
        fixture.editor.library.text.preset('Paragraph')
      );
      await waitFor(() => fixture.editor.canvas.framesLayer.frames[1].node);

      await openSavedTemplates();
=======
      await fixture.events.click(fixture.editor.library.textAdd);
      await waitFor(() => {
        if (!fixture.editor.canvas.framesLayer.frames[1].node) {
          throw new Error('node not ready');
        }
        expect(fixture.editor.canvas.framesLayer.frames[1].node).toBeTruthy();
      });
>>>>>>> 92cc0ff6
      await fixture.events.click(
        fixture.editor.library.pageTemplatesPane.saveTemplateBtn
      );
      await fixture.events.sleep(200);
      expect(
        fixture.editor.library.pageTemplatesPane.pageTemplates.length
      ).toBe(1);

      await fixture.events.click(
        fixture.editor.library.pageTemplatesPane.pageTemplates[0]
      );
      await fixture.events.sleep(200);
      const { pages, currentPage } = await fixture.renderHook(() =>
        useStory(({ state }) => {
          return {
            currentPage: state.currentPage,
            pages: state.pages,
          };
        })
      );

      expect(pages.length).toEqual(2);
      // The dummy template has text as the first element.
      expect(currentPage.elements[1].type).toBe('text');
    });

    it('should allow manipulating custom templates using keyboard', async () => {
<<<<<<< HEAD
      await fixture.editor.library.textTab.click();
      await fixture.events.click(
        fixture.editor.library.text.preset('Paragraph')
      );
      await waitFor(() => fixture.editor.canvas.framesLayer.frames[1].node);
=======
      await fixture.events.click(fixture.editor.library.textAdd);
      await waitFor(() => {
        if (!fixture.editor.canvas.framesLayer.frames[1].node) {
          throw new Error('node not ready');
        }
        expect(fixture.editor.canvas.framesLayer.frames[1].node).toBeTruthy();
      });
>>>>>>> 92cc0ff6
      await fixture.events.click(fixture.editor.library.pageTemplatesTab);
      // navigate to Save current page a template button and save
      await fixture.events.keyboard.press('Tab');
      await fixture.events.keyboard.press('Enter');

      await fixture.events.sleep(200);
      const message = await fixture.screen.getByRole('alert', { hidden: true });
      expect(message.textContent).toBe('Page Template saved.');

      expect(
        fixture.editor.library.pageTemplatesPane.pageTemplates.length
      ).toBe(1);
      // navigate to newly saved template and open delete dialog
      await fixture.events.keyboard.press('Tab');
      await fixture.events.keyboard.press('Tab');
      await fixture.events.keyboard.press('Space');

      await fixture.events.sleep(200);

      await waitFor(() => {
        expect(fixture.screen.getByRole('dialog')).toBeTruthy();
      });
      // navigate to delete button, and delete newly created template
      await fixture.events.keyboard.press('Tab');
      await fixture.events.keyboard.press('Tab');
      await fixture.events.keyboard.press('Enter');

      // add time buffer for templates to be removed
      await fixture.events.sleep(500);
      // there should no longer be any saved templates
      await waitFor(() => {
        expect(
          () => fixture.editor.library.pageTemplatesPane.pageTemplates
        ).toThrow();
      });
    });
  });
});<|MERGE_RESOLUTION|>--- conflicted
+++ resolved
@@ -68,23 +68,18 @@
       ).toThrow();
 
       // Add an element and verify the template is added now.
-<<<<<<< HEAD
-      await fixture.editor.library.textTab.click();
-      await fixture.events.click(
-        fixture.editor.library.text.preset('Paragraph')
-      );
-      await waitFor(() => fixture.editor.canvas.framesLayer.frames[1].node);
-
-      await openSavedTemplates();
-=======
-      await fixture.events.click(fixture.editor.library.textAdd);
-      await waitFor(() => {
-        if (!fixture.editor.canvas.framesLayer.frames[1].node) {
-          throw new Error('node not ready');
-        }
-        expect(fixture.editor.canvas.framesLayer.frames[1].node).toBeTruthy();
-      });
->>>>>>> 92cc0ff6
+      await fixture.editor.library.textTab.click();
+      await fixture.events.click(
+        fixture.editor.library.text.preset('Paragraph')
+      );
+      await waitFor(() => {
+        if (!fixture.editor.canvas.framesLayer.frames[1].node) {
+          throw new Error('node not ready');
+        }
+        expect(fixture.editor.canvas.framesLayer.frames[1].node).toBeTruthy();
+      });
+
+      await openSavedTemplates();
       await fixture.events.click(
         fixture.editor.library.pageTemplatesPane.saveTemplateBtn
       );
@@ -98,24 +93,19 @@
     });
 
     it('should allow deleting a saved template', async () => {
-<<<<<<< HEAD
-      await fixture.editor.library.textTab.click();
-      await fixture.events.click(
-        fixture.editor.library.text.preset('Paragraph')
-      );
-      await waitFor(() => fixture.editor.canvas.framesLayer.frames[1].node);
-
-      await openSavedTemplates();
-
-=======
-      await fixture.events.click(fixture.editor.library.textAdd);
-      await waitFor(() => {
-        if (!fixture.editor.canvas.framesLayer.frames[1].node) {
-          throw new Error('node not ready');
-        }
-        expect(fixture.editor.canvas.framesLayer.frames[1].node).toBeTruthy();
-      });
->>>>>>> 92cc0ff6
+      await fixture.editor.library.textTab.click();
+      await fixture.events.click(
+        fixture.editor.library.text.preset('Paragraph')
+      );
+      await waitFor(() => {
+        if (!fixture.editor.canvas.framesLayer.frames[1].node) {
+          throw new Error('node not ready');
+        }
+        expect(fixture.editor.canvas.framesLayer.frames[1].node).toBeTruthy();
+      });
+
+      await openSavedTemplates();
+
       await fixture.events.click(
         fixture.editor.library.pageTemplatesPane.saveTemplateBtn
       );
@@ -147,23 +137,18 @@
 
     it('should allow applying a template', async () => {
       // Add an element and verify the template is added now.
-<<<<<<< HEAD
-      await fixture.editor.library.textTab.click();
-      await fixture.events.click(
-        fixture.editor.library.text.preset('Paragraph')
-      );
-      await waitFor(() => fixture.editor.canvas.framesLayer.frames[1].node);
-
-      await openSavedTemplates();
-=======
-      await fixture.events.click(fixture.editor.library.textAdd);
-      await waitFor(() => {
-        if (!fixture.editor.canvas.framesLayer.frames[1].node) {
-          throw new Error('node not ready');
-        }
-        expect(fixture.editor.canvas.framesLayer.frames[1].node).toBeTruthy();
-      });
->>>>>>> 92cc0ff6
+      await fixture.editor.library.textTab.click();
+      await fixture.events.click(
+        fixture.editor.library.text.preset('Paragraph')
+      );
+      await waitFor(() => {
+        if (!fixture.editor.canvas.framesLayer.frames[1].node) {
+          throw new Error('node not ready');
+        }
+        expect(fixture.editor.canvas.framesLayer.frames[1].node).toBeTruthy();
+      });
+
+      await openSavedTemplates();
       await fixture.events.click(
         fixture.editor.library.pageTemplatesPane.saveTemplateBtn
       );
@@ -191,21 +176,16 @@
     });
 
     it('should allow manipulating custom templates using keyboard', async () => {
-<<<<<<< HEAD
-      await fixture.editor.library.textTab.click();
-      await fixture.events.click(
-        fixture.editor.library.text.preset('Paragraph')
-      );
-      await waitFor(() => fixture.editor.canvas.framesLayer.frames[1].node);
-=======
-      await fixture.events.click(fixture.editor.library.textAdd);
-      await waitFor(() => {
-        if (!fixture.editor.canvas.framesLayer.frames[1].node) {
-          throw new Error('node not ready');
-        }
-        expect(fixture.editor.canvas.framesLayer.frames[1].node).toBeTruthy();
-      });
->>>>>>> 92cc0ff6
+      await fixture.editor.library.textTab.click();
+      await fixture.events.click(
+        fixture.editor.library.text.preset('Paragraph')
+      );
+      await waitFor(() => {
+        if (!fixture.editor.canvas.framesLayer.frames[1].node) {
+          throw new Error('node not ready');
+        }
+        expect(fixture.editor.canvas.framesLayer.frames[1].node).toBeTruthy();
+      });
       await fixture.events.click(fixture.editor.library.pageTemplatesTab);
       // navigate to Save current page a template button and save
       await fixture.events.keyboard.press('Tab');
