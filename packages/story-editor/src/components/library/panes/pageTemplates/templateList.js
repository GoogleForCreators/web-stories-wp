/*
 * Copyright 2021 Google LLC
 *
 * Licensed under the Apache License, Version 2.0 (the "License");
 * you may not use this file except in compliance with the License.
 * You may obtain a copy of the License at
 *
 *     https://www.apache.org/licenses/LICENSE-2.0
 *
 * Unless required by applicable law or agreed to in writing, software
 * distributed under the License is distributed on an "AS IS" BASIS,
 * WITHOUT WARRANTIES OR CONDITIONS OF ANY KIND, either express or implied.
 * See the License for the specific language governing permissions and
 * limitations under the License.
 */

/**
 * External dependencies
 */
import {
  useCallback,
  useRef,
  useState,
  useEffect,
} from '@googleforcreators/react';
import PropTypes from 'prop-types';
import styled from 'styled-components';
import { __ } from '@googleforcreators/i18n';
import { trackEvent } from '@googleforcreators/tracking';
<<<<<<< HEAD
import { UnitsProvider } from '@googleforcreators/units';
import { useSnackbar } from '@googleforcreators/design-system';
import { duplicatePage } from '@googleforcreators/elements';

/**
 * Internal dependencies
 */
import { PANE_PADDING } from '../shared';
import {
  getVirtualizedItemIndex,
  VirtualizedContainer,
  PANEL_GRID_ROW_GAP,
  VirtualizedWrapper,
} from '../shared/virtualizedPanelGrid';
=======
import { useGridViewKeys, useSnackbar } from '@googleforcreators/design-system';
/**
 * Internal dependencies
 */
import { duplicatePage } from '../../../../elements';
>>>>>>> fae46298
import { useStory } from '../../../../app/story';
import { PANE_PADDING } from '../shared';
import { useConfig } from '../../../../app/config';

import DefaultPageTemplate from './defaultPageTemplate';
import SavedPageTemplate from './savedPageTemplate';

const WrapperGrid = styled.div`
  display: grid;
  width: 100%;
  margin-left: ${PANE_PADDING};
  margin-bottom: 12px;
  gap: 12px;
  grid-template-columns: ${({ columnWidth }) =>
    `repeat(auto-fit, ${columnWidth}px)`};
  grid-template-rows: ${({ rowHeight }) =>
    `repeat(minmax(${rowHeight}px, 1fr))`};
`;

function TemplateList({
  pages,
  parentRef,
  pageSize,
  handleDelete,
  fetchTemplates,
  ...rest
}) {
  const { addPage } = useStory(({ actions }) => ({
    addPage: actions.addPage,
  }));
  const { isRTL } = useConfig();
  const { showSnackbar } = useSnackbar();
  const [currentPageId, setCurrentPageId] = useState();
  const containerRef = useRef();
  const pageRefs = useRef({});

  const handlePageClick = useCallback(
    ({ templateId, version, title, ...page }) => {
      // Just using destructuring above so we don't pass unnecessary props to addPage().
      const duplicatedPage = duplicatePage(page);
      addPage({ page: duplicatedPage });
      trackEvent('insert_page_template', {
        name: title || 'custom', // Custom page templates don't have titles (yet).
      });
      showSnackbar({
        message: __('Page Template added.', 'web-stories'),
        dismissible: true,
      });
    },
    [addPage, showSnackbar]
  );

  const handleFocus = useCallback((id) => {
    setCurrentPageId(id);
  }, []);

  const isSavedTemplates = handleDelete || fetchTemplates;

  useEffect(() => {
    if (pages.length > 0) {
      // Set `currentPageId` to first item during initial load, or if we have filtered pages by type
      // since the previous `currentPageId` may no longer be present.
      if (!currentPageId || !pages.some((page) => page.id === currentPageId)) {
        setCurrentPageId(pages[0].id);
      }
    }
  }, [currentPageId, pages]);

  useEffect(() => {
    fetchTemplates?.();
  }, [fetchTemplates]);

  useGridViewKeys({
    containerRef: parentRef,
    gridRef: containerRef,
    itemRefs: pageRefs,
    items: pages,
    currentItemId: currentPageId,
    isRTL,
  });

  return (
    <WrapperGrid
      ref={containerRef}
      columnWidth={pageSize.width}
      rowHeight={pageSize.containerHeight}
      role="list"
      aria-label={__('Page Template Options', 'web-stories')}
    >
      {isSavedTemplates
        ? pages.map((page, index) => (
            <SavedPageTemplate
              key={page.id}
              data-testid={`page_template_${page.id}`}
              ref={(el) => (pageRefs.current[page.id] = el)}
              page={page}
              pageSize={pageSize}
              onClick={() => handlePageClick(page)}
              handleDelete={handleDelete}
              onFocus={() => handleFocus(page.id)}
              index={index}
              {...rest}
            />
          ))
        : pages.map((page) => (
            <DefaultPageTemplate
              ref={(el) => (pageRefs.current[page.id] = el)}
              key={page.id}
              data-testid={`page_template_${page.id}`}
              page={page}
              pageSize={pageSize}
              onFocus={() => handleFocus(page.id)}
              isActive={currentPageId === page.id}
              onClick={() => handlePageClick(page.story)}
              columnWidth={pageSize.width}
              {...rest}
            />
          ))}
    </WrapperGrid>
  );
}

TemplateList.propTypes = {
  parentRef: PropTypes.object.isRequired,
  pages: PropTypes.arrayOf(
    PropTypes.shape({
      id: PropTypes.string.isRequired,
    })
  ),
  pageSize: PropTypes.object.isRequired,
  handleDelete: PropTypes.func,
  fetchTemplates: PropTypes.func,
};

export default TemplateList;<|MERGE_RESOLUTION|>--- conflicted
+++ resolved
@@ -27,30 +27,14 @@
 import styled from 'styled-components';
 import { __ } from '@googleforcreators/i18n';
 import { trackEvent } from '@googleforcreators/tracking';
-<<<<<<< HEAD
-import { UnitsProvider } from '@googleforcreators/units';
-import { useSnackbar } from '@googleforcreators/design-system';
+import { useGridViewKeys, useSnackbar } from '@googleforcreators/design-system';
 import { duplicatePage } from '@googleforcreators/elements';
 
 /**
  * Internal dependencies
  */
 import { PANE_PADDING } from '../shared';
-import {
-  getVirtualizedItemIndex,
-  VirtualizedContainer,
-  PANEL_GRID_ROW_GAP,
-  VirtualizedWrapper,
-} from '../shared/virtualizedPanelGrid';
-=======
-import { useGridViewKeys, useSnackbar } from '@googleforcreators/design-system';
-/**
- * Internal dependencies
- */
-import { duplicatePage } from '../../../../elements';
->>>>>>> fae46298
 import { useStory } from '../../../../app/story';
-import { PANE_PADDING } from '../shared';
 import { useConfig } from '../../../../app/config';
 
 import DefaultPageTemplate from './defaultPageTemplate';
