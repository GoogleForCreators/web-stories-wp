/*
 * Copyright 2021 Google LLC
 *
 * Licensed under the Apache License, Version 2.0 (the "License");
 * you may not use this file except in compliance with the License.
 * You may obtain a copy of the License at
 *
 *     https://www.apache.org/licenses/LICENSE-2.0
 *
 * Unless required by applicable law or agreed to in writing, software
 * distributed under the License is distributed on an "AS IS" BASIS,
 * WITHOUT WARRANTIES OR CONDITIONS OF ANY KIND, either express or implied.
 * See the License for the specific language governing permissions and
 * limitations under the License.
 */

/**
 * External dependencies
 */
import styled from 'styled-components';
import { __ } from '@web-stories-wp/i18n';
import { useCallback, useMemo } from '@web-stories-wp/react';
import PropTypes from 'prop-types';
import {
  BUTTON_TRANSITION_TIMING,
  THEME_CONSTANTS,
  Text,
  useSnackbar,
} from '@web-stories-wp/design-system';
import { v4 as uuidv4 } from 'uuid';
<<<<<<< HEAD
=======
import { DATA_VERSION } from '@web-stories-wp/migration';
>>>>>>> 031b4c47

/**
 * Internal dependencies
 */
import { useAPI } from '../../../../app/api';
import { useStory } from '../../../../app/story';
import { focusStyle } from '../../../panels/shared';
import isDefaultPage from '../../../../utils/isDefaultPage';
import { ReactComponent as Icon } from './images/illustration.svg';

const StyledText = styled(Text)`
  color: ${({ theme }) => theme.colors.fg.secondary};
`;

const IconWrapper = styled.div`
  width: 32px;
  height: 42px;
  margin-right: 29px;
`;

const SaveButton = styled.button`
  border: 0;
  background: none;
  height: 56px;
  width: 100%;
  padding: 7px;
  background-color: ${({ theme }) =>
    theme.colors.interactiveBg.secondaryNormal};
  transition: background-color ${BUTTON_TRANSITION_TIMING};
  border-radius: ${({ theme }) => theme.borders.radius.small};
  display: flex;
  flex-direction: row;
  align-items: center;
  cursor: pointer;

  &:hover {
    background-color: ${({ theme }) =>
      theme.colors.interactiveBg.secondaryHover};
  }

  ${({ $isDisabled, theme }) =>
    $isDisabled &&
    `
      cursor: default;
      background-color: ${theme.colors.interactiveBg.disable};
      &:hover {
        background-color: ${theme.colors.interactiveBg.disable};
      }

      ${IconWrapper} svg {
        path:nth-child(1): ${theme.colors.fg.disable};
        path:nth-child(2) {
          fill: ${theme.colors.fg.tertiary};
        }
        path:nth-child(3) {
          fill: ${theme.colors.fg.secondary};
        }
      }

      ${StyledText} {
        color: ${theme.colors.fg.disable};
      }
  `}

  ${focusStyle};
`;

function TemplateSave({ setShowDefaultTemplates, updateList }) {
  const {
    actions: { addPageTemplate },
  } = useAPI();
  const { showSnackbar } = useSnackbar();

  const { currentPage } = useStory(({ state: { currentPage } }) => ({
    currentPage,
  }));

  const isDisabled = useMemo(
    () => currentPage && isDefaultPage(currentPage),
    [currentPage]
  );
  const handleSaveTemplate = useCallback(
    async (e) => {
      e.preventDefault();

      if (isDisabled) {
        return;
      }

      let imageId;

<<<<<<< HEAD
      try {
        const { templateId, ...page } = currentPage;
        const addedTemplate = await addPageTemplate({
          story_data: { ...page, id: uuidv4() },
          featured_media: imageId,
        });
        updateList?.(addedTemplate);
        showSnackbar({
          message: __('Page Template saved.', 'web-stories'),
          dismissable: true,
=======
      if (hasUploadMediaAction) {
        // TODO(#9574): Generate image using html-to-image here.

        const htmlToImage = await import(
          /* webpackChunkName: "chunk-html-to-image" */ 'html-to-image'
        );

        // TODO: We need something more reliable than fullbleedContainer. What if the canvas is small or zoomed in?
        // Need to render this ourselves probably.
        // Maybe extract into reusable function.
        const imageCanvas = await htmlToImage.toCanvas(fullbleedContainer);
        const imageBlob = await getCanvasBlob(imageCanvas);

        try {
          const resource = await uploadFile(imageBlob, {
            web_stories_media_source: 'page-template',
          });
          imageId = resource.id;
        } catch (err) {
          // Catch upload errors, e.g. if the file is too large,
          // so that the page template can still be added, albeit without an image.
        }
      }

      addPageTemplate({
        story_data: {
          ...currentPage,
          id: uuidv4(),
          version: DATA_VERSION,
        },
        featured_media: imageId,
        title: null,
      })
        .then((addedTemplate) => {
          updateList?.(addedTemplate);
          showSnackbar({
            message: __('Page Template saved.', 'web-stories'),
            dismissible: true,
          });
        })
        .catch(() => {
          showSnackbar({
            message: __(
              'Unable to save the template. Please try again.',
              'web-stories'
            ),
            dismissible: true,
          });
>>>>>>> 031b4c47
        });
      } catch {
        showSnackbar({
          message: __(
            'Unable to save the template. Please try again.',
            'web-stories'
          ),
          dismissable: true,
        });
      }
      setShowDefaultTemplates(false);
    },
    [
      isDisabled,
      addPageTemplate,
      currentPage,
      setShowDefaultTemplates,
      showSnackbar,
      updateList,
    ]
  );

  return (
    <SaveButton
      aria-disabled={isDisabled}
      onClick={handleSaveTemplate}
      $isDisabled={isDisabled}
    >
      <IconWrapper>
        <Icon aria-hidden />
      </IconWrapper>
      <StyledText
        size={THEME_CONSTANTS.TYPOGRAPHY.PRESET_SIZES.SMALL}
        forwardedAs="span"
      >
        {__('Save current page as template', 'web-stories')}
      </StyledText>
    </SaveButton>
  );
}

TemplateSave.propTypes = {
  setShowDefaultTemplates: PropTypes.func.isRequired,
  updateList: PropTypes.func,
};

export default TemplateSave;<|MERGE_RESOLUTION|>--- conflicted
+++ resolved
@@ -28,10 +28,7 @@
   useSnackbar,
 } from '@web-stories-wp/design-system';
 import { v4 as uuidv4 } from 'uuid';
-<<<<<<< HEAD
-=======
 import { DATA_VERSION } from '@web-stories-wp/migration';
->>>>>>> 031b4c47
 
 /**
  * Internal dependencies
@@ -123,67 +120,21 @@
 
       let imageId;
 
-<<<<<<< HEAD
       try {
         const { templateId, ...page } = currentPage;
         const addedTemplate = await addPageTemplate({
-          story_data: { ...page, id: uuidv4() },
+          story_data: {
+            ...page,
+            id: uuidv4(),
+            version: DATA_VERSION,
+          },
           featured_media: imageId,
+          title: null,
         });
         updateList?.(addedTemplate);
         showSnackbar({
           message: __('Page Template saved.', 'web-stories'),
           dismissable: true,
-=======
-      if (hasUploadMediaAction) {
-        // TODO(#9574): Generate image using html-to-image here.
-
-        const htmlToImage = await import(
-          /* webpackChunkName: "chunk-html-to-image" */ 'html-to-image'
-        );
-
-        // TODO: We need something more reliable than fullbleedContainer. What if the canvas is small or zoomed in?
-        // Need to render this ourselves probably.
-        // Maybe extract into reusable function.
-        const imageCanvas = await htmlToImage.toCanvas(fullbleedContainer);
-        const imageBlob = await getCanvasBlob(imageCanvas);
-
-        try {
-          const resource = await uploadFile(imageBlob, {
-            web_stories_media_source: 'page-template',
-          });
-          imageId = resource.id;
-        } catch (err) {
-          // Catch upload errors, e.g. if the file is too large,
-          // so that the page template can still be added, albeit without an image.
-        }
-      }
-
-      addPageTemplate({
-        story_data: {
-          ...currentPage,
-          id: uuidv4(),
-          version: DATA_VERSION,
-        },
-        featured_media: imageId,
-        title: null,
-      })
-        .then((addedTemplate) => {
-          updateList?.(addedTemplate);
-          showSnackbar({
-            message: __('Page Template saved.', 'web-stories'),
-            dismissible: true,
-          });
-        })
-        .catch(() => {
-          showSnackbar({
-            message: __(
-              'Unable to save the template. Please try again.',
-              'web-stories'
-            ),
-            dismissible: true,
-          });
->>>>>>> 031b4c47
         });
       } catch {
         showSnackbar({
