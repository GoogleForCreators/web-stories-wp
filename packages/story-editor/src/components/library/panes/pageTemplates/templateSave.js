/*
 * Copyright 2021 Google LLC
 *
 * Licensed under the Apache License, Version 2.0 (the "License");
 * you may not use this file except in compliance with the License.
 * You may obtain a copy of the License at
 *
 *     https://www.apache.org/licenses/LICENSE-2.0
 *
 * Unless required by applicable law or agreed to in writing, software
 * distributed under the License is distributed on an "AS IS" BASIS,
 * WITHOUT WARRANTIES OR CONDITIONS OF ANY KIND, either express or implied.
 * See the License for the specific language governing permissions and
 * limitations under the License.
 */

/**
 * External dependencies
 */
import styled from 'styled-components';
import { __ } from '@web-stories-wp/i18n';
import { getCanvasBlob } from '@web-stories-wp/media';
import { useCallback, useMemo } from '@web-stories-wp/react';
import PropTypes from 'prop-types';
import {
  BUTTON_TRANSITION_TIMING,
  THEME_CONSTANTS,
  Text,
  useSnackbar,
} from '@web-stories-wp/design-system';
import { DATA_VERSION } from '@web-stories-wp/migration';

/**
 * Internal dependencies
 */
import { useAPI } from '../../../../app/api';
import { useStory } from '../../../../app/story';
import { focusStyle } from '../../../panels/shared';
import isDefaultPage from '../../../../utils/isDefaultPage';
import { useCanvas, useConfig } from '../../../../app';
import { useUploader } from '../../../../app/uploader';
import { ReactComponent as Icon } from './images/illustration.svg';

const StyledText = styled(Text)`
  color: ${({ theme }) => theme.colors.fg.secondary};
`;

const IconWrapper = styled.div`
  width: 32px;
  height: 42px;
  margin-right: 29px;
`;

const SaveButton = styled.button`
  border: 0;
  background: none;
  height: 56px;
  width: 100%;
  padding: 7px;
  background-color: ${({ theme }) =>
    theme.colors.interactiveBg.secondaryNormal};
  transition: background-color ${BUTTON_TRANSITION_TIMING};
  border-radius: ${({ theme }) => theme.borders.radius.small};
  display: flex;
  flex-direction: row;
  align-items: center;
  cursor: pointer;

  &:hover {
    background-color: ${({ theme }) =>
      theme.colors.interactiveBg.secondaryHover};
  }

  ${({ $isDisabled, theme }) =>
    $isDisabled &&
    `
      cursor: default;
      background-color: ${theme.colors.interactiveBg.disable};
      &:hover {
        background-color: ${theme.colors.interactiveBg.disable};
      }

      ${IconWrapper} svg {
        path:nth-child(1): ${theme.colors.fg.disable};
        path:nth-child(2) {
          fill: ${theme.colors.fg.tertiary};
        }
        path:nth-child(3) {
          fill: ${theme.colors.fg.secondary};
        }
      }

      ${StyledText} {
        color: ${theme.colors.fg.disable};
      }
  `}

  ${focusStyle};
`;

function TemplateSave({ setShowDefaultTemplates, updateList }) {
  const {
    capabilities: { hasUploadMediaAction },
  } = useConfig();
  const {
    actions: { addPageTemplate },
  } = useAPI();
  const {
    actions: { uploadFile },
  } = useUploader();
  const { showSnackbar } = useSnackbar();

  const { currentPage } = useStory(({ state: { currentPage } }) => ({
    currentPage,
  }));

  const { fullbleedContainer } = useCanvas((state) => ({
    fullbleedContainer: state.state.fullbleedContainer,
  }));

  const isDisabled = useMemo(
    () => currentPage && isDefaultPage(currentPage),
    [currentPage]
  );
  const handleSaveTemplate = useCallback(
    async (e) => {
      e.preventDefault();

      if (isDisabled) {
        return;
      }
<<<<<<< HEAD

      let imageId;

      if (hasUploadMediaAction) {
        // TODO(#9574): Generate image using html-to-image here.

        const htmlToImage = await import(
          /* webpackChunkName: "chunk-html-to-image" */ 'html-to-image'
        );

        // TODO: We need something more reliable than fullbleedContainer. What if the canvas is small or zoomed in?
        // Need to render this ourselves probably.
        // Maybe extract into reusable function.
        const imageCanvas = await htmlToImage.toCanvas(fullbleedContainer);
        const imageBlob = await getCanvasBlob(imageCanvas);

        try {
          const resource = await uploadFile(imageBlob, {
            web_stories_media_source: 'page-template',
          });
          imageId = resource.id;
        } catch (err) {
          // Catch upload errors, e.g. if the file is too large,
          // so that the page template can still be added, albeit without an image.
        }
      }

      addPageTemplate({
        story_data: { ...currentPage },
        featured_media: imageId,
=======
      addPageTemplate({
        ...currentPage,
        id: uuidv4(),
        version: DATA_VERSION,
        title: null,
>>>>>>> 90edf786
      })
        .then((addedTemplate) => {
          updateList?.(addedTemplate);
          showSnackbar({
            message: __('Page Template saved.', 'web-stories'),
            dismissible: true,
          });
        })
        .catch(() => {
          showSnackbar({
            message: __(
              'Unable to save the template. Please try again.',
              'web-stories'
            ),
            dismissible: true,
          });
        });
      setShowDefaultTemplates(false);
    },
    [
      isDisabled,
      addPageTemplate,
      currentPage,
      setShowDefaultTemplates,
      showSnackbar,
      updateList,
      fullbleedContainer,
      hasUploadMediaAction,
      uploadFile,
    ]
  );

  return (
    <SaveButton
      aria-disabled={isDisabled}
      onClick={handleSaveTemplate}
      $isDisabled={isDisabled}
    >
      <IconWrapper>
        <Icon aria-hidden />
      </IconWrapper>
      <StyledText
        size={THEME_CONSTANTS.TYPOGRAPHY.PRESET_SIZES.SMALL}
        forwardedAs="span"
      >
        {__('Save current page as template', 'web-stories')}
      </StyledText>
    </SaveButton>
  );
}

TemplateSave.propTypes = {
  setShowDefaultTemplates: PropTypes.func.isRequired,
  updateList: PropTypes.func,
};

export default TemplateSave;<|MERGE_RESOLUTION|>--- conflicted
+++ resolved
@@ -129,7 +129,6 @@
       if (isDisabled) {
         return;
       }
-<<<<<<< HEAD
 
       let imageId;
 
@@ -158,15 +157,13 @@
       }
 
       addPageTemplate({
-        story_data: { ...currentPage },
+        story_data: {
+          ...currentPage,
+          id: uuidv4(),
+          version: DATA_VERSION,
+        },
         featured_media: imageId,
-=======
-      addPageTemplate({
-        ...currentPage,
-        id: uuidv4(),
-        version: DATA_VERSION,
         title: null,
->>>>>>> 90edf786
       })
         .then((addedTemplate) => {
           updateList?.(addedTemplate);
