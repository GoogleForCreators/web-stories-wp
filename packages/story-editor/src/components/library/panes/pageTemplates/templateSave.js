--- conflicted
+++ resolved
@@ -27,12 +27,8 @@
   THEME_CONSTANTS,
   Text,
   useSnackbar,
-<<<<<<< HEAD
 } from '@googleforcreators/design-system';
-=======
-} from '@web-stories-wp/design-system';
-import { DATA_VERSION } from '@web-stories-wp/migration';
->>>>>>> 7a4b423b
+import { DATA_VERSION } from '@googleforcreators/migration';
 
 /**
  * Internal dependencies
