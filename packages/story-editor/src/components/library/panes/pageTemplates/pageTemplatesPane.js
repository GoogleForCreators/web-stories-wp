--- conflicted
+++ resolved
@@ -164,21 +164,14 @@
     setNextTemplatesToFetch,
   ]);
 
-<<<<<<< HEAD
-  const handleSelect = (event, menuItem) => {
+  const handleSelect = (_, menuItem) => {
     const value = menuItem === DEFAULT;
-    setShowDefaultTemplates(value);
-    localStore.setItemByKey(LOCAL_STORAGE_KEY, value);
-=======
-  const handleSelect = (_, menuItem) => {
-    const shouldSetShowDefaultTemplates =
-      showDefaultTemplates !== (DEFAULT === menuItem);
+    const shouldSetShowDefaultTemplates = showDefaultTemplates !== value;
 
     if (shouldSetShowDefaultTemplates) {
       setShowDefaultTemplates(DEFAULT === menuItem);
-      localStore.setItemByKey(LOCAL_STORAGE_KEY, DEFAULT === menuItem);
-    }
->>>>>>> bfc226a7
+      localStore.setItemByKey(LOCAL_STORAGE_KEY, value);
+    }
   };
 
   useEffect(() => {
@@ -233,7 +226,6 @@
             </ButtonWrapper>
           )}
           <DropDownWrapper>
-<<<<<<< HEAD
             {options.length > 1 && (
               <Select
                 options={options}
@@ -242,14 +234,6 @@
                 aria-label={__('Select templates type', 'web-stories')}
               />
             )}
-=======
-            <Select
-              options={options}
-              selectedValue={showDefaultTemplates ? DEFAULT : SAVED}
-              onMenuItemClick={handleSelect}
-              aria-label={__('Select templates type', 'web-stories')}
-            />
->>>>>>> bfc226a7
           </DropDownWrapper>
         </>
         {showDefaultTemplates ? (
