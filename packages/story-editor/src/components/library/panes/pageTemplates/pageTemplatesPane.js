/*
 * Copyright 2020 Google LLC
 *
 * Licensed under the Apache License, Version 2.0 (the "License");
 * you may not use this file except in compliance with the License.
 * You may obtain a copy of the License at
 *
 *     https://www.apache.org/licenses/LICENSE-2.0
 *
 * Unless required by applicable law or agreed to in writing, software
 * distributed under the License is distributed on an "AS IS" BASIS,
 * WITHOUT WARRANTIES OR CONDITIONS OF ANY KIND, either express or implied.
 * See the License for the specific language governing permissions and
 * limitations under the License.
 */

/**
 * External dependencies
 */
import {
  useState,
  useMemo,
  useCallback,
  useEffect,
} from '@web-stories-wp/react';
import styled from 'styled-components';
import { __ } from '@web-stories-wp/i18n';
import { FULLBLEED_RATIO, PAGE_RATIO } from '@web-stories-wp/units';
import {
  localStore,
  LOCAL_STORAGE_PREFIX,
} from '@web-stories-wp/design-system';
import { DATA_VERSION, migrate } from '@web-stories-wp/migration';

/**
 * Internal dependencies
 */
import { Pane } from '../shared';
import { Select } from '../../../form';
import { useAPI } from '../../../../app/api';
import useLibrary from '../../useLibrary';
import paneId from './paneId';
import DefaultTemplates from './defaultTemplates';
import SavedTemplates from './savedTemplates';
import TemplateSave from './templateSave';

export const StyledPane = styled(Pane)`
  height: 100%;
  padding: 0;
  overflow: hidden;
`;

export const PaneInner = styled.div`
  height: 100%;
  display: flex;
  flex-direction: column;
`;

const DropDownWrapper = styled.div`
  text-align: left;
  height: 36px;
  margin: 28px 16px 17px;
`;

const ButtonWrapper = styled.div`
  padding: 0 1em;
  margin-top: 24px;
`;

const DEFAULT = 'default';
const SAVED = 'saved';
const PAGE_TEMPLATE_PANE_WIDTH = 158;
const LOCAL_STORAGE_KEY =
  LOCAL_STORAGE_PREFIX.DEFAULT_VIEW_PAGE_TEMPLATE_LAYOUT;
const DEFAULT_TEMPLATE_VIEW = localStore.getItemByKey(LOCAL_STORAGE_KEY);

function PageTemplatesPane(props) {
  const {
    actions: { getCustomPageTemplates },
  } = useAPI();

  const {
    savedTemplates,
    setSavedTemplates,
    nextTemplatesToFetch,
    setNextTemplatesToFetch,
  } = useLibrary((state) => ({
    savedTemplates: state.state.savedTemplates,
    nextTemplatesToFetch: state.state.nextTemplatesToFetch,
    setSavedTemplates: state.actions.setSavedTemplates,
    setNextTemplatesToFetch: state.actions.setNextTemplatesToFetch,
  }));

  const [showDefaultTemplates, setShowDefaultTemplates] = useState(
    DEFAULT_TEMPLATE_VIEW === null ? true : DEFAULT_TEMPLATE_VIEW
  );
  const [highlightedTemplate, setHighlightedTemplate] = useState(null);
  const [isLoading, setIsLoading] = useState(false);

  const updateTemplatesList = useCallback(
    (page) => {
      setSavedTemplates((_savedTemplates) => {
        return [page, ...(_savedTemplates || [])];
      });
      setHighlightedTemplate(page.id);
      localStore.setItemByKey(LOCAL_STORAGE_KEY, false);
    },
    [setSavedTemplates]
  );

  const loadTemplates = useCallback(() => {
    // if nextTemplatesToFetch is false, we must not perform an API call
    // with page=false.
    if (!nextTemplatesToFetch) {
      return;
    }

    setIsLoading(true);
    getCustomPageTemplates(nextTemplatesToFetch)
      .then(({ templates, hasMore }) => {
<<<<<<< HEAD
        setSavedTemplates((_savedTemplates) => [
          ...(_savedTemplates || []),
          ...templates,
        ]);
=======
        const updatedTemplates = templates.map(
          ({ version, templateId, ...page }) => {
            const template = {
              pages: [page],
            };

            // Older page templates unfortunately don't have a version.
            // This is just a reasonable fallback, as 25 was the data version
            // when custom page templates were first introduced.
            const migratedTemplate = migrate(template, version || 25);
            return {
              templateId,
              version: DATA_VERSION,
              ...migratedTemplate.pages[0],
            };
          }
        );
        setSavedTemplates([...(savedTemplates || []), ...updatedTemplates]);

>>>>>>> 031b4c47
        if (!hasMore) {
          setNextTemplatesToFetch(false);
        } else {
          setNextTemplatesToFetch(nextTemplatesToFetch + 1);
        }
      })
      .catch(() => {
        setNextTemplatesToFetch(false);
        setSavedTemplates((_savedTemplates) => _savedTemplates ?? []);
      })
      .finally(() => setIsLoading(false));
  }, [
    getCustomPageTemplates,
    nextTemplatesToFetch,
    setSavedTemplates,
    setNextTemplatesToFetch,
  ]);

  const handleToggle = () => {
    setShowDefaultTemplates(!showDefaultTemplates);
    localStore.setItemByKey(LOCAL_STORAGE_KEY, !showDefaultTemplates);
  };

  useEffect(() => {
    if (!savedTemplates && !showDefaultTemplates) {
      loadTemplates();
    }
  }, [savedTemplates, loadTemplates, showDefaultTemplates]);

  useEffect(() => {
    let timeout = null;
    if (highlightedTemplate) {
      timeout = setTimeout(() => {
        setHighlightedTemplate(null);
      }, 1000);
    }
    return () => clearTimeout(timeout);
  }, [highlightedTemplate]);

  const options = [
    {
      value: DEFAULT,
      label: __('Default templates', 'web-stories'),
    },
    {
      value: SAVED,
      label: __('Saved templates', 'web-stories'),
    },
  ];

  const pageSize = useMemo(() => {
    const width = PAGE_TEMPLATE_PANE_WIDTH;
    const height = Math.round(width / PAGE_RATIO);
    const containerHeight = Math.round(width / FULLBLEED_RATIO);
    return { width, height, containerHeight };
  }, []);

  return (
    <StyledPane id={paneId} {...props}>
      <PaneInner>
        <>
          <ButtonWrapper>
            <TemplateSave
              setShowDefaultTemplates={setShowDefaultTemplates}
              updateList={updateTemplatesList}
            />
          </ButtonWrapper>
          <DropDownWrapper>
            <Select
              options={options}
              selectedValue={showDefaultTemplates ? DEFAULT : SAVED}
              onMenuItemClick={handleToggle}
              aria-label={__('Select templates type', 'web-stories')}
            />
          </DropDownWrapper>
        </>
        {showDefaultTemplates ? (
          <DefaultTemplates pageSize={pageSize} />
        ) : (
          <SavedTemplates
            pageSize={pageSize}
            highlightedTemplate={highlightedTemplate}
            loadTemplates={loadTemplates}
            isLoading={isLoading}
          />
        )}
      </PaneInner>
    </StyledPane>
  );
}

export default PageTemplatesPane;<|MERGE_RESOLUTION|>--- conflicted
+++ resolved
@@ -118,12 +118,6 @@
     setIsLoading(true);
     getCustomPageTemplates(nextTemplatesToFetch)
       .then(({ templates, hasMore }) => {
-<<<<<<< HEAD
-        setSavedTemplates((_savedTemplates) => [
-          ...(_savedTemplates || []),
-          ...templates,
-        ]);
-=======
         const updatedTemplates = templates.map(
           ({ version, templateId, ...page }) => {
             const template = {
@@ -141,9 +135,11 @@
             };
           }
         );
-        setSavedTemplates([...(savedTemplates || []), ...updatedTemplates]);
-
->>>>>>> 031b4c47
+        setSavedTemplates((_savedTemplates) => [
+          ...(_savedTemplates || []),
+          ...updatedTemplates,
+        ]);
+
         if (!hasMore) {
           setNextTemplatesToFetch(false);
         } else {
