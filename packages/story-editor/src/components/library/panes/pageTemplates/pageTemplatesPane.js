--- conflicted
+++ resolved
@@ -29,12 +29,8 @@
 import {
   localStore,
   LOCAL_STORAGE_PREFIX,
-<<<<<<< HEAD
 } from '@googleforcreators/design-system';
-=======
-} from '@web-stories-wp/design-system';
-import { DATA_VERSION, migrate } from '@web-stories-wp/migration';
->>>>>>> 7a4b423b
+import { DATA_VERSION, migrate } from '@googleforcreators/migration';
 
 /**
  * Internal dependencies
