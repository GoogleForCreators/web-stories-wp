--- conflicted
+++ resolved
@@ -32,21 +32,14 @@
 /**
  * Internal dependencies
  */
-<<<<<<< HEAD
 import { Text, THEME_CONSTANTS, Toggle } from '@web-stories-wp/design-system';
 import { SearchInput } from '../../common';
 import { Container as SectionContainer } from '../../common/section';
-import { FontPreview } from '../../text';
+import FontPreview from './fontPreview';
 import { Pane as SharedPane } from '../shared';
 import usePageAsCanvas from '../../../../utils/usePageAsCanvas';
 import useLibrary from '../../useLibrary';
 import Tooltip from '../../../tooltip';
-=======
-import { Section, SearchInput } from '../../common';
-import { Pane as SharedPane } from '../shared';
-import usePageAsCanvas from '../../../../utils/usePageAsCanvas';
-import FontPreview from './fontPreview';
->>>>>>> f5098d2d
 import paneId from './paneId';
 import { PRESETS } from './textPresets';
 import useInsertPreset from './useInsertPreset';
