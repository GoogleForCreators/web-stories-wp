--- conflicted
+++ resolved
@@ -226,14 +226,11 @@
     it('should add text color based on background', async () => {
       await fixture.editor.library.text.smartColorToggle.click();
 
-<<<<<<< HEAD
-=======
       await fixture.events.click(
         await fixture.screen.findByTestId('FramesLayer')
       );
->>>>>>> 6b093790
       await fixture.events.click(
-        fixture.editor.canvas.quickActionMenu.changeBackgroundColorButton
+        fixture.editor.inspector.designPanel.pageBackground.backgroundColorInput
       );
       await fixture.events.keyboard.type('000');
       await fixture.events.keyboard.press('Tab');
