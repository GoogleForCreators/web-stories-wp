/*
 * Copyright 2020 Google LLC
 *
 * Licensed under the Apache License, Version 2.0 (the "License");
 * you may not use this file except in compliance with the License.
 * You may obtain a copy of the License at
 *
 *     https://www.apache.org/licenses/LICENSE-2.0
 *
 * Unless required by applicable law or agreed to in writing, software
 * distributed under the License is distributed on an "AS IS" BASIS,
 * WITHOUT WARRANTIES OR CONDITIONS OF ANY KIND, either express or implied.
 * See the License for the specific language governing permissions and
 * limitations under the License.
 */

/**
 * External dependencies
 */
import { waitFor } from '@testing-library/react';
import { dataFontEm, dataPixels } from '@googleforcreators/units';
<<<<<<< HEAD
import { stripHTML } from '@googleforcreators/design-system';
=======
import { stripHTML } from '@googleforcreators/dom';
>>>>>>> 32bc6383

/**
 * Internal dependencies
 */
import { Fixture } from '../../../../../karma';
import { useStory } from '../../../../../app/story';
import { PRESETS } from '../textPresets';

const TIMEOUT_INTERVAL = 300000;

describe('CUJ: Creator can Add and Write Text: Consecutive text presets', () => {
  let fixture;
  let originalTimeout;

  beforeEach(async () => {
    originalTimeout = jasmine.DEFAULT_TIMEOUT_INTERVAL;
    jasmine.DEFAULT_TIMEOUT_INTERVAL = TIMEOUT_INTERVAL;
    fixture = new Fixture();
    await fixture.render();
    await fixture.collapseHelpCenter();
  });

  afterEach(() => {
    jasmine.DEFAULT_TIMEOUT_INTERVAL = originalTimeout;
    fixture.restore();
  });

  async function addPreset(name) {
    // Imitate the movement of real use to trigger the background processes while the user is moving the mouse.
    await fixture.events.mouse.moveRel(
      fixture.editor.library.text.preset(name),
      10,
      10,
      { steps: 2 }
    );
    await fixture.events.click(fixture.editor.library.text.preset(name));
  }

  describe('Adding text presets', () => {
    beforeEach(async () => {
      await fixture.editor.library.textTab.click();
      // Give some time for everything to be ready for the tests.
      await fixture.events.sleep(800);
      await waitFor(() => {
        if (!fixture.editor.canvas.framesLayer.frames[0].node) {
          throw new Error('node not ready');
        }
      });
    });

    it('should add text preset via dragging from the preview', async () => {
      // Only background initially
      expect(fixture.editor.canvas.framesLayer.frames.length).toBe(1);

      const title = fixture.editor.library.text.preset('Title 1');
      const bgFrame = fixture.editor.canvas.framesLayer.frames[0].node;
      await fixture.events.mouse.seq(({ moveRel, down, up }) => [
        moveRel(title, 10, 10),
        down(),
        /* The steps give time for Moveable to react and display a clone to drag */
        moveRel(bgFrame, 50, 50, { steps: 20 }),
        up(),
      ]);
      // Now background + 1 extra element
      expect(fixture.editor.canvas.framesLayer.frames.length).toBe(2);
    });
  });

  describe('Adding texts consecutively', () => {
    beforeEach(async () => {
      await fixture.editor.library.textTab.click();
      // Give some time for everything to be ready for the tests.
      await fixture.events.sleep(800);
      await waitFor(() => {
        if (!fixture.editor.canvas.framesLayer.frames[0].node) {
          throw new Error('node not ready');
        }
      });
    });

    it('should add text presets below each other if added consecutively', async () => {
      await fixture.events.mouse.moveRel(
        fixture.editor.library.text.preset('Title 1'),
        10,
        10
      );

      await waitFor(
        () => {
          if (!fixture.editor.library.text.textSets.length) {
            throw new Error('Text set not ready');
          }
          expect(fixture.editor.library.text.textSets.length).toBeGreaterThan(
            0
          );
        },
        { timeout: TIMEOUT_INTERVAL / 3 }
      );

      await addPreset('Title 1');
      await addPreset('Title 3');
      await addPreset('Paragraph');

      await fixture.snapshot('consecutively added different text presets');
    });

    it('should ensure staggered presets fit on the page', async () => {
      const POSITION_MARGIN = dataFontEm(1);
      const PARAGRAPH_TEXT =
        'Lorem ipsum dolor sit amet, consectetur adipiscing elit.';
      let lastY;
      let lastHeight;
      let nextY;
      let nextHeight;
      let storyContext;
      let nodeIndex = 1;

      const verifyDefaultPosition = async (name, content) => {
        await waitFor(() => {
          if (!fixture.editor.canvas.framesLayer.frames[nodeIndex].node) {
            throw new Error('node not ready');
          }
          expect(
            fixture.editor.canvas.framesLayer.frames[nodeIndex].node
          ).toBeTruthy();
        });
        nodeIndex++;
        storyContext = await fixture.renderHook(() => useStory());
        let element = null;
        await waitFor(() => {
          element = storyContext.state.selectedElements[0];
          if (!element) {
            throw new Error('story not ready');
          }
          expect(stripHTML(element.content)).toEqual(content);
          const preset = PRESETS.find(({ title }) => name === title);
          expect(element.y).toEqual(dataPixels(preset.element.y));
        });
        nextY = element.y;
        nextHeight = element.height;
      };

      const verifyStaggeredPosition = async (content) => {
        await waitFor(() => {
          if (!fixture.editor.canvas.framesLayer.frames[nodeIndex].node) {
            throw new Error('node not ready');
          }
          expect(
            fixture.editor.canvas.framesLayer.frames[nodeIndex].node
          ).toBeTruthy();
        });
        nodeIndex++;
        // Store both last and next value to ensure incorrect value isn't used within waitFor.
        lastY = nextY;
        lastHeight = nextHeight;
        storyContext = await fixture.renderHook(() => useStory());
        let element = null;
        await waitFor(() => {
          element = storyContext.state.selectedElements[0];
          if (!element) {
            throw new Error('story not ready');
          }
          expect(stripHTML(element.content)).toEqual(content);
          expect(element.y).toEqual(
            dataPixels(lastY + lastHeight + POSITION_MARGIN)
          );
        });
        nextY = element.y;
        nextHeight = element.height;
      };
      await fixture.events.mouse.moveRel(
        fixture.editor.library.text.preset('Title 1'),
        10,
        10
      );

      await waitFor(
        () => {
          if (!fixture.editor.library.text.textSets.length) {
            throw new Error('text set not ready');
          }
          expect(fixture.editor.library.text.textSets.length).toBeTruthy();
        },
        {
          timeout: TIMEOUT_INTERVAL / 3,
        }
      );

      // Stagger all different text presets.
      await addPreset('Title 1');
      await verifyDefaultPosition('Title 1', 'Title 1');

      await addPreset('Paragraph');
      await verifyStaggeredPosition(PARAGRAPH_TEXT);

      await addPreset('Title 2');
      await verifyStaggeredPosition('Title 2');

      await addPreset('Paragraph');
      await verifyStaggeredPosition(PARAGRAPH_TEXT);

      // Title 3 should be positioned in the default position again.
      await addPreset('Title 3');
      await verifyStaggeredPosition('Title 3');

      await addPreset('Caption');
      await verifyStaggeredPosition('Caption');

      await addPreset('Paragraph');
      await verifyDefaultPosition('Paragraph', PARAGRAPH_TEXT);

      await addPreset('LABEL');
      await verifyStaggeredPosition('LABEL');

      await fixture.snapshot('staggered all text presets');
    });
  });

  const getSelection = async () => {
    const storyContext = await fixture.renderHook(() => useStory());
    return storyContext.state.selectedElements;
  };

  describe('Easier/smarter text color', () => {
    it('should add text color based on background', async () => {
      // Enable the smart colors first.
      await fixture.editor.library.textTab.click();
      fixture.editor.library.text.smartColorToggle.click();

      await fixture.events.click(
        fixture.editor.canvas.quickActionMenu.changeBackgroundColorButton
      );
      await fixture.events.keyboard.type('000');
      await fixture.events.keyboard.press('Tab');

      // Should be added with white style on black background.
      await fixture.events.mouse.moveRel(
        fixture.editor.library.text.preset('Paragraph'),
        10,
        10
      );
      await fixture.events.sleep(800);
      await fixture.events.click(
        fixture.editor.library.text.preset('Paragraph')
      );
      await waitFor(
        () => {
          if (!fixture.editor.canvas.framesLayer.frames[1].node) {
            throw new Error('node not ready');
          }
        },
        { timeout: 3000 }
      );

      const [text1] = await getSelection();
      expect(text1.content).toEqual(
        '<span style="color: #fff">Lorem ipsum dolor sit amet, consectetur adipiscing elit.</span>'
      );

      await fixture.events.mouse.moveRel(
        fixture.editor.library.text.preset('Title 1'),
        10,
        10
      );
      await fixture.events.sleep(800);
      // Should be added with white style on black background.
      await fixture.events.click(fixture.editor.library.text.preset('Title 1'));
      await waitFor(() => {
        if (!fixture.editor.canvas.framesLayer.frames[2].node) {
          throw new Error('node not ready');
        }
      });
      const [title] = await getSelection();
      expect(title.content).toEqual(
        '<span style="font-weight: 700; color: #fff">Title 1</span>'
      );
    });
  });
});<|MERGE_RESOLUTION|>--- conflicted
+++ resolved
@@ -19,11 +19,7 @@
  */
 import { waitFor } from '@testing-library/react';
 import { dataFontEm, dataPixels } from '@googleforcreators/units';
-<<<<<<< HEAD
-import { stripHTML } from '@googleforcreators/design-system';
-=======
 import { stripHTML } from '@googleforcreators/dom';
->>>>>>> 32bc6383
 
 /**
  * Internal dependencies
