/*
 * Copyright 2021 Google LLC
 *
 * Licensed under the Apache License, Version 2.0 (the "License");
 * you may not use this file except in compliance with the License.
 * You may obtain a copy of the License at
 *
 *     https://www.apache.org/licenses/LICENSE-2.0
 *
 * Unless required by applicable law or agreed to in writing, software
 * distributed under the License is distributed on an "AS IS" BASIS,
 * WITHOUT WARRANTIES OR CONDITIONS OF ANY KIND, either express or implied.
 * See the License for the specific language governing permissions and
 * limitations under the License.
 */

/**
 * External dependencies
 */
import { useCallback, useState } from '@web-stories-wp/react';
import { __, sprintf, translateToExclusiveList } from '@web-stories-wp/i18n';
import {
  getImageFromVideo,
  seekVideo,
  getVideoLength,
  preloadVideo,
  hasVideoGotAudio,
} from '@web-stories-wp/media';
import { v4 as uuidv4 } from 'uuid';

/**
 * Internal dependencies
 */
import useLibrary from '../../../../useLibrary';
import getResourceFromUrl from '../../../../../../app/media/utils/getResourceFromUrl';
import {
  getPosterName,
  useUploadVideoFrame,
} from '../../../../../../app/media/utils';
import { useConfig } from '../../../../../../app/config';
import { useAPI } from '../../../../../../app/api';
import useCORSProxy from '../../../../../../utils/useCORSProxy';
import { isValidUrlForHotlinking } from './utils';

function getErrorMessage(code, description) {
  switch (code) {
    case 'rest_invalid_param':
    case 'rest_invalid_url':
      return __('Invalid link.', 'web-stories');
    case 'rest_invalid_ext':
      return sprintf(
        /* translators: %s is the description with allowed file extensions. */
        __('Invalid link. %s', 'web-stories'),
        description
      );
    default:
      return __(
        'Media failed to load. Please ensure the link is valid and the site allows linking from external sites.',
        'web-stories'
      );
  }
}

function useInsert({ link, setLink, setErrorMsg, onClose }) {
  const { insertElement } = useLibrary((state) => ({
    insertElement: state.actions.insertElement,
  }));
  const {
    capabilities: { hasUploadMediaAction },
    allowedFileTypes,
  } = useConfig();
  const {
    actions: { getHotlinkInfo },
  } = useAPI();

  const [isInserting, setIsInserting] = useState(false);

  const { uploadVideoPoster } = useUploadVideoFrame({});
  const { getProxiedUrl, checkResourceAccess } = useCORSProxy();

  const insertMedia = useCallback(
    async (hotlinkData, needsProxy) => {
      const {
        ext,
        type,
        mime_type: mimeType,
        file_name: originalFileName,
      } = hotlinkData;

      const isVideo = type === 'video';

      try {
        const proxiedUrl = needsProxy
          ? getProxiedUrl({ needsProxy }, link)
          : link;

        const resourceLike = {
          id: uuidv4(),
          src: proxiedUrl,
          mimeType,
          needsProxy,
          alt: originalFileName,
        };

        // We need to gather some metadata for videos, but efficiently.
        // Thus only loading it once to speed up insertion.
        if (isVideo) {
          // preloadVideoMetadata would suffice, except for audio detection
          // which requires loading more than just metadata.
          const video = await preloadVideo(proxiedUrl);
          await seekVideo(video);

          resourceLike.width = video.videoWidth;
          resourceLike.height = video.videoHeight;

          const videoLength = getVideoLength(video);

          resourceLike.length = videoLength.length;
          resourceLike.lengthFormatted = videoLength.lengthFormatted;

          resourceLike.isMuted = !hasVideoGotAudio(video);

          // We want to auto-generate and *upload* posters for hotlinked videos.
          // While this could be done _after_ insertion, at this point we have
          // already preloaded the video, so this will be quick.
          // Also, this avoids adding a history entry for adding the poster,
          // which would also cause the autoplayed video to be paused again.
          // However, upload might fail, thus adding this nested try ... catch.
          if (hasUploadMediaAction) {
            try {
              const fileName = getPosterName(
                originalFileName.replace(`.${ext}`, '')
              );

              const posterFile = await getImageFromVideo(video);
              const posterData = await uploadVideoPoster(
                0,
                fileName,
                posterFile
              );

              resourceLike.poster = posterData.poster;
              resourceLike.posterId = posterData.posterId;
            } catch {
              // No need to catch poster generation errors.
            }
          }
        }

        // Passing the potentially proxied URL here just so that
        // metadata retrieval works as expected (if still needed after the above).
        // Afterwards, overriding `src` again to ensure we store the original URL.
        const resource = await getResourceFromUrl(resourceLike);
        resource.src = link;

        insertElement(type, {
          resource,
        });

        setErrorMsg(null);
        setLink('');
        onClose();
      } catch (e) {
        setErrorMsg(getErrorMessage());
      } finally {
        setIsInserting(false);
      }
    },
    [
      hasUploadMediaAction,
      insertElement,
      link,
      onClose,
      setErrorMsg,
      setLink,
      uploadVideoPoster,
      getProxiedUrl,
    ]
  );

<<<<<<< HEAD
  return useCallback(async () => {
=======
  const onInsert = useCallback(async () => {
>>>>>>> 64f88752
    if (!link) {
      return;
    }

    if (!isValidUrlForHotlinking(link)) {
      setErrorMsg(__('Invalid link.', 'web-stories'));
      return;
    }

    setIsInserting(true);

    try {
      const hotlinkInfo = await getHotlinkInfo(link);
      const shouldProxy = await checkResourceAccess(link);

      await insertMedia(hotlinkInfo, shouldProxy);
    } catch (err) {
      setIsInserting(false);

      let description = __(
        'No file types are currently supported.',
        'web-stories'
      );
      if (allowedFileTypes.length) {
        description = sprintf(
          /* translators: %s is a list of allowed file extensions. */
          __('You can insert %s.', 'web-stories'),
          translateToExclusiveList(allowedFileTypes)
        );
      }
      setErrorMsg(getErrorMessage(err.code, description));
    }
  }, [
    link,
    setErrorMsg,
    getHotlinkInfo,
    checkResourceAccess,
    insertMedia,
    allowedFileTypes,
  ]);

  return {
    onInsert,
    isInserting,
    setIsInserting,
  };
}

export default useInsert;<|MERGE_RESOLUTION|>--- conflicted
+++ resolved
@@ -178,11 +178,7 @@
     ]
   );
 
-<<<<<<< HEAD
-  return useCallback(async () => {
-=======
   const onInsert = useCallback(async () => {
->>>>>>> 64f88752
     if (!link) {
       return;
     }
