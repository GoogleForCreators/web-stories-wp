/*
 * Copyright 2021 Google LLC
 *
 * Licensed under the Apache License, Version 2.0 (the "License");
 * you may not use this file except in compliance with the License.
 * You may obtain a copy of the License at
 *
 *     https://www.apache.org/licenses/LICENSE-2.0
 *
 * Unless required by applicable law or agreed to in writing, software
 * distributed under the License is distributed on an "AS IS" BASIS,
 * WITHOUT WARRANTIES OR CONDITIONS OF ANY KIND, either express or implied.
 * See the License for the specific language governing permissions and
 * limitations under the License.
 */

/**
 * External dependencies
 */
import { fireEvent, waitFor, screen } from '@testing-library/react';
<<<<<<< HEAD
import Modal from 'react-modal';
import {
  localStore,
  LOCAL_STORAGE_PREFIX,
} from '@web-stories-wp/design-system';
=======
import { setAppElement } from '@web-stories-wp/design-system';
>>>>>>> 92decf72

/**
 * Internal dependencies
 */
import CurrentUserContext from '../../../../../../app/currentUser/context';
import MediaContext from '../../../../../../app/media/context';
import VideoOptimizationDialog from '../videoOptimizationDialog';
import { renderWithTheme } from '../../../../../../testUtils';

const updateCurrentUser = jest.fn();
const storageKey = LOCAL_STORAGE_PREFIX.VIDEO_OPTIMIZATION_DIALOG_DISMISSED;

function setup() {
  updateCurrentUser.mockReset();
  const mediaValue = {
    local: {
      state: { isTranscoding: true },
    },
  };

  const userValue = {
    actions: { updateCurrentUser },
  };

  localStore.setItemByKey(storageKey, false);

  const view = renderWithTheme(
    <CurrentUserContext.Provider value={userValue}>
      <MediaContext.Provider value={mediaValue}>
        <VideoOptimizationDialog />
      </MediaContext.Provider>
    </CurrentUserContext.Provider>
  );

  const { container } = view;
  setAppElement(container);

  return view;
}

describe('videoOptimizationDialog', () => {
  it('should render', () => {
    setup();

    expect(
      screen.queryByText('Video optimization in progress')
    ).toBeInTheDocument();
    expect(
      screen.getByRole('button', { name: /Disable/i })
    ).toBeInTheDocument();
    expect(screen.getByRole('button', { name: /Sounds/i })).toBeInTheDocument();
  });

  it('should trigger API request to update user when disabling', async () => {
    setup();

    fireEvent.click(screen.getByRole('button', { name: /Disable/i }));

    await waitFor(() => expect(updateCurrentUser).toHaveBeenCalledTimes(1));
  });
});<|MERGE_RESOLUTION|>--- conflicted
+++ resolved
@@ -18,15 +18,11 @@
  * External dependencies
  */
 import { fireEvent, waitFor, screen } from '@testing-library/react';
-<<<<<<< HEAD
-import Modal from 'react-modal';
 import {
   localStore,
   LOCAL_STORAGE_PREFIX,
+  setAppElement,
 } from '@web-stories-wp/design-system';
-=======
-import { setAppElement } from '@web-stories-wp/design-system';
->>>>>>> 92decf72
 
 /**
  * Internal dependencies
