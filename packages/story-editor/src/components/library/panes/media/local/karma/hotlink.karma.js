/*
 * Copyright 2020 Google LLC
 *
 * Licensed under the Apache License, Version 2.0 (the "License");
 * you may not use this file except in compliance with the License.
 * You may obtain a copy of the License at
 *
 *     https://www.apache.org/licenses/LICENSE-2.0
 *
 * Unless required by applicable law or agreed to in writing, software
 * distributed under the License is distributed on an "AS IS" BASIS,
 * WITHOUT WARRANTIES OR CONDITIONS OF ANY KIND, either express or implied.
 * See the License for the specific language governing permissions and
 * limitations under the License.
 */

/**
 * External dependencies
 */
import { screen, waitFor } from '@testing-library/react';

/**
 * Internal dependencies
 */

import { Fixture } from '../../../../../../karma/fixture';
import { useStory } from '../../../../../../app/story';

describe('Embedding hotlinked media', () => {
  let fixture;

  beforeEach(async () => {
    fixture = new Fixture();
    fixture.setFlags({ enableHotlinking: true, enableCORSProxy: true });
    await fixture.render();
  });

  afterEach(() => {
    fixture.restore();
  });

  async function getElements() {
    const storyContext = await fixture.renderHook(() => useStory());
    return storyContext.state.currentPage.elements;
  }

  it('should not allow embedding media from an invalid link', async () => {
    const button = await fixture.screen.getByRole('button', {
      name: 'Insert by link',
    });
    await fixture.events.click(button);
    const input = await fixture.screen.getByRole('textbox', { name: 'URL' });
    const insertBtn = await fixture.screen.getByRole('button', {
      name: 'Insert',
    });

    // Try inserting from a string that's not a link at all.
    await fixture.events.click(input);
    await fixture.events.keyboard.type('d');
    await fixture.events.click(insertBtn);
    let dialog = screen.getByRole('dialog');
    await waitFor(() => expect(dialog.textContent).toContain('Invalid link'));

    // Delete the value, verify now the informative message show instead again.
    await fixture.events.click(input, { clickCount: 3 });
    await fixture.events.keyboard.press('Del');
    dialog = screen.getByRole('dialog');
    await waitFor(() => expect(dialog.textContent).toContain('You can insert'));

    await fixture.events.click(input);
    await fixture.events.keyboard.type('https://example.jpgef');
    await fixture.events.click(insertBtn);

    await fixture.events.sleep(500);
    dialog = screen.getByRole('dialog');
<<<<<<< HEAD
    await waitFor(() => expect(dialog.textContent).toContain('Invalid link'));
=======
    await waitFor(
      () => expect(dialog.textContent).toContain('You can insert'),
      { timeout: 1500 }
    );
>>>>>>> 1e56a6a1
  });

  it('should insert a new media element from valid url', async () => {
    spyOn(window, 'fetch').and.callFake(() => {
      return true;
    });

    // Get URL from existing library.
    const libraryElement = fixture.editor.library.media.item(0);
    const img = libraryElement.getElementsByTagName('img')[0];

    const button = await fixture.screen.getByRole('button', {
      name: 'Insert by link',
    });
    await fixture.events.click(button);
    const input = await fixture.screen.getByRole('textbox', { name: 'URL' });
    const insertBtn = await fixture.screen.getByRole('button', {
      name: 'Insert',
    });
    await fixture.events.click(input);
    await fixture.events.keyboard.type(img.src);
    await fixture.events.click(insertBtn);

    const elements = await getElements();
    expect(elements[1].resource.src).toBe(img.src);
  });

  it('should insert a new media element from valid url using proxy', async () => {
    // Let's throw an error when checking for HEAD, forcing to use the CORS proxy.
    spyOn(window, 'fetch').and.callFake(() => {
      throw new Error();
    });

    const button = await fixture.screen.getByRole('button', {
      name: 'Insert by link',
    });
    await fixture.events.click(button);
    const input = await fixture.screen.getByRole('textbox', { name: 'URL' });
    const insertBtn = await fixture.screen.getByRole('button', {
      name: 'Insert',
    });
    await fixture.events.click(input);
    await fixture.events.keyboard.type(
      'http://localhost:9876/__static__/saturn.jpg'
    );
    await fixture.events.click(insertBtn);

    const elements = await getElements();
    expect(elements[1].resource.src).toBe(
      'http://localhost:9876/__static__/saturn.jpg'
    );
  });
});<|MERGE_RESOLUTION|>--- conflicted
+++ resolved
@@ -73,14 +73,10 @@
 
     await fixture.events.sleep(500);
     dialog = screen.getByRole('dialog');
-<<<<<<< HEAD
-    await waitFor(() => expect(dialog.textContent).toContain('Invalid link'));
-=======
     await waitFor(
-      () => expect(dialog.textContent).toContain('You can insert'),
+      () => expect(dialog.textContent).toContain('Invalid link'),
       { timeout: 1500 }
     );
->>>>>>> 1e56a6a1
   });
 
   it('should insert a new media element from valid url', async () => {
