--- conflicted
+++ resolved
@@ -146,54 +146,6 @@
 
   const isSearching = searchTerm.length > 0;
 
-<<<<<<< HEAD
-  const onClose = resetWithFetch;
-
-  /**
-   * Callback of select in media picker to insert media element.
-   *
-   * @param {Object} resource Object coming from backbone media picker.
-   */
-  const onSelect = (resource) => {
-    try {
-      if (isTranscodingEnabled && canTranscodeResource(resource)) {
-        if (transcodableMimeTypes.includes(resource.mimeType)) {
-          optimizeVideo({ resource });
-        }
-
-        if (resource.mimeType === 'image/gif') {
-          optimizeGif({ resource });
-        }
-      }
-      // WordPress media picker event, sizes.medium.sourceUrl is the smallest image
-      insertMediaElement(
-        resource,
-        resource.sizes?.medium?.sourceUrl || resource.src
-      );
-
-      postProcessingResource(resource);
-    } catch (e) {
-      showSnackbar({
-        message: e.message,
-        dismissible: true,
-      });
-    }
-  };
-
-  let onSelectErrorMessage = __(
-    'No file types are currently supported.',
-    'web-stories'
-  );
-  if (allowedFileTypes.length) {
-    onSelectErrorMessage = sprintf(
-      /* translators: %s: list of allowed file types. */
-      __('Please choose only %s to insert into page.', 'web-stories'),
-      translateToExclusiveList(allowedFileTypes)
-    );
-  }
-
-=======
->>>>>>> 54485240
   /**
    * Filter REST API calls and re-request API.
    *
@@ -231,10 +183,10 @@
    */
   const onSelect = useCallback(
     (resource) => {
-      // WordPress media picker event, sizes.medium.source_url is the smallest image
+      // WordPress media picker event, sizes.medium.sourceUrl is the smallest image
       insertMediaElement(
         resource,
-        resource.sizes?.medium?.source_url || resource.src
+        resource.sizes?.medium?.sourceUrl || resource.src
       );
     },
     [insertMediaElement]
