/*
 * Copyright 2020 Google LLC
 *
 * Licensed under the Apache License, Version 2.0 (the "License");
 * you may not use this file except in compliance with the License.
 * You may obtain a copy of the License at
 *
 *     https://www.apache.org/licenses/LICENSE-2.0
 *
 * Unless required by applicable law or agreed to in writing, software
 * distributed under the License is distributed on an "AS IS" BASIS,
 * WITHOUT WARRANTIES OR CONDITIONS OF ANY KIND, either express or implied.
 * See the License for the specific language governing permissions and
 * limitations under the License.
 */

/**
 * External dependencies
 */
import { useFeature } from 'flagged';
import { useCallback, useEffect } from '@googleforcreators/react';
import styled from 'styled-components';
import { __, _n, sprintf } from '@googleforcreators/i18n';
import { trackEvent } from '@googleforcreators/tracking';
import { resourceList } from '@googleforcreators/media';
import {
  Button as DefaultButton,
  BUTTON_SIZES,
  BUTTON_TYPES,
  BUTTON_VARIANTS,
  Text,
  THEME_CONSTANTS,
  Icons,
<<<<<<< HEAD
  PLACEMENT,
} from '@web-stories-wp/design-system';
=======
} from '@googleforcreators/design-system';
>>>>>>> eebdc23d

/**
 * Internal dependencies
 */
import { useConfig } from '../../../../../app/config';
import { useLocalMedia } from '../../../../../app/media';
import { SearchInput } from '../../../common';
import useLibrary from '../../../useLibrary';
import { MediaUploadButton, Select } from '../../../../form';
import {
  MediaGalleryMessage,
  PaneHeader,
  PaneInner,
  SearchInputContainer,
  StyledPane,
} from '../common/styles';
import PaginatedMediaGallery from '../common/paginatedMediaGallery';
import Flags from '../../../../../flags';
import { PANE_PADDING } from '../../shared';
import { LOCAL_MEDIA_TYPE_ALL } from '../../../../../app/media/local/types';
import { focusStyle } from '../../../../panels/shared';
import Tooltip from '../../../../tooltip';
import paneId from './paneId';
import VideoOptimizationDialog from './videoOptimizationDialog';
import LinkInsertion from './hotlink';

export const ROOT_MARGIN = 300;

const Button = styled(DefaultButton)`
  ${focusStyle};
`;

const FilterArea = styled.div`
  display: flex;
  justify-content: space-between;
  margin-top: 24px;
  padding: 0 ${PANE_PADDING} 0 ${PANE_PADDING};
`;

const SearchCount = styled(Text).attrs({
  size: THEME_CONSTANTS.TYPOGRAPHY.PRESET_SIZES.MEDIUM,
})`
  display: flex;
  align-items: center;
  justify-content: center;
  flex-shrink: 0;
`;

const ButtonsWrapper = styled.div`
  display: flex;
  flex: 1;
  justify-content: flex-end;
`;

const FILTER_NONE = LOCAL_MEDIA_TYPE_ALL;
const FILTERS = [
  { value: FILTER_NONE, label: __('All Types', 'web-stories') },
  { value: 'image', label: __('Images', 'web-stories') },
  { value: 'video', label: __('Video', 'web-stories') },
];

function MediaPane(props) {
  const {
    hasMore,
    media,
    isMediaLoading,
    isMediaLoaded,
    mediaType,
    searchTerm,
    setNextPage,
    setMediaType,
    setSearchTerm,
    totalItems,
  } = useLocalMedia(
    ({
      state: {
        hasMore,
        media,
        isMediaLoading,
        isMediaLoaded,
        mediaType,
        searchTerm,
        totalItems,
      },
      actions: { setNextPage, setMediaType, setSearchTerm },
    }) => {
      return {
        hasMore,
        media,
        isMediaLoading,
        isMediaLoaded,
        mediaType,
        searchTerm,
        totalItems,
        setNextPage,
        setMediaType,
        setSearchTerm,
      };
    }
  );

  const enableHotlinking = useFeature('enableHotlinking');

  const {
    capabilities: { hasUploadMediaAction },
  } = useConfig();

  const { insertElement } = useLibrary((state) => ({
    insertElement: state.actions.insertElement,
  }));

  const isSearching = searchTerm.length > 0;

  /**
   * Filter REST API calls and re-request API.
   *
   * @param {string} value that is passed to rest api to filter.
   */
  const onFilter = useCallback(
    (evt, filter) => {
      setMediaType({ mediaType: filter });
    },
    [setMediaType]
  );

  /**
   * Insert element such image, video and audio into the editor.
   *
   * @param {Object} resource Resource object
   * @param {string} thumbnailURL The thumbnail's url
   * @return {null|*} Return onInsert or null.
   */
  const insertMediaElement = useCallback(
    (resource, thumbnailURL) => {
      resourceList.set(resource.id, {
        url: thumbnailURL,
        type: 'cached',
      });
      insertElement(resource.type, { resource });
    },
    [insertElement]
  );

  /**
   * Callback of select in media picker to insert media element.
   *
   * @param {Object} resource Object coming from backbone media picker.
   */
  const onSelect = useCallback(
    (resource) => {
      // WordPress media picker event, sizes.medium.sourceUrl is the smallest image
      insertMediaElement(
        resource,
        resource.sizes?.medium?.sourceUrl || resource.src
      );
    },
    [insertMediaElement]
  );

  const onSearch = (value) => {
    const trimText = value.trim();
    if (trimText !== searchTerm) {
      setSearchTerm({ searchTerm: trimText });
    }
  };

  useEffect(() => {
    if (searchTerm.length > 0) {
      trackEvent('search', {
        search_type: 'media',
        search_term: searchTerm,
        search_filter: mediaType,
      });
    }
  }, [searchTerm, mediaType]);

  const incrementalSearchDebounceMedia = useFeature(
    Flags.INCREMENTAL_SEARCH_DEBOUNCE_MEDIA
  );

  const renderUploadButtonIcon = useCallback(
    (open) => (
      <Button
        variant={BUTTON_VARIANTS.SQUARE}
        type={BUTTON_TYPES.SECONDARY}
        size={BUTTON_SIZES.SMALL}
        onClick={open}
        aria-label={__('Upload', 'web-stories')}
      >
        <Icons.ArrowCloud />
      </Button>
    ),
    []
  );

  const renderUploadButton = useCallback(
    (open) => (
      <Button
        variant={BUTTON_VARIANTS.RECTANGLE}
        type={BUTTON_TYPES.SECONDARY}
        size={BUTTON_SIZES.SMALL}
        onClick={open}
      >
        {__('Upload', 'web-stories')}
      </Button>
    ),
    []
  );

  return (
    <StyledPane id={paneId} {...props}>
      <PaneInner>
        <PaneHeader>
          <SearchInputContainer>
            <SearchInput
              initialValue={searchTerm}
              placeholder={__('Search', 'web-stories')}
              onSearch={onSearch}
              incremental={incrementalSearchDebounceMedia}
            />
          </SearchInputContainer>
          <FilterArea>
            <Select
              selectedValue={mediaType?.toString() || FILTER_NONE}
              onMenuItemClick={onFilter}
              options={FILTERS}
              placement={PLACEMENT.BOTTOM_START}
            />
            {isSearching && media.length > 0 && (
              <SearchCount>
                {sprintf(
                  /* translators: %d: number of results. */
                  _n(
                    '%s result found.',
                    '%s results found.',
                    totalItems,
                    'web-stories'
                  ),
                  totalItems
                )}
              </SearchCount>
            )}
            {!isSearching && enableHotlinking && (
              <ButtonsWrapper>
                <LinkInsertion />
                {hasUploadMediaAction && (
                  <Tooltip title={__('Upload', 'web-stories')}>
                    <MediaUploadButton
                      renderButton={renderUploadButtonIcon}
                      onInsert={onSelect}
                    />
                  </Tooltip>
                )}
              </ButtonsWrapper>
            )}
            {!isSearching && !enableHotlinking && hasUploadMediaAction && (
              <MediaUploadButton
                renderButton={renderUploadButton}
                onInsert={onSelect}
              />
            )}
          </FilterArea>
        </PaneHeader>

        {isMediaLoaded && !media.length ? (
          <MediaGalleryMessage>
            {isSearching
              ? __('No results found.', 'web-stories')
              : __('No media found.', 'web-stories')}
          </MediaGalleryMessage>
        ) : (
          <PaginatedMediaGallery
            providerType="local"
            canEditMedia={hasUploadMediaAction}
            resources={media}
            isMediaLoading={isMediaLoading}
            isMediaLoaded={isMediaLoaded}
            hasMore={hasMore}
            onInsert={insertMediaElement}
            setNextPage={setNextPage}
            searchTerm={searchTerm}
          />
        )}
        <VideoOptimizationDialog />
      </PaneInner>
    </StyledPane>
  );
}

export default MediaPane;<|MERGE_RESOLUTION|>--- conflicted
+++ resolved
@@ -31,12 +31,8 @@
   Text,
   THEME_CONSTANTS,
   Icons,
-<<<<<<< HEAD
   PLACEMENT,
-} from '@web-stories-wp/design-system';
-=======
 } from '@googleforcreators/design-system';
->>>>>>> eebdc23d
 
 /**
  * Internal dependencies
