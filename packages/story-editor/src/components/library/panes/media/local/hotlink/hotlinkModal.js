--- conflicted
+++ resolved
@@ -17,13 +17,9 @@
  * External dependencies
  */
 import { __, sprintf, translateToExclusiveList } from '@googleforcreators/i18n';
-<<<<<<< HEAD
 import { getExtensionsFromMimeType } from '@googleforcreators/media';
-import { Input, withProtocol } from '@googleforcreators/design-system';
-=======
 import { withProtocol } from '@googleforcreators/url';
 import { Input } from '@googleforcreators/design-system';
->>>>>>> 5a62f9f8
 import {
   useState,
   useRef,
