--- conflicted
+++ resolved
@@ -17,10 +17,6 @@
  * External dependencies
  */
 import PropTypes from 'prop-types';
-<<<<<<< HEAD
-import { useCallback, useRef } from '@web-stories-wp/react';
-=======
->>>>>>> 74275d5e
 import styled, { css } from 'styled-components';
 import { Text, THEME_CONSTANTS } from '@web-stories-wp/design-system';
 
