/*
 * Copyright 2020 Google LLC
 *
 * Licensed under the Apache License, Version 2.0 (the "License");
 * you may not use this file except in compliance with the License.
 * You may obtain a copy of the License at
 *
 *     https://www.apache.org/licenses/LICENSE-2.0
 *
 * Unless required by applicable law or agreed to in writing, software
 * distributed under the License is distributed on an "AS IS" BASIS,
 * WITHOUT WARRANTIES OR CONDITIONS OF ANY KIND, either express or implied.
 * See the License for the specific language governing permissions and
 * limitations under the License.
 */

/**
 * External dependencies
 */
import PropTypes from 'prop-types';
import styled from 'styled-components';
<<<<<<< HEAD
import { useCallback, useEffect, useRef } from '@web-stories-wp/react';
=======
import { useCallback, useEffect, useRef, useMemo } from 'react';
>>>>>>> 74275d5e
import { useFeature, useFeatures } from 'flagged';
import { __ } from '@web-stories-wp/i18n';
import { trackEvent } from '@web-stories-wp/tracking';

/**
 * Internal dependencies
 */
import useMedia from '../../../../../app/media/useMedia';
import {
  PaneHeader,
  PaneInner,
  SearchInputContainer,
  StyledPane,
} from '../common/styles';
import { SearchInput } from '../../../common';
import Flags from '../../../../../flags';
import { PROVIDERS } from '../../../../../app/media/media3p/providerConfiguration';
import TermsDialog from './termsDialog';

import paneId from './paneId';
import ProviderTabList from './providerTabList';
import ProviderPanel from './providerPanel';

const PaneBottom = styled.div`
  position: relative;
  height: 100%;
  flex: 1 1 auto;
  min-height: 0;
`;

/**
 * Pane that contains the media 3P integrations.
 *
 * @param {Object} props Component props
 * @return {*} The media pane element for 3P integrations.
 */
function Media3pPane(props) {
  const { isActive } = props;

  const {
    searchTerm,
    selectedProvider,
    setSelectedProvider,
    setSearchTerm,
    media3p,
  } = useMedia(
    ({
      media3p: {
        state: { selectedProvider, searchTerm },
        actions: { setSelectedProvider, setSearchTerm },
      },
      media3p,
    }) => ({
      searchTerm,
      selectedProvider,
      setSelectedProvider,
      setSearchTerm,
      media3p,
    })
  );

  useEffect(() => {
    if (isActive && !selectedProvider) {
      setSelectedProvider({ provider: Object.keys(PROVIDERS)[0] });
    }
  }, [isActive, selectedProvider, setSelectedProvider]);

  const selectedCategoryId =
    media3p[selectedProvider]?.state?.categories?.selectedCategoryId;
  useEffect(() => {
    trackEvent('search', {
      search_type: 'media3p',
      search_term: searchTerm,
      search_filter: selectedProvider,
      search_category: selectedCategoryId,
    });
  }, [selectedProvider, searchTerm, selectedCategoryId]);

  const onSearch = useCallback(
    (value) => {
      const trimText = value.trim();
      if (trimText !== searchTerm) {
        setSearchTerm({ searchTerm: trimText });
      }
    },
    [searchTerm, setSearchTerm]
  );

  const incrementalSearchDebounceMedia = useFeature(
    Flags.INCREMENTAL_SEARCH_DEBOUNCE_MEDIA
  );

  const paneBottomRef = useRef();

  const features = useFeatures();
  const providers = useMemo(
    () =>
      Object.keys(PROVIDERS).filter(
        (p) => !PROVIDERS[p].featureName || features[PROVIDERS[p].featureName]
      ),
    [features]
  );

  // TODO(#2368): handle pagination / infinite scrolling
  return (
    <>
      {isActive && <TermsDialog />}
      <StyledPane id={paneId} {...props}>
        <PaneInner>
          <PaneHeader>
            <SearchInputContainer>
              <SearchInput
                initialValue={searchTerm}
                placeholder={__('Search', 'web-stories')}
                onSearch={onSearch}
                incremental={incrementalSearchDebounceMedia}
                disabled={Boolean(
                  selectedProvider &&
                    PROVIDERS[selectedProvider].supportsCategories &&
                    media3p[selectedProvider]?.state.categories
                      .selectedCategoryId
                )}
              />
            </SearchInputContainer>
            <ProviderTabList providers={providers} />
          </PaneHeader>
          <PaneBottom ref={paneBottomRef}>
            {providers.map((providerType) => (
              <ProviderPanel
                key={providerType}
                providerType={providerType}
                isActive={providerType === selectedProvider}
                searchTerm={searchTerm}
                role="tabpanel"
                aria-labelledby={`provider-tab-${providerType}`}
                id={`provider-tabpanel-${providerType}`}
              />
            ))}
          </PaneBottom>
        </PaneInner>
      </StyledPane>
    </>
  );
}

Media3pPane.propTypes = {
  isActive: PropTypes.bool,
};

export default Media3pPane;<|MERGE_RESOLUTION|>--- conflicted
+++ resolved
@@ -19,11 +19,7 @@
  */
 import PropTypes from 'prop-types';
 import styled from 'styled-components';
-<<<<<<< HEAD
-import { useCallback, useEffect, useRef } from '@web-stories-wp/react';
-=======
-import { useCallback, useEffect, useRef, useMemo } from 'react';
->>>>>>> 74275d5e
+import { useCallback, useEffect, useRef, useMemo } from '@web-stories-wp/react';
 import { useFeature, useFeatures } from 'flagged';
 import { __ } from '@web-stories-wp/i18n';
 import { trackEvent } from '@web-stories-wp/tracking';
