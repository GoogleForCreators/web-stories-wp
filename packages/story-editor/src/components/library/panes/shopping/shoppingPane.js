/*
 * Copyright 2022 Google LLC
 *
 * Licensed under the Apache License, Version 2.0 (the "License");
 * you may not use this file except in compliance with the License.
 * You may obtain a copy of the License at
 *
 *     https://www.apache.org/licenses/LICENSE-2.0
 *
 * Unless required by applicable law or agreed to in writing, software
 * distributed under the License is distributed on an "AS IS" BASIS,
 * WITHOUT WARRANTIES OR CONDITIONS OF ANY KIND, either express or implied.
 * See the License for the specific language governing permissions and
 * limitations under the License.
 */
/**
 * External dependencies
 */
import { useFeature } from 'flagged';
import styled from 'styled-components';
import {
  useCallback,
  useState,
  useEffect,
  useDebouncedCallback,
} from '@googleforcreators/react';
import { __, sprintf } from '@googleforcreators/i18n';
import {
  Text,
  THEME_CONSTANTS,
  SearchInput,
  useLiveRegion,
  useSnackbar,
  InfiniteScroller,
  LoadingSpinner,
} from '@googleforcreators/design-system';
import { ELEMENT_TYPES } from '@googleforcreators/elements';
import { trackError, trackEvent } from '@googleforcreators/tracking';

/**
 * Internal dependencies
 */
import { Section } from '../../common';
import { useAPI, useConfig } from '../../../../app';
import { Row } from '../../../form';
import { Pane } from '../shared';
import { useStory } from '../../../../app/story';
import useLibrary from '../../useLibrary';
import paneId from './paneId';
import ProductList from './productList';
import ProductSort from './productSort';

const LoadingContainer = styled.div`
  display: flex;
  justify-content: center;
`;

const HelperText = styled(Text).attrs({
  size: THEME_CONSTANTS.TYPOGRAPHY.PRESET_SIZES.SMALL,
})`
  color: ${({ theme }) => theme.colors.fg.secondary};
`;

function ShoppingPane(props) {
  const { showSnackbar } = useSnackbar();
  const { shoppingProvider } = useConfig();
  const isShoppingIntegrationEnabled = useFeature('shoppingIntegration');
  const speak = useLiveRegion('assertive');
  const [loaded, setLoaded] = useState(false);
  const [isLoading, setIsLoading] = useState(false);
  const [canLoadMore, setCanLoadMore] = useState(false);
  const [searchTerm, setSearchTerm] = useState('');
  const [page, setPage] = useState(1);
  const [orderby, setOrderby] = useState('date');
  const [order, setOrder] = useState('desc');
<<<<<<< HEAD
=======

>>>>>>> d6076d2f
  const [isMenuFocused, setIsMenuFocused] = useState(false);
  const [products, setProducts] = useState([]);
  const {
    actions: { getProducts },
  } = useAPI();

  const { currentPageProducts, deleteElementById } = useStory(
    ({ actions, state: { currentPage } }) => ({
      currentPageProducts: currentPage?.elements
        ?.filter(({ type }) => type === ELEMENT_TYPES.PRODUCT)
        .map(({ id, product }) => ({
          elementId: id,
          product,
        })),
      deleteElementById: actions.deleteElementById,
    })
  );

  const { insertElement } = useLibrary((state) => ({
    insertElement: state.actions.insertElement,
  }));

<<<<<<< HEAD
  const getProductsByQuery = useCallback(
    async (value = '', _page = 1, sortBy, sortOrder) => {
=======
  const searchProducts = useCallback(
    async (value = '', sortBy, sortOrder) => {
>>>>>>> d6076d2f
      try {
        setIsLoading(true);
        const { products: _products, hasNextPage } = await getProducts(
          value,
          _page,
          sortBy,
          sortOrder
        );
        if (_page === 1) {
          setProducts(_products);
        } else {
          setProducts([...products, ..._products]);
        }
        setCanLoadMore(hasNextPage);
      } catch (err) {
        trackError('search_products', err?.message);
        showSnackbar({ message: err.message });
        setProducts([]);
        setCanLoadMore(false);
        setPage(1);
      } finally {
        setIsLoading(false);
        setLoaded(true);
      }
    },
<<<<<<< HEAD
    [getProducts, products, showSnackbar]
=======
    [getProducts, showSnackbar]
  );

  const searchProductsWithTelemetry = useCallback(
    (value = '', sortBy, sortOrder) => {
      searchProducts(value, sortBy, sortOrder);
      trackEvent('search', {
        search_type: 'products',
        search_term: value,
        search_order: sortOrder,
        search_orderby: sortBy,
        search_provider: shoppingProvider,
      });
    },
    [searchProducts, shoppingProvider]
  );

  const debouncedProductsQuery = useDebouncedCallback(
    searchProductsWithTelemetry,
    300
  );

  const onSearch = useCallback(
    (evt) => {
      const value = evt.target.value;
      if (value !== searchTerm) {
        setSearchTerm(value);
        debouncedProductsQuery(value, orderby, order);
      }
    },
    [debouncedProductsQuery, order, orderby, searchTerm]
>>>>>>> d6076d2f
  );

  const onSortBy = (option) => {
    setOrderby(option.orderby);
    setOrder(option.order);
    debouncedProductsQuery(searchTerm, option.orderby, option.order);
  };

  const isShoppingEnabled =
    'none' !== shoppingProvider && isShoppingIntegrationEnabled;

  useEffect(() => {
    if (isShoppingEnabled) {
<<<<<<< HEAD
      debouncedProductsQuery(searchTerm, page, orderby, order);
    }
  }, [
    debouncedProductsQuery,
    isShoppingEnabled,
    searchTerm,
    orderby,
    order,
    page,
  ]);
=======
      searchProducts(searchTerm, orderby, order);
    }
    // eslint-disable-next-line react-hooks/exhaustive-deps -- Only run once on mount.
  }, [searchProducts, isShoppingEnabled]);
>>>>>>> d6076d2f

  useEffect(() => {
    if (!isShoppingEnabled) {
      setProducts(currentPageProducts?.map(({ product }) => product));
      setIsLoading(false);
      setLoaded(true);
    }
  }, [currentPageProducts, isShoppingEnabled]);

  const handleFocus = () => setIsMenuFocused(false);

  const onSortBy = (option) => {
    setOrderby(option.orderby);
    setOrder(option.order);
    setPage(1);
    setLoaded(false);
  };

  const handleInputKeyPress = useCallback((event) => {
    const { key } = event;
    if (key === 'ArrowDown' || key === 'Tab') {
      setIsMenuFocused(true);
    }
  }, []);

<<<<<<< HEAD
  const onSearch = useCallback(
    (evt) => {
      const value = evt.target.value;
      if (value !== searchTerm) {
        setSearchTerm(value);
        setPage(1);
        setLoaded(false);
      }
    },
    [searchTerm, setSearchTerm]
  );
=======
  const handleFocus = () => setIsMenuFocused(false);

  const { deleteElementById, currentPageNumber } = useStory(
    ({ state, actions }) => ({
      currentPageNumber: state.currentPageNumber,
      deleteElementById: actions.deleteElementById,
    })
  );

  const { insertElement } = useLibrary((state) => ({
    insertElement: state.actions.insertElement,
  }));
>>>>>>> d6076d2f

  const insertProduct = useCallback(
    (product) => {
      insertElement(ELEMENT_TYPES.PRODUCT, {
        width: 25,
        height: 25,
        product,
      });

      trackEvent('insert_product', {
        page: currentPageNumber,
        provider: shoppingProvider,
      });

      const PRODUCT_ADDED_TEXT = sprintf(
        /* translators: %s: product title. */
        __('%s added to page', 'web-stories'),
        product.productTitle
      );

      speak(PRODUCT_ADDED_TEXT);
    },
    [insertElement, speak, currentPageNumber, shoppingProvider]
  );

  const deleteProduct = useCallback(
    (product) => {
      const element = currentPageProducts.find(
        (item) => item.product.productId === product.productId
      );
      if (element) {
        deleteElementById({ elementId: element.elementId });

        const PRODUCT_REMOVED_TEXT = sprintf(
          /* translators: %s: product title. */
          __('%s removed', 'web-stories'),
          product?.productTitle
        );

        speak(PRODUCT_REMOVED_TEXT);
      }
    },
    [deleteElementById, currentPageProducts, speak]
  );

  const onClick = useCallback(
    (product, onPage) =>
      onPage ? deleteProduct(product) : insertProduct(product),
    [deleteProduct, insertProduct]
  );

  const handleClearInput = useCallback(() => {
    setSearchTerm('');
<<<<<<< HEAD
    setPage(1);
    setLoaded(false);
  }, [setSearchTerm]);
=======
    debouncedProductsQuery('', orderby, order);
  }, [debouncedProductsQuery, order, orderby]);
>>>>>>> d6076d2f

  const onLoadMore = useCallback(() => {
    if (canLoadMore) {
      setPage(page + 1);
    }
  }, [canLoadMore, page]);

  const allDataLoadedMessage =
    page > 1 ? __('No more products', 'web-stories') : '';

  return (
    <Pane id={paneId} {...props}>
      <Section
        data-testid="products-library-pane"
        title={__('Products', 'web-stories')}
      >
        <Row>
          <HelperText>
            {__(
              'This will add products as a tappable dot on your story.',
              'web-stories'
            )}
          </HelperText>
        </Row>
        {isShoppingEnabled && (
          <Row>
            <SearchInput
              aria-label={__('Product search', 'web-stories')}
              inputValue={searchTerm}
              onChange={onSearch}
              placeholder={__('Search', 'web-stories')}
              onKeyDown={handleInputKeyPress}
              onFocus={handleFocus}
              isOpen
              ariaClearLabel={__('Clear product search', 'web-stories')}
              clearId="clear-product-search"
              handleClearInput={handleClearInput}
            />
            <ProductSort onChange={onSortBy} value={`${orderby}-${order}`} />
          </Row>
        )}
        {!loaded && isLoading && (
          <LoadingContainer>
            <LoadingSpinner animationSize={50} circleSize={6} />
          </LoadingContainer>
        )}
        {loaded && products?.length > 0 && (
          <>
            <ProductList
              isMenuFocused={isMenuFocused}
              onClick={onClick}
              products={products}
              onPageProducts={currentPageProducts}
            />
            <InfiniteScroller
              allDataLoadedMessage={allDataLoadedMessage}
              allDataLoadedAriaMessage={__(
                'Products are loaded',
                'web-stories'
              )}
              onLoadMore={onLoadMore}
              canLoadMore={canLoadMore}
              isLoading={isLoading}
              loadingAriaMessage={__('Loading more products', 'web-stories')}
            />
          </>
        )}
        {loaded && !isLoading && products?.length === 0 && (
          <HelperText>{__('No products found.', 'web-stories')}</HelperText>
        )}
      </Section>
    </Pane>
  );
}

export default ShoppingPane;<|MERGE_RESOLUTION|>--- conflicted
+++ resolved
@@ -73,18 +73,14 @@
   const [page, setPage] = useState(1);
   const [orderby, setOrderby] = useState('date');
   const [order, setOrder] = useState('desc');
-<<<<<<< HEAD
-=======
-
->>>>>>> d6076d2f
   const [isMenuFocused, setIsMenuFocused] = useState(false);
   const [products, setProducts] = useState([]);
   const {
     actions: { getProducts },
   } = useAPI();
 
-  const { currentPageProducts, deleteElementById } = useStory(
-    ({ actions, state: { currentPage } }) => ({
+  const { currentPageProducts, deleteElementById, currentPageNumber } =
+    useStory(({ actions, state: { currentPage, currentPageNumber } }) => ({
       currentPageProducts: currentPage?.elements
         ?.filter(({ type }) => type === ELEMENT_TYPES.PRODUCT)
         .map(({ id, product }) => ({
@@ -92,20 +88,15 @@
           product,
         })),
       deleteElementById: actions.deleteElementById,
-    })
-  );
+      currentPageNumber,
+    }));
 
   const { insertElement } = useLibrary((state) => ({
     insertElement: state.actions.insertElement,
   }));
 
-<<<<<<< HEAD
-  const getProductsByQuery = useCallback(
+  const searchProducts = useCallback(
     async (value = '', _page = 1, sortBy, sortOrder) => {
-=======
-  const searchProducts = useCallback(
-    async (value = '', sortBy, sortOrder) => {
->>>>>>> d6076d2f
       try {
         setIsLoading(true);
         const { products: _products, hasNextPage } = await getProducts(
@@ -131,20 +122,18 @@
         setLoaded(true);
       }
     },
-<<<<<<< HEAD
     [getProducts, products, showSnackbar]
-=======
-    [getProducts, showSnackbar]
   );
 
   const searchProductsWithTelemetry = useCallback(
-    (value = '', sortBy, sortOrder) => {
-      searchProducts(value, sortBy, sortOrder);
+    (value = '', _page, sortBy, sortOrder) => {
+      searchProducts(value, _page, sortBy, sortOrder);
       trackEvent('search', {
         search_type: 'products',
         search_term: value,
         search_order: sortOrder,
         search_orderby: sortBy,
+        search_page: _page,
         search_provider: shoppingProvider,
       });
     },
@@ -161,41 +150,23 @@
       const value = evt.target.value;
       if (value !== searchTerm) {
         setSearchTerm(value);
-        debouncedProductsQuery(value, orderby, order);
+        setPage(1);
+        setLoaded(false);
+        debouncedProductsQuery(value, 1, orderby, order);
       }
     },
     [debouncedProductsQuery, order, orderby, searchTerm]
->>>>>>> d6076d2f
-  );
-
-  const onSortBy = (option) => {
-    setOrderby(option.orderby);
-    setOrder(option.order);
-    debouncedProductsQuery(searchTerm, option.orderby, option.order);
-  };
+  );
 
   const isShoppingEnabled =
     'none' !== shoppingProvider && isShoppingIntegrationEnabled;
 
   useEffect(() => {
     if (isShoppingEnabled) {
-<<<<<<< HEAD
-      debouncedProductsQuery(searchTerm, page, orderby, order);
-    }
-  }, [
-    debouncedProductsQuery,
-    isShoppingEnabled,
-    searchTerm,
-    orderby,
-    order,
-    page,
-  ]);
-=======
-      searchProducts(searchTerm, orderby, order);
+      searchProducts(searchTerm, page, orderby, order);
     }
     // eslint-disable-next-line react-hooks/exhaustive-deps -- Only run once on mount.
   }, [searchProducts, isShoppingEnabled]);
->>>>>>> d6076d2f
 
   useEffect(() => {
     if (!isShoppingEnabled) {
@@ -212,6 +183,7 @@
     setOrder(option.order);
     setPage(1);
     setLoaded(false);
+    debouncedProductsQuery(searchTerm, 1, option.orderby, option.order);
   };
 
   const handleInputKeyPress = useCallback((event) => {
@@ -220,33 +192,6 @@
       setIsMenuFocused(true);
     }
   }, []);
-
-<<<<<<< HEAD
-  const onSearch = useCallback(
-    (evt) => {
-      const value = evt.target.value;
-      if (value !== searchTerm) {
-        setSearchTerm(value);
-        setPage(1);
-        setLoaded(false);
-      }
-    },
-    [searchTerm, setSearchTerm]
-  );
-=======
-  const handleFocus = () => setIsMenuFocused(false);
-
-  const { deleteElementById, currentPageNumber } = useStory(
-    ({ state, actions }) => ({
-      currentPageNumber: state.currentPageNumber,
-      deleteElementById: actions.deleteElementById,
-    })
-  );
-
-  const { insertElement } = useLibrary((state) => ({
-    insertElement: state.actions.insertElement,
-  }));
->>>>>>> d6076d2f
 
   const insertProduct = useCallback(
     (product) => {
@@ -300,14 +245,10 @@
 
   const handleClearInput = useCallback(() => {
     setSearchTerm('');
-<<<<<<< HEAD
     setPage(1);
     setLoaded(false);
-  }, [setSearchTerm]);
-=======
-    debouncedProductsQuery('', orderby, order);
+    debouncedProductsQuery('', 1, orderby, order);
   }, [debouncedProductsQuery, order, orderby]);
->>>>>>> d6076d2f
 
   const onLoadMore = useCallback(() => {
     if (canLoadMore) {
