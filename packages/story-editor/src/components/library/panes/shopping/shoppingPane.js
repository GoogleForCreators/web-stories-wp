--- conflicted
+++ resolved
@@ -121,12 +121,6 @@
 
   const debouncedProductsQuery = useDebouncedCallback(getProductsByQuery, 300);
 
-<<<<<<< HEAD
-  useEffect(
-    () => debouncedProductsQuery(searchTerm, orderby, order),
-    [searchTerm, orderby, order, debouncedProductsQuery]
-  );
-=======
   useEffect(() => {
     if (isShoppingEnabled) {
       debouncedProductsQuery(searchTerm, orderby, order);
@@ -140,7 +134,6 @@
       setLoaded(true);
     }
   }, [currentPageProducts, isShoppingEnabled]);
->>>>>>> 0b74f98c
 
   const handleInputKeyPress = useCallback((event) => {
     const { key } = event;
@@ -222,23 +215,6 @@
             )}
           </HelperText>
         </Row>
-<<<<<<< HEAD
-        <Row>
-          <SearchInput
-            aria-label={__('Product search', 'web-stories')}
-            inputValue={searchTerm}
-            onChange={onSearch}
-            placeholder={__('Search', 'web-stories')}
-            onKeyDown={handleInputKeyPress}
-            onFocus={handleFocus}
-            isOpen
-            ariaClearLabel={__('Clear product search', 'web-stories')}
-            clearId="clear-product-search"
-            handleClearInput={handleClearInput}
-          />
-          <ProductSort onChange={onSortBy} sortId={`${orderby}-${order}`} />
-        </Row>
-=======
         {isShoppingEnabled && (
           <Row>
             <SearchInput
@@ -256,7 +232,6 @@
             <ProductSort onChange={onSortBy} sortId={`${orderby}-${order}`} />
           </Row>
         )}
->>>>>>> 0b74f98c
         {isLoading && (
           <Loading>
             <Spinner>
