/*
 * Copyright 2022 Google LLC
 *
 * Licensed under the Apache License, Version 2.0 (the "License");
 * you may not use this file except in compliance with the License.
 * You may obtain a copy of the License at
 *
 *     https://www.apache.org/licenses/LICENSE-2.0
 *
 * Unless required by applicable law or agreed to in writing, software
 * distributed under the License is distributed on an "AS IS" BASIS,
 * WITHOUT WARRANTIES OR CONDITIONS OF ANY KIND, either express or implied.
 * See the License for the specific language governing permissions and
 * limitations under the License.
 */
/**
 * External dependencies
 */
import { __ } from '@googleforcreators/i18n';
import {
  useCallback,
  useEffect,
  useState,
  useMemo,
} from '@googleforcreators/react';
import { Datalist } from '@googleforcreators/design-system';
import PropTypes from 'prop-types';
import styled from 'styled-components';

/**
 * Internal dependencies
 */
import { useStory, useAPI } from '../../../../app';

const StyledDropDown = styled(Datalist.DropDown)`
  width: 240px;
`;
function ProductDropdown({ product, setProduct }) {
<<<<<<< HEAD
=======
  const isShoppingIntegrationEnabled = useFeature('shoppingIntegration');

  const initialProducts = useMemo(
    () => [{ id: product?.productId, name: product?.productTitle, product }],
    [product]
  );
>>>>>>> f63367cb
  const [isLoading, setIsLoading] = useState(false);
  const [initialOptions, setInitialOptions] = useState(initialProducts);

  const {
    actions: { getProducts },
  } = useAPI();
  const isSaving = useStory(
    ({
      state: {
        meta: { isSaving },
      },
    }) => isSaving
  );

  const onChange = ({ product: newProduct }) => setProduct(newProduct);

  const getProductsByQuery = useCallback(
    async (value = '') => {
      const products = await getProducts(value);
      return products.map((p) => ({
        name: p.productTitle,
        id: p.productId,
        product: p,
      }));
    },
    [getProducts]
  );

  useEffect(() => {
    (async () => {
      try {
        setIsLoading(true);
        const products = await getProductsByQuery();
        setInitialOptions(products);
      } catch (err) {
        setInitialOptions(initialProducts);
      } finally {
        setIsLoading(false);
      }
    })();
  }, [getProductsByQuery, initialProducts]);

  const dropDownParams = {
    hasSearch: true,
    lightMode: true,
    onChange,
    getOptionsByQuery: getProductsByQuery,
    selectedId: product?.productId,
    dropDownLabel: __('Product', 'web-stories'),
    disabled: isSaving,
    primaryOptions: isLoading ? initialProducts : initialOptions,
    zIndex: 10,
  };

  return (
    <StyledDropDown
      options={initialOptions}
      searchResultsLabel={__('Search results', 'web-stories')}
      aria-label={__('Product', 'web-stories')}
      {...dropDownParams}
    />
  );
}

ProductDropdown.propTypes = {
  product: PropTypes.object,
  setProduct: PropTypes.func,
};

export default ProductDropdown;<|MERGE_RESOLUTION|>--- conflicted
+++ resolved
@@ -36,15 +36,10 @@
   width: 240px;
 `;
 function ProductDropdown({ product, setProduct }) {
-<<<<<<< HEAD
-=======
-  const isShoppingIntegrationEnabled = useFeature('shoppingIntegration');
-
   const initialProducts = useMemo(
     () => [{ id: product?.productId, name: product?.productTitle, product }],
     [product]
   );
->>>>>>> f63367cb
   const [isLoading, setIsLoading] = useState(false);
   const [initialOptions, setInitialOptions] = useState(initialProducts);
 
