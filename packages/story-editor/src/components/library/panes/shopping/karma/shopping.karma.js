/*
 * Copyright 2022 Google LLC
 *
 * Licensed under the Apache License, Version 2.0 (the "License");
 * you may not use this file except in compliance with the License.
 * You may obtain a copy of the License at
 *
 *     https://www.apache.org/licenses/LICENSE-2.0
 *
 * Unless required by applicable law or agreed to in writing, software
 * distributed under the License is distributed on an "AS IS" BASIS,
 * WITHOUT WARRANTIES OR CONDITIONS OF ANY KIND, either express or implied.
 * See the License for the specific language governing permissions and
 * limitations under the License.
 */

/**
 * External dependencies
 */
import { waitFor } from '@testing-library/react';
/**
 * Internal dependencies
 */
import { Fixture } from '../../../../../karma';
import { useStory } from '../../../../../app/story';

function isStoryEmpty() {
  return Boolean(document.getElementById('emptystate-message'));
}

const dropDownSelector = '[aria-label="Design menu"] [aria-label="Product"]';

describe('Shopping integration', () => {
  let fixture;

  async function focusProductSearchInput() {
    await fixture.editor.library.shoppingTab.click();
    await fixture.events.keyboard.press('tab');
    const searchInput = fixture.querySelector('[aria-label="Product search"]');
    await fixture.events.focus(searchInput);
    await fixture.events.click(searchInput);
  }

  async function insertProduct(productTitle) {
    await searchProduct(productTitle);

    const productButton = fixture.querySelector(
      `[aria-label="Add ${productTitle}"]`
    );
    await fixture.events.click(productButton);
<<<<<<< HEAD
    await waitFor(() =>
      fixture.querySelector('[aria-label="Design menu"] [aria-label="Product"]')
    );
=======
    await waitFor(() => fixture.querySelector(dropDownSelector));
>>>>>>> 75dab6ee

    await clearSearch();
  }

  async function searchProduct(productTitle) {
    await focusProductSearchInput();
    await fixture.events.keyboard.type(productTitle);
    // delay for search to catch-up
    await fixture.events.sleep(400);
  }

  async function clearSearch() {
    await focusProductSearchInput();
    const clearSearchButton = fixture.querySelector(
      `[aria-label="Clear product search"]`
    );
    await fixture.events.click(clearSearchButton);
  }

  beforeEach(async () => {
    fixture = new Fixture();
    fixture.setFlags({ shoppingIntegration: true });
    fixture.setFlags({ floatingMenu: true });
    await fixture.render();
    await fixture.collapseHelpCenter();
  });

  afterEach(() => {
    fixture.restore();
  });

  const getSelectedElement = async () => {
    const storyContext = await fixture.renderHook(() => useStory());
    return storyContext.state.selectedElements[0];
  };

  describe('Shopping tab', () => {
    it('should handle product search add and remove', async () => {
<<<<<<< HEAD
=======
      expect(isStoryEmpty()).toEqual(true);
>>>>>>> 75dab6ee
      const productTitle = 'Hoodie';
      await insertProduct(productTitle);

      // add a small delay for debounce search to catchup
      await fixture.events.sleep(500);

      // check story `state`
      const selectedElement = await getSelectedElement();
      expect(isStoryEmpty()).toEqual(false);
      await expect(selectedElement?.product?.productTitle).toBe(productTitle);
      await focusProductSearchInput();

      // select the product add / remove button
      const product = fixture.querySelector(
        `[aria-label="Remove ${productTitle}"]`
      );

      // check add / remove icons
      const checkIcon = fixture.querySelector(
        `[aria-label="Remove ${productTitle}"] svg[class^="productButton__Checkmark-"]`
      );

      const removeIcon = fixture.querySelector(
        `[aria-label="Remove ${productTitle}"] svg[class^="productButton__Cross-"]`
      );

      expect(window.getComputedStyle(checkIcon).display).toBe('block');
      expect(window.getComputedStyle(removeIcon).display).toBe('none');
      await fixture.events.hover(product);
      expect(window.getComputedStyle(checkIcon).display).toBe('none');
      expect(window.getComputedStyle(removeIcon).display).toBe('block');

      // remove the product
      await fixture.events.mouse.clickOn(product, 1, 1);
      expect(isStoryEmpty()).toEqual(true);
    });

<<<<<<< HEAD
=======
    it('should hide product lacking product image in dropdown', async () => {
      expect(isStoryEmpty()).toEqual(true);
      const productTitle = 'Hoodie';
      await insertProduct(productTitle);

      // check story `state`
      const selectedElement = await getSelectedElement();
      expect(isStoryEmpty()).toEqual(false);
      await expect(selectedElement?.product?.productTitle).toBe(productTitle);
      const dropDown = fixture.querySelector(dropDownSelector);
      await fixture.events.click(dropDown);
      await fixture.events.keyboard.type('WordPress');
      expect(fixture.screen.getByText('No matches found')).toBeDefined();
    });

    it('should hide product lacking duplicate products in dropdown', async () => {
      expect(isStoryEmpty()).toEqual(true);
      await insertProduct('Album');

      const product2Title = 'Hoodie';
      await insertProduct(product2Title);

      // check story `state`
      const selectedElement = await getSelectedElement();
      expect(isStoryEmpty()).toEqual(false);
      await expect(selectedElement?.product?.productTitle).toBe(product2Title);
      const dropDown = fixture.querySelector(dropDownSelector);
      await fixture.events.click(dropDown);
      await fixture.events.keyboard.type('album');
      expect(fixture.screen.getByText('No matches found')).toBeDefined();
    });

>>>>>>> 75dab6ee
    it('should disable button if product lacks product image', async () => {
      await searchProduct('WordPress');

      const productButton = fixture.querySelector(
        '[aria-label="Products without images cannot be added."]'
      );

      await expect(productButton.getAttribute('aria-disabled')).toBe('true');
    });

    it('should disable button if there are more than 6 products on the page', async () => {
      await insertProduct('Hoodie');
      await insertProduct('Big Logo Collection');
      await insertProduct('Logo Collection');
      await insertProduct('Beanie with Logo');
      await insertProduct('Album');
      await insertProduct('Single');

      await searchProduct('Massive Logo Collection');

      const disabledButton = fixture.querySelector(
        '[aria-label="Only 6 items can be added per page."]'
      );
      expect(disabledButton).toBeDefined();
    });

    it('should sort searched products', async () => {
      await fixture.editor.library.shoppingTab.click();
      await fixture.events.keyboard.press('tab');

      const sortDropdown = fixture.querySelector(
        '[aria-label="Product sort options"]'
      );
      await fixture.events.mouse.clickOn(sortDropdown, 1, 1);

      const option = fixture.screen.getByRole('menuitem', {
        name: /^Alphabetical: Z-A/,
      });

      await fixture.events.mouse.clickOn(option, 1, 1);

      // delay for search to catch-up
      await fixture.events.sleep(400);

      const firstOption = fixture.querySelector(
        '[aria-label="Products list"] [role="listitem"]'
      );

      expect(firstOption.textContent).toContain('WordPress Pennant');
    });
  });
});<|MERGE_RESOLUTION|>--- conflicted
+++ resolved
@@ -48,13 +48,7 @@
       `[aria-label="Add ${productTitle}"]`
     );
     await fixture.events.click(productButton);
-<<<<<<< HEAD
-    await waitFor(() =>
-      fixture.querySelector('[aria-label="Design menu"] [aria-label="Product"]')
-    );
-=======
     await waitFor(() => fixture.querySelector(dropDownSelector));
->>>>>>> 75dab6ee
 
     await clearSearch();
   }
@@ -93,10 +87,7 @@
 
   describe('Shopping tab', () => {
     it('should handle product search add and remove', async () => {
-<<<<<<< HEAD
-=======
-      expect(isStoryEmpty()).toEqual(true);
->>>>>>> 75dab6ee
+      expect(isStoryEmpty()).toEqual(true);
       const productTitle = 'Hoodie';
       await insertProduct(productTitle);
 
@@ -134,8 +125,6 @@
       expect(isStoryEmpty()).toEqual(true);
     });
 
-<<<<<<< HEAD
-=======
     it('should hide product lacking product image in dropdown', async () => {
       expect(isStoryEmpty()).toEqual(true);
       const productTitle = 'Hoodie';
@@ -168,7 +157,6 @@
       expect(fixture.screen.getByText('No matches found')).toBeDefined();
     });
 
->>>>>>> 75dab6ee
     it('should disable button if product lacks product image', async () => {
       await searchProduct('WordPress');
 
