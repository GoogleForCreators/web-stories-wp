/*
 * Copyright 2021 Google LLC
 *
 * Licensed under the Apache License, Version 2.0 (the "License");
 * you may not use this file except in compliance with the License.
 * You may obtain a copy of the License at
 *
 *     https://www.apache.org/licenses/LICENSE-2.0
 *
 * Unless required by applicable law or agreed to in writing, software
 * distributed under the License is distributed on an "AS IS" BASIS,
 * WITHOUT WARRANTIES OR CONDITIONS OF ANY KIND, either express or implied.
 * See the License for the specific language governing permissions and
 * limitations under the License.
 */

/**
 * External dependencies
 */
<<<<<<< HEAD
import { useCallback, useEffect, useState } from '@web-stories-wp/react';
import { __ } from '@web-stories-wp/i18n';

=======
import { useCallback, useEffect, useState } from '@googleforcreators/react';
import { __ } from '@googleforcreators/i18n';
>>>>>>> cd688658
/**
 * Internal dependencies
 */
import { useLayout, useStory } from '../../../../app';
import { useHighlights } from '../../../../app/highlights';
import {
  CARD_TYPE,
  ChecklistCard,
  DefaultFooterText,
} from '../../../checklistCard';
import { Thumbnail, THUMBNAIL_TYPES } from '../../../thumbnail';
import { ThumbnailPagePreview } from '../../utils';
import { ACCESSIBILITY_COPY } from '../../constants';
import { useRegisterCheck } from '../../countContext';
import { useIsChecklistMounted } from '../../popupMountedContext';
import { getPagesWithFailedContrast } from './check';

const PageBackgroundTextLowContrast = () => {
  const isChecklistMounted = useIsChecklistMounted();
  const [failingPages, setFailingPages] = useState([]);
  const storyPages = useStory(({ state }) => state?.pages);
  const pageSize = useLayout(({ state: { pageWidth, pageHeight } }) => ({
    width: pageWidth,
    height: pageHeight,
  }));

  useEffect(() => {
    let isStale = false;

    getPagesWithFailedContrast(storyPages, pageSize)
      .then((failures) => {
        if (isStale) {
          return;
        }
        const failedPages = failures.map(({ page }) => page);
        setFailingPages(failedPages);
      })
      .catch(() => {
        // TODO: Add some error handling
      });

    return () => {
      isStale = true;
    };
  }, [storyPages, pageSize]);

  const setHighlights = useHighlights(({ setHighlights }) => setHighlights);
  const handleClick = useCallback(
    (pageId) =>
      setHighlights({
        pageId,
      }),
    [setHighlights]
  );

  const isRendered = failingPages.length > 0;
  useRegisterCheck('PageBackgroundTextLowContrast', isRendered);

  const { title, footer } = ACCESSIBILITY_COPY.lowContrast;
  return isRendered && isChecklistMounted ? (
    <ChecklistCard
      title={title}
      cardType={
        failingPages.length > 1
          ? CARD_TYPE.MULTIPLE_ISSUE
          : CARD_TYPE.SINGLE_ISSUE
      }
      footer={<DefaultFooterText>{footer}</DefaultFooterText>}
      thumbnails={failingPages.map((page) => (
        <Thumbnail
          key={page.id}
          onClick={() => handleClick(page.id)}
          type={THUMBNAIL_TYPES.PAGE}
          displayBackground={<ThumbnailPagePreview page={page} />}
          aria-label={__('Go to offending page', 'web-stories')}
        />
      ))}
    />
  ) : null;
};

export default PageBackgroundTextLowContrast;<|MERGE_RESOLUTION|>--- conflicted
+++ resolved
@@ -17,14 +17,9 @@
 /**
  * External dependencies
  */
-<<<<<<< HEAD
-import { useCallback, useEffect, useState } from '@web-stories-wp/react';
-import { __ } from '@web-stories-wp/i18n';
-
-=======
 import { useCallback, useEffect, useState } from '@googleforcreators/react';
 import { __ } from '@googleforcreators/i18n';
->>>>>>> cd688658
+
 /**
  * Internal dependencies
  */
