--- conflicted
+++ resolved
@@ -31,10 +31,6 @@
 /**
  * Internal dependencies
  */
-<<<<<<< HEAD
-import { createSolidFromString } from '@web-stories-wp/patterns';
-=======
->>>>>>> cd688658
 import {
   calculateLuminanceFromRGB,
   calculateLuminanceFromStyleColor,
