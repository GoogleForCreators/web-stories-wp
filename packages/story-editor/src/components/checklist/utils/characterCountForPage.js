/*
 * Copyright 2021 Google LLC
 *
 * Licensed under the Apache License, Version 2.0 (the "License");
 * you may not use this file except in compliance with the License.
 * You may obtain a copy of the License at
 *
 *     https://www.apache.org/licenses/LICENSE-2.0
 *
 * Unless required by applicable law or agreed to in writing, software
 * distributed under the License is distributed on an "AS IS" BASIS,
 * WITHOUT WARRANTIES OR CONDITIONS OF ANY KIND, either express or implied.
 * See the License for the specific language governing permissions and
 * limitations under the License.
 */
/**
 * External dependencies
 */
<<<<<<< HEAD
import { stripHTML } from '@googleforcreators/design-system';
=======
import { stripHTML } from '@googleforcreators/dom';
>>>>>>> 32bc6383

export function characterCountForPage(page) {
  let characterCount = 0;
  page.elements.forEach((element) => {
    if (element.type === 'text') {
      characterCount += stripHTML(element.content).length;
    }
  });
  return characterCount;
}<|MERGE_RESOLUTION|>--- conflicted
+++ resolved
@@ -16,11 +16,7 @@
 /**
  * External dependencies
  */
-<<<<<<< HEAD
-import { stripHTML } from '@googleforcreators/design-system';
-=======
 import { stripHTML } from '@googleforcreators/dom';
->>>>>>> 32bc6383
 
 export function characterCountForPage(page) {
   let characterCount = 0;
