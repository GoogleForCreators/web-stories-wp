--- conflicted
+++ resolved
@@ -23,12 +23,6 @@
 export const VERY_WIDE_WORKSPACE_LIMIT = 1000;
 export const VERY_WIDE_MARGIN = 8;
 
-<<<<<<< HEAD
-export const FOOTER_TOP_MARGIN = 16;
-export const FOOTER_BOTTOM_MARGIN = 16;
-
-export const MENU_GUTTER = 167;
-=======
 export const FOOTER_MARGIN = 16;
 export const FOOTER_TOP_MARGIN = FOOTER_MARGIN;
 export const FOOTER_BOTTOM_MARGIN = FOOTER_MARGIN;
@@ -48,5 +42,4 @@
   2 * LARGE_BUTTON_WIDTH +
   KEYBOARD_SHORTCUTS_WIDTH +
   2 * FOOTER_MENU_GAP +
-  FOOTER_MARGIN;
->>>>>>> e6c7c459
+  FOOTER_MARGIN;