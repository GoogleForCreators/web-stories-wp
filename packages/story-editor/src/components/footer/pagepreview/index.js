/*
 * Copyright 2020 Google LLC
 *
 * Licensed under the Apache License, Version 2.0 (the "License");
 * you may not use this file except in compliance with the License.
 * You may obtain a copy of the License at
 *
 *     https://www.apache.org/licenses/LICENSE-2.0
 *
 * Unless required by applicable law or agreed to in writing, software
 * distributed under the License is distributed on an "AS IS" BASIS,
 * WITHOUT WARRANTIES OR CONDITIONS OF ANY KIND, either express or implied.
 * See the License for the specific language governing permissions and
 * limitations under the License.
 */

/**
 * External dependencies
 */
import styled, { css } from 'styled-components';
import { rgba } from 'polished';
import PropTypes from 'prop-types';
import { generatePatternStyles } from '@web-stories-wp/patterns';
import { UnitsProvider } from '@web-stories-wp/units';
import {
  useState,
  useRef,
  useCallback,
  useEffect,
} from '@web-stories-wp/react';
import { useFeature } from 'flagged';

/**
 * Internal dependencies
 */
import StoryPropTypes from '../../../types';
import {
  requestIdleCallback,
  cancelIdleCallback,
} from '../../../utils/idleCallback';
import { TransformProvider } from '../../transform';
import DisplayElement from '../../canvas/displayElement';
import usePerformanceTracking from '../../../utils/usePerformanceTracking';
import { TRACKING_EVENTS } from '../../../constants/performanceTrackingEvents';

const Page = styled.button`
  display: block;
  position: relative;
  cursor: ${({ isInteractive }) => (isInteractive ? 'pointer' : 'default')};
  padding: 0;
  border: 0;
  background-color: transparent;
  height: ${({ height }) => height}px;
  width: ${({ width }) => width}px;
  flex: none;
  outline: 0;

  &::after {
    content: '';
    display: block;
    position: absolute;
    left: -4px;
    right: -4px;
    top: -4px;
    bottom: -4px;
    pointer-events: none;
    border-style: solid;
    border-width: 1px;
    border-radius: 8px;
    border-color: ${({ isActive, theme }) =>
      isActive ? theme.colors.border.defaultActive : 'transparent'};
  }

  ${({ isInteractive, isActive, theme }) =>
    isInteractive &&
    css`
      &:focus::after {
        border-color: ${rgba(
          theme.colors.border.selection,
          isActive ? 1 : 0.7
        )};
      }
    `}
`;

const PreviewWrapper = styled.div`
  height: 100%;
  position: relative;
  overflow: hidden;
  background-color: white;
  border-radius: 4px;
  ${({ background }) => generatePatternStyles(background)}
`;

const Image = styled.img`
  width: 100%;
`;

// PagePreview is used in the editor's Carousel as well as in the Checklist and GridView
function PagePreview({
  page,
  label,
  isCacheable = false,
  cachedImage = null,
  setCachedImage = null,
  ...props
}) {
  const { backgroundColor } = page;
  const { width, height, isActive } = props;

  const [pageNode, setPageNode] = useState();
  const setPageRef = useCallback((node) => node && setPageNode(node), []);
  const pageAtGenerationTime = useRef();
  const enableThumbnailCaching =
    useFeature('enableThumbnailCaching') && isCacheable;

  // Whenever the page is re-generated
  // remove the old (and now stale) image blob
  useEffect(() => {
<<<<<<< HEAD
    if (enableThumbnailCaching && pageAtGenerationTime.current !== page) {
      setCachedImage({ pageId: page.id, cachedImage: null });
      pageAtGenerationTime.current = null;
    }
  }, [page, setCachedImage, enableThumbnailCaching]);
=======
    if (
      enableThumbnailCaching &&
      isActive &&
      pageAtGenerationTime.current !== page
    ) {
      setCachedImage({ pageId: page.id, cachedImage: null });
      pageAtGenerationTime.current = null;
    }
  }, [page, setCachedImage, isActive, enableThumbnailCaching]);
>>>>>>> 7294106c

  useEffect(() => {
    // If this is not the active page, there is a page node, we
    // don't already have a snapshot and thumbnail caching is active
    if (enableThumbnailCaching && !isActive && pageNode && !cachedImage) {
      // Schedule an idle callback to actually generate the image
      const id = requestIdleCallback(
        () => {
          import(
            /* webpackChunkName: "chunk-html-to-image" */ 'html-to-image'
          ).then((htmlToImage) => {
            htmlToImage
              .toJpeg(pageNode, { quality: 1 })
              .then((image) =>
                setCachedImage({ pageId: page.id, cachedImage: image })
              );
            pageAtGenerationTime.current = page;
          });
        },
        { timeout: 5000 }
      );
      // If the page somehow regenerates before the snapshot is taken,
      // make sure to cancel the old request
      return () => cancelIdleCallback(id);
    }
    // Required because of eslint: consistent-return
    return undefined;
  }, [
    enableThumbnailCaching,
    isActive,
    pageNode,
    cachedImage,
    setCachedImage,
    page,
  ]);

  usePerformanceTracking({
    node: pageNode,
    eventData: TRACKING_EVENTS.PAGE_PREVIEW_CLICK,
  });

  return (
    <UnitsProvider pageSize={{ width, height }}>
      <TransformProvider>
        <Page ref={setPageRef} aria-label={label} {...props}>
          <PreviewWrapper background={backgroundColor}>
            {cachedImage ? (
              <Image
                src={cachedImage}
                width={width}
                height={height}
                alt={label}
              />
            ) : (
              page.elements.map((element) => (
                <DisplayElement
                  key={element.id}
                  previewMode
                  element={element}
                  page={page}
                />
              ))
            )}
          </PreviewWrapper>
        </Page>
      </TransformProvider>
    </UnitsProvider>
  );
}

PagePreview.propTypes = {
  page: StoryPropTypes.page.isRequired,
  label: PropTypes.string,
  isCacheable: PropTypes.bool,
  cachedImage: PropTypes.object,
  setCachedImage: PropTypes.func,
  pageImageData: PropTypes.string,
  width: PropTypes.number.isRequired,
  height: PropTypes.number.isRequired,
  isInteractive: PropTypes.bool,
  isActive: PropTypes.bool,
  tabIndex: PropTypes.number,
};

export default PagePreview;<|MERGE_RESOLUTION|>--- conflicted
+++ resolved
@@ -117,13 +117,6 @@
   // Whenever the page is re-generated
   // remove the old (and now stale) image blob
   useEffect(() => {
-<<<<<<< HEAD
-    if (enableThumbnailCaching && pageAtGenerationTime.current !== page) {
-      setCachedImage({ pageId: page.id, cachedImage: null });
-      pageAtGenerationTime.current = null;
-    }
-  }, [page, setCachedImage, enableThumbnailCaching]);
-=======
     if (
       enableThumbnailCaching &&
       isActive &&
@@ -133,7 +126,6 @@
       pageAtGenerationTime.current = null;
     }
   }, [page, setCachedImage, isActive, enableThumbnailCaching]);
->>>>>>> 7294106c
 
   useEffect(() => {
     // If this is not the active page, there is a page node, we
