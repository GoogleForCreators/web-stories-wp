/*
 * Copyright 2020 Google LLC
 *
 * Licensed under the Apache License, Version 2.0 (the "License");
 * you may not use this file except in compliance with the License.
 * You may obtain a copy of the License at
 *
 *     https://www.apache.org/licenses/LICENSE-2.0
 *
 * Unless required by applicable law or agreed to in writing, software
 * distributed under the License is distributed on an "AS IS" BASIS,
 * WITHOUT WARRANTIES OR CONDITIONS OF ANY KIND, either express or implied.
 * See the License for the specific language governing permissions and
 * limitations under the License.
 */

/**
 * External dependencies
 */
import { CSSTransition } from 'react-transition-group';
import styled from 'styled-components';
<<<<<<< HEAD
import { __ } from '@googleforcreators/i18n';
=======
import { __ } from '@web-stories-wp/i18n';
import { useRef } from '@web-stories-wp/react';
>>>>>>> fde633f2

/**
 * Internal dependencies
 */
import { useLayout } from '../../../app';
import {
  CAROUSEL_STATE,
  CAROUSEL_TRANSITION_DURATION,
} from '../../../constants';
import { CarouselScrollForward, CarouselScrollBack } from './carouselScroll';
import CarouselList from './carouselList';
import CarouselDrawer from './carouselDrawer';
import useCarousel from './useCarousel';
import {
  NAVIGATION_BUTTON_WIDTH,
  NAVIGATION_BUTTON_GAP,
  DRAWER_BUTTON_GAP_EXPANDED,
  DRAWER_BUTTON_GAP_COLLAPSED,
} from './constants';

const DRAWER_BUTTON_GAP_DIFF =
  DRAWER_BUTTON_GAP_EXPANDED - DRAWER_BUTTON_GAP_COLLAPSED;

const Wrapper = styled.section`
  position: relative;
  display: grid;
  grid:
    /* Note the two empty 1fr areas on either side of the buttons - that's on purpose
     *
     * d = drawer button
     * p = previous arrow
     * c = carousel page list
     * n = next arrow
     */
    '. d d d d d .' 32px
    '. . . . . . .' ${({ isCollapsed }) =>
      isCollapsed ? DRAWER_BUTTON_GAP_COLLAPSED : DRAWER_BUTTON_GAP_EXPANDED}px
    '. p . c . n .' auto /
    1fr
    ${NAVIGATION_BUTTON_WIDTH}px
    ${NAVIGATION_BUTTON_GAP}px
    auto
    ${NAVIGATION_BUTTON_GAP}px
    ${NAVIGATION_BUTTON_WIDTH}px
    1fr;
  width: 100%;
  height: auto;

  &.carousel-enter {
    top: ${({ thumbHeight }) => thumbHeight + DRAWER_BUTTON_GAP_DIFF}px;

    &.carousel-enter-active {
      top: 0;
      transition: ${CAROUSEL_TRANSITION_DURATION}ms ease-out;
      transition-property: top;
    }
  }

  &.carousel-exit {
    top: 0;

    &.carousel-exit-active {
      top: ${({ thumbHeight }) => thumbHeight + DRAWER_BUTTON_GAP_DIFF}px;
      transition: ${CAROUSEL_TRANSITION_DURATION}ms ease-out;
      transition-property: top;
    }
  }
`;

const Area = styled.div`
  grid-area: ${({ area }) => area};
  display: flex;
  align-items: center;
  justify-content: center;
  flex-direction: column;
`;

function CarouselLayout() {
  const { carouselState } = useLayout(({ state: { carouselState } }) => ({
    carouselState,
  }));

  const { numPages, pageThumbHeight } = useCarousel(
    ({ state: { numPages, pageThumbHeight } }) => ({
      numPages,
      pageThumbHeight,
    })
  );
  const nodeRef = useRef();
  if (numPages <= 0) {
    return null;
  }

  const isCollapsed = carouselState === CAROUSEL_STATE.CLOSED;

  const isOpenOrOpening = [
    CAROUSEL_STATE.OPEN,
    CAROUSEL_STATE.OPENING,
  ].includes(carouselState);

  return (
    <CSSTransition
      in={isOpenOrOpening}
      classNames="carousel"
      containerRef
      nodeRef={nodeRef}
      timeout={CAROUSEL_TRANSITION_DURATION}
    >
      <Wrapper
        ref={nodeRef}
        aria-label={__('Page Carousel', 'web-stories')}
        isCollapsed={isCollapsed}
        thumbHeight={pageThumbHeight}
      >
        <Area area="d">
          <CarouselDrawer />
        </Area>
        {!isCollapsed && (
          <>
            <Area area="p">
              <CarouselScrollBack />
            </Area>
            <Area area="c">
              <CarouselList />
            </Area>
            <Area area="n">
              <CarouselScrollForward />
            </Area>
          </>
        )}
      </Wrapper>
    </CSSTransition>
  );
}

export default CarouselLayout;<|MERGE_RESOLUTION|>--- conflicted
+++ resolved
@@ -19,12 +19,8 @@
  */
 import { CSSTransition } from 'react-transition-group';
 import styled from 'styled-components';
-<<<<<<< HEAD
 import { __ } from '@googleforcreators/i18n';
-=======
-import { __ } from '@web-stories-wp/i18n';
-import { useRef } from '@web-stories-wp/react';
->>>>>>> fde633f2
+import { useRef } from '@googleforcreators/react';
 
 /**
  * Internal dependencies
