--- conflicted
+++ resolved
@@ -118,16 +118,9 @@
 
   const isCollapsed = carouselState === CarouselState.Closed;
 
-<<<<<<< HEAD
-  const isOpenOrOpening = [
-    CarouselState.Open,
-    CarouselState.OpenING,
-  ].includes(carouselState);
-=======
   const isOpenOrOpening = [CarouselState.Open, CarouselState.Opening].includes(
     carouselState
   );
->>>>>>> c751b699
 
   return (
     <CSSTransition
