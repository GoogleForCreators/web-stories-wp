--- conflicted
+++ resolved
@@ -17,12 +17,9 @@
 /**
  * External dependencies
  */
-<<<<<<< HEAD
 import { createSolid } from '@googleforcreators/patterns';
-=======
-import { createSolid } from '@web-stories-wp/patterns';
 import { waitFor } from '@testing-library/react';
->>>>>>> fde633f2
+
 /**
  * Internal dependencies
  */
