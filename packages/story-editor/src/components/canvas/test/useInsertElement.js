/*
 * Copyright 2020 Google LLC
 *
 * Licensed under the Apache License, Version 2.0 (the "License");
 * you may not use this file except in compliance with the License.
 * You may obtain a copy of the License at
 *
 *     https://www.apache.org/licenses/LICENSE-2.0
 *
 * Unless required by applicable law or agreed to in writing, software
 * distributed under the License is distributed on an "AS IS" BASIS,
 * WITHOUT WARRANTIES OR CONDITIONS OF ANY KIND, either express or implied.
 * See the License for the specific language governing permissions and
 * limitations under the License.
 */

/**
 * External dependencies
 */
import { renderHook, act } from '@testing-library/react-hooks';

/**
 * Internal dependencies
 */
import useInsertElement from '../useInsertElement';
import { ZOOM_SETTING } from '../../../constants';
import { useStory } from '../../../app/story';
import { useLocalMedia } from '../../../app/media';
import { useLayout } from '../../../app/layout';

jest.mock('../../../app/story');
jest.mock('../../../app/media');
jest.mock('../../../app/layout');

const IMAGE_TYPE = 'image';

const PROPS_LOCAL = {
  resource: {
    type: 'image',
    mimeType: 'image/jpeg',
    baseColor: '#ffffff',
    creationDate: '2020-08-10T03:42:08',
    src: 'http://local_url/wp-content/uploads/2020/08/local_image.jpg',
    width: 1920,
    height: 1080,
    posterId: 0,
    id: 211,
    alt: 'local_image',
    sizes: {
      full: {
        file: 'local_image.jpg',
        width: 1920,
        height: 1080,
        mimeType: 'image/jpeg',
        sourceUrl: 'http://wp.local/wp-content/uploads/2020/08/local_image.jpg',
      },
    },
  },
  x: 126,
  y: 512,
  width: 354,
  height: 199,
};

<<<<<<< HEAD
const PROPS_M3P_WITH_ATTRIBUTION = {
  resource: {
    type: 'image',
    mimeType: 'image/jpeg',
    baseColor: '#ffffff',
    creationDate: '2020-08-14T19:43:09Z',
    src: 'https://images.url.com/photo-fake-url',
    width: 2400,
    height: 3620,
    alt: null,
    local: false,
    sizes: {
      full: {
        file: 'media/provider:TZ2tVEJx2aA',
        sourceUrl: 'https://sourceUrl.com',
        mimeType: 'image/jpeg',
        width: 2400,
        height: 3620,
      },
    },
    attribution: {
      author: {
        displayName: 'Photographer Name',
        url: 'https://author.url',
      },
      registerUsageUrl: 'https://registerUsageUrl.com/register',
    },
  },
  x: 28,
  y: 401,
  width: 233,
  height: 353,
};

const REGISTER_USAGE_URL = 'https://registerUsageUrl.com/register';

=======
>>>>>>> 54485240
describe('useInsertElement', () => {
  const setZoomSetting = jest.fn();

  beforeAll(() => {
    useStory.mockReturnValue({
      addElement: jest.fn(),
    });

    useLocalMedia.mockReturnValue({
      postProcessingResource: jest.fn(),
      isCurrentResourceUploading: jest.fn(),
    });

    useLayout.mockReturnValue({
      setZoomSetting,
    });
  });

  it('should always invoke setZoomSetting with FIT', () => {
    const { result } = renderHook(() => useInsertElement());
    act(() => {
      result.current(IMAGE_TYPE, PROPS_LOCAL);
    });

    expect(setZoomSetting).toHaveBeenCalledWith(ZOOM_SETTING.FIT);
  });
});<|MERGE_RESOLUTION|>--- conflicted
+++ resolved
@@ -52,7 +52,8 @@
         width: 1920,
         height: 1080,
         mimeType: 'image/jpeg',
-        sourceUrl: 'http://wp.local/wp-content/uploads/2020/08/local_image.jpg',
+        sourceUrl:
+          'http://wp.local/wp-content/uploads/2020/08/local_image.jpg',
       },
     },
   },
@@ -62,45 +63,6 @@
   height: 199,
 };
 
-<<<<<<< HEAD
-const PROPS_M3P_WITH_ATTRIBUTION = {
-  resource: {
-    type: 'image',
-    mimeType: 'image/jpeg',
-    baseColor: '#ffffff',
-    creationDate: '2020-08-14T19:43:09Z',
-    src: 'https://images.url.com/photo-fake-url',
-    width: 2400,
-    height: 3620,
-    alt: null,
-    local: false,
-    sizes: {
-      full: {
-        file: 'media/provider:TZ2tVEJx2aA',
-        sourceUrl: 'https://sourceUrl.com',
-        mimeType: 'image/jpeg',
-        width: 2400,
-        height: 3620,
-      },
-    },
-    attribution: {
-      author: {
-        displayName: 'Photographer Name',
-        url: 'https://author.url',
-      },
-      registerUsageUrl: 'https://registerUsageUrl.com/register',
-    },
-  },
-  x: 28,
-  y: 401,
-  width: 233,
-  height: 353,
-};
-
-const REGISTER_USAGE_URL = 'https://registerUsageUrl.com/register';
-
-=======
->>>>>>> 54485240
 describe('useInsertElement', () => {
   const setZoomSetting = jest.fn();
 
