--- conflicted
+++ resolved
@@ -104,20 +104,7 @@
    */
   useEffect(() => resetAnimationState, [resetAnimationState, page]);
 
-<<<<<<< HEAD
-  return page
-    ? page.elements.map((element) => {
-        if (editingElement === element.id) {
-          return null;
-        }
-        return (
-          <DisplayElement key={element.id} element={element} isAnimatable />
-        );
-      })
-    : null;
-=======
   return null;
->>>>>>> 15cffbfe
 }
 
 DisplayPageAnimationController.propTypes = {
