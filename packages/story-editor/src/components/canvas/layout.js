--- conflicted
+++ resolved
@@ -85,13 +85,8 @@
   */
   grid:
     'h h h h h h h' ${HEADER_HEIGHT}px
-<<<<<<< HEAD
-    '. . . . . . .' minmax(16px, 1fr)
+    '. . . t . . .' minmax(16px, 1fr)
     'p b . c . f n' var(--viewport-height-px)
-=======
-    '. . . t . . .' minmax(16px, 1fr)
-    '. b . p . f .' var(--viewport-height-px)
->>>>>>> 3b1114e4
     '. . . . . . .' 1fr
     'w w w w w w w' ${({ footerHeight }) => footerHeight}px
     '. . . . . . .' ${FOOTER_BOTTOM_MARGIN}px
@@ -491,12 +486,9 @@
 export {
   Layer,
   PageArea,
-<<<<<<< HEAD
   PageBeforeArea,
   PageAfterArea,
-=======
   PageTitleContainer as PageTitleArea,
->>>>>>> 3b1114e4
   HeadArea,
   MenuArea,
   NavPrevArea,
