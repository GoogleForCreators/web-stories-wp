--- conflicted
+++ resolved
@@ -26,10 +26,7 @@
 import { useStory } from '../../app/story';
 import { useLayout } from '../../app/layout';
 import { ZoomSetting } from '../../constants';
-<<<<<<< HEAD
-=======
 import { noop } from '../../utils/noop';
->>>>>>> c751b699
 import useFocusCanvas from './useFocusCanvas';
 import getElementProperties from './utils/getElementProperties';
 
