/*
 * Copyright 2020 Google LLC
 *
 * Licensed under the Apache License, Version 2.0 (the "License");
 * you may not use this file except in compliance with the License.
 * You may obtain a copy of the License at
 *
 *     https://www.apache.org/licenses/LICENSE-2.0
 *
 * Unless required by applicable law or agreed to in writing, software
 * distributed under the License is distributed on an "AS IS" BASIS,
 * WITHOUT WARRANTIES OR CONDITIONS OF ANY KIND, either express or implied.
 * See the License for the specific language governing permissions and
 * limitations under the License.
 */

/**
 * External dependencies
 */
import styled from 'styled-components';
import { __ } from '@googleforcreators/i18n';
import {
  useCallback,
  useLayoutEffect,
  useRef,
  useState,
  memo,
  useCombinedRefs,
} from '@googleforcreators/react';
import { useUnits } from '@googleforcreators/units';
import { useTransformHandler } from '@googleforcreators/transform';
import PropTypes from 'prop-types';
import { getDefinitionForType } from '@googleforcreators/elements';
import {
  elementWithPosition,
  elementWithSize,
  elementWithRotation,
} from '@googleforcreators/element-library';
<<<<<<< HEAD
import { FrameWithMask as WithMask } from '@googleforcreators/masks';
=======
import {
  FrameWithMask as WithMask,
  getElementMask,
  MaskTypes,
} from '@googleforcreators/masks';
>>>>>>> 361a1199
import { useLiveRegion } from '@googleforcreators/design-system';

/**
 * Internal dependencies
 */
import {
  useStory,
  useTransform,
  useCanvas,
  useConfig,
  useDropTargets,
} from '../../app';
import WithLink from '../elementLink/frame';
import useDoubleClick from '../../utils/useDoubleClick';
import usePerformanceTracking from '../../utils/usePerformanceTracking';
import { TRACKING_EVENTS } from '../../constants';
import { FOCUS_GROUPS, useFocusGroupRef } from './editLayerFocusManager';

// @todo: should the frame borders follow clip lines?

// Pointer events are disabled in the display mode to ensure that selection
// can be limited to the mask.
const Wrapper = styled.div`
  ${elementWithPosition}
  ${elementWithSize}
	${elementWithRotation}

  outline: 1px solid transparent;
  transition: outline-color 0.5s;

  &:focus,
  &:active,
  &:hover {
    outline-color: ${({ theme, hasMask }) =>
      hasMask ? 'transparent' : theme.colors.border.selection};
  }
`;

const EmptyFrame = styled.div`
  position: absolute;
  top: 0;
  left: 0;
  width: 100%;
  height: 100%;
  pointer-events: none;
`;

const NOOP = () => {};

const FRAME_ELEMENT_MESSAGE = __(
  'To exit the canvas area, press Escape. Press Tab to move to the next group or element.',
  'web-stories'
);

function FrameElement({ id }) {
  const [isTransforming, setIsTransforming] = useState(false);
  const focusGroupRef = useFocusGroupRef(FOCUS_GROUPS.ELEMENT_SELECTION);

  const {
    setNodeForElement,
    handleSelectElement,
    isEditing,
    setEditingElement,
    setEditingElementWithState,
  } = useCanvas(({ state, actions }) => ({
    setNodeForElement: actions.setNodeForElement,
    handleSelectElement: actions.handleSelectElement,
    isEditing: state.isEditing,
    setEditingElement: actions.setEditingElement,
    setEditingElementWithState: actions.setEditingElementWithState,
  }));
  const { isSelected, isOnlySelectedElement, isActive, isBackground, element } =
    useStory(({ state }) => {
      const isSelected = state.selectedElementIds.includes(id);
      const isOnlySelectedElement =
        isSelected && state.selectedElementIds.length === 1;
      const isActive = isOnlySelectedElement && !isTransforming && !isEditing;

      return {
        isSelected,
        isBackground: state.currentPage?.elements[0].id === id,
        element: state.currentPage?.elements.find((el) => el.id === id),
        isOnlySelectedElement,
        isActive,
      };
    });
  const { type, flip } = element;
  const { Frame, isMaskable, Controls } = getDefinitionForType(type);
  const elementRef = useRef();
  const combinedFocusGroupRef = useCombinedRefs(elementRef, focusGroupRef); // Only attach focus group ref to one element.
  const [hovering, setHovering] = useState(false);
  const { isRTL, styleConstants: { topOffset } = {} } = useConfig();
  const speak = useLiveRegion();

  const {
    draggingResource,
    activeDropTargetId,
    isDropSource,
    registerDropTarget,
    unregisterDropTarget,
  } = useDropTargets(
    ({
      state: { draggingResource, activeDropTargetId },
      actions: { isDropSource, registerDropTarget, unregisterDropTarget },
    }) => ({
      draggingResource,
      activeDropTargetId,
      isDropSource,
      registerDropTarget,
      unregisterDropTarget,
    })
  );

  const onPointerEnter = () => setHovering(true);
  const onPointerLeave = () => setHovering(false);

  const isLinkActive = useTransform(
    ({ state }) => !isSelected && hovering && !state.isAnythingTransforming
  );

  const getBox = useUnits(({ actions }) => actions.getBox);

  useLayoutEffect(() => {
    setNodeForElement(id, elementRef.current);
  }, [id, setNodeForElement]);
  const box = getBox(element);

  useTransformHandler(id, (transform) => {
    const target = elementRef.current;
    if (transform?.dropTargets?.hover !== undefined) {
      target.style.opacity = transform.dropTargets.hover ? 0 : 1;
    }
    setIsTransforming(transform !== null);
  });

  // Media needs separate handler for double click.
  const { isMedia } = getDefinitionForType(type);
  const handleMediaDoubleClick = useCallback(
    (evt) => {
      if (!isSelected) {
        handleSelectElement(id, evt);
      }
      setEditingElement(id);
    },
    [id, setEditingElement, handleSelectElement, isSelected]
  );
  const handleMediaClick = useDoubleClick(NOOP, handleMediaDoubleClick);

  /**
   * Announce keyboard options on element.
   *
   * Using a live region because an `aria-label` would remove
   * any labels/content that would be read from children.
   */
<<<<<<< HEAD
  const handleFocus = useCallback(
    (evt) => {
=======
  const handleFocus = useCallback(() => {
    speak(FRAME_ELEMENT_MESSAGE);
  }, [speak]);

  // For elements with no mask, handle events by the wrapper.
  const mask = getElementMask(element);
  const maskDisabled =
    !mask?.type || (isBackground && mask.type !== MaskTypes.RECTANGLE);
  const eventHandlers = {
    onMouseDown: (evt) => {
>>>>>>> 361a1199
      if (!isSelected) {
        handleSelectElement(id, evt);
      }

      speak(FRAME_ELEMENT_MESSAGE);
    },
    [handleSelectElement, id, isSelected, speak]
  );

  const handleMouseDown = useCallback(
    (evt) => {
      if (!isSelected) {
        handleSelectElement(id, evt);
      }
<<<<<<< HEAD
=======

      handleFocus(evt);
    },
    onPointerEnter,
    onPointerLeave,
    onClick: isMedia ? handleMediaClick(id) : null,
  };
>>>>>>> 361a1199

      elementRef.current.focus({ preventScroll: true });

      if (!isBackground) {
        evt.stopPropagation();
      }
    },
    [handleSelectElement, id, isBackground, isSelected]
  );

  usePerformanceTracking({
    node: elementRef.current,
    eventData: {
      ...TRACKING_EVENTS.SELECT_ELEMENT,
      label: element.type,
    },
    eventType: 'pointerdown',
  });

  return (
    <WithLink element={element} active={isLinkActive} anchorRef={elementRef}>
      {Controls && (
        <Controls
          isTransforming={isTransforming}
          box={box}
          elementRef={elementRef}
          element={element}
          isRTL={isRTL}
          topOffset={topOffset}
          isActive={isActive}
        />
      )}
      <Wrapper
        ref={combinedFocusGroupRef}
        data-element-id={id}
        {...box}
        tabIndex={-1}
<<<<<<< HEAD
        role="presentation"
        hasMask={isMaskable}
        data-testid="frameElement"
        onMouseDown={handleMouseDown}
        onFocus={handleFocus}
        onPointerEnter={onPointerEnter}
        onPointerLeave={onPointerLeave}
        onClick={isMedia ? handleMediaClick(id) : null}
=======
        hasMask={isMaskable}
        data-testid="frameElement"
        maskDisabled={maskDisabled}
        onFocus={handleFocus}
        {...(maskDisabled ? eventHandlers : null)}
>>>>>>> 361a1199
      >
        <WithMask
          element={element}
          fill
          flip={flip}
          draggingResource={draggingResource}
          activeDropTargetId={activeDropTargetId}
          isDropSource={isDropSource}
          registerDropTarget={registerDropTarget}
          unregisterDropTarget={unregisterDropTarget}
        >
          {Frame ? (
            <Frame
              wrapperRef={elementRef}
              element={element}
              box={box}
              isOnlySelectedElement={isOnlySelectedElement}
              setEditingElementWithState={setEditingElementWithState}
            />
          ) : (
            <EmptyFrame />
          )}
        </WithMask>
      </Wrapper>
    </WithLink>
  );
}

FrameElement.propTypes = {
  id: PropTypes.string.isRequired,
};

export default memo(FrameElement);<|MERGE_RESOLUTION|>--- conflicted
+++ resolved
@@ -36,15 +36,7 @@
   elementWithSize,
   elementWithRotation,
 } from '@googleforcreators/element-library';
-<<<<<<< HEAD
 import { FrameWithMask as WithMask } from '@googleforcreators/masks';
-=======
-import {
-  FrameWithMask as WithMask,
-  getElementMask,
-  MaskTypes,
-} from '@googleforcreators/masks';
->>>>>>> 361a1199
 import { useLiveRegion } from '@googleforcreators/design-system';
 
 /**
@@ -70,11 +62,9 @@
 const Wrapper = styled.div`
   ${elementWithPosition}
   ${elementWithSize}
-	${elementWithRotation}
-
-  outline: 1px solid transparent;
+   ${elementWithRotation}
+   outline: 1px solid transparent;
   transition: outline-color 0.5s;
-
   &:focus,
   &:active,
   &:hover {
@@ -199,21 +189,8 @@
    * Using a live region because an `aria-label` would remove
    * any labels/content that would be read from children.
    */
-<<<<<<< HEAD
   const handleFocus = useCallback(
     (evt) => {
-=======
-  const handleFocus = useCallback(() => {
-    speak(FRAME_ELEMENT_MESSAGE);
-  }, [speak]);
-
-  // For elements with no mask, handle events by the wrapper.
-  const mask = getElementMask(element);
-  const maskDisabled =
-    !mask?.type || (isBackground && mask.type !== MaskTypes.RECTANGLE);
-  const eventHandlers = {
-    onMouseDown: (evt) => {
->>>>>>> 361a1199
       if (!isSelected) {
         handleSelectElement(id, evt);
       }
@@ -228,16 +205,6 @@
       if (!isSelected) {
         handleSelectElement(id, evt);
       }
-<<<<<<< HEAD
-=======
-
-      handleFocus(evt);
-    },
-    onPointerEnter,
-    onPointerLeave,
-    onClick: isMedia ? handleMediaClick(id) : null,
-  };
->>>>>>> 361a1199
 
       elementRef.current.focus({ preventScroll: true });
 
@@ -275,7 +242,6 @@
         data-element-id={id}
         {...box}
         tabIndex={-1}
-<<<<<<< HEAD
         role="presentation"
         hasMask={isMaskable}
         data-testid="frameElement"
@@ -284,13 +250,6 @@
         onPointerEnter={onPointerEnter}
         onPointerLeave={onPointerLeave}
         onClick={isMedia ? handleMediaClick(id) : null}
-=======
-        hasMask={isMaskable}
-        data-testid="frameElement"
-        maskDisabled={maskDisabled}
-        onFocus={handleFocus}
-        {...(maskDisabled ? eventHandlers : null)}
->>>>>>> 361a1199
       >
         <WithMask
           element={element}
