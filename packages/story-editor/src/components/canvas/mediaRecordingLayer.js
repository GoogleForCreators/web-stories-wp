--- conflicted
+++ resolved
@@ -36,20 +36,6 @@
   MediaRecording,
   DurationIndicator,
   Footer,
-<<<<<<< HEAD
-=======
-  SettingsModal,
-  PlayPauseButton,
-  LayerWithGrayout,
-  DisplayPageArea,
-  Wrapper,
-  PHOTO_MIME_TYPE,
-  PHOTO_FILE_TYPE,
-  VideoWrapper,
-  Video,
-  Audio,
-  Photo,
->>>>>>> 64c67ffc
 } from '../mediaRecording';
 import VideoRecordingTrimProvider from '../videoTrim/recordingProvider';
 import VideoTrimmer from '../videoTrim/videoTrimmer';
@@ -77,24 +63,9 @@
 
   const {
     status,
-<<<<<<< HEAD
-=======
-    error,
-    mediaBlob,
-    mediaBlobUrl,
-    setMediaBlobUrl,
-    liveStream,
-    getMediaStream,
-    setFile,
-    needsPermissions,
-    hasVideo,
-    hasAudio,
-    isGif,
-    toggleIsGif,
-    isImageCapture,
->>>>>>> 64c67ffc
     audioInput,
     videoInput,
+    hasVideo,
     isTrimming,
     trimData,
     mediaBlobUrl,
@@ -105,21 +76,9 @@
     onTrim,
   } = useMediaRecording(({ state, actions }) => ({
     status: state.status,
-<<<<<<< HEAD
-=======
-    error: state.error,
-    liveStream: state.liveStream,
-    mediaBlob: state.mediaBlob,
-    mediaBlobUrl: state.mediaBlobUrl,
-    hasVideo: state.hasVideo,
-    hasAudio: state.hasAudio,
-    isGif: state.isGif,
-    needsPermissions:
-      ('idle' === state.status || 'acquiring_media' === state.status) &&
-      !state.videoInput,
->>>>>>> 64c67ffc
     audioInput: state.audioInput,
     videoInput: state.videoInput,
+    hasVideo: state.hasVideo,
     isTrimming: state.isTrimming,
     trimData: state.trimData,
     mediaBlobUrl: state.mediaBlobUrl,
@@ -177,62 +136,7 @@
             <DurationIndicator />
           </PageTitleArea>
           <DisplayPageArea withSafezone={false} showOverflow>
-<<<<<<< HEAD
             <MediaRecording />
-=======
-            <Wrapper>
-              {!isImageCapture && (
-                <>
-                  {mediaBlobUrl && hasVideo && (
-                    <VideoMode value={!isGif} onChange={onToggleVideoMode} />
-                  )}
-                  <VideoWrapper>
-                    {mediaBlobUrl &&
-                      (hasVideo ? (
-                        <>
-                          {/* eslint-disable-next-line jsx-a11y/media-has-caption -- We don't have tracks for this. */}
-                          <Video
-                            ref={videoRef}
-                            src={mediaBlobUrl}
-                            muted={isMuted}
-                            loop={isGif}
-                            tabIndex={0}
-                          />
-                          {!isGif && <PlayPauseButton videoRef={videoRef} />}
-                        </>
-                      ) : (
-                        <>
-                          {/* eslint-disable-next-line jsx-a11y/media-has-caption -- No captions wanted/needed here. */}
-                          <audio controls="controls" src={mediaBlobUrl} />
-                        </>
-                      ))}
-                    {!mediaBlob &&
-                      !mediaBlobUrl &&
-                      liveStream &&
-                      (hasVideo ? (
-                        <Video ref={streamRef} muted />
-                      ) : (
-                        <>
-                          {/* eslint-disable-next-line jsx-a11y/media-has-caption -- No an actual <audio> tag. */}
-                          <Audio liveStream={liveStream} />
-                        </>
-                      ))}
-                  </VideoWrapper>
-                </>
-              )}
-              {isImageCapture && (
-                <VideoWrapper>
-                  <Photo
-                    decoding="async"
-                    src={mediaBlobUrl}
-                    alt={__('Image capture', 'web-stories')}
-                  />
-                </VideoWrapper>
-              )}
-            </Wrapper>
-            <ProgressBar />
-            <Countdown />
->>>>>>> 64c67ffc
           </DisplayPageArea>
           <StyledFooter showOverflow>
             {isTrimming ? <VideoTrimmer /> : <Footer />}
