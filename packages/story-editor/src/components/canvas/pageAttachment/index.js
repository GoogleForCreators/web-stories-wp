--- conflicted
+++ resolved
@@ -19,13 +19,9 @@
  */
 import styled from 'styled-components';
 import PropTypes from 'prop-types';
-<<<<<<< HEAD
-import { __ } from '@web-stories-wp/i18n';
-import { Popup } from '@web-stories-wp/design-system';
-=======
+import { Popup } from '@googleforcreators/design-system';
 import { __ } from '@googleforcreators/i18n';
 
->>>>>>> eebdc23d
 /**
  * Internal dependencies
  */
