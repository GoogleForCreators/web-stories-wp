/*
 * Copyright 2020 Google LLC
 *
 * Licensed under the Apache License, Version 2.0 (the "License");
 * you may not use this file except in compliance with the License.
 * You may obtain a copy of the License at
 *
 *     https://www.apache.org/licenses/LICENSE-2.0
 *
 * Unless required by applicable law or agreed to in writing, software
 * distributed under the License is distributed on an "AS IS" BASIS,
 * WITHOUT WARRANTIES OR CONDITIONS OF ANY KIND, either express or implied.
 * See the License for the specific language governing permissions and
 * limitations under the License.
 */

/**
 * External dependencies
 */
import { waitFor } from '@testing-library/react';

/**
 * Internal dependencies
 */
import { Fixture } from '../../../karma';
import { useStory } from '../../../app/story';

describe('CUJ: Creator can Transform an Element: Selection integration', () => {
  let fixture;
  let fullbleed;

  beforeEach(async () => {
    fixture = new Fixture();
    await fixture.render();
    await fixture.collapseHelpCenter();

    fullbleed = fixture.container.querySelector('[data-testid="fullbleed"]');
  });

  afterEach(() => {
    fixture.restore();
  });

  async function clickOnTarget(target) {
    const { x, y, width, height } = target.getBoundingClientRect();
    await fixture.events.mouse.click(x + width / 2, y + height / 2);
  }

  async function getSelection() {
    const storyContext = await fixture.renderHook(() => useStory());
    return storyContext.state.selectedElementIds;
  }

  async function setFontSize(size) {
    const fontSize = fixture.editor.inspector.designPanel.textStyle.fontSize;
    await fixture.events.click(fontSize, { clickCount: 3 });
    await fixture.events.keyboard.type(size);
    await fixture.events.keyboard.press('tab');
    // Give time for the font size to be applied.
    await fixture.events.sleep(100);
  }

  it('should have the last element selected by default', async () => {
<<<<<<< HEAD
    await fixture.editor.library.textTab.click();
    await fixture.events.click(fixture.editor.library.text.preset('Paragraph'));
    await waitFor(() => fixture.editor.canvas.framesLayer.frames[1].node);
=======
    await fixture.events.click(fixture.editor.library.textAdd);
    await waitFor(() => {
      const node = fixture.editor.canvas.framesLayer.frames[1].node;
      if (!node) {
        throw new Error('node not ready');
      }
      expect(node).toBeTruthy();
    });
>>>>>>> 92cc0ff6
    const frame1 = fixture.editor.canvas.framesLayer.frames[1].node;
    expect(await getSelection()).toEqual([frame1.dataset.elementId]);
  });

  it('should allow selecting background through the empty area of a triangle', async () => {
    // Switch to shapes tab and click the triangle
    await fixture.events.click(fixture.editor.library.shapesTab);
    await fixture.events.click(fixture.editor.library.shapes.shape('Triangle'));
    const frame1 = fixture.editor.canvas.framesLayer.frames[1].node;
    expect(await getSelection()).toEqual([frame1.dataset.elementId]);

    // Click on the upper left corner of the triangle -- that's empty area.
    await fixture.events.mouse.seq(({ moveRel, down, up }) => [
      moveRel(frame1, 7, 7),
      down(),
      up(),
    ]);
    const bgFrame = fixture.editor.canvas.framesLayer.frames[0].node;
    expect(await getSelection()).toEqual([bgFrame.dataset.elementId]);
  });

  it('should show the selection lines when an element is being selected', async () => {
<<<<<<< HEAD
    await fixture.editor.library.textTab.click();
    await fixture.events.click(fixture.editor.library.text.preset('Paragraph'));
    await waitFor(() => fixture.editor.canvas.framesLayer.frames[1].node);
=======
    await fixture.events.click(fixture.editor.library.textAdd);
    await waitFor(() => {
      const node = fixture.editor.canvas.framesLayer.frames[1].node;
      if (!node) {
        throw new Error('node not ready');
      }
      expect(node).toBeTruthy();
    });
>>>>>>> 92cc0ff6
    const frame1 = fixture.editor.canvas.framesLayer.frames[1].node;
    // De-select element by clicking somewhere else.
    const { x, y } = fullbleed.getBoundingClientRect();
    await fixture.events.mouse.click(x - 50, y);
    expect(await getSelection()).toEqual([]);
    // Select the element again.
    await clickOnTarget(frame1);
    expect(
      fixture.querySelector('.moveable-line.moveable-direction.moveable-n')
    ).toBeDefined();
    await fixture.snapshot('text element is selected');
  });

  it('should show the selection lines when out of page area', async () => {
<<<<<<< HEAD
    await fixture.editor.library.textTab.click();
    await fixture.events.click(fixture.editor.library.text.preset('Paragraph'));
    await waitFor(() => fixture.editor.canvas.framesLayer.frames[1].node);
=======
    await fixture.events.click(fixture.editor.library.textAdd);
    await waitFor(() => {
      const node = fixture.editor.canvas.framesLayer.frames[1].node;
      if (!node) {
        throw new Error('node not ready');
      }
      expect(node).toBeTruthy();
    });
>>>>>>> 92cc0ff6
    await setFontSize('30');
    const frame1 = fixture.editor.canvas.framesLayer.frames[1].node;
    const resizeW = fixture
      .querySelector('.moveable-w')
      .getBoundingClientRect();
    await fixture.events.mouse.seq(({ move, moveBy, down, up }) => [
      move(resizeW.left + 1, resizeW.top + 1),
      down(),
      moveBy(-200, 0),
      up(),
    ]);

    expect(await getSelection()).toEqual([frame1.dataset.elementId]);
    await fixture.snapshot();
  });

  it('should show the selection on top of page navigation arrows', async () => {
    await fixture.events.click(fixture.editor.canvas.pageActions.addPage);

<<<<<<< HEAD
    await fixture.editor.library.textTab.click();
    await fixture.events.click(fixture.editor.library.text.preset('Paragraph'));
    await waitFor(() => fixture.editor.canvas.framesLayer.frames[1].node);
=======
    await fixture.events.click(fixture.editor.library.textAdd);
    await waitFor(() => {
      const node = fixture.editor.canvas.framesLayer.frames[1].node;
      if (!node) {
        throw new Error('node not ready');
      }
      expect(node).toBeTruthy();
    });
>>>>>>> 92cc0ff6
    await setFontSize('30');

    const frame1 = fixture.editor.canvas.framesLayer.frames[1].node;

    const prevPage =
      fixture.editor.canvas.framesLayer.prevPage.getBoundingClientRect();
    const resizeW = fixture
      .querySelector('.moveable-w')
      .getBoundingClientRect();
    await fixture.events.mouse.seq(({ move, down, up }) => [
      move(resizeW.left + 1, resizeW.top + 1),
      down(),
      move(prevPage.left - prevPage.width / 2, 0),
      up(),
    ]);
    expect(await getSelection()).toEqual([frame1.dataset.elementId]);
    await fixture.snapshot('selection on top of the page nav');
  });

  it('should return focus to selection when pressing mod+alt+2', async () => {
<<<<<<< HEAD
    await fixture.editor.library.textTab.click();
    await fixture.events.click(fixture.editor.library.text.preset('Paragraph'));
    await waitFor(() => fixture.editor.canvas.framesLayer.frames[1].node);
=======
    await fixture.events.click(fixture.editor.library.textAdd);
    await waitFor(() => {
      const node = fixture.editor.canvas.framesLayer.frames[1].node;
      if (!node) {
        throw new Error('node not ready');
      }
      expect(node).toBeTruthy();
    });
>>>>>>> 92cc0ff6
    // NB: We can't actually validate that the frame has focus, as that's a bit flaky,
    // But as long as the focus moves in the shortcut press, it's fair to assume that it has
    // Move to the canvas selection.

    // Click elsewhere
    await fixture.events.click(fixture.editor.canvas.header.title);
    expect(fixture.editor.canvas.header.title).toHaveFocus();

    // Return focus with shortcut
    await fixture.events.keyboard.shortcut('mod+alt+2');
    expect(fixture.editor.canvas.header.title).not.toHaveFocus();
    await fixture.snapshot('selected element has focus');
  });
});<|MERGE_RESOLUTION|>--- conflicted
+++ resolved
@@ -61,12 +61,8 @@
   }
 
   it('should have the last element selected by default', async () => {
-<<<<<<< HEAD
     await fixture.editor.library.textTab.click();
     await fixture.events.click(fixture.editor.library.text.preset('Paragraph'));
-    await waitFor(() => fixture.editor.canvas.framesLayer.frames[1].node);
-=======
-    await fixture.events.click(fixture.editor.library.textAdd);
     await waitFor(() => {
       const node = fixture.editor.canvas.framesLayer.frames[1].node;
       if (!node) {
@@ -74,7 +70,6 @@
       }
       expect(node).toBeTruthy();
     });
->>>>>>> 92cc0ff6
     const frame1 = fixture.editor.canvas.framesLayer.frames[1].node;
     expect(await getSelection()).toEqual([frame1.dataset.elementId]);
   });
@@ -97,12 +92,8 @@
   });
 
   it('should show the selection lines when an element is being selected', async () => {
-<<<<<<< HEAD
     await fixture.editor.library.textTab.click();
     await fixture.events.click(fixture.editor.library.text.preset('Paragraph'));
-    await waitFor(() => fixture.editor.canvas.framesLayer.frames[1].node);
-=======
-    await fixture.events.click(fixture.editor.library.textAdd);
     await waitFor(() => {
       const node = fixture.editor.canvas.framesLayer.frames[1].node;
       if (!node) {
@@ -110,7 +101,6 @@
       }
       expect(node).toBeTruthy();
     });
->>>>>>> 92cc0ff6
     const frame1 = fixture.editor.canvas.framesLayer.frames[1].node;
     // De-select element by clicking somewhere else.
     const { x, y } = fullbleed.getBoundingClientRect();
@@ -125,12 +115,8 @@
   });
 
   it('should show the selection lines when out of page area', async () => {
-<<<<<<< HEAD
     await fixture.editor.library.textTab.click();
     await fixture.events.click(fixture.editor.library.text.preset('Paragraph'));
-    await waitFor(() => fixture.editor.canvas.framesLayer.frames[1].node);
-=======
-    await fixture.events.click(fixture.editor.library.textAdd);
     await waitFor(() => {
       const node = fixture.editor.canvas.framesLayer.frames[1].node;
       if (!node) {
@@ -138,7 +124,6 @@
       }
       expect(node).toBeTruthy();
     });
->>>>>>> 92cc0ff6
     await setFontSize('30');
     const frame1 = fixture.editor.canvas.framesLayer.frames[1].node;
     const resizeW = fixture
@@ -158,12 +143,8 @@
   it('should show the selection on top of page navigation arrows', async () => {
     await fixture.events.click(fixture.editor.canvas.pageActions.addPage);
 
-<<<<<<< HEAD
     await fixture.editor.library.textTab.click();
     await fixture.events.click(fixture.editor.library.text.preset('Paragraph'));
-    await waitFor(() => fixture.editor.canvas.framesLayer.frames[1].node);
-=======
-    await fixture.events.click(fixture.editor.library.textAdd);
     await waitFor(() => {
       const node = fixture.editor.canvas.framesLayer.frames[1].node;
       if (!node) {
@@ -171,7 +152,6 @@
       }
       expect(node).toBeTruthy();
     });
->>>>>>> 92cc0ff6
     await setFontSize('30');
 
     const frame1 = fixture.editor.canvas.framesLayer.frames[1].node;
@@ -192,12 +172,8 @@
   });
 
   it('should return focus to selection when pressing mod+alt+2', async () => {
-<<<<<<< HEAD
     await fixture.editor.library.textTab.click();
     await fixture.events.click(fixture.editor.library.text.preset('Paragraph'));
-    await waitFor(() => fixture.editor.canvas.framesLayer.frames[1].node);
-=======
-    await fixture.events.click(fixture.editor.library.textAdd);
     await waitFor(() => {
       const node = fixture.editor.canvas.framesLayer.frames[1].node;
       if (!node) {
@@ -205,7 +181,6 @@
       }
       expect(node).toBeTruthy();
     });
->>>>>>> 92cc0ff6
     // NB: We can't actually validate that the frame has focus, as that's a bit flaky,
     // But as long as the focus moves in the shortcut press, it's fair to assume that it has
     // Move to the canvas selection.
