/*
 * Copyright 2021 Google LLC
 *
 * Licensed under the Apache License, Version 2.0 (the "License");
 * you may not use this file except in compliance with the License.
 * You may obtain a copy of the License at
 *
 *     https://www.apache.org/licenses/LICENSE-2.0
 *
 * Unless required by applicable law or agreed to in writing, software
 * distributed under the License is distributed on an "AS IS" BASIS,
 * WITHOUT WARRANTIES OR CONDITIONS OF ANY KIND, either express or implied.
 * See the License for the specific language governing permissions and
 * limitations under the License.
 */
/**
 * External dependencies
 */
import { waitFor, within } from '@testing-library/react';

/**
 * Internal dependencies
 */
import { useStory } from '../../../app';
import { TEXT_ELEMENT_DEFAULT_FONT } from '../../../app/font/defaultFonts';
import { ATTRIBUTES_TO_COPY } from '../../../app/story/useStoryReducer/reducers/copyElementById';
import { Fixture } from '../../../karma';
import objectPick from '../../../utils/objectPick';
import useInsertElement from '../useInsertElement';

describe('Right Click Menu integration', () => {
  let fixture;
  let insertElement;

  beforeEach(async () => {
    fixture = new Fixture();
    await fixture.render();
    await fixture.collapseHelpCenter();

    insertElement = await fixture.renderHook(() => useInsertElement());
  });

  afterEach(async () => {
    await closeRightClickMenu();
    fixture.restore();
  });

  function rightClickMenu() {
    return within(
      fixture.screen.getByRole('dialog', {
        name: 'Context Menu for the selected element',
      })
    ).getByRole('menu');
  }

  function sendBackward() {
    return fixture.screen.getByRole('menuitem', {
      name: /^Send Backward/i,
    });
  }

  function sendToBack() {
    return fixture.screen.getByRole('menuitem', {
      name: /^Send to Back/i,
    });
  }

  function bringForward() {
    return fixture.screen.getByRole('menuitem', {
      name: /^Bring Forward/i,
    });
  }

  function bringToFront() {
    return fixture.screen.getByRole('menuitem', {
      name: /^Bring to Front/i,
    });
  }

  function selectLayerButton() {
    return fixture.screen.getByRole('menuitem', {
      name: /^Select Layer/i,
    });
  }

  function setAsPageBackground() {
    return fixture.screen.getByRole('menuitem', {
      name: /^Set as page Background/i,
    });
  }

  function scaleAndCropImage() {
    return fixture.screen.getByRole('menuitem', {
      name: /^Scale & Crop Image/i,
    });
  }

  function scaleAndCropBackgroundImage() {
    return fixture.screen.getByRole('menuitem', {
      name: /^Scale & Crop Background Image/i,
    });
  }

  function scaleAndCropVideo() {
    return fixture.screen.getByRole('menuitem', {
      name: /^Scale & Crop Video/i,
    });
  }

  function scaleAndCropBackgroundVideo() {
    return fixture.screen.getByRole('menuitem', {
      name: /^Scale & Crop Background Video/i,
    });
  }

  function duplicatePage() {
    const menu = rightClickMenu();

    return within(menu).queryByRole('menuitem', {
      name: /^Duplicate Page/i,
    });
  }

  function deletePage() {
    const menu = rightClickMenu();

    return within(menu).queryByRole('menuitem', {
      name: /^Delete Page/i,
    });
  }

  function copyImageStyles() {
    return fixture.screen.getByRole('menuitem', {
      name: /^Copy Image Styles/i,
    });
  }

  function pasteImageStyles() {
    return fixture.screen.getByRole('menuitem', {
      name: /^Paste Image Styles/i,
    });
  }

  function detachImageFromBackground() {
    return fixture.screen.getByRole('menuitem', {
      name: /^Detach Image From Background/i,
    });
  }

  function copyStyles() {
    return fixture.screen.getByRole('menuitem', {
      name: /^Copy Style/i,
    });
  }

  function pasteStyles() {
    return fixture.screen.getByRole('menuitem', {
      name: /^Paste Style/i,
    });
  }

  function addToSavedStyles() {
    return fixture.screen.getByRole('menuitem', {
      name: /^Add Style to/i,
    });
  }

  function addToSavedColors() {
    return fixture.screen.getByRole('menuitem', {
      name: /^Add Color to/i,
    });
  }

  function duplicateElements() {
    return fixture.screen.getByRole('menuitem', {
      name: /^Duplicate Element/i,
    });
  }

  function getMenuItemByName(name) {
    return fixture.screen.getByRole('menuitem', {
      name,
    });
  }

  /**
   * Closes the browser right click menu by left clicking
   */
  async function closeRightClickMenu() {
    const framesLayer = fixture.screen.getByTestId('FramesLayer');
    // close browser default (only shows in puppeteer tests)
    const rect = framesLayer.getBoundingClientRect();
    await fixture.events.mouse.click(rect.left + 1, rect.top + 1);
    // close right click menu
    await fixture.events.mouse.click(rect.left + 1, rect.top + 1);
  }

  /**
   * Right click on the target in the fixture.
   *
   * @param {Object} target The element to be clicked.
   */
  async function rightClickOnTarget(target) {
    const { x, y, width, height } = target.getBoundingClientRect();
    await fixture.events.mouse.click(x + width / 2, y + height / 2, {
      button: 'right',
    });
  }

  /**
   * Click on the target in the fixture.
   *
   * @param {Object} target The element to be clicked.
   * @param {string} key The key to be held down while clicking
   */
  async function clickOnTarget(target, key = false) {
    const { x, y, width, height } = target.getBoundingClientRect();
    if (key) {
      await fixture.events.keyboard.down(key);
    }
    await fixture.events.mouse.click(x + width / 2, y + height / 2);
    if (key) {
      await fixture.events.keyboard.up(key);
    }
  }

  /**
   * Add text to canvas
   *
   * @param {Object} textPartial text element partial
   * @return {Object} the text element
   */
  function addText(textPartial = {}) {
    return fixture.act(() =>
      insertElement('text', {
        font: TEXT_ELEMENT_DEFAULT_FONT,
        content: 'Hello world!',
        x: 10,
        y: 20,
        width: 400,
        ...textPartial,
      })
    );
  }

  /**
   * Add earth image to canvas
   *
   * @return {Object} the image element
   */
  function addEarthImage() {
    return fixture.act(() =>
      insertElement('image', {
        x: 200,
        y: 0,
        width: 640 / 2,
        height: 529 / 2,
        resource: {
          id: 10,
          type: 'image',
          mimeType: 'image/jpg',
          src: 'http://localhost:9876/__static__/earth.jpg',
          alt: 'Earth',
          width: 640,
          height: 529,
          baseColor: '#734727',
        },
      })
    );
  }

  /**
   * Add ranger image to canvas
   *
   * @return {Object} the image element
   */
  function addRangerImage() {
    return fixture.act(() =>
      insertElement('image', {
        x: 50,
        y: 200,
        width: 640 / 2,
        height: 529 / 2,
        resource: {
          id: 6,
          type: 'image',
          mimeType: 'image/jpg',
          src: 'http://localhost:9876/__static__/ranger9.png',
          alt: 'Ranger',
          width: 640,
          height: 480,
        },
      })
    );
  }

  /**
   * Add video to canvas
   *
   * @return {Object} the video element
   */
  function addVideo() {
    return fixture.act(() =>
      insertElement('video', {
        x: 0,
        y: 0,
        width: 640 / 2,
        height: 529 / 2,
        resource: {
          width: 640,
          height: 529,
          type: 'video',
          mimeType: 'video/mp4',
          src: 'http://localhost:9876/__static__/beach.mp4',
          alt: 'beach',
        },
      })
    );
  }

  const getSelection = async () => {
    const storyContext = await fixture.renderHook(() => useStory());
    return storyContext.state.selectedElements;
  };

  /**
   * Add shape to canvas
   *
   * @param {Object} shapePartial Object with shape properties to override defaults.
   * @return {Object} the shape element
   */
  function addShape(shapePartial = {}) {
    return fixture.act(() =>
      insertElement('shape', {
        type: 'shape',
        x: 48,
        y: 0,
        width: 148,
        height: 137,
        scale: 100,
        focalX: 50,
        focalY: 50,
        mask: {
          type: 'heart',
        },
        link: null,
        ...shapePartial,
      })
    );
  }

  const verifyPageDuplicated = (pages = []) => {
    expect(pages[0].backgroundColor).toEqual(pages[1].backgroundColor);
    pages[0].elements.map((elem, index) => {
      // ids won't match
      const { id, ...originalElement } = elem;
      const { id: newId, basedOn, ...newElement } = pages[1].elements[index];

      expect(originalElement).toEqual(newElement);
    });
  };

  /**
   * Verifies that one element is a duplicate of the other
   *
   * @param {Object} element1 The original element
   * @param {Object} element2 The duplicate element
   */
  function verifyElementDuplicated(element1, element2) {
    for (const property in element1) {
      if (!['x', 'y', 'id'].includes(property)) {
        expect(element1[property]).toEqual(element2[property]);
      } else {
        expect(element1[property]).not.toEqual(element2[property]);
      }
    }

    expect(element2.basedOn).toBe(element1.id);
  }

  describe('menu visibility', () => {
    it('right clicking on the canvas should open the custom right click menu', async () => {
      await fixture.events.click(fixture.editor.canvas.framesLayer.container, {
        button: 'right',
      });

      expect(rightClickMenu()).not.toBeNull();
    });

    // NOTE: this opens the real right click menu, which can't be closed
    // after it is opened :grimacing:.
    it('right clicking away from the canvas should not open the custom right click menu', async () => {
      // right click outside canvas
      await fixture.events.click(
        fixture.editor.canvas.pageActions.duplicatePage,
        {
          button: 'right',
        }
      );
      expect(
        fixture.screen.queryByRole('menu', {
          name: 'Context Menu for the selected element',
        })
      ).toBeNull();
    });

    it('right clicking a layer in the layer panel should open the custom right click menu', async () => {
      await addEarthImage();

      await fixture.events.click(
        fixture.editor.inspector.designPanel.layerPanel.layers[0],
        {
          button: 'right',
        }
      );

      expect(rightClickMenu()).not.toBeNull();
    });

    it('should open and close the context menu using keyboard shortcuts', async () => {
      // add an element to the page
<<<<<<< HEAD
      await fixture.editor.library.textTab.click();
      await fixture.events.click(
        fixture.editor.library.text.preset('Paragraph')
      );
      await waitFor(() => fixture.editor.canvas.framesLayer.frames[1].node);
=======
      await fixture.events.click(fixture.editor.library.textAdd);
      await waitFor(() => {
        const node = fixture.editor.canvas.framesLayer.frames[1].node;
        if (!node) {
          throw new Error('node not ready');
        }
        expect(node).toBeTruthy();
      });
>>>>>>> 92cc0ff6
      const frame1 = fixture.editor.canvas.framesLayer.frames[1].node;

      // only possible if element in canvas is focused
      await fixture.events.focus(frame1);

      // open right click menu
      await fixture.events.keyboard.shortcut('mod+alt+shift+m');

      expect(
        fixture.screen.queryByRole('dialog', {
          name: 'Context Menu for the selected element',
        })
      ).not.toBeNull();

      // close right click menu
      await fixture.events.keyboard.press('esc');
      expect(
        fixture.screen.queryByRole('dialog', {
          name: 'Context Menu for the selected element',
        })
      ).toBeNull();
    });
  });

  describe('Right click menu: Select Layer', () => {
    it('should allow selecting a layer from the point where the menu was opened from', async () => {
      // Add a Triangle and an image to the same place.
      await fixture.events.click(fixture.editor.library.media.item(0));
      await fixture.events.click(fixture.editor.library.shapesTab);
      await fixture.events.click(
        fixture.editor.library.shapes.shape('Triangle')
      );
      // Add a Text a different place.
      await addText({ x: 200 });

      // Right-click on the top-left corner of the triangle.
      const triangle = fixture.editor.canvas.framesLayer.frames[2].node;
      const { x, y } = triangle.getBoundingClientRect();
      await fixture.events.mouse.click(x + 10, y + 10, {
        button: 'right',
      });

      // Open the Select Layer submenu.
      await fixture.events.click(selectLayerButton());
      // Verify if displays Background, Triangle, Image as options but not the text.
      expect(getMenuItemByName('Background')).not.toBeNull();
      expect(getMenuItemByName('Triangle')).not.toBeNull();
      expect(getMenuItemByName('blue-marble')).not.toBeNull();
      expect(() =>
        getMenuItemByName(
          'Lorem ipsum dolor sit amet, consectetur adipiscing elit.'
        )
      ).toThrow();

      // Verify that clicking on the background button selects background.
      await fixture.events.click(getMenuItemByName('Background'));
      const [element] = await getSelection();
      expect(element.isDefaultBackground).toBeTrue();
    });

    it('should not display the option to select layer when opening from the layer panel', async () => {
      await addEarthImage();

      await fixture.events.click(
        fixture.editor.inspector.designPanel.layerPanel.layers[0],
        {
          button: 'right',
        }
      );

      expect(() => selectLayerButton()).toThrow();
    });
  });

  describe('right click menu: shared foreground and background media actions', () => {
    it('should set an image as the background and detach an image from the background', async () => {
      const earthImage = await addEarthImage();

      // right click image
      await rightClickOnTarget(
        fixture.editor.canvas.framesLayer.frame(earthImage.id).node
      );

      // set image as page background
      await fixture.events.click(setAsPageBackground());

      // verify the image has been set as the background
      const { currentPage } = await fixture.renderHook(() =>
        useStory(({ state }) => ({
          currentPage: state.currentPage,
        }))
      );

      expect(currentPage.elements.length).toBe(1);
      expect(currentPage.elements[0].isBackground).toBeTrue();

      // right click background image
      await rightClickOnTarget(
        fixture.editor.canvas.framesLayer.frame(earthImage.id).node
      );

      // remove from image background
      await fixture.events.click(detachImageFromBackground());

      // verify the image has been removed from the background
      const { currentPage: newCurrentPage } = await fixture.renderHook(() =>
        useStory(({ state }) => ({
          currentPage: state.currentPage,
        }))
      );

      expect(newCurrentPage.elements.length).toBe(2);
      expect(
        newCurrentPage.elements.find((element) => element.id === earthImage.id)
          .isBackground
      ).toBe(undefined);
    });

    it('should let a user scale and crop image', async () => {
      const earthImage = await addEarthImage();

      // right click video
      await rightClickOnTarget(
        fixture.editor.canvas.framesLayer.frame(earthImage.id).node
      );

      // foreground: click 'scale and crop image' button
      await fixture.events.click(scaleAndCropImage());

      // Verify element is being edited
      expect(fixture.screen.getByTestId('edit-panel-slider')).toBeDefined();

      // escape edit mode
      await fixture.events.keyboard.press('Esc');

      // right click video
      await rightClickOnTarget(
        fixture.editor.canvas.framesLayer.frame(earthImage.id).node
      );

      // set video as page background
      await fixture.events.click(setAsPageBackground());

      // right click video
      await rightClickOnTarget(
        fixture.editor.canvas.framesLayer.frame(earthImage.id).node
      );

      // background: click 'scale and crop image' button
      await fixture.events.click(scaleAndCropBackgroundImage());

      // Verify element is being edited
      expect(fixture.screen.getByTestId('edit-panel-slider')).toBeDefined();
    });

    it('should let a user scale and crop video', async () => {
      const video = await addVideo();

      // right click video
      await rightClickOnTarget(
        fixture.editor.canvas.framesLayer.frame(video.id).node
      );

      // foreground: click 'scale and crop video' button
      await fixture.events.click(scaleAndCropVideo());

      // Verify element is being edited
      expect(fixture.screen.getByTestId('edit-panel-slider')).toBeDefined();

      // escape edit mode
      await fixture.events.keyboard.press('Esc');

      // right click video
      await rightClickOnTarget(
        fixture.editor.canvas.framesLayer.frame(video.id).node
      );

      // set video as page background
      await fixture.events.click(setAsPageBackground());

      // right click video
      await rightClickOnTarget(
        fixture.editor.canvas.framesLayer.frame(video.id).node
      );

      // background: click 'scale and crop video' button
      await fixture.events.click(scaleAndCropBackgroundVideo());

      // Verify element is being edited
      expect(fixture.screen.getByTestId('edit-panel-slider')).toBeDefined();
    });
  });

  describe('right click menu: page/background with no media', () => {
    it("should duplicate the current page when clicking 'Duplicate page'", async () => {
      await addEarthImage();
      await addText();

      const { currentPage } = await fixture.renderHook(() =>
        useStory(({ state }) => ({
          currentPage: state.currentPage,
        }))
      );
      const backgroundElement = currentPage.elements.find(
        (element) => element.isBackground
      );

      // duplicate page
      await rightClickOnTarget(
        fixture.editor.canvas.framesLayer.frame(backgroundElement.id).node
      );
      await fixture.events.click(duplicatePage());

      // verify duplication of all content
      const { pages } = await fixture.renderHook(() =>
        useStory(({ state }) => ({
          pages: state.pages,
        }))
      );

      verifyPageDuplicated(pages);
    });

    it('should delete the current page when clicking the "Delete Page" button', async () => {
      // duplicate page
      await fixture.events.click(fixture.editor.canvas.framesLayer.container, {
        button: 'right',
      });
      await fixture.events.click(duplicatePage());

      // insert elements on new page
      await addEarthImage();
      await addText();

      // delete page
      await fixture.events.click(fixture.editor.canvas.framesLayer.container, {
        button: 'right',
      });
      await fixture.events.click(deletePage());

      // verify the correct page was deleted
      const { pages } = await fixture.renderHook(() =>
        useStory(({ state }) => ({
          pages: state.pages,
        }))
      );

      expect(pages.length).toBe(1);
      expect(pages[0].elements.length).toBe(1);
      expect(pages[0].elements[0].isBackground).toBe(true);
    });
  });

  describe('right click menu: foreground media', () => {
    it('should duplicate the element', async () => {
      const image = await addEarthImage();

      const imageFrame = fixture.editor.canvas.framesLayer.frame(image.id).node;

      // multiple elements should be selected
      const { initialElements, selectedElements } = await fixture.renderHook(
        () =>
          useStory(({ state }) => ({
            selectedElements: state.selectedElements,
            initialElements: state.currentPage.elements,
          }))
      );

      expect(selectedElements.length).toBe(1);
      expect(initialElements.length).toBe(2);

      // open right click menu
      await rightClickOnTarget(imageFrame);

      // duplicate elements
      await fixture.events.click(duplicateElements());

      // verify elements were duplicated
      const { finalElements } = await fixture.renderHook(() =>
        useStory(({ state }) => ({
          finalElements: state.currentPage.elements,
        }))
      );

      expect(finalElements.length).toBe(
        initialElements.length + selectedElements.length
      );

      // verify image duplication
      const imageElements = finalElements.filter(
        (element) => element.type === 'image'
      );
      expect(imageElements.length).toBe(2);
      verifyElementDuplicated(imageElements[0], imageElements[1]);
    });

    it('should be able to move media forwards and backwards when possible', async () => {
      const earthImage = await addEarthImage();

      // right click image
      await rightClickOnTarget(
        fixture.editor.canvas.framesLayer.frame(earthImage.id).node
      );

      // movement buttons should be disabled
      expect(sendBackward().disabled).toBeTrue();
      expect(sendToBack().disabled).toBeTrue();
      expect(bringForward().disabled).toBeTrue();
      expect(bringToFront().disabled).toBeTrue();

      await closeRightClickMenu();

      // add more elements to enable movement buttons
      await addVideo();
      const rangerImage = await addRangerImage();

      // right click image
      await rightClickOnTarget(
        fixture.editor.canvas.framesLayer.frame(rangerImage.id).node
      );

      // verify multiple layers
      expect(
        fixture.editor.inspector.designPanel.layerPanel.layers.length
      ).toBe(4);
      expect(
        fixture.editor.inspector.designPanel.layerPanel.layers[2].textContent
      ).toContain('Earth');
      expect(
        fixture.editor.inspector.designPanel.layerPanel.layers[1].textContent
      ).toContain('beach');
      expect(
        fixture.editor.inspector.designPanel.layerPanel.layers[0].textContent
      ).toContain('Ranger');

      // More than one layer so some movement buttons will be enabled
      expect(sendBackward().disabled).toBeFalse();
      expect(sendToBack().disabled).toBeFalse();
      expect(bringForward().disabled).toBeTrue();
      expect(bringToFront().disabled).toBeTrue();

      // Move image with 'Send backward'
      await fixture.events.click(sendBackward());

      // verify new layer order
      expect(
        fixture.editor.inspector.designPanel.layerPanel.layers[2].textContent
      ).toContain('Earth');
      expect(
        fixture.editor.inspector.designPanel.layerPanel.layers[1].textContent
      ).toContain('Ranger');
      expect(
        fixture.editor.inspector.designPanel.layerPanel.layers[0].textContent
      ).toContain('beach');

      // right click image
      await rightClickOnTarget(
        fixture.editor.canvas.framesLayer.frame(rangerImage.id).node
      );

      // verify all buttons are enabled now that there
      // are layers above and below
      expect(sendBackward().disabled).toBeFalse();
      expect(sendToBack().disabled).toBeFalse();
      expect(bringForward().disabled).toBeFalse();
      expect(bringToFront().disabled).toBeFalse();

      // Move image with 'Bring forward' button
      await fixture.events.click(bringForward());

      expect(
        fixture.editor.inspector.designPanel.layerPanel.layers[2].textContent
      ).toContain('Earth');
      expect(
        fixture.editor.inspector.designPanel.layerPanel.layers[1].textContent
      ).toContain('beach');
      expect(
        fixture.editor.inspector.designPanel.layerPanel.layers[0].textContent
      ).toContain('Ranger');

      // Move image all the way to back
      await rightClickOnTarget(
        fixture.editor.canvas.framesLayer.frame(rangerImage.id).node
      );
      await fixture.events.click(sendToBack());

      // verify positioning
      await rightClickOnTarget(
        fixture.editor.canvas.framesLayer.frame(rangerImage.id).node
      );
      expect(
        fixture.editor.inspector.designPanel.layerPanel.layers[2].textContent
      ).toContain('Ranger');
      expect(
        fixture.editor.inspector.designPanel.layerPanel.layers[1].textContent
      ).toContain('Earth');
      expect(
        fixture.editor.inspector.designPanel.layerPanel.layers[0].textContent
      ).toContain('beach');

      // verify 'back' buttons are disabled since ranger image is under everything
      // except the background
      expect(sendBackward().disabled).toBeTrue();
      expect(sendToBack().disabled).toBeTrue();
      expect(bringForward().disabled).toBeFalse();
      expect(bringToFront().disabled).toBeFalse();

      // Move image all the way to the front
      await fixture.events.click(bringToFront());

      // verify positioning
      expect(
        fixture.editor.inspector.designPanel.layerPanel.layers[2].textContent
      ).toContain('Earth');
      expect(
        fixture.editor.inspector.designPanel.layerPanel.layers[1].textContent
      ).toContain('beach');
      expect(
        fixture.editor.inspector.designPanel.layerPanel.layers[0].textContent
      ).toContain('Ranger');

      // verify 'forward' buttons are disabled since ranger image is under everything
      // except the background
      await rightClickOnTarget(
        fixture.editor.canvas.framesLayer.frame(rangerImage.id).node
      );
      expect(sendBackward().disabled).toBeFalse();
      expect(sendToBack().disabled).toBeFalse();
      expect(bringForward().disabled).toBeTrue();
      expect(bringToFront().disabled).toBeTrue();
    });

    describe('right click menu: copying and pasting styles', () => {
      it('should copy and paste styles', async () => {
        const earthImage = await addEarthImage();
        const rangerImage = await addRangerImage();

        // select earth image
        await fixture.events.click(
          fixture.editor.canvas.framesLayer.frame(earthImage.id).node
        );

        // add animation
        const effectChooserToggle =
          fixture.editor.inspector.designPanel.animation.effectChooser;

        await fixture.events.click(effectChooserToggle, { clickCount: 1 });

        // animation
        const animation = fixture.screen.getByRole('option', {
          name: '"Pulse" Effect',
        });

        // apply animation to element
        await fixture.events.click(animation, { clickCount: 1 });

        // the bot clicks the clear button too fast
        // the animation does not get removed if it is clicked before it stops playing
        // click "stop playing" and test the animations have been applied
        await waitFor(
          async () => {
            await fixture.events.click(
              fixture.screen.getByRole('button', {
                name: 'Stop Page Animations',
              })
            );
          },
          { timeout: 4000 }
        );

        // add border
        await fixture.events.click(
          fixture.editor.inspector.designPanel.border.width()
        );
        await fixture.events.keyboard.type('20');

        // add border radius
        await fixture.events.click(
          fixture.editor.inspector.designPanel.sizePosition.radius()
        );
        await fixture.events.keyboard.type('50');

        // add filter
        await fixture.events.click(
          fixture.editor.inspector.designPanel.filters.solid
        );

        // add opacity
        await fixture.events.click(
          fixture.editor.inspector.designPanel.sizePosition.opacity
        );
        await fixture.events.keyboard.type('40');

        // track initial animation
        const { initialAnimations, initialElements } = await fixture.renderHook(
          () =>
            useStory(({ state }) => ({
              initialAnimations: state.currentPage.animations,
              initialElements: state.currentPage.elements,
            }))
        );

        expect(initialAnimations.length).toBe(1);
        expect(initialElements[1].id).toBe(initialAnimations[0].targets[0]);

        // copy earth image styles
        await rightClickOnTarget(
          fixture.editor.canvas.framesLayer.frame(earthImage.id).node
        );
        await fixture.events.click(copyImageStyles());

        // paste styles onto ranger image
        await rightClickOnTarget(
          fixture.editor.canvas.framesLayer.frame(rangerImage.id).node
        );
        await fixture.events.click(pasteImageStyles());

        // verify that the styles and animations were copied and pasted
        const { finalAnimations, finalElements } = await fixture.renderHook(
          () =>
            useStory(({ state }) => ({
              finalAnimations: state.currentPage.animations,
              finalElements: state.currentPage.elements,
            }))
        );

        // validate copied styles
        const images = finalElements.filter((element) => !element.isBackground);

        const copiedProperties = objectPick(images[0], ATTRIBUTES_TO_COPY);
        const pastedProperties = objectPick(images[1], ATTRIBUTES_TO_COPY);

        expect(copiedProperties).toEqual(pastedProperties);

        // validate copied animations
        expect(finalAnimations.length).toEqual(2);
        const { id: id1, targets: targets1, ...anim1 } = finalAnimations[0];
        const { id: id2, targets: targets2, ...anim2 } = finalAnimations[1];

        expect(anim1).toEqual(anim2);
        expect(targets1).toEqual([images[0].id]);
        expect(targets2).toEqual([images[1].id]);
      });
    });
  });

  describe('right click menu: text', () => {
    it('should duplicate the element', async () => {
      const text = await addText({
        backgroundColor: {
          color: {
            r: 196,
            g: 196,
            b: 196,
          },
        },
        fontSize: 60,
        content: '<span style="color: #00ff00">Another Text Element</span>',
      });

      const textFrame = fixture.editor.canvas.framesLayer.frame(text.id).node;

      // multiple elements should be selected
      const { initialElements, selectedElements } = await fixture.renderHook(
        () =>
          useStory(({ state }) => ({
            selectedElements: state.selectedElements,
            initialElements: state.currentPage.elements,
          }))
      );

      expect(selectedElements.length).toBe(1);
      expect(initialElements.length).toBe(2);

      // open right click menu
      await rightClickOnTarget(textFrame);

      // duplicate elements
      await fixture.events.click(duplicateElements());

      // verify elements were duplicated
      const { finalElements } = await fixture.renderHook(() =>
        useStory(({ state }) => ({
          finalElements: state.currentPage.elements,
        }))
      );

      expect(finalElements.length).toBe(
        initialElements.length + selectedElements.length
      );

      // verify text duplication
      const textElements = finalElements.filter(
        (element) => element.type === 'text'
      );
      expect(textElements.length).toBe(2);
      verifyElementDuplicated(textElements[0], textElements[1]);
    });

    it('should not copy and paste content directly with styles', async () => {
      const textA = await addText({
        fontSize: 60,
        content: '<span style="color: #ff0110">Some Text Element</span>',
        backgroundColor: { r: 10, g: 0, b: 200 },
        lineHeight: 1.4,
        textAlign: 'center',
        border: {
          left: 1,
          right: 1,
          top: 1,
          bottom: 1,
          lockedWidth: true,
          color: {
            color: {
              r: 0,
              g: 0,
              b: 0,
            },
          },
        },
        padding: {
          vertical: 0,
          horizontal: 20,
          locked: true,
        },
      });
      const textB = await addText({
        y: 300,
        fontSize: 40,
        content: '<span style="color: #10ff01">Another Text Element</span>',
      });

      // copy text element A styles
      await rightClickOnTarget(
        fixture.editor.canvas.framesLayer.frame(textA.id).node
      );
      await fixture.events.click(copyStyles());

      // paste text element A styles onto text element B
      await rightClickOnTarget(
        fixture.editor.canvas.framesLayer.frame(textB.id).node
      );
      await fixture.events.click(pasteStyles());

      // verify that the styles were copied and pasted
      const { currentPage } = await fixture.renderHook(() =>
        useStory(({ state }) => ({
          currentPage: state.currentPage,
        }))
      );

      const textElements = currentPage.elements.filter(
        (element) => !element.isBackground
      );

      const { content: _copiedContent, ...copiedProperties } = objectPick(
        textElements[0],
        ATTRIBUTES_TO_COPY
      );
      const { content, ...pastedProperties } = objectPick(textElements[1], [
        ...ATTRIBUTES_TO_COPY,
        'content',
      ]);
      expect(content).toBe(
        '<span style="color: #ff0110">Another Text Element</span>'
      );
      expect(copiedProperties).toEqual(pastedProperties);

      // should update bounding box size when updating fontSize
      expect(textB.height).not.toBe(textElements[1].height);
    });

    it('should add color to "Saved Colors"', async () => {
      const text = await addText({
        fontSize: 60,
        content: '<span style="color: #00ff00">Another Text Element</span>',
      });

      await rightClickOnTarget(
        fixture.editor.canvas.framesLayer.frame(text.id).node
      );
      await fixture.events.click(addToSavedColors());

      // verify that the global color was added
      const { colors } = await fixture.renderHook(() =>
        useStory(({ state }) => ({
          colors: state.story.globalStoryStyles.colors,
        }))
      );
      expect(colors.map(({ color }) => color)).toContain({
        r: 0,
        g: 255,
        b: 0,
      });
    });

    it('should add style to "Saved Styles"', async () => {
      const text = await addText({
        backgroundColor: {
          color: {
            r: 196,
            g: 196,
            b: 196,
          },
        },
        fontSize: 60,
        content: '<span style="color: #00ff00">Another Text Element</span>',
      });

      await rightClickOnTarget(
        fixture.editor.canvas.framesLayer.frame(text.id).node
      );
      await fixture.events.click(addToSavedStyles());

      // verify that the global color was added
      const { textStyles } = await fixture.renderHook(() =>
        useStory(({ state }) => ({
          textStyles: state.story.globalStoryStyles.textStyles,
        }))
      );
      expect(textStyles).toContain({
        backgroundColor: {
          color: {
            r: 196,
            g: 196,
            b: 196,
          },
        },
        backgroundTextMode: 'NONE',
        font: TEXT_ELEMENT_DEFAULT_FONT,
        fontSize: 60,
        lineHeight: 1.3,
        padding: {
          vertical: 0,
          horizontal: 0,
          locked: true,
        },
        textAlign: 'initial',
        color: {
          color: {
            r: 0,
            g: 255,
            b: 0,
          },
        },
        fontWeight: 400,
        isItalic: false,
        isUnderline: false,
        letterSpacing: 0,
      });
    });
  });

  describe('right click menu: shapes', () => {
    it('should duplicate the element', async () => {
      const shape = await addShape({
        backgroundColor: {
          color: {
            r: 203,
            g: 103,
            b: 103,
          },
        },
      });
      const shapeFrame = fixture.editor.canvas.framesLayer.frame(shape.id).node;

      // multiple elements should be selected
      const { initialElements, selectedElements } = await fixture.renderHook(
        () =>
          useStory(({ state }) => ({
            selectedElements: state.selectedElements,
            initialElements: state.currentPage.elements,
          }))
      );

      expect(selectedElements.length).toBe(1);
      expect(initialElements.length).toBe(2);

      // open right click menu
      await rightClickOnTarget(shapeFrame);

      // duplicate elements
      await fixture.events.click(duplicateElements());

      // verify elements were duplicated
      const { finalElements } = await fixture.renderHook(() =>
        useStory(({ state }) => ({
          finalElements: state.currentPage.elements,
        }))
      );

      expect(finalElements.length).toBe(
        initialElements.length + selectedElements.length
      );

      // verify shape duplication
      const shapeElements = finalElements.filter(
        (element) => element.type === 'shape' && !element.isBackground
      );
      expect(shapeElements.length).toBe(2);
      verifyElementDuplicated(shapeElements[0], shapeElements[1]);
    });

    it('should add style to "Saved Colors"', async () => {
      const shape = await addShape({
        backgroundColor: {
          color: {
            r: 203,
            g: 103,
            b: 103,
          },
        },
      });

      // Save color to saved colors
      await rightClickOnTarget(
        fixture.editor.canvas.framesLayer.frame(shape.id).node
      );
      await fixture.events.click(addToSavedColors());

      // verify that the global color was added
      const { colors } = await fixture.renderHook(() =>
        useStory(({ state }) => ({
          colors: state.story.globalStoryStyles.colors,
        }))
      );
      expect(colors).toContain({
        color: {
          r: 203,
          g: 103,
          b: 103,
        },
      });
    });
  });

  describe('right click menu: multiple elements selected', () => {
    it('should duplicate all selected elements', async () => {
      await addText({
        y: 300,
        fontSize: 40,
        content: '<span style="color: #10ff01">Another Text Element</span>',
      });
      const image = await addEarthImage();
      const shape = await addShape({
        backgroundColor: {
          color: {
            r: 203,
            g: 103,
            b: 103,
          },
        },
      });

      const imageFrame = fixture.editor.canvas.framesLayer.frame(image.id).node;
      const shapeFrame = fixture.editor.canvas.framesLayer.frame(shape.id).node;

      // select multiple targets
      await clickOnTarget(imageFrame);
      await clickOnTarget(shapeFrame, 'Shift');

      // multiple elements should be selected
      const { initialElements, selectedElements } = await fixture.renderHook(
        () =>
          useStory(({ state }) => ({
            selectedElements: state.selectedElements,
            initialElements: state.currentPage.elements,
          }))
      );

      expect(selectedElements.length).toBe(2);
      expect(initialElements.length).toBe(4);

      // open right click menu
      await rightClickOnTarget(imageFrame);

      // duplicate elements
      await fixture.events.click(duplicateElements());

      // verify elements were duplicated
      const { finalElements } = await fixture.renderHook(() =>
        useStory(({ state }) => ({
          finalElements: state.currentPage.elements,
        }))
      );

      expect(finalElements.length).toBe(
        initialElements.length + selectedElements.length
      );

      // verify text element was not duplicated
      expect(
        finalElements.filter((element) => element.type === 'text').length
      ).toBe(1);

      // verify image duplication
      const imageElements = finalElements.filter(
        (element) => element.type === 'image'
      );
      expect(imageElements.length).toBe(2);
      verifyElementDuplicated(imageElements[0], imageElements[1]);

      // verify shape duplication
      const shapeElements = finalElements.filter(
        (element) => element.type === 'shape' && !element.isBackground
      );
      expect(shapeElements.length).toBe(2);
      verifyElementDuplicated(shapeElements[0], shapeElements[1]);
    });
  });
});<|MERGE_RESOLUTION|>--- conflicted
+++ resolved
@@ -419,14 +419,10 @@
 
     it('should open and close the context menu using keyboard shortcuts', async () => {
       // add an element to the page
-<<<<<<< HEAD
       await fixture.editor.library.textTab.click();
       await fixture.events.click(
         fixture.editor.library.text.preset('Paragraph')
       );
-      await waitFor(() => fixture.editor.canvas.framesLayer.frames[1].node);
-=======
-      await fixture.events.click(fixture.editor.library.textAdd);
       await waitFor(() => {
         const node = fixture.editor.canvas.framesLayer.frames[1].node;
         if (!node) {
@@ -434,7 +430,6 @@
         }
         expect(node).toBeTruthy();
       });
->>>>>>> 92cc0ff6
       const frame1 = fixture.editor.canvas.framesLayer.frames[1].node;
 
       // only possible if element in canvas is focused
