/*
 * Copyright 2020 Google LLC
 *
 * Licensed under the Apache License, Version 2.0 (the "License");
 * you may not use this file except in compliance with the License.
 * You may obtain a copy of the License at
 *
 *     https://www.apache.org/licenses/LICENSE-2.0
 *
 * Unless required by applicable law or agreed to in writing, software
 * distributed under the License is distributed on an "AS IS" BASIS,
 * WITHOUT WARRANTIES OR CONDITIONS OF ANY KIND, either express or implied.
 * See the License for the specific language governing permissions and
 * limitations under the License.
 */

/**
 * External dependencies
 */
import { waitFor } from '@testing-library/react';

/**
 * Internal dependencies
 */
import { Fixture } from '../../../karma';
import { useStory } from '../../../app/story';

describe('RTL support', () => {
  let fixture;

  beforeEach(async () => {
    fixture = new Fixture();
    fixture.setConfig({ isRTL: true });
    await fixture.render();
    await fixture.collapseHelpCenter();
  });

  afterEach(() => {
    fixture.restore();
  });

  it('should display the editor in RTL mode', async () => {
    await fixture.snapshot('Direction: RTL');
  });

  async function getSelectedElements() {
    const storyContext = await fixture.renderHook(() => useStory());
    return storyContext.state.selectedElements;
  }

  describe('CUJ: Creator can Select an Element: Transforming element', () => {
    it('should allow dragging element in RTL mode', async () => {
<<<<<<< HEAD
      await fixture.editor.library.textTab.click();
      await fixture.events.click(
        fixture.editor.library.text.preset('Paragraph')
      );
      await waitFor(() => fixture.editor.canvas.framesLayer.frames[1].node);
=======
      await fixture.events.click(fixture.editor.library.textAdd);
      await waitFor(() => {
        const node = fixture.editor.canvas.framesLayer.frames[1].node;
        if (!node) {
          throw new Error('node not ready');
        }
        expect(node).toBeTruthy();
      });
>>>>>>> 54f44b80
      const frame = fixture.editor.canvas.framesLayer.frames[1].node;
      const elements = await getSelectedElements();
      const originX = elements[0].x;
      const box = frame.getBoundingClientRect();
      await fixture.events.mouse.seq(({ move, moveBy, down, up }) => [
        move(box.left + 10, box.top + 10),
        down(),
        moveBy(100, 0),
        up(),
      ]);

      const changedElements = await getSelectedElements();
      // We moved it to the right so the X should be more than before if it works as expected.
      expect(changedElements[0].width).toBeGreaterThan(originX);
      await fixture.snapshot(
        'Direction: RTL. Default Text element moved to the right.'
      );
    });

    it('should allow resizing element in RTL mode', async () => {
<<<<<<< HEAD
      await fixture.editor.library.textTab.click();
      await fixture.events.click(
        fixture.editor.library.text.preset('Paragraph')
      );
      await waitFor(() => fixture.editor.canvas.framesLayer.frames[1].node);
=======
      await fixture.events.click(fixture.editor.library.textAdd);
      await waitFor(() => {
        const node = fixture.editor.canvas.framesLayer.frames[1].node;
        if (!node) {
          throw new Error('node not ready');
        }
        expect(node).toBeTruthy();
      });
>>>>>>> 54f44b80
      const elements = await getSelectedElements();
      const originWidth = elements[0].width;
      const resizeW = fixture
        .querySelector('.moveable-e')
        .getBoundingClientRect();
      await fixture.events.mouse.seq(({ move, moveBy, down, up }) => [
        move(resizeW.left + 1, resizeW.top + 1),
        down(),
        moveBy(200, 0),
        up(),
      ]);

      const changedElements = await getSelectedElements();
      // We resized it from the right handle so the width should be higher than before.
      expect(changedElements[0].width).toBeGreaterThan(originWidth);
      await fixture.snapshot(
        'Direction: RTL. Default Text element resized wider.'
      );
    });
  });
});<|MERGE_RESOLUTION|>--- conflicted
+++ resolved
@@ -50,14 +50,10 @@
 
   describe('CUJ: Creator can Select an Element: Transforming element', () => {
     it('should allow dragging element in RTL mode', async () => {
-<<<<<<< HEAD
       await fixture.editor.library.textTab.click();
       await fixture.events.click(
         fixture.editor.library.text.preset('Paragraph')
       );
-      await waitFor(() => fixture.editor.canvas.framesLayer.frames[1].node);
-=======
-      await fixture.events.click(fixture.editor.library.textAdd);
       await waitFor(() => {
         const node = fixture.editor.canvas.framesLayer.frames[1].node;
         if (!node) {
@@ -65,7 +61,6 @@
         }
         expect(node).toBeTruthy();
       });
->>>>>>> 54f44b80
       const frame = fixture.editor.canvas.framesLayer.frames[1].node;
       const elements = await getSelectedElements();
       const originX = elements[0].x;
@@ -86,14 +81,10 @@
     });
 
     it('should allow resizing element in RTL mode', async () => {
-<<<<<<< HEAD
       await fixture.editor.library.textTab.click();
       await fixture.events.click(
         fixture.editor.library.text.preset('Paragraph')
       );
-      await waitFor(() => fixture.editor.canvas.framesLayer.frames[1].node);
-=======
-      await fixture.events.click(fixture.editor.library.textAdd);
       await waitFor(() => {
         const node = fixture.editor.canvas.framesLayer.frames[1].node;
         if (!node) {
@@ -101,7 +92,6 @@
         }
         expect(node).toBeTruthy();
       });
->>>>>>> 54f44b80
       const elements = await getSelectedElements();
       const originWidth = elements[0].width;
       const resizeW = fixture
