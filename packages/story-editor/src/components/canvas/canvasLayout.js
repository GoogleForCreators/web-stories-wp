/*
 * Copyright 2020 Google LLC
 *
 * Licensed under the Apache License, Version 2.0 (the "License");
 * you may not use this file except in compliance with the License.
 * You may obtain a copy of the License at
 *
 *     https://www.apache.org/licenses/LICENSE-2.0
 *
 * Unless required by applicable law or agreed to in writing, software
 * distributed under the License is distributed on an "AS IS" BASIS,
 * WITHOUT WARRANTIES OR CONDITIONS OF ANY KIND, either express or implied.
 * See the License for the specific language governing permissions and
 * limitations under the License.
 */

/**
 * External dependencies
 */
import styled, { StyleSheetManager } from 'styled-components';
import { memo, useRef, useCombinedRefs } from '@googleforcreators/react';
import { __ } from '@googleforcreators/i18n';
import PropTypes from 'prop-types';
import { useFeature } from 'flagged';

/**
 * Internal dependencies
 */
import {
  CANVAS_BOUNDING_BOX_IDS,
  useCanvas,
  useCanvasBoundingBoxRef,
  useLayout,
} from '../../app';
import { FloatingMenuLayer } from '../floatingMenu';
import EditLayer from './editLayer';
import DisplayLayer from './displayLayer';
import FramesLayer from './framesLayer';
import NavLayer from './navLayer';
import SelectionCanvas from './selectionCanvas';
import { useLayoutParams, useLayoutParamsCssVars } from './layout';
import CanvasUploadDropTarget from './canvasUploadDropTarget';
import CanvasElementDropzone from './canvasElementDropzone';
import EyedropperLayer from './eyedropperLayer';
import EmptyStateLayer from './emptyStateLayer';

// data-fix-caret is for allowing caretRangeFromPoint to work in Safari.
// See https://github.com/googleforcreators/web-stories-wp/issues/7745.
const Background = styled.section.attrs({
  'aria-label': __('Canvas', 'web-stories'),
  'data-fix-caret': true,
})`
  background-color: ${({ theme }) => theme.colors.bg.primary};
  width: 100%;
  height: 100%;
  position: relative;
  user-select: none;
`;

function CanvasLayout({ header, footer }) {
  const boundingBoxTrackingRef = useCanvasBoundingBoxRef(
    CANVAS_BOUNDING_BOX_IDS.CANVAS_CONTAINER
  );
  const { setCanvasContainer } = useCanvas((state) => ({
    setCanvasContainer: state.actions.setCanvasContainer,
  }));

  const backgroundRef = useRef(null);

  const setBackgroundRef = useCombinedRefs(
    backgroundRef,
    setCanvasContainer,
    boundingBoxTrackingRef
  );

  useLayoutParams(backgroundRef);
  const layoutParamsCss = useLayoutParamsCssVars();

  const { pageWidth, pageHeight } = useLayout(
    ({ state: { pageWidth, pageHeight } }) => ({
      pageWidth,
      pageHeight,
    })
  );

  const isFloatingMenuEnabled = useFeature('floatingMenu');

  // If we don't have proper canvas dimensions yet, don't bother rendering element layers.
  const hasDimensions = pageWidth !== 0 && pageHeight !== 0;

  // Elsewhere we use stylisRTLPlugin in case of RTL, however, since we're
  // forcing the canvas to always be LTR due to problems that otherwise come up
  // with Moveable and left-right direction, for this subtree, we are not using any plugin.
  // See also https://styled-components.com/docs/api#stylesheetmanager for general usage.
  return (
    <StyleSheetManager stylisPlugins={[]}>
      <Background ref={setBackgroundRef} style={layoutParamsCss}>
        <CanvasUploadDropTarget>
          <CanvasElementDropzone>
            <SelectionCanvas>
              {hasDimensions && <DisplayLayer />}
              {hasDimensions && <FramesLayer />}
              <NavLayer header={header} footer={footer} />
            </SelectionCanvas>
            <EditLayer />
            <EyedropperLayer />
<<<<<<< HEAD
            <EmptyStateLayer />
=======
            {isFloatingMenuEnabled && <FloatingMenuLayer />}
>>>>>>> c0393602
          </CanvasElementDropzone>
        </CanvasUploadDropTarget>
      </Background>
    </StyleSheetManager>
  );
}

CanvasLayout.propTypes = {
  header: PropTypes.node,
  footer: PropTypes.object,
};

export default memo(CanvasLayout);<|MERGE_RESOLUTION|>--- conflicted
+++ resolved
@@ -104,11 +104,8 @@
             </SelectionCanvas>
             <EditLayer />
             <EyedropperLayer />
-<<<<<<< HEAD
             <EmptyStateLayer />
-=======
             {isFloatingMenuEnabled && <FloatingMenuLayer />}
->>>>>>> c0393602
           </CanvasElementDropzone>
         </CanvasUploadDropTarget>
       </Background>
