/*
 * Copyright 2020 Google LLC
 *
 * Licensed under the Apache License, Version 2.0 (the "License");
 * you may not use this file except in compliance with the License.
 * You may obtain a copy of the License at
 *
 *     https://www.apache.org/licenses/LICENSE-2.0
 *
 * Unless required by applicable law or agreed to in writing, software
 * distributed under the License is distributed on an "AS IS" BASIS,
 * WITHOUT WARRANTIES OR CONDITIONS OF ANY KIND, either express or implied.
 * See the License for the specific language governing permissions and
 * limitations under the License.
 */

/**
 * External dependencies
 */
import { useCallback, useBatchingCallback } from '@web-stories-wp/react';
import {
  DANGER_ZONE_HEIGHT,
  FULLBLEED_HEIGHT,
  PAGE_WIDTH,
} from '@web-stories-wp/units';
<<<<<<< HEAD
import { useBatchingCallback } from '@web-stories-wp/react';
import { useFeature } from 'flagged';
=======
>>>>>>> f1917053

/**
 * Internal dependencies
 */
import objectWithout from '../../utils/objectWithout';
import { useStory, ELEMENT_TYPES } from '../../app/story';
import { getHTMLFormatters } from '../richText/htmlManipulation';
import usePageAsCanvas from '../../utils/usePageAsCanvas';
import useInsertElement from './useInsertElement';

const SCRIM_PADDING = 24;

function useInsertTextSet() {
  const insertElement = useInsertElement();
  const { calculateAccessibleTextColors } = usePageAsCanvas();
  const enableSmartTextSetsColor = useFeature('enableSmartTextSetsColor');

  const { setSelectedElementsById } = useStory(
    ({ actions: { setSelectedElementsById } }) => {
      return {
        setSelectedElementsById,
      };
    }
  );

  const insertTextSet = useBatchingCallback(
    async (toAdd) => {
      const htmlFormatters = getHTMLFormatters();
      const { setColor } = htmlFormatters;
      const addedElements = [];

      const hasPredefinedColor = toAdd.some((element) =>
        element.content?.includes('color:')
      );

      let textElementsContrasts = [];
      let firstValidColor = null;

      const white = {
        r: 255,
        g: 255,
        b: 255,
      };
      const black = {
        r: 0,
        g: 0,
        b: 0,
      };
      const whiteScrim = {
        ...white,
        a: 0.3,
      };
      const blackScrim = {
        ...black,
        a: 0.3,
      };
      let preferredScrimColor, scrimsCount, useScrim;

      // Insert scrim as a first element if needed.
      if (enableSmartTextSetsColor && !hasPredefinedColor) {
        textElementsContrasts = await Promise.all(
          toAdd.map((element) =>
            element.type === 'text'
              ? calculateAccessibleTextColors(element)
              : null
          )
        );
        firstValidColor = textElementsContrasts.find((c) => c);
        const allColorsEqual = textElementsContrasts.every(
          (contrast) =>
            contrast === null ||
            (contrast.color.r === firstValidColor.color.r &&
              contrast.color.g === firstValidColor.color.g &&
              contrast.color.b === firstValidColor.color.b &&
              contrast.color.a === firstValidColor.color.a)
        );
        scrimsCount = textElementsContrasts.reduce(
          (acc, contrast) => (contrast?.backgroundColor ? acc + 1 : acc),
          0
        );
        const blackScrims = textElementsContrasts.reduce(
          (acc, contrast) =>
            contrast?.backgroundColor?.r === 0 &&
            contrast?.backgroundColor?.g === 0 &&
            contrast?.backgroundColor?.b === 0
              ? acc + 1
              : acc,
          0
        );
        preferredScrimColor =
          scrimsCount - blackScrims > 0 ? blackScrim : whiteScrim;

        useScrim = scrimsCount > 0 || allColorsEqual === false;

        if (useScrim) {
          const { textSetHeight, textSetWidth } = toAdd[0];
          const getMinDim = (dim) =>
            Math.min.apply(
              null,
              toAdd.map((e) => e[dim])
            );
          const x = getMinDim('x');
          const y = getMinDim('y');
          const scrim = {
            x: x - SCRIM_PADDING,
            y: y - SCRIM_PADDING,
            width: textSetWidth + SCRIM_PADDING * 2,
            height: textSetHeight + SCRIM_PADDING * 2,
            backgroundColor: {
              color: preferredScrimColor,
            },
            backdropBlur: 4,
            type: 'shape',
          };
          addedElements.push(insertElement(ELEMENT_TYPES.SHAPE, scrim));
        }
      }

      toAdd.forEach((element, index) => {
        const toInsert = objectWithout(element, [
          'id',
          'normalizedOffsetX',
          'normalizedOffsetY',
          'textSetWidth',
          'textSetHeight',
        ]);
        if (enableSmartTextSetsColor && !hasPredefinedColor) {
          // If scrim is used - adjust the colors, otherwise use defaults.
          const scrimContrastingTextColor =
            preferredScrimColor.r === 0 ? white : black;
          const autoColor = useScrim
            ? { color: scrimContrastingTextColor }
            : textElementsContrasts[index];

          if (element.type === 'text') {
            toInsert.content = setColor(toInsert.content, autoColor);
          }
          if (element.type === 'shape') {
            // So far we only use borders (no fill) or shapes with fill (no borders).
            if (element.border) {
              toInsert.border.color = firstValidColor;
            } else {
              toInsert.backgroundColor = firstValidColor;
            }
          }
        }
        addedElements.push(insertElement(element.type, toInsert));
      });
      // Select all added elements.
      setSelectedElementsById({
        elementIds: addedElements.map(({ id }) => id),
      });
    },
    [
      calculateAccessibleTextColors,
      enableSmartTextSetsColor,
      insertElement,
      setSelectedElementsById,
    ]
  );

  const insertTextSetByOffset = useCallback(
    (elements, { offsetX, offsetY }) => {
      if (!elements.length) {
        return;
      }

      const positionedTextSet = elements
        .map((element) => {
          // Skip adding any elements that are outside of page.
          const x = element.normalizedOffsetX + offsetX;
          const y = element.normalizedOffsetY + offsetY;
          const { width, height } = element;
          if (
            x > PAGE_WIDTH ||
            x + width < 0 ||
            y > FULLBLEED_HEIGHT ||
            y + height < -DANGER_ZONE_HEIGHT
          ) {
            return null;
          }
          return {
            ...element,
            x,
            y,
          };
        })
        .filter((el) => el);

      insertTextSet(positionedTextSet);
    },
    [insertTextSet]
  );

  return { insertTextSet, insertTextSetByOffset };
}

export default useInsertTextSet;<|MERGE_RESOLUTION|>--- conflicted
+++ resolved
@@ -23,11 +23,8 @@
   FULLBLEED_HEIGHT,
   PAGE_WIDTH,
 } from '@web-stories-wp/units';
-<<<<<<< HEAD
 import { useBatchingCallback } from '@web-stories-wp/react';
 import { useFeature } from 'flagged';
-=======
->>>>>>> f1917053
 
 /**
  * Internal dependencies
