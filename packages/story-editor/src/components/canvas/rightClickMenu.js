--- conflicted
+++ resolved
@@ -118,80 +118,7 @@
             onMouseDown={(evt) => evt.stopPropagation()}
             isRTL={isRTL}
           >
-<<<<<<< HEAD
-            {rightClickMenuItems.map(
-              ({
-                label,
-                separator,
-                subMenuItems,
-                closeSubMenu,
-                enrich,
-                ...buttonProps
-              }) => {
-                const MenuItem = (
-                  <ContextMenuComponents.MenuItem
-                    label={label}
-                    {...buttonProps}
-                  />
-                );
-                return (
-                  <Fragment key={label}>
-                    {separator === 'top' && (
-                      <ContextMenuComponents.MenuSeparator />
-                    )}
-                    {!subMenuItems && (enrich ? enrich(MenuItem) : MenuItem)}
-                    {subMenuItems && (
-                      <>
-                        <ContextMenuComponents.SubMenuTrigger
-                          isMenuOpen={isMenuOpen}
-                          closeSubMenu={closeSubMenu}
-                          subMenuRef={subMenuRef}
-                          parentMenuRef={ref}
-                          label={label}
-                          isRTL={isRTL}
-                          {...buttonProps}
-                        />
-                        {Boolean(subMenuItems.length) && (
-                          <RightClickMenuContainer
-                            position={{
-                              y: 0,
-                              x: ref.current.firstChild.offsetWidth + 2,
-                            }}
-                            ref={subMenuRef}
-                          >
-                            <ContextMenu
-                              isOpen
-                              onDismiss={onCloseMenu}
-                              onCloseSubMenu={closeSubMenu}
-                              aria-label={__('Select a layer', 'web-stories')}
-                              isRTL={isRTL}
-                              isSubMenu
-                              parentMenuRef={ref}
-                            >
-                              {subMenuItems.map(
-                                ({ label: subLabel, ...item }) => (
-                                  <ContextMenuComponents.MenuItem
-                                    key={subLabel}
-                                    label={subLabel}
-                                    {...item}
-                                  />
-                                )
-                              )}
-                            </ContextMenu>
-                          </RightClickMenuContainer>
-                        )}
-                      </>
-                    )}
-                    {separator === 'bottom' && (
-                      <ContextMenuComponents.MenuSeparator />
-                    )}
-                  </Fragment>
-                );
-              }
-            )}
-=======
             <Menu parentMenuRef={ref} />
->>>>>>> 6b093790
           </ContextMenu>
         </DirectionAware>
       </RightClickMenuContainer>
