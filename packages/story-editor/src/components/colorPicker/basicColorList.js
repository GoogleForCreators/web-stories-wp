--- conflicted
+++ resolved
@@ -51,16 +51,10 @@
   gap: 6px;
 `;
 
-<<<<<<< HEAD
-const StyledSwatch = styled(Swatch).attrs({
-  role: 'option',
-})`
-=======
 const StyledSwatch = styled(Swatch).attrs(({ isSelected }) => ({
   role: 'option',
   'aria-selected': isSelected,
 }))`
->>>>>>> 955cc72f
   ${focusStyle};
 
   ${({ isSelected, theme }) =>
@@ -97,13 +91,8 @@
 
   let firstIndex = 0;
   return (
-<<<<<<< HEAD
-    <SwatchList ref={listRef}>
+    <SwatchList ref={listRef} {...rest}>
       {colors.map((pattern, i) => {
-=======
-    <SwatchList {...rest}>
-      {colors.map((pattern) => {
->>>>>>> 955cc72f
         const isTransparentAndInvalid = !allowsOpacity && hasOpacity(pattern);
         const isGradientAndInvalid = !allowsGradient && hasGradient(pattern);
         const isDisabled = isTransparentAndInvalid || isGradientAndInvalid;
@@ -125,12 +114,9 @@
             pattern={pattern}
             isSelected={isSelected}
             isDisabled={isDisabled}
-<<<<<<< HEAD
             tabIndex={tabIndex}
             aria-label={__('Apply color', 'web-stories')}
-=======
             title={patternAsBackground}
->>>>>>> 955cc72f
           />
         );
       })}
