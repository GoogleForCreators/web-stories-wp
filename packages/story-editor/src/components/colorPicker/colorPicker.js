/*
 * Copyright 2020 Google LLC
 *
 * Licensed under the Apache License, Version 2.0 (the "License");
 * you may not use this file except in compliance with the License.
 * You may obtain a copy of the License at
 *
 *     https://www.apache.org/licenses/LICENSE-2.0
 *
 * Unless required by applicable law or agreed to in writing, software
 * distributed under the License is distributed on an "AS IS" BASIS,
 * WITHOUT WARRANTIES OR CONDITIONS OF ANY KIND, either express or implied.
 * See the License for the specific language governing permissions and
 * limitations under the License.
 */

/**
 * External dependencies
 */
import { CSSTransition } from 'react-transition-group';
import PropTypes from 'prop-types';
import styled from 'styled-components';
import {
  useDebouncedCallback,
  useFocusOut,
  useRef,
  useState,
  useCallback,
} from '@web-stories-wp/react';
import { __ } from '@web-stories-wp/i18n';
import { PatternPropType, hasGradient } from '@web-stories-wp/patterns';
import { useKeyDownEffect } from '@web-stories-wp/design-system';

/**
 * Internal dependencies
 */
import useFocusTrapping from '../../utils/useFocusTrapping';
import { useTransform } from '../transform';
import useStory from '../../app/story/useStory';
import CustomColorPicker from './customColorPicker';
import BasicColorPicker from './basicColorPicker';

const Container = styled.div`
  border-radius: 8px;
  background: ${({ theme }) => theme.colors.bg.secondary};
  width: 256px;
  user-select: none;
  display: flex;
  flex-direction: column;
  align-items: stretch;
  overflow: hidden;

  &.picker-appear {
    opacity: 0.01;
    margin-top: -10px;

    &.picker-appear-active {
      opacity: 1;
      margin-top: 0;
      transition: 300ms ease-out;
      transition-property: opacity, margin-top;
    }
  }
`;

function ColorPicker({
  onChange,
  isEyedropperActive = false,
  color = null,
  allowsGradient = false,
  allowsOpacity = true,
  allowsSavedColors = false,
  onClose = () => {},
  changedStyle = 'background',
  onDimensionChange = () => {},
}) {
  const [showDialog, setShowDialog] = useState(false);
  // If initial color is a gradient, start by showing a custom color picker.
  // Note that no such switch happens if the color later changes to a gradient,
  // only if it was a gradient at the moment the color picker mounted.
  const [isCustomPicker, setCustomPicker] = useState(hasGradient(color));
  const showCustomPicker = useCallback(() => {
    setCustomPicker(true);
    onDimensionChange();
  }, [onDimensionChange]);
  const hideCustomPicker = useCallback(() => {
    setCustomPicker(false);
    onDimensionChange();
  }, [onDimensionChange]);

  const {
    actions: { pushTransform },
  } = useTransform();

  const { selectedElementIds = [] } = useStory(
    ({ state: { selectedElementIds } }) => ({ selectedElementIds })
  );

  const onDebouncedChange = useDebouncedCallback(onChange, 100, {
    leading: true,
  });

  const handleColorChange = useCallback(
    (newColor) => {
      onDebouncedChange(newColor);
      selectedElementIds.forEach((id) => {
        pushTransform(id, {
          color: newColor,
          style: changedStyle,
          staticTransformation: true,
        });
      });
    },
    [onDebouncedChange, selectedElementIds, changedStyle, pushTransform]
  );

  const maybeClose = () => {
<<<<<<< HEAD
=======
    // Usually we close the color picker when focusing anywhere outside of it.
    // There's an exception for when the eyedropper is in use or when a confirmation dialog is open
    // since both cause focusing outside of the color picker for interacting by the user, but the picker needs to stay open.
>>>>>>> 4a776f44
    if (!isEyedropperActive && !showDialog) {
      onClose();
    }
  };

  // Detect focus out of color picker (clicks or focuses outside)
  const containerRef = useRef();
  useFocusOut(containerRef, maybeClose, [isEyedropperActive, showDialog]);

  // Re-establish focus when actively exiting by button or key press
  const previousFocus = useRef(document.activeElement);
  const handleCloseAndRefocus = useCallback(
    (evt) => {
      // Ignore reason: In Jest, focus is always on document.body if not on any specific
      // element, so it can never be falsy, as it can be in a real browser.

      // istanbul ignore else
      if (previousFocus.current) {
        previousFocus.current.focus();
      }
      onClose(evt);
    },
    [onClose]
  );

  useKeyDownEffect(containerRef, 'esc', handleCloseAndRefocus);
  useFocusTrapping({ ref: containerRef });

  const ActualColorPicker = isCustomPicker
    ? CustomColorPicker
    : BasicColorPicker;

  return (
    <CSSTransition in appear classNames="picker" timeout={300}>
      <Container
        role="dialog"
        aria-label={__('Color and gradient picker', 'web-stories')}
        ref={containerRef}
      >
        <ActualColorPicker
          color={color}
          allowsGradient={allowsGradient}
          allowsOpacity={allowsOpacity}
          handleColorChange={handleColorChange}
          showCustomPicker={showCustomPicker}
          hideCustomPicker={hideCustomPicker}
          handleClose={handleCloseAndRefocus}
          allowsSavedColors={allowsSavedColors}
          showDialog={showDialog}
          setShowDialog={setShowDialog}
        />
      </Container>
    </CSSTransition>
  );
}

ColorPicker.propTypes = {
  onChange: PropTypes.func.isRequired,
  onClose: PropTypes.func,
  allowsGradient: PropTypes.bool,
  allowsOpacity: PropTypes.bool,
  allowsSavedColors: PropTypes.bool,
  isEyedropperActive: PropTypes.bool,
  color: PatternPropType,
  changedStyle: PropTypes.string,
  onDimensionChange: PropTypes.func,
};

export default ColorPicker;<|MERGE_RESOLUTION|>--- conflicted
+++ resolved
@@ -115,12 +115,9 @@
   );
 
   const maybeClose = () => {
-<<<<<<< HEAD
-=======
     // Usually we close the color picker when focusing anywhere outside of it.
     // There's an exception for when the eyedropper is in use or when a confirmation dialog is open
     // since both cause focusing outside of the color picker for interacting by the user, but the picker needs to stay open.
->>>>>>> 4a776f44
     if (!isEyedropperActive && !showDialog) {
       onClose();
     }
