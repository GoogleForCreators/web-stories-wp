--- conflicted
+++ resolved
@@ -18,19 +18,15 @@
  * External dependencies
  */
 import { CSSTransition } from 'react-transition-group';
-<<<<<<< HEAD
+import PropTypes from 'prop-types';
+import styled from 'styled-components';
 import {
-  useEffect,
-  useRef,
-  useCallback,
   useDebouncedCallback,
   useFocusOut,
+  useRef,
+  useState,
+  useCallback,
 } from '@web-stories-wp/react';
-=======
-import { useRef, useState, useCallback } from 'react';
->>>>>>> 214dd881
-import PropTypes from 'prop-types';
-import styled from 'styled-components';
 import { __ } from '@web-stories-wp/i18n';
 import { PatternPropType, hasGradient } from '@web-stories-wp/patterns';
 import { useKeyDownEffect } from '@web-stories-wp/design-system';
