/*
 * Copyright 2020 Google LLC
 *
 * Licensed under the Apache License, Version 2.0 (the "License");
 * you may not use this file except in compliance with the License.
 * You may obtain a copy of the License at
 *
 *     https://www.apache.org/licenses/LICENSE-2.0
 *
 * Unless required by applicable law or agreed to in writing, software
 * distributed under the License is distributed on an "AS IS" BASIS,
 * WITHOUT WARRANTIES OR CONDITIONS OF ANY KIND, either express or implied.
 * See the License for the specific language governing permissions and
 * limitations under the License.
 */

/**
 * External dependencies
 */
import { waitFor } from '@testing-library/react';

/**
 * Internal dependencies
 */
import { Fixture } from '../../../karma';
import { useStory } from '../../../app';

describe('Eyedropper', () => {
  let fixture;

  beforeEach(async () => {
    fixture = new Fixture();
    await fixture.render();
    await fixture.collapseHelpCenter();
  });

  afterEach(() => {
    fixture.restore();
  });

  const getElements = async () => {
    const storyContext = await fixture.renderHook(() => useStory());

    return storyContext.state.currentPage.elements;
  };

  function getCanvasElementWrapperById(id) {
    return fixture.querySelector(
      `[data-testid="safezone"] [data-element-id="${id}"]`
    );
  }

  it('should get color from the image to page background', async () => {
    // Insert image that will be the color source
    const image = fixture.editor.library.media.item(1);
    const canvas = fixture.editor.canvas.framesLayer.fullbleed;
    await fixture.events.mouse.seq(({ down, moveRel, up }) => [
      moveRel(image, 1, 1),
      down(),
      moveRel(canvas, 30, 30),
      up(),
    ]);

    await fixture.collapseHelpCenter();

    // Click the background element
    await fixture.events.mouse.clickOn(
      fixture.editor.canvas.framesLayer.frames[0].node,
      10,
      10
    );

    // Use eyedropper to select the color
    const bgPanel = fixture.editor.inspector.designPanel.pageBackground;
    await fixture.events.click(bgPanel.backgroundColor.button);
    await waitFor(() => {
      if (!bgPanel.backgroundColor.picker) {
        throw new Error('picker not ready');
      }
      expect(bgPanel.backgroundColor.picker).toBeDefined();
    });
    // Go to the custom color view
    await fixture.events.click(bgPanel.backgroundColor.picker.custom);
    // Contents of the color picker are lazy loaded
    await waitFor(() => {
      if (!bgPanel.backgroundColor.picker.eyedropper) {
        throw new Error('eyedropper not ready');
      }
      expect(bgPanel.backgroundColor.picker.eyedropper).toBeDefined();
    });
    // Click the eyedropper icon in the custom view
    await fixture.events.click(bgPanel.backgroundColor.picker.eyedropper);
    // The bots are a little too fast, wait for eyedropper
    await fixture.events.sleep(500);
<<<<<<< HEAD
    const eyeDropperLayer = fixture.screen.findByTestId('eyedropperLayer', {
      timeout: 9000,
    });
=======
    const eyeDropperLayer = await fixture.screen.findByTestId(
      'eyedropperLayer'
    );
>>>>>>> d7954882
    expect(eyeDropperLayer).toBeTruthy();

    const imageOnCanvas = (await getElements(fixture))[1];
    const imageOnCanvasRect = (
      await getCanvasElementWrapperById(imageOnCanvas.id)
    ).getBoundingClientRect();
    await fixture.events.mouse.click(
      imageOnCanvasRect.right - 2,
      imageOnCanvasRect.top + 8
    );
    await fixture.snapshot('BG color from image');

    await waitFor(() => {
      if (bgPanel.backgroundColor.hex.value !== 'DBB198') {
        throw new Error('bg color not updated yet');
      }
      expect(
        fixture.editor.inspector.designPanel.pageBackground.backgroundColor.hex
          .value
      ).toBe('DBB198');
    });
  });
});<|MERGE_RESOLUTION|>--- conflicted
+++ resolved
@@ -92,15 +92,9 @@
     await fixture.events.click(bgPanel.backgroundColor.picker.eyedropper);
     // The bots are a little too fast, wait for eyedropper
     await fixture.events.sleep(500);
-<<<<<<< HEAD
-    const eyeDropperLayer = fixture.screen.findByTestId('eyedropperLayer', {
-      timeout: 9000,
-    });
-=======
     const eyeDropperLayer = await fixture.screen.findByTestId(
       'eyedropperLayer'
     );
->>>>>>> d7954882
     expect(eyeDropperLayer).toBeTruthy();
 
     const imageOnCanvas = (await getElements(fixture))[1];
