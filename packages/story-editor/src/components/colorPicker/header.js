/*
 * Copyright 2020 Google LLC
 *
 * Licensed under the Apache License, Version 2.0 (the "License");
 * you may not use this file except in compliance with the License.
 * You may obtain a copy of the License at
 *
 *     https://www.apache.org/licenses/LICENSE-2.0
 *
 * Unless required by applicable law or agreed to in writing, software
 * distributed under the License is distributed on an "AS IS" BASIS,
 * WITHOUT WARRANTIES OR CONDITIONS OF ANY KIND, either express or implied.
 * See the License for the specific language governing permissions and
 * limitations under the License.
 */

/**
 * External dependencies
 */
import { useRef, useEffect } from '@web-stories-wp/react';
import PropTypes from 'prop-types';
import styled from 'styled-components';
import { __ } from '@web-stories-wp/i18n';
import {
  Button,
  Icons,
  BUTTON_SIZES,
  BUTTON_TYPES,
  BUTTON_VARIANTS,
} from '@web-stories-wp/design-system';

/**
 * Internal dependencies
 */
import { focusStyle } from '../panels/shared';

const HEADER_HEIGHT = 44;

const Wrapper = styled.div`
  display: flex;
  justify-content: space-between;
  align-items: center;
  height: ${HEADER_HEIGHT}px;
  padding: 4px 8px 4px 8px;
  position: relative;
  border-bottom: 1px solid ${({ theme }) => theme.colors.divider.tertiary};
`;

const Actions = styled.div`
  display: flex;
  margin-left: auto;
`;

const StyledButton = styled(Button)`
  margin-left: 8px;
  ${focusStyle};
`;

function Header({
  children,
  handleClose,
  isEditMode = false,
  setIsEditMode = () => {},
  hasPresets = false,
}) {
  const ref = useRef();
  useEffect(() => {
    ref.current?.focus();
  }, []);

  const buttonProps = {
    type: BUTTON_TYPES.TERTIARY,
    size: BUTTON_SIZES.SMALL,
    variant: BUTTON_VARIANTS.SQUARE,
    onClick: (evt) => {
      evt.stopPropagation();
      setIsEditMode(!isEditMode);
    },
    isEditMode,
  };

  return (
    <Wrapper>
      {children}
      <Actions>
<<<<<<< HEAD
        {hasPresets && isEditMode && (
          <StyledButton
            {...buttonProps}
            aria-label={__('Exit edit mode', 'web-stories')}
          >
            {__('Done', 'web-stories')}
          </StyledButton>
        )}
        {hasPresets && !isEditMode && (
          <StyledButton
            {...buttonProps}
            aria-label={__('Edit colors', 'web-stories')}
          >
            <Icons.Pencil />
=======
        {hasPresets && (
          <StyledButton
            {...buttonProps}
            aria-label={
              isEditMode
                ? __('Exit edit mode', 'web-stories')
                : __('Edit colors', 'web-stories')
            }
          >
            {isEditMode ? __('Done', 'web-stories') : <Icons.Pencil />}
>>>>>>> 4a776f44
          </StyledButton>
        )}
        <StyledButton
          aria-label={__('Close', 'web-stories')}
          onClick={handleClose}
          type={BUTTON_TYPES.TERTIARY}
          size={BUTTON_SIZES.SMALL}
          variant={BUTTON_VARIANTS.SQUARE}
          ref={ref}
        >
          <Icons.Cross />
        </StyledButton>
      </Actions>
    </Wrapper>
  );
}

Header.propTypes = {
  children: PropTypes.node,
  handleClose: PropTypes.func.isRequired,
  isEditMode: PropTypes.bool,
  setIsEditMode: PropTypes.func,
  hasPresets: PropTypes.bool,
};

export default Header;<|MERGE_RESOLUTION|>--- conflicted
+++ resolved
@@ -83,22 +83,6 @@
     <Wrapper>
       {children}
       <Actions>
-<<<<<<< HEAD
-        {hasPresets && isEditMode && (
-          <StyledButton
-            {...buttonProps}
-            aria-label={__('Exit edit mode', 'web-stories')}
-          >
-            {__('Done', 'web-stories')}
-          </StyledButton>
-        )}
-        {hasPresets && !isEditMode && (
-          <StyledButton
-            {...buttonProps}
-            aria-label={__('Edit colors', 'web-stories')}
-          >
-            <Icons.Pencil />
-=======
         {hasPresets && (
           <StyledButton
             {...buttonProps}
@@ -109,7 +93,6 @@
             }
           >
             {isEditMode ? __('Done', 'web-stories') : <Icons.Pencil />}
->>>>>>> 4a776f44
           </StyledButton>
         )}
         <StyledButton
