/*
 * Copyright 2021 Google LLC
 *
 * Licensed under the Apache License, Version 2.0 (the "License");
 * you may not use this file except in compliance with the License.
 * You may obtain a copy of the License at
 *
 *     https://www.apache.org/licenses/LICENSE-2.0
 *
 * Unless required by applicable law or agreed to in writing, software
 * distributed under the License is distributed on an "AS IS" BASIS,
 * WITHOUT WARRANTIES OR CONDITIONS OF ANY KIND, either express or implied.
 * See the License for the specific language governing permissions and
 * limitations under the License.
 */

/**
 * External dependencies
 */
import PropTypes from 'prop-types';
import { memo, forwardRef } from '@googleforcreators/react';
import {
  ContextMenuComponents,
  TOOLTIP_PLACEMENT,
} from '@googleforcreators/design-system';

/**
 * Internal dependencies
 */
import Tooltip from '../../../tooltip';
import ToggleButton from './toggleButton';

const IconButton = memo(
<<<<<<< HEAD
  forwardRef(function IconButton({ Icon, title, ...rest }, ref) {
    return (
      <Tooltip placement={TOOLTIP_PLACEMENT.BOTTOM} title={title}>
=======
  forwardRef(function IconButton({ Icon, hasTooltip = true, ...rest }, ref) {
    return (
      <Tooltip
        placement={TOOLTIP_PLACEMENT.BOTTOM}
        title={hasTooltip ? rest.title : undefined}
      >
>>>>>>> 84cbd1c9
        <ToggleButton ref={ref} tabIndex={-1} {...rest}>
          <ContextMenuComponents.MenuIcon title={title}>
            <Icon />
          </ContextMenuComponents.MenuIcon>
        </ToggleButton>
      </Tooltip>
    );
  })
);

IconButton.propTypes = {
  Icon: PropTypes.object.isRequired,
  onClick: PropTypes.func.isRequired,
  hasTooltip: PropTypes.bool,
  title: PropTypes.string,
};

export default IconButton;<|MERGE_RESOLUTION|>--- conflicted
+++ resolved
@@ -31,18 +31,15 @@
 import ToggleButton from './toggleButton';
 
 const IconButton = memo(
-<<<<<<< HEAD
-  forwardRef(function IconButton({ Icon, title, ...rest }, ref) {
-    return (
-      <Tooltip placement={TOOLTIP_PLACEMENT.BOTTOM} title={title}>
-=======
-  forwardRef(function IconButton({ Icon, hasTooltip = true, ...rest }, ref) {
+  forwardRef(function IconButton(
+    { Icon, title, hasTooltip = true, ...rest },
+    ref
+  ) {
     return (
       <Tooltip
         placement={TOOLTIP_PLACEMENT.BOTTOM}
-        title={hasTooltip ? rest.title : undefined}
+        title={hasTooltip ? title : undefined}
       >
->>>>>>> 84cbd1c9
         <ToggleButton ref={ref} tabIndex={-1} {...rest}>
           <ContextMenuComponents.MenuIcon title={title}>
             <Icon />
