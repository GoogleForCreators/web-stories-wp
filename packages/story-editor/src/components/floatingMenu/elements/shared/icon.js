/*
 * Copyright 2021 Google LLC
 *
 * Licensed under the Apache License, Version 2.0 (the "License");
 * you may not use this file except in compliance with the License.
 * You may obtain a copy of the License at
 *
 *     https://www.apache.org/licenses/LICENSE-2.0
 *
 * Unless required by applicable law or agreed to in writing, software
 * distributed under the License is distributed on an "AS IS" BASIS,
 * WITHOUT WARRANTIES OR CONDITIONS OF ANY KIND, either express or implied.
 * See the License for the specific language governing permissions and
 * limitations under the License.
 */

/**
 * External dependencies
 */
import PropTypes from 'prop-types';
import { memo, forwardRef } from '@googleforcreators/react';
import {
  ContextMenuComponents,
  Placement,
} from '@googleforcreators/design-system';

/**
 * Internal dependencies
 */
import Tooltip from '../../../tooltip';
import ToggleButton from './toggleButton';

const IconButton = memo(
  forwardRef(function IconButton(
    { Icon, title, hasTooltip = true, ...rest },
    ref
  ) {
    return (
      <Tooltip
<<<<<<< HEAD
        placement={Placement.BOTTOM}
        title={hasTooltip ? rest.title : undefined}
=======
        placement={TOOLTIP_PLACEMENT.BOTTOM}
        title={hasTooltip ? title : undefined}
>>>>>>> 1f0918ff
      >
        <ToggleButton aria-label={title} ref={ref} tabIndex={-1} {...rest}>
          <ContextMenuComponents.MenuIcon title={title}>
            <Icon />
          </ContextMenuComponents.MenuIcon>
        </ToggleButton>
      </Tooltip>
    );
  })
);

IconButton.propTypes = {
  Icon: PropTypes.object.isRequired,
  onClick: PropTypes.func.isRequired,
  hasTooltip: PropTypes.bool,
  title: PropTypes.string,
};

export default IconButton;<|MERGE_RESOLUTION|>--- conflicted
+++ resolved
@@ -37,13 +37,8 @@
   ) {
     return (
       <Tooltip
-<<<<<<< HEAD
         placement={Placement.BOTTOM}
-        title={hasTooltip ? rest.title : undefined}
-=======
-        placement={TOOLTIP_PLACEMENT.BOTTOM}
         title={hasTooltip ? title : undefined}
->>>>>>> 1f0918ff
       >
         <ToggleButton aria-label={title} ref={ref} tabIndex={-1} {...rest}>
           <ContextMenuComponents.MenuIcon title={title}>
