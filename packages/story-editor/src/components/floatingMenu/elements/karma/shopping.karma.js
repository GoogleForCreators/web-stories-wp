--- conflicted
+++ resolved
@@ -67,7 +67,6 @@
     return storyContext.state.selectedElements[0];
   };
 
-<<<<<<< HEAD
   describe('Shopping tab', () => {
     it('should handle product search add and remove', async () => {
       const productTitle = 'Hoodie';
@@ -136,11 +135,7 @@
     });
   });
 
-  // eslint-disable-next-line jasmine/no-disabled-tests -- TODO: Fix broken test.
-  xdescribe('Product floating menu', () => {
-=======
   describe('Product floating menu', () => {
->>>>>>> 51988430
     it('should render products menu', async () => {
       const productTitle = 'Album';
       await insertProduct(productTitle);
