--- conflicted
+++ resolved
@@ -52,15 +52,11 @@
 const Container = styled.section`
   ${containerCss}
   gap: ${({ isInDesignMenu }) => (isInDesignMenu ? 6 : 8)}px;
-  width: ${({ width }) => (width ? `${width}px` : 'inherit')};
+  width: ${({ width }) => (width || width === 0 ? `${width}px` : 'inherit')};
 `;
 Container.propTypes = {
   isInDesignMenu: PropTypes.bool,
-<<<<<<< HEAD
   width: PropTypes.oneOfType([PropTypes.string, PropTypes.number]),
-=======
-  width: PropTypes.number,
->>>>>>> 825fc5b4
 };
 
 const ColorInputsWrapper = styled.div`
