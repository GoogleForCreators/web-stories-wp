--- conflicted
+++ resolved
@@ -34,14 +34,6 @@
 import { ConfigContext } from '../../../../app/config';
 import defaultConfig from '../../../../defaultConfig.js';
 
-<<<<<<< HEAD
-=======
-jest.mock('@googleforcreators/design-system', () => ({
-  ...jest.requireActual('@googleforcreators/design-system'),
-  Popup: ({ children, isOpen }) => (isOpen ? children : null),
-}));
-
->>>>>>> eebdc23d
 jest.mock('../getPreviewStyle', () => jest.fn());
 jest.mock('@googleforcreators/patterns', () => {
   return {
