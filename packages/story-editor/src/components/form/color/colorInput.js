/*
 * Copyright 2020 Google LLC
 *
 * Licensed under the Apache License, Version 2.0 (the "License");
 * you may not use this file except in compliance with the License.
 * You may obtain a copy of the License at
 *
 *     https://www.apache.org/licenses/LICENSE-2.0
 *
 * Unless required by applicable law or agreed to in writing, software
 * distributed under the License is distributed on an "AS IS" BASIS,
 * WITHOUT WARRANTIES OR CONDITIONS OF ANY KIND, either express or implied.
 * See the License for the specific language governing permissions and
 * limitations under the License.
 */

/**
 * External dependencies
 */
import styled, { css } from 'styled-components';
import PropTypes from 'prop-types';
import {
  forwardRef,
  useCallback,
  useState,
  useRef,
  useUnmount,
} from '@googleforcreators/react';
import { __ } from '@googleforcreators/i18n';
import {
  getPreviewText,
  getOpaquePattern,
  PatternPropType,
} from '@googleforcreators/patterns';
import {
  HexInput,
  Text,
  THEME_CONSTANTS,
  Swatch,
  Icons,
  Popup,
  PLACEMENT,
} from '@googleforcreators/design-system';

/**
 * Internal dependencies
 */
import ColorPicker from '../../colorPicker';
import useInspector from '../../inspector/useInspector';
import DefaultTooltip from '../../tooltip';
import { focusStyle, inputContainerStyleOverride } from '../../panels/shared';
import { useCanvas, useConfig } from '../../../app';
<<<<<<< HEAD
import { SPACING } from './constants';
=======
import { MULTIPLE_VALUE, MULTIPLE_DISPLAY_VALUE } from '../../../constants';
>>>>>>> 3f50de97

const Preview = styled.div`
  height: 36px;
  color: ${({ theme }) => theme.colors.fg.primary};
  cursor: pointer;
  position: relative;
  width: 100%;
  padding: 0;
`;

const Input = styled(HexInput)`
  min-width: 100px;
  div {
    background-color: transparent;
  }
  input {
    padding-left: 26px;
  }
`;

const Tooltip = styled(DefaultTooltip)`
  width: 100%;
  height: 100%;
`;

const buttonAttrs = {
  as: 'button',
  type: 'button', // avoid submitting forms
};

const colorStyles = css`
  position: absolute;
  top: 0;
  left: 0;
  border-radius: 50px;
  width: 24px;
  height: 24px;
`;

const buttonStyle = css`
  overflow: hidden;
  border: 1px solid ${({ theme }) => theme.colors.border.defaultNormal};
  outline: none;
  background: transparent;
`;

const minimalInputContainerStyleOverride = css`
  ${inputContainerStyleOverride};
  padding-right: 6px;
`;

const ColorButton = styled(Preview).attrs(buttonAttrs)`
  border-radius: 4px;
  ${buttonStyle}
  display: flex;
  &:focus {
    box-shadow: 0px 0px 0 2px ${({ theme }) => theme.colors.bg.primary},
      0px 0px 0 4px ${({ theme }) => theme.colors.border.focus};
    border-color: ${({ theme }) => theme.colors.border.defaultHover};
  }
`;

const ColorPreview = styled.div`
  ${colorStyles}
  top: 6px;
  left: 6px;
  padding: 0;
  background: transparent;
  cursor: pointer;
`;

const TextualPreview = styled.div`
  padding: 6px 12px 6px 38px;
  text-align: left;
  flex-grow: 1;
  height: 32px;
`;

const MixedLabel = styled(TextualPreview)`
  align-self: center;
  padding: 6px 6px 6px 38px;
`;

const StyledSwatch = styled(Swatch)`
  ${focusStyle};
`;

const ChevronContainer = styled.div`
  width: ${({ isSmall }) => (isSmall ? '28px' : '58px')};
  display: flex;
  justify-content: ${({ isSmall }) => (isSmall ? 'center' : 'flex-end')};
  align-items: center;
  align-self: center;

  svg {
    width: 24px;
    height: 24px;
  }
`;

const loadReactColor = () =>
  import(/* webpackChunkName: "chunk-react-color" */ 'react-color');

const ColorInput = forwardRef(function ColorInput(
  {
    onChange,
    value = null,
    label = null,
    changedStyle,
    pickerPlacement = PLACEMENT.RIGHT_START,
    isInDesignMenu = false,
    hasInputs = true,
    pickerProps,
    spacing,
    tooltipPlacement,
  },
  ref
) {
  const isMixed = value === MULTIPLE_VALUE;
  value = isMixed ? '' : value;

  const previewPattern = !value
    ? { color: { r: 0, g: 0, b: 0, a: 0 } }
    : getOpaquePattern(value);
  const previewText = getPreviewText(value);

  const [pickerOpen, setPickerOpen] = useState(false);
  const previewRef = useRef(null);
  const { isEyedropperActive } = useCanvas(
    ({ state: { isEyedropperActive } }) => ({
      isEyedropperActive,
    })
  );
  const { isRTL, styleConstants: { topOffset } = {} } = useConfig();
  const [dynamicPlacement, setDynamicPlacement] = useState(pickerPlacement);

  const {
    refs: { inspector },
  } = useInspector();

  const positionPlacement = useCallback(
    (popupRef) => {
      // if the popup was assigned as top as in the case of floating menus, we want to check that it will fit
      if (pickerPlacement?.startsWith('top')) {
        // check to see if there's an overlap with the window edge
        const { top } = popupRef.current?.getBoundingClientRect() || {};
        if (top <= topOffset) {
          setDynamicPlacement(pickerPlacement.replace('top', 'bottom'));
        }
      }
    },
    [pickerPlacement, topOffset]
  );

  const colorType = value?.type;
  // Allow editing always in case of solid color of if color type is missing (mixed)
  const isEditable = (!colorType || colorType === 'solid') && hasInputs;

  const buttonProps = {
    onClick: () => setPickerOpen(true),
    'aria-label': label,
    onPointerEnter: () => loadReactColor(),
    onFocus: () => loadReactColor(),
  };

  // Always hide color picker on unmount - note the double arrows
  useUnmount(() => () => setPickerOpen(false));

  const onClose = useCallback(() => setPickerOpen(false), []);

  const tooltip = __('Open color picker', 'web-stories');

  const containerStyle = isInDesignMenu
    ? minimalInputContainerStyleOverride
    : inputContainerStyleOverride;

  const spacingAlignment = isRTL && !isInDesignMenu ? SPACING.IS_RTL : spacing;

  return (
    <>
      {isEditable ? (
        // If editable, only the visual preview component is a button
        // And the text is an input field
        <Preview ref={previewRef}>
          <Input
            ref={ref}
            aria-label={label}
            value={isMixed ? null : value}
            onChange={onChange}
            isIndeterminate={isMixed}
            placeholder={isMixed ? MULTIPLE_DISPLAY_VALUE : ''}
            containerStyleOverride={containerStyle}
          />
          <ColorPreview>
            <Tooltip title={tooltip} hasTail placement={tooltipPlacement}>
              <StyledSwatch isSmall pattern={previewPattern} {...buttonProps} />
            </Tooltip>
          </ColorPreview>
        </Preview>
      ) : (
        // If not editable, the whole component is a button
        <Tooltip title={tooltip} hasTail placement={tooltipPlacement}>
          <ColorButton ref={previewRef} {...buttonProps}>
            <ColorPreview>
              <Swatch
                isPreview
                role="status"
                tabIndex="-1"
                pattern={previewPattern}
                isIndeterminate={isMixed}
              />
            </ColorPreview>
            {hasInputs ? (
              <TextualPreview>
                <Text size={THEME_CONSTANTS.TYPOGRAPHY.PRESET_SIZES.SMALL}>
                  {previewText}
                </Text>
              </TextualPreview>
            ) : (
              <>
                {/* We display Mixed value even without inputs */}
                {isMixed && (
                  <MixedLabel>
                    <Text size={THEME_CONSTANTS.TYPOGRAPHY.PRESET_SIZES.SMALL}>
                      {MULTIPLE_DISPLAY_VALUE}
                    </Text>
                  </MixedLabel>
                )}
                <ChevronContainer isSmall={isMixed}>
                  <Icons.ChevronDown />
                </ChevronContainer>
              </>
            )}
          </ColorButton>
        </Tooltip>
      )}
      <Popup
        isRTL={isRTL}
        anchor={previewRef}
        dock={isInDesignMenu ? null : inspector}
        isOpen={pickerOpen}
        placement={dynamicPlacement}
        spacing={spacingAlignment}
        invisible={isEyedropperActive}
        topOffset={topOffset}
        refCallback={positionPlacement}
        resetXOffset
        renderContents={({ propagateDimensionChange }) => (
          <ColorPicker
            color={isMixed ? null : value}
            isEyedropperActive={isEyedropperActive}
            onChange={onChange}
            onClose={onClose}
            changedStyle={changedStyle}
            onDimensionChange={propagateDimensionChange}
            {...pickerProps}
          />
        )}
      />
    </>
  );
});

ColorInput.propTypes = {
  value: PropTypes.oneOfType([PatternPropType, PropTypes.string]),
  pickerProps: PropTypes.object,
  onChange: PropTypes.func.isRequired,
  label: PropTypes.string,
  changedStyle: PropTypes.string,
  pickerPlacement: PropTypes.string,
  isInDesignMenu: PropTypes.bool,
  hasInputs: PropTypes.bool,
  spacing: PropTypes.object,
  tooltipPlacement: PropTypes.string,
};

export default ColorInput;<|MERGE_RESOLUTION|>--- conflicted
+++ resolved
@@ -50,11 +50,8 @@
 import DefaultTooltip from '../../tooltip';
 import { focusStyle, inputContainerStyleOverride } from '../../panels/shared';
 import { useCanvas, useConfig } from '../../../app';
-<<<<<<< HEAD
+import { MULTIPLE_VALUE, MULTIPLE_DISPLAY_VALUE } from '../../../constants';
 import { SPACING } from './constants';
-=======
-import { MULTIPLE_VALUE, MULTIPLE_DISPLAY_VALUE } from '../../../constants';
->>>>>>> 3f50de97
 
 const Preview = styled.div`
   height: 36px;
