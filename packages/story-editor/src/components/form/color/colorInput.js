/*
 * Copyright 2020 Google LLC
 *
 * Licensed under the Apache License, Version 2.0 (the "License");
 * you may not use this file except in compliance with the License.
 * You may obtain a copy of the License at
 *
 *     https://www.apache.org/licenses/LICENSE-2.0
 *
 * Unless required by applicable law or agreed to in writing, software
 * distributed under the License is distributed on an "AS IS" BASIS,
 * WITHOUT WARRANTIES OR CONDITIONS OF ANY KIND, either express or implied.
 * See the License for the specific language governing permissions and
 * limitations under the License.
 */

/**
 * External dependencies
 */
import styled, { css } from 'styled-components';
import PropTypes from 'prop-types';
import {
  forwardRef,
  useCallback,
  useState,
  useRef,
  useUnmount,
} from '@googleforcreators/react';
import { __ } from '@googleforcreators/i18n';
import {
  getPreviewText,
  getOpaquePattern,
  PatternPropType,
} from '@googleforcreators/patterns';
import {
  HexInput,
  Text,
  THEME_CONSTANTS,
  Swatch,
  Icons,
  Popup,
  PLACEMENT,
} from '@googleforcreators/design-system';

/**
 * Internal dependencies
 */
import { MULTIPLE_VALUE, MULTIPLE_DISPLAY_VALUE } from '../../../constants';
import ColorPicker from '../../colorPicker';
import useInspector from '../../inspector/useInspector';
import DefaultTooltip from '../../tooltip';
import { focusStyle, inputContainerStyleOverride } from '../../panels/shared';
import { useCanvas, useConfig } from '../../../app';
<<<<<<< HEAD
import { MULTIPLE_VALUE, MULTIPLE_DISPLAY_VALUE } from '../../../constants';
=======
>>>>>>> 88de9210
import { SPACING } from './constants';

const Preview = styled.div`
  height: 36px;
  color: ${({ theme }) => theme.colors.fg.primary};
  cursor: pointer;
  position: relative;
  width: 100%;
  padding: 0;
`;

const Input = styled(HexInput)`
  min-width: 100px;
  div {
    background-color: transparent;
  }
  input {
    padding-left: 26px;
  }
`;

const Tooltip = styled(DefaultTooltip)`
  width: 100%;
  height: 100%;
`;

const buttonAttrs = {
  as: 'button',
  type: 'button', // avoid submitting forms
};

const colorStyles = css`
  position: absolute;
  top: 0;
  left: 0;
  border-radius: 50px;
  width: 24px;
  height: 24px;
`;

const buttonStyle = css`
  overflow: hidden;
  border: 1px solid ${({ theme }) => theme.colors.border.defaultNormal};
  outline: none;
  background: transparent;
`;

const minimalInputContainerStyleOverride = css`
  ${inputContainerStyleOverride};
  padding-right: 6px;
`;

const ColorButton = styled(Preview).attrs(buttonAttrs)`
  border-radius: 4px;
  ${buttonStyle}
  display: flex;
  &:focus {
    box-shadow: 0px 0px 0 2px ${({ theme }) => theme.colors.bg.primary},
      0px 0px 0 4px ${({ theme }) => theme.colors.border.focus};
    border-color: ${({ theme }) => theme.colors.border.defaultHover};
  }
`;

const ColorPreview = styled.div`
  ${colorStyles}
  top: 6px;
  left: 6px;
  padding: 0;
  background: transparent;
  cursor: pointer;
`;

const TextualPreview = styled.div`
  padding: 6px 12px 6px 38px;
  text-align: left;
  flex-grow: 1;
  height: 32px;
`;

const MixedLabel = styled(TextualPreview)`
  align-self: center;
  padding: 6px 6px 6px 38px;
`;

const StyledSwatch = styled(Swatch)`
  ${focusStyle};
`;

const ChevronContainer = styled.div`
  width: ${({ isSmall }) => (isSmall ? '28px' : '58px')};
  display: flex;
  justify-content: ${({ isSmall }) => (isSmall ? 'center' : 'flex-end')};
  align-items: center;
  align-self: center;

  svg {
    width: 24px;
    height: 24px;
  }
`;

const loadReactColor = () =>
  import(/* webpackChunkName: "chunk-react-color" */ 'react-color');

const ColorInput = forwardRef(function ColorInput(
  {
    onChange,
    value = null,
    label = null,
    changedStyle,
    pickerPlacement = PLACEMENT.RIGHT_START,
    isInDesignMenu = false,
    hasInputs = true,
    pickerProps,
    spacing,
    tooltipPlacement,
  },
  ref
) {
  const isMixed = value === MULTIPLE_VALUE;
  value = isMixed ? '' : value;

  const previewPattern = !value
    ? { color: { r: 0, g: 0, b: 0, a: 0 } }
    : getOpaquePattern(value);
  const previewText = getPreviewText(value);

  const [pickerOpen, setPickerOpen] = useState(false);
  const previewRef = useRef(null);
  const { isEyedropperActive } = useCanvas(
    ({ state: { isEyedropperActive } }) => ({
      isEyedropperActive,
    })
  );
  const { isRTL, styleConstants: { topOffset } = {} } = useConfig();
  const [dynamicPlacement, setDynamicPlacement] = useState(pickerPlacement);

  const {
    refs: { inspector },
  } = useInspector();

  const positionPlacement = useCallback(
    (popupRef) => {
      // if the popup was assigned as top as in the case of floating menus, we want to check that it will fit
      if (pickerPlacement?.startsWith('top')) {
        // check to see if there's an overlap with the window edge
        const { top } = popupRef.current?.getBoundingClientRect() || {};
        if (top <= topOffset) {
          setDynamicPlacement(pickerPlacement.replace('top', 'bottom'));
        }
      }
    },
    [pickerPlacement, topOffset]
  );

  const colorType = value?.type;
  // Allow editing always in case of solid color of if color type is missing (mixed)
  const isEditable = (!colorType || colorType === 'solid') && hasInputs;

  const buttonProps = {
    onClick: () => setPickerOpen(true),
    'aria-label': label,
    onPointerEnter: () => loadReactColor(),
    onFocus: () => loadReactColor(),
  };

  // Always hide color picker on unmount - note the double arrows
  useUnmount(() => () => setPickerOpen(false));

  const onClose = useCallback(() => setPickerOpen(false), []);

  const tooltip = __('Open color picker', 'web-stories');

  const containerStyle = isInDesignMenu
    ? minimalInputContainerStyleOverride
    : inputContainerStyleOverride;

  const spacingAlignment = isRTL && !isInDesignMenu ? SPACING.IS_RTL : spacing;

  return (
    <>
      {isEditable ? (
        // If editable, only the visual preview component is a button
        // And the text is an input field
        <Preview ref={previewRef}>
          <Input
            ref={ref}
            aria-label={label}
            value={isMixed ? null : value}
            onChange={onChange}
            isIndeterminate={isMixed}
            placeholder={isMixed ? MULTIPLE_DISPLAY_VALUE : ''}
            containerStyleOverride={containerStyle}
          />
          <ColorPreview>
            <Tooltip title={tooltip} hasTail placement={tooltipPlacement}>
              <StyledSwatch isSmall pattern={previewPattern} {...buttonProps} />
            </Tooltip>
          </ColorPreview>
        </Preview>
      ) : (
        // If not editable, the whole component is a button
        <Tooltip title={tooltip} hasTail placement={tooltipPlacement}>
          <ColorButton ref={previewRef} {...buttonProps}>
            <ColorPreview>
              <Swatch
                isPreview
                role="status"
                tabIndex="-1"
                pattern={previewPattern}
                isIndeterminate={isMixed}
              />
            </ColorPreview>
            {hasInputs ? (
              <TextualPreview>
                <Text size={THEME_CONSTANTS.TYPOGRAPHY.PRESET_SIZES.SMALL}>
                  {previewText}
                </Text>
              </TextualPreview>
            ) : (
              <>
                {/* We display Mixed value even without inputs */}
                {isMixed && (
                  <MixedLabel>
                    <Text size={THEME_CONSTANTS.TYPOGRAPHY.PRESET_SIZES.SMALL}>
                      {MULTIPLE_DISPLAY_VALUE}
                    </Text>
                  </MixedLabel>
                )}
                <ChevronContainer isSmall={isMixed}>
                  <Icons.ChevronDown />
                </ChevronContainer>
              </>
            )}
          </ColorButton>
        </Tooltip>
      )}
      <Popup
        isRTL={isRTL}
        anchor={previewRef}
        dock={isInDesignMenu ? null : inspector}
        isOpen={pickerOpen}
        placement={dynamicPlacement}
        spacing={spacingAlignment}
        invisible={isEyedropperActive}
        topOffset={topOffset}
        refCallback={positionPlacement}
        resetXOffset
        renderContents={({ propagateDimensionChange }) => (
          <ColorPicker
            color={isMixed ? null : value}
            isEyedropperActive={isEyedropperActive}
            onChange={onChange}
            onClose={onClose}
            changedStyle={changedStyle}
            onDimensionChange={propagateDimensionChange}
            {...pickerProps}
          />
        )}
      />
    </>
  );
});

ColorInput.propTypes = {
  value: PropTypes.oneOfType([PatternPropType, PropTypes.string]),
  pickerProps: PropTypes.object,
  onChange: PropTypes.func.isRequired,
  label: PropTypes.string,
  changedStyle: PropTypes.string,
  pickerPlacement: PropTypes.string,
  isInDesignMenu: PropTypes.bool,
  hasInputs: PropTypes.bool,
  spacing: PropTypes.object,
  tooltipPlacement: PropTypes.string,
};

export default ColorInput;<|MERGE_RESOLUTION|>--- conflicted
+++ resolved
@@ -51,10 +51,6 @@
 import DefaultTooltip from '../../tooltip';
 import { focusStyle, inputContainerStyleOverride } from '../../panels/shared';
 import { useCanvas, useConfig } from '../../../app';
-<<<<<<< HEAD
-import { MULTIPLE_VALUE, MULTIPLE_DISPLAY_VALUE } from '../../../constants';
-=======
->>>>>>> 88de9210
 import { SPACING } from './constants';
 
 const Preview = styled.div`
