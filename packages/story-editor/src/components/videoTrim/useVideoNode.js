/*
 * Copyright 2020 Google LLC
 *
 * Licensed under the Apache License, Version 2.0 (the "License");
 * you may not use this file except in compliance with the License.
 * You may obtain a copy of the License at
 *
 *     https://www.apache.org/licenses/LICENSE-2.0
 *
 * Unless required by applicable law or agreed to in writing, software
 * distributed under the License is distributed on an "AS IS" BASIS,
 * WITHOUT WARRANTIES OR CONDITIONS OF ANY KIND, either express or implied.
 * See the License for the specific language governing permissions and
 * limitations under the License.
 */

/**
 * External dependencies
 */
import {
  useEffect,
  useState,
  useCallback,
  useMemo,
  useRef,
} from '@web-stories-wp/react';

/**
 * Internal dependencies
 */
import { MEDIA_VIDEO_MINIMUM_DURATION } from '../../constants';

function useVideoNode(videoData) {
  const [currentTime, setCurrentTime] = useState(null);
  const [startOffset, rawSetStartOffset] = useState(null);
  const [originalStartOffset, setOriginalStartOffset] = useState(null);
  const [endOffset, rawSetEndOffset] = useState(null);
  const [originalEndOffset, setOriginalEndOffset] = useState(null);
  const [maxOffset, setMaxOffset] = useState(null);
  const [videoNode, setVideoNode] = useState(null);
  const [isDraggingHandles, setIsDraggingHandles] = useState(false);
  // Video plays by default.
  const isPausedTracker = useRef(false);

  useEffect(() => {
    if (!videoNode) {
      return;
    }
    // If the video has been paused manually, skip playing.
    if (isPausedTracker.current) {
      return;
    }
    if (isDraggingHandles) {
      videoNode.pause();
    } else {
      videoNode.currentTime = startOffset / 1000;
      videoNode.play();
    }
  }, [videoNode, isDraggingHandles, startOffset]);

  const paused = videoNode ? videoNode.paused : null;
  useEffect(() => {
    // Don't change manual tracker while dragging.
    if (isDraggingHandles) {
      return;
    }
    // Update the tracker when the pause state changes while not dragging.
    isPausedTracker.current = paused;
  }, [paused, isDraggingHandles]);

  useEffect(() => {
    if (!videoNode || !videoData) {
      return undefined;
    }

    function restart(at) {
      videoNode.currentTime = at / 1000;
      videoNode.play();
    }

    function onLoadedMetadata(evt) {
      const duration = Math.floor(evt.target.duration * 1000);
      rawSetStartOffset(videoData.start);
      setOriginalStartOffset(videoData.start);
      setCurrentTime(videoData.start);
      rawSetEndOffset(videoData.end ?? duration);
      setOriginalEndOffset(videoData.end ?? duration);
      setMaxOffset(duration);
      restart(videoData.start);
    }
    function onTimeUpdate(evt) {
      const currentOffset = Math.floor(evt.target.currentTime * 1000);
      setCurrentTime(Math.min(currentOffset, endOffset));
<<<<<<< HEAD
      if (currentOffset >= endOffset) {
        restart(startOffset);
=======
      // If we've reached the end of the video, start again unless the user has paused the video.
      if (currentOffset > endOffset && !isPausedTracker.current) {
        videoNode.currentTime = startOffset / 1000;
        videoNode.play();
>>>>>>> 26826bf3
      }
    }
    videoNode.addEventListener('timeupdate', onTimeUpdate);
    videoNode.addEventListener('loadedmetadata', onLoadedMetadata);

    return () => {
      videoNode.removeEventListener('timeupdate', onTimeUpdate);
      videoNode.removeEventListener('loadedmetadata', onLoadedMetadata);
    };
  }, [startOffset, endOffset, videoData, videoNode]);

  const setStartOffset = useCallback(
    (offset) => {
      // Start offset must be at least this smaller than end offset
      offset = Math.min(endOffset - MEDIA_VIDEO_MINIMUM_DURATION, offset);
      offset = Math.max(0, offset);
      rawSetStartOffset(offset);
      videoNode.currentTime = offset / 1000;
    },
    [videoNode, endOffset]
  );

  const setEndOffset = useCallback(
    (offset) => {
      // End offset must be at least this larger than start offset
      offset = Math.max(startOffset + MEDIA_VIDEO_MINIMUM_DURATION, offset);
      offset = Math.min(maxOffset, offset);
      rawSetEndOffset(offset);
      videoNode.currentTime = offset / 1000;
    },
    [videoNode, startOffset, maxOffset]
  );

  const hasChanged = useMemo(
    () =>
      startOffset !== originalStartOffset || endOffset !== originalEndOffset,
    [startOffset, originalStartOffset, endOffset, originalEndOffset]
  );

  return {
    hasChanged,
    currentTime,
    startOffset,
    endOffset,
    maxOffset,
    setStartOffset,
    setEndOffset,
    setVideoNode,
    setIsDraggingHandles,
  };
}

export default useVideoNode;<|MERGE_RESOLUTION|>--- conflicted
+++ resolved
@@ -91,15 +91,9 @@
     function onTimeUpdate(evt) {
       const currentOffset = Math.floor(evt.target.currentTime * 1000);
       setCurrentTime(Math.min(currentOffset, endOffset));
-<<<<<<< HEAD
-      if (currentOffset >= endOffset) {
-        restart(startOffset);
-=======
       // If we've reached the end of the video, start again unless the user has paused the video.
       if (currentOffset > endOffset && !isPausedTracker.current) {
-        videoNode.currentTime = startOffset / 1000;
-        videoNode.play();
->>>>>>> 26826bf3
+        restart(startOffset);
       }
     }
     videoNode.addEventListener('timeupdate', onTimeUpdate);
