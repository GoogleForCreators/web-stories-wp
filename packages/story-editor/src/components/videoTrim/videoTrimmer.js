/*
 * Copyright 2020 Google LLC
 *
 * Licensed under the Apache License, Version 2.0 (the "License");
 * you may not use this file except in compliance with the License.
 * You may obtain a copy of the License at
 *
 *     https://www.apache.org/licenses/LICENSE-2.0
 *
 * Unless required by applicable law or agreed to in writing, software
 * distributed under the License is distributed on an "AS IS" BASIS,
 * WITHOUT WARRANTIES OR CONDITIONS OF ANY KIND, either express or implied.
 * See the License for the specific language governing permissions and
 * limitations under the License.
 */

/**
 * External dependencies
 */
import { __ } from '@web-stories-wp/i18n';
import { useRef, useCallback } from '@web-stories-wp/react';
import {
  Button,
  BUTTON_SIZES,
  BUTTON_TYPES,
  BUTTON_VARIANTS,
} from '@web-stories-wp/design-system';

/**
 * Internal dependencies
 */
import useLayout from '../../app/layout/useLayout';
import useFocusTrapping from '../../utils/useFocusTrapping';
import useVideoTrim from './useVideoTrim';
import {
  Menu,
  Wrapper,
  Handle,
  CurrentTime,
  Scrim,
  ButtonWrapper,
} from './trimmerComponents';

const BUTTON_SPACE = 130;

function VideoTrimmer() {
  const {
    currentTime,
    startOffset,
    endOffset,
    maxOffset,
    setStartOffset,
    setEndOffset,
    hasChanged,
    performTrim,
    toggleTrimMode,
  } = useVideoTrim(
    ({
      state: { currentTime, startOffset, endOffset, maxOffset, hasChanged },
      actions: { setStartOffset, setEndOffset, performTrim, toggleTrimMode },
    }) => ({
      currentTime,
      startOffset,
      endOffset,
      maxOffset,
      setStartOffset,
      setEndOffset,
      hasChanged,
      performTrim,
      toggleTrimMode,
    })
  );
  const { workspaceWidth, pageWidth } = useLayout(
    ({ state: { workspaceWidth, pageWidth } }) => ({
      workspaceWidth,
      pageWidth,
    })
  );

  const menu = useRef();

  // Keep focus trapped within the menu
  useFocusTrapping({ ref: menu });

  // Auto-focus the cancel button on mount
  const setCancelRef = useCallback((node) => {
    if (node) {
      node.focus();
    }
  }, []);

  if (!pageWidth || !maxOffset) {
    return null;
  }

  const railWidth = Math.min(pageWidth, workspaceWidth - 2 * BUTTON_SPACE);

  const sliderProps = {
    min: 0,
    max: maxOffset,
    step: 100,
    minorStep: 10,
  };

  return (
<<<<<<< HEAD
    <Menu ref={menu}>
      {hasChanged && (
        <ButtonWrapper isStart>
          <Button
            variant={BUTTON_VARIANTS.RECTANGLE}
            type={BUTTON_TYPES.SECONDARY}
            size={BUTTON_SIZES.SMALL}
            onClick={resetOffsets}
            ref={setCancelRef}
          >
            {__('Cancel', 'web-stories')}
          </Button>
        </ButtonWrapper>
      )}
=======
    <Menu>
      <ButtonWrapper isStart>
        <Button
          variant={BUTTON_VARIANTS.RECTANGLE}
          type={BUTTON_TYPES.SECONDARY}
          size={BUTTON_SIZES.SMALL}
          onClick={toggleTrimMode}
        >
          {__('Cancel', 'web-stories')}
        </Button>
      </ButtonWrapper>
>>>>>>> 9158e8d5
      <Wrapper pageWidth={railWidth}>
        <Scrim atStart width={(startOffset / maxOffset) * railWidth} />
        <Scrim width={((maxOffset - endOffset) / maxOffset) * railWidth} />
        <CurrentTime
          railWidth={railWidth}
          aria-label={__('Current time', 'web-stories')}
          disabled
          value={currentTime}
          {...sliderProps}
        />
        <Handle
          railWidth={railWidth}
          value={startOffset}
          aria-label={__('Start offset', 'web-stories')}
          onChange={(val) => setStartOffset(val)}
          {...sliderProps}
        />
        <Handle
          railWidth={railWidth}
          value={endOffset}
          aria-label={__('End offset', 'web-stories')}
          onChange={(val) => setEndOffset(val)}
          {...sliderProps}
        />
      </Wrapper>
      <ButtonWrapper>
        <Button
          variant={BUTTON_VARIANTS.RECTANGLE}
          type={BUTTON_TYPES.PRIMARY}
          size={BUTTON_SIZES.SMALL}
          onClick={performTrim}
          disabled={!hasChanged}
        >
          {__('Trim', 'web-stories')}
        </Button>
      </ButtonWrapper>
    </Menu>
  );
}

export default VideoTrimmer;<|MERGE_RESOLUTION|>--- conflicted
+++ resolved
@@ -77,7 +77,7 @@
     })
   );
 
-  const menu = useRef();
+  const menu = useRef(null);
 
   // Keep focus trapped within the menu
   useFocusTrapping({ ref: menu });
@@ -90,7 +90,7 @@
   }, []);
 
   if (!pageWidth || !maxOffset) {
-    return null;
+    return <Menu ref={menu} />;
   }
 
   const railWidth = Math.min(pageWidth, workspaceWidth - 2 * BUTTON_SPACE);
@@ -103,34 +103,18 @@
   };
 
   return (
-<<<<<<< HEAD
     <Menu ref={menu}>
-      {hasChanged && (
-        <ButtonWrapper isStart>
-          <Button
-            variant={BUTTON_VARIANTS.RECTANGLE}
-            type={BUTTON_TYPES.SECONDARY}
-            size={BUTTON_SIZES.SMALL}
-            onClick={resetOffsets}
-            ref={setCancelRef}
-          >
-            {__('Cancel', 'web-stories')}
-          </Button>
-        </ButtonWrapper>
-      )}
-=======
-    <Menu>
       <ButtonWrapper isStart>
         <Button
           variant={BUTTON_VARIANTS.RECTANGLE}
           type={BUTTON_TYPES.SECONDARY}
           size={BUTTON_SIZES.SMALL}
           onClick={toggleTrimMode}
+          ref={setCancelRef}
         >
           {__('Cancel', 'web-stories')}
         </Button>
       </ButtonWrapper>
->>>>>>> 9158e8d5
       <Wrapper pageWidth={railWidth}>
         <Scrim atStart width={(startOffset / maxOffset) * railWidth} />
         <Scrim width={((maxOffset - endOffset) / maxOffset) * railWidth} />
