--- conflicted
+++ resolved
@@ -157,9 +157,11 @@
           {__('Cancel', 'web-stories')}
         </Button>
       </ButtonWrapper>
-<<<<<<< HEAD
       <RailWrapper>
-        <Rail width={railWidth}>
+        <Rail
+          width={railWidth}
+          style={{ backgroundImage: `url(${railBackgroundImage})` }}
+        >
           <Scrim isLeftAligned width={(startOffset / maxOffset) * railWidth} />
           <Scrim width={((maxOffset - endOffset) / maxOffset) * railWidth} />
           <CurrentTime
@@ -188,36 +190,6 @@
           {getVideoLengthDisplay(Math.ceil((endOffset - startOffset) / 1000))}
         </Duration>
       </RailWrapper>
-=======
-      <Wrapper
-        pageWidth={railWidth}
-        style={{ backgroundImage: `url(${railBackgroundImage})` }}
-      >
-        <Scrim isLeftAligned width={(startOffset / maxOffset) * railWidth} />
-        <Scrim width={((maxOffset - endOffset) / maxOffset) * railWidth} />
-        <CurrentTime
-          railWidth={railWidth}
-          aria-label={__('Current time', 'web-stories')}
-          disabled
-          value={currentTime}
-          {...sliderProps}
-        />
-        <Handle
-          railWidth={railWidth}
-          value={startOffset}
-          aria-label={__('Start offset', 'web-stories')}
-          onChange={(val) => setStartOffset(val)}
-          {...sliderProps}
-        />
-        <Handle
-          railWidth={railWidth}
-          value={endOffset}
-          aria-label={__('End offset', 'web-stories')}
-          onChange={(val) => setEndOffset(val)}
-          {...sliderProps}
-        />
-      </Wrapper>
->>>>>>> 95413678
       <ButtonWrapper>
         <Button
           variant={BUTTON_VARIANTS.RECTANGLE}
