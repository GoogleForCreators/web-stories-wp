--- conflicted
+++ resolved
@@ -18,20 +18,14 @@
  * External dependencies
  */
 import { useFeature } from 'flagged';
-<<<<<<< HEAD
-import { useCallback, useMemo, useState } from '@googleforcreators/react';
-import { trackEvent } from '@googleforcreators/tracking';
-import { getMsFromHMS } from '@googleforcreators/media';
-=======
 import {
   useCallback,
   useMemo,
   useState,
   useEffect,
-} from '@web-stories-wp/react';
-import { trackEvent } from '@web-stories-wp/tracking';
-import { getMsFromHMS } from '@web-stories-wp/media';
->>>>>>> 7a4b423b
+} from '@googleforcreators/react';
+import { trackEvent } from '@googleforcreators/tracking';
+import { getMsFromHMS } from '@googleforcreators/media';
 
 /**
  * Internal dependencies
