/*
 * Copyright 2020 Google LLC
 *
 * Licensed under the Apache License, Version 2.0 (the "License");
 * you may not use this file except in compliance with the License.
 * You may obtain a copy of the License at
 *
 *     https://www.apache.org/licenses/LICENSE-2.0
 *
 * Unless required by applicable law or agreed to in writing, software
 * distributed under the License is distributed on an "AS IS" BASIS,
 * WITHOUT WARRANTIES OR CONDITIONS OF ANY KIND, either express or implied.
 * See the License for the specific language governing permissions and
 * limitations under the License.
 */

/**
 * External dependencies
 */
import { useFeature } from 'flagged';
import { useCallback, useMemo } from '@web-stories-wp/react';

/**
 * Internal dependencies
 */
import { useCanvas, useStory } from '../../app';
import useFFmpeg from '../../app/media/utils/useFFmpeg';

function useVideoTrimMode() {
  const isVideoTrimEnabled = useFeature('enableVideoTrim');
  const { isEditing, isTrimMode, setEditingElementWithState, clearEditing } =
    useCanvas(
      ({
        state: { isEditing, editingElementState: { isTrimMode } = {} },
        actions: { setEditingElementWithState, clearEditing },
      }) => ({
        isEditing,
        isTrimMode,
        setEditingElementWithState,
        clearEditing,
      })
    );
  const { selectedElement } = useStory(({ state: { selectedElements } }) => ({
    selectedElement: selectedElements.length === 1 ? selectedElements[0] : null,
  }));

  const toggleTrimMode = useCallback(() => {
    if (isEditing) {
      clearEditing();
    } else {
      setEditingElementWithState(selectedElement.id, {
        isTrimMode: true,
<<<<<<< HEAD
        hasEditMenu: true,
=======
        showOverflow: false,
>>>>>>> 52bdf8a1
      });
    }
  }, [isEditing, clearEditing, setEditingElementWithState, selectedElement]);

  const { isTranscodingEnabled } = useFFmpeg();

  const hasTrimMode = useMemo(() => {
    if (selectedElement?.type !== 'video' || !selectedElement?.resource) {
      return false;
    }
    const { local, isExternal } = selectedElement.resource || {};
    return isVideoTrimEnabled && isTranscodingEnabled && !isExternal && !local;
  }, [selectedElement, isVideoTrimEnabled, isTranscodingEnabled]);

  return {
    isTrimMode: isEditing && isTrimMode,
    hasTrimMode,
    toggleTrimMode,
  };
}

export default useVideoTrimMode;<|MERGE_RESOLUTION|>--- conflicted
+++ resolved
@@ -50,11 +50,8 @@
     } else {
       setEditingElementWithState(selectedElement.id, {
         isTrimMode: true,
-<<<<<<< HEAD
         hasEditMenu: true,
-=======
         showOverflow: false,
->>>>>>> 52bdf8a1
       });
     }
   }, [isEditing, clearEditing, setEditingElementWithState, selectedElement]);
