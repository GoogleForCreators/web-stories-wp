/*
 * Copyright 2020 Google LLC
 *
 * Licensed under the Apache License, Version 2.0 (the "License");
 * you may not use this file except in compliance with the License.
 * You may obtain a copy of the License at
 *
 *     https://www.apache.org/licenses/LICENSE-2.0
 *
 * Unless required by applicable law or agreed to in writing, software
 * distributed under the License is distributed on an "AS IS" BASIS,
 * WITHOUT WARRANTIES OR CONDITIONS OF ANY KIND, either express or implied.
 * See the License for the specific language governing permissions and
 * limitations under the License.
 */

/**
 * External dependencies
 */
import styled from 'styled-components';
import PropTypes from 'prop-types';
import { useCallback, useEffect, useContext } from '@web-stories-wp/react';
import {
  BUTTON_TRANSITION_TIMING,
  Icons,
  THEME_CONSTANTS,
  Headline,
  themeHelpers,
  ThemeGlobals,
  NotificationBubble,
  BUBBLE_VARIANTS,
} from '@web-stories-wp/design-system';

/**
 * Internal dependencies
 */
import useInspector from '../../../inspector/useInspector';
import panelContext from '../context';
import { PANEL_COLLAPSED_THRESHOLD } from '../panel';
import { focusStyle } from '../../shared';
import DragHandle from './handle';

// If the header is collapsed, we're leaving 8px less padding to apply that from the content.
const Header = styled(Headline).attrs({
  as: 'h2',
})`
  color: ${({ theme }) => theme.colors.fg.secondary};
  background-color: ${({ isSecondary, theme }) =>
    isSecondary && theme.colors.interactiveBg.secondaryNormal};
  ${({ hasResizeHandle }) => hasResizeHandle && 'padding-top: 0;'}
  margin: 0;
  position: relative;
  display: flex;
  flex-direction: row;
  user-select: none;
  align-items: center;
  justify-content: space-between;
  padding: ${({ isCollapsed }) =>
    isCollapsed ? '14px 20px' : '14px 20px 6px 20px'};
  cursor: pointer;
`;

const Heading = styled.span`
  color: ${({ theme, isCollapsed }) =>
    isCollapsed ? theme.colors.fg.secondary : theme.colors.fg.primary};
  display: flex;
  align-items: space-between;
  ${({ theme }) =>
    themeHelpers.expandPresetStyles({
      preset:
        theme.typography.presets.headline[
          THEME_CONSTANTS.TYPOGRAPHY.PRESET_SIZES.XX_SMALL
        ],
      theme,
    })};
`;

const StyledNotificationBubble = styled(NotificationBubble)`
  margin-left: 12px;
`;

const HeaderActions = styled.div`
  display: flex;
  align-items: center;
`;

// Keeps the space for the icon even if it's not displayed.
const IconWrapper = styled.div`
  width: 32px;
  height: 32px;
`;

// -12px margin-left comes from 16px panel padding - 4px that it actually should be.
// Since the svg-s are 32px and have extra room around, this needs to be removed
const Collapse = styled.button`
  border: none;
  border-radius: ${({ theme }) => theme.borders.radius.small};
  background: transparent;
  color: ${({ theme, isCollapsed }) =>
    isCollapsed ? theme.colors.fg.secondary : theme.colors.fg.primary};
  height: 32px;
  display: flex; /* removes implicit line-height padding from child element */
  padding: 0 4px 0 0;
  align-items: center;
  justify-content: flex-start;
  cursor: pointer;
  margin-left: -12px;
  transition: ${BUTTON_TRANSITION_TIMING};

  &:hover,
  &.${ThemeGlobals.FOCUS_VISIBLE_SELECTOR}, &[${ThemeGlobals.FOCUS_VISIBLE_DATA_ATTRIBUTE}] {
    color: ${({ theme }) => theme.colors.fg.primary};
  }
  ${focusStyle};

  svg {
    width: 32px;
    height: 32px;
  }
`;

function Toggle({ children, toggle, ...rest }) {
  return (
    <Collapse
      onClick={(evt) => {
        evt.stopPropagation();
        toggle();
      }}
      {...rest}
    >
      {children}
    </Collapse>
  );
}

Toggle.propTypes = {
  children: PropTypes.node.isRequired,
  toggle: PropTypes.func.isRequired,
};

function Title({
  ariaLabel,
  children,
  isPrimary,
  isSecondary,
  secondaryAction,
  isResizable,
  canCollapse,
<<<<<<< HEAD
  maxHeight: maxHeightOverride,
=======
  count,
>>>>>>> 842b0560
  ...props
}) {
  const {
    state: {
      isCollapsed,
      height,
      resizeable,
      panelContentId,
      panelTitleId,
      ariaHidden,
    },
    actions: {
      collapse,
      expand,
      setHeight,
      setExpandToHeight,
      resetHeight,
      confirmTitle,
    },
  } = useContext(panelContext);
  const {
    state: { inspectorContentHeight },
  } = useInspector();

  useEffect(confirmTitle, [confirmTitle]);

  // Default max panel height is set to 70% of full available height.
  const maxHeight =
    maxHeightOverride || Math.round(inspectorContentHeight * 0.7);

  const handleHeightChange = useCallback(
    (deltaHeight) =>
      resizeable
        ? setHeight((value) =>
            Math.max(0, Math.min(maxHeight, value + deltaHeight))
          )
        : null,
    [resizeable, setHeight, maxHeight]
  );

  const handleExpandToHeightChange = useCallback(() => {
    if (resizeable && height >= PANEL_COLLAPSED_THRESHOLD) {
      setExpandToHeight(height);
    }
  }, [setExpandToHeight, height, resizeable]);

  const toggle = isCollapsed ? expand : collapse;

  const toggleIcon = isCollapsed ? (
    <Icons.ChevronRightSmall />
  ) : (
    <Icons.ChevronDownSmall />
  );

  const hasCount = count === 0 || Boolean(count);

  return (
    <Header
      isPrimary={isPrimary}
      isSecondary={isSecondary}
      hasResizeHandle={isResizable && !isCollapsed}
      isCollapsed={isCollapsed}
      {...props}
    >
      {isResizable && (
        <DragHandle
          height={height}
          minHeight={0}
          maxHeight={maxHeight}
          handleHeightChange={handleHeightChange}
          handleExpandToHeightChange={handleExpandToHeightChange}
          handleDoubleClick={resetHeight}
          tabIndex={ariaHidden ? -1 : 0}
        />
      )}
      <Toggle
        toggle={toggle}
        disabled={!canCollapse}
        tabIndex={ariaHidden ? -1 : 0}
        aria-label={ariaLabel}
        aria-expanded={!isCollapsed}
        aria-controls={panelContentId}
        isCollapsed={isCollapsed}
      >
        <IconWrapper>{canCollapse && toggleIcon}</IconWrapper>
        <Heading
          isCollapsed={isCollapsed}
          id={panelTitleId}
          size={THEME_CONSTANTS.TYPOGRAPHY.PRESET_SIZES.XX_SMALL}
        >
          {children}
        </Heading>
        {hasCount && (
          <StyledNotificationBubble
            data-testid="panel-badge"
            notificationCount={count}
            variant={BUBBLE_VARIANTS.PRIMARY}
          />
        )}
      </Toggle>
      {secondaryAction && <HeaderActions>{secondaryAction}</HeaderActions>}
    </Header>
  );
}

Title.propTypes = {
  ariaLabel: PropTypes.string,
  children: PropTypes.node,
  isPrimary: PropTypes.bool,
  isSecondary: PropTypes.bool,
  isResizable: PropTypes.bool,
  maxHeight: PropTypes.number,
  secondaryAction: PropTypes.oneOfType([
    PropTypes.arrayOf(PropTypes.node),
    PropTypes.node,
  ]),
  canCollapse: PropTypes.bool,
  count: PropTypes.number,
};

Title.defaultProps = {
  isPrimary: false,
  isSecondary: false,
  isResizable: false,
  canCollapse: true,
};

export default Title;<|MERGE_RESOLUTION|>--- conflicted
+++ resolved
@@ -146,11 +146,8 @@
   secondaryAction,
   isResizable,
   canCollapse,
-<<<<<<< HEAD
   maxHeight: maxHeightOverride,
-=======
   count,
->>>>>>> 842b0560
   ...props
 }) {
   const {
