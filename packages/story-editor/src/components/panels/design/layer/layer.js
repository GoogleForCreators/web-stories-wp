--- conflicted
+++ resolved
@@ -47,12 +47,8 @@
 import Tooltip from '../../../tooltip';
 import useShapeMask from '../../../../utils/useShapeMask';
 import useLayerSelection from './useLayerSelection';
-<<<<<<< HEAD
+import ShapeMaskWrapper from './shapeMaskWrapper';
 import { LAYER_HEIGHT, NESTED_PX } from './constants';
-=======
-import { LAYER_HEIGHT } from './constants';
-import ShapeMaskWrapper from './shapeMaskWrapper';
->>>>>>> 75d22922
 
 const fadeOutCss = css`
   background-color: var(--background-color);
@@ -425,7 +421,6 @@
 
   return (
     <LayerContainer>
-      {element.position}
       {isRenameable && isLayerNamingEnabled ? (
         <LayerInputWrapper isNested={isNested}>
           <LayerIconWrapper>
