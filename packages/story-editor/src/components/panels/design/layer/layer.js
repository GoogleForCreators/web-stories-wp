--- conflicted
+++ resolved
@@ -25,22 +25,14 @@
   BUTTON_TYPES,
   Icons,
   themeHelpers,
-<<<<<<< HEAD
-  Input,
-} from '@googleforcreators/design-system';
-import { useRef, memo, useState } from '@googleforcreators/react';
-import { getDefinitionForType } from '@googleforcreators/elements';
-import { LayerText } from '@googleforcreators/element-library';
-=======
   Text,
   THEME_CONSTANTS,
 } from '@googleforcreators/design-system';
-import { useRef, memo } from '@googleforcreators/react';
+import { useRef, memo, useState } from '@googleforcreators/react';
 import {
   getDefinitionForType,
   getLayerName,
 } from '@googleforcreators/elements';
->>>>>>> 1a1ae117
 import { useFeature } from 'flagged';
 
 /**
@@ -222,11 +214,11 @@
   color: ${({ theme }) => theme.colors.fg.primary};
 `;
 
-<<<<<<< HEAD
 const LayerInputDescription = styled(LayerDescription)`
   overflow: visible;
   margin-left: 2px;
-=======
+`;
+
 const LayerText = styled(Text).attrs({
   forwardedAs: 'span',
   size: THEME_CONSTANTS.TYPOGRAPHY.PRESET_SIZES.SMALL,
@@ -236,7 +228,6 @@
   text-overflow: ' ';
   overflow: hidden;
   max-width: 100%;
->>>>>>> 1a1ae117
 `;
 
 const IconWrapper = styled.div`
@@ -332,7 +323,7 @@
 }
 
 function Layer({ element }) {
-  const [layerName, setLayerName] = useState(
+  const [currentLayerName, setCurrentLayerName] = useState(
     element.layerName
       ? element.layerName
       : __('Renaming a layer.', 'web-stories')
@@ -375,9 +366,10 @@
 
   const LockIcon = element.isLocked ? Icons.LockClosed : Icons.LockOpen;
 
-<<<<<<< HEAD
+  const layerName = getLayerName(element);
+
   const handleChange = (evt) => {
-    setLayerName(evt.target.value);
+    setCurrentLayerName(evt.target.value);
   };
 
   const handleKeyDown = (evt) => {
@@ -426,48 +418,6 @@
           </LayerInputDescription>
         </LayerInputWrapper>
       ) : (
-        <LayerButton
-          ref={layerRef}
-          id={layerId}
-          onClick={handleClick}
-          isSelected={isSelected}
-        >
-          <LayerIconWrapper>
-            <LayerIcon
-              element={element}
-              getProxiedUrl={getProxiedUrl}
-              currentPageBackgroundColor={currentPageBackgroundColor}
-            />
-          </LayerIconWrapper>
-          <LayerDescription>
-            <LayerContentContainer>
-              {element.isBackground ? (
-                <LayerText>{__('Background', 'web-stories')}</LayerText>
-              ) : element.layerName ? (
-                <LayerText>{element.layerName}</LayerText>
-              ) : (
-                <LayerContent element={element} />
-              )}
-            </LayerContentContainer>
-            {element.isBackground && (
-              <IconWrapper>
-                <Icons.LockFilledClosed />
-              </IconWrapper>
-            )}
-            {element.isLocked && isLayerLockingEnabled && (
-              <IconWrapper>
-                <Icons.LockClosed />
-              </IconWrapper>
-            )}
-          </LayerDescription>
-        </LayerButton>
-      )}
-      {!element.isBackground && !element.isRenamable && (
-=======
-  const layerName = getLayerName(element);
-
-  return (
-    <LayerContainer>
       <LayerButton
         ref={layerRef}
         id={layerId}
@@ -497,8 +447,8 @@
           )}
         </LayerDescription>
       </LayerButton>
-      {!element.isBackground && (
->>>>>>> 1a1ae117
+      )}
+      {!element.isBackground && !element.isRenamable && (
         <ActionsContainer>
           <Tooltip title={__('Delete Layer', 'web-stories')} hasTail isDelayed>
             <LayerAction
