/*
 * Copyright 2020 Google LLC
 *
 * Licensed under the Apache License, Version 2.0 (the "License");
 * you may not use this file except in compliance with the License.
 * You may obtain a copy of the License at
 *
 *     https://www.apache.org/licenses/LICENSE-2.0
 *
 * Unless required by applicable law or agreed to in writing, software
 * distributed under the License is distributed on an "AS IS" BASIS,
 * WITHOUT WARRANTIES OR CONDITIONS OF ANY KIND, either express or implied.
 * See the License for the specific language governing permissions and
 * limitations under the License.
 */

/**
 * External dependencies
 */
import styled, { css } from 'styled-components';
import { rgba } from 'polished';
import { __ } from '@googleforcreators/i18n';
import {
  Button,
  BUTTON_TYPES,
  Icons,
  themeHelpers,
  Text,
  THEME_CONSTANTS,
  Input,
} from '@googleforcreators/design-system';
import { useRef, memo, useState } from '@googleforcreators/react';
import {
  getDefinitionForType,
  getLayerName,
} from '@googleforcreators/elements';
import { useFeature } from 'flagged';

/**
 * Internal dependencies
 */
import StoryPropTypes from '../../../../types';
import { useStory, useCanvas } from '../../../../app';
import useCORSProxy from '../../../../utils/useCORSProxy';
import usePerformanceTracking from '../../../../utils/usePerformanceTracking';
import { TRACKING_EVENTS } from '../../../../constants';
import Tooltip from '../../../tooltip';
import useLayerSelection from './useLayerSelection';
import { LAYER_HEIGHT } from './constants';

const fadeOutCss = css`
  background-color: var(--background-color);

  ::before {
    position: absolute;
    content: '';
    width: 32px;
    height: 100%;
    top: 0;
    left: 0;
    transform: translateX(-100%);
    background: linear-gradient(
      to right,
      var(--background-color-opaque),
      var(--background-color)
    );
    pointer-events: none;
  }
`;

const ActionsContainer = styled.div`
  position: absolute;
  display: none;
  align-items: center;
  height: 100%;
  top: 0;
  right: 0;
  padding-right: 6px;
  column-gap: 6px;

  ${fadeOutCss}
`;

const LayerContainer = styled.div.attrs({
  // Because the layer panel is aria-hidden, we need something else to select by
  'data-testid': 'layer-option',
})`
  position: relative;
  height: ${LAYER_HEIGHT}px;
  width: 100%;
  overflow: hidden;

  --background-color: ${({ theme }) => theme.colors.bg.secondary};
  --background-color-opaque: ${({ theme }) =>
    rgba(theme.colors.bg.secondary, 0)};

  :is(:hover, :focus-within) ${ActionsContainer} {
    display: inline-flex;
  }
`;

const LayerButton = styled(Button).attrs({
  type: BUTTON_TYPES.PLAIN,
  tabIndex: -1,
  role: 'option',
})`
  position: relative;
  display: grid;
  grid-template-columns: 36px 1fr;

  border: 0;
  padding: 0;
  background: transparent;
  height: 100%;
  width: 100%;
  overflow: hidden;
  align-items: center;
  user-select: none;
  border-radius: 0;
  padding-left: 12px;
  transition: revert;

  ${({ isSelected, theme }) =>
    isSelected &&
    css`
      background: ${theme.colors.interactiveBg.tertiaryPress};
      &,
      & + * {
        --background-color: ${theme.colors.interactiveBg.tertiaryPress};
        --background-color-opaque: ${rgba(
          theme.colors.interactiveBg.tertiaryPress,
          0
        )};
        --selected-hover-color: ${theme.colors.interactiveBg.tertiaryHover};
      }
    `}

  :hover {
    background: ${({ theme }) => theme.colors.interactiveBg.tertiaryHover};
  }
  :hover,
  :hover + * {
    --background-color: ${({ theme }) =>
      theme.colors.interactiveBg.tertiaryHover};
    --background-color-opaque: ${({ theme }) =>
      rgba(theme.colors.interactiveBg.tertiaryHover, 0)};
  }

  :active {
    background: ${({ theme }) => theme.colors.interactiveBg.tertiaryPress};
  }
  :active,
  :active + * {
    --background-color: ${({ theme }) =>
      theme.colors.interactiveBg.tertiaryPress};
    --background-color-opaque: ${({ theme }) =>
      rgba(theme.colors.interactiveBg.tertiaryPress, 0)};
  }
`;

const LayerInputWrapper = styled.div`
  display: grid;
  grid-template-columns: 23px 1fr;
  height: 100%;
  width: 100%;
  padding-left: 12px;
  padding-right: 10px;

  :hover {
    background: ${({ theme }) => theme.colors.interactiveBg.tertiaryHover};
  }
  :hover,
  :hover + * {
    --background-color: ${({ theme }) =>
      theme.colors.interactiveBg.tertiaryHover};
    --background-color-opaque: ${({ theme }) =>
      rgba(theme.colors.interactiveBg.tertiaryHover, 0)};
  }
`;

const LayerInput = styled(Input)`
  overflow: visible;

  div {
    height: 100%;
  }
`;

const LayerIconWrapper = styled.div`
  display: flex;
  align-items: center;
  justify-content: flex-start;
  color: ${({ theme }) => theme.colors.fg.primary};

  :hover {
    background: ${({ theme }) => theme.colors.interactiveBg.tertiaryHover};
  }
  :hover,
  :hover + * {
    --background-color: ${({ theme }) =>
      theme.colors.interactiveBg.tertiaryHover};
    --background-color-opaque: ${({ theme }) =>
      rgba(theme.colors.interactiveBg.tertiaryHover, 0)};
  }
`;

const LayerDescription = styled.div`
  position: relative;
  width: 100%;
  overflow: hidden;
  display: flex;
  align-items: center;
  margin-left: 0;
  text-align: left;
  color: ${({ theme }) => theme.colors.fg.primary};
`;

const LayerInputForm = styled(LayerDescription).attrs({ as: 'form' })`
  overflow: visible;
  margin-left: 2px;
`;

const LayerText = styled(Text).attrs({
  forwardedAs: 'span',
  size: THEME_CONSTANTS.TYPOGRAPHY.PRESET_SIZES.SMALL,
})`
  color: inherit;
  white-space: nowrap;
  text-overflow: ' ';
  overflow: hidden;
  max-width: 100%;
`;

const IconWrapper = styled.div`
  display: flex;
  align-items: center;
  justify-content: flex-start;
  position: absolute;
  right: 0;
  width: 32px;
  aspect-ratio: 1;

  ${fadeOutCss}

  svg {
    position: relative;
    display: block;
    width: 100%;
    color: ${({ theme }) => theme.colors.fg.secondary};
  }
`;

const LayerContentContainer = styled.div`
  margin-right: 8px;
  text-overflow: ellipsis;
  white-space: nowrap;
  overflow: hidden;
`;

const LayerAction = styled(Button).attrs({
  type: BUTTON_TYPES.PLAIN,
  tabIndex: -1,
})`
  position: relative;
  aspect-ratio: 1;
  width: 20px;
  padding: 0;

  /*
   * all of our Icons right now have an embedded padding,
   * however the new designs just disregard this embedded
   * padding, so to accommodate, we'll make the icon its
   * intended size and manually center it within the button.
   */
  svg {
    position: absolute;
    width: 32px;
    height: auto;
    top: 50%;
    left: 50%;
    transform: translate(-50%, -50%);
  }

  /*
   * override base button background color so we can receive the
   * proper background color from the parent.
   */
  && {
    transition: revert;
    background: var(--background-color);
  }

  :disabled {
    color: ${({ theme }) => theme.colors.fg.secondary};
  }

  :hover {
    color: var(
      --selected-hover-color,
      ${({ theme }) => theme.colors.fg.secondary}
    );
  }

  & + & {
    margin-left: 4px;
  }

  * {
    pointer-events: none;
  }

  :focus {
    ${({ theme }) =>
      themeHelpers.focusCSS(
        theme.colors.border.focus,
        'var(--background-color)'
      )}
  }
`;

function preventReorder(e) {
  e.stopPropagation();
  e.preventDefault();
}

function Layer({ element }) {
  const layerName = getLayerName(element);
  const [newLayerName, setNewLayerName] = useState(layerName);
  const isLayerLockingEnabled = useFeature('layerLocking');
  const { LayerIcon } = getDefinitionForType(element.type);
  const { isSelected, handleClick } = useLayerSelection(element);
  const { isDefaultBackground } = element;
  const {
    duplicateElementsById,
    updateElementById,
    deleteElementById,
    currentPageBackgroundColor,
  } = useStory(({ actions, state }) => ({
    duplicateElementsById: actions.duplicateElementsById,
    deleteElementById: actions.deleteElementById,
    updateElementById: actions.updateElementById,
    currentPageBackgroundColor:
      !isDefaultBackground || state.currentPage?.backgroundColor,
  }));

  const { renamableLayer, setRenamableLayer } = useCanvas(
    ({ state, actions }) => ({
      renamableLayer: state.renamableLayer,
      setRenamableLayer: actions.setRenamableLayer,
    })
  );

  const { getProxiedUrl } = useCORSProxy();
  const layerRef = useRef(null);
  usePerformanceTracking({
    node: layerRef.current,
    eventData: { ...TRACKING_EVENTS.SELECT_ELEMENT, label: element.type },
  });

  const deleteButtonRef = useRef(null);
  usePerformanceTracking({
    node: deleteButtonRef.current,
    eventData: { ...TRACKING_EVENTS.DELETE_ELEMENT, label: element.type },
  });

  const layerId = `layer-${element.id}`;

  const lockTitle = element.isLocked
    ? __('Unlock Layer', 'web-stories')
    : __('Lock Layer', 'web-stories');

  const LockIcon = element.isLocked ? Icons.LockClosed : Icons.LockOpen;

<<<<<<< HEAD
  const handleChange = (evt) => {
    setNewLayerName(evt.target.value);
  };

  const handleKeyDown = (evt) => {
    if (evt.key === 'Escape') {
      setNewLayerName(layerName);
      setRenamableLayer(null);
    }
  };

  const updateLayerName = () => {
    setRenamableLayer(null);
    const trimmedLayerName = newLayerName.trim();
    // Don't update name if trimmed layer name is empty.
    // This means that submitting an empty name will exit renaming, and the
    // layer name will revert to whatever it was before, ignoring the empty input.
    if (!trimmedLayerName) {
      setNewLayerName(layerName);
    } else {
      updateElementById({
        elementId: element.id,
        properties: { layerName: trimmedLayerName },
      });
    }
  };

  const handleSubmit = (evt) => {
    evt.preventDefault();
    updateLayerName();
  };

  // We need to prevent the pointer-down event from propagating to the
  // reorderable when you click on the input. If not, the reorderable will
  // move focus, which will blur the input, which will cancel renaming.
  const stopPropagation = (evt) => evt.stopPropagation();

  const isLayerNamingEnabled = useFeature('layerNaming');
  const isRenameable = renamableLayer?.elementId === element.id;

  return (
    <LayerContainer>
      {isRenameable && isLayerNamingEnabled ? (
        <LayerInputWrapper>
          <LayerIconWrapper>
            <LayerIcon
              element={element}
              getProxiedUrl={getProxiedUrl}
              currentPageBackgroundColor={currentPageBackgroundColor}
            />
          </LayerIconWrapper>
          <LayerInputForm onSubmit={handleSubmit}>
            <LayerInput
              tabIndex={-1}
              aria-label={__('Layer Name', 'web-stories')}
              value={newLayerName}
              onChange={handleChange}
              onKeyDown={handleKeyDown}
              onBlur={updateLayerName}
              onPointerDown={stopPropagation}
              hasFocus
            />
            <button hidden />
          </LayerInputForm>
        </LayerInputWrapper>
      ) : (
        <LayerButton
          ref={layerRef}
          id={layerId}
          onClick={handleClick}
          isSelected={isSelected}
        >
          <LayerIconWrapper>
            <LayerIcon
              element={element}
              getProxiedUrl={getProxiedUrl}
              currentPageBackgroundColor={currentPageBackgroundColor}
            />
          </LayerIconWrapper>
          <LayerDescription>
            <LayerContentContainer>
              <LayerText>{layerName}</LayerText>
            </LayerContentContainer>
            {element.isBackground && (
              <IconWrapper>
                <Icons.LockFilledClosed />
              </IconWrapper>
            )}
            {element.isLocked && isLayerLockingEnabled && (
              <IconWrapper aria-label={__('Locked', 'web-stories')}>
                <Icons.LockClosed />
              </IconWrapper>
            )}
          </LayerDescription>
        </LayerButton>
      )}
      {!element.isBackground && !isRenameable && (
=======
  const layerName = getLayerName(element);
  const layerGroupName = element.groupId
    ? `${__('Group', 'web-stories')} ${element.groupId.substr(-3)}: `
    : null;
  return (
    <LayerContainer>
      <LayerButton
        ref={layerRef}
        id={layerId}
        onClick={handleClick}
        isSelected={isSelected}
      >
        <LayerIconWrapper>
          <LayerIcon
            element={element}
            getProxiedUrl={getProxiedUrl}
            currentPageBackgroundColor={currentPageBackgroundColor}
          />
        </LayerIconWrapper>
        <LayerDescription>
          <LayerContentContainer>
            <LayerText>{layerGroupName}</LayerText>
            <LayerText>{layerName}</LayerText>
          </LayerContentContainer>
          {element.isBackground && (
            <IconWrapper>
              <Icons.LockFilledClosed />
            </IconWrapper>
          )}
          {element.isLocked && isLayerLockingEnabled && (
            <IconWrapper aria-label={__('Locked', 'web-stories')}>
              <Icons.LockClosed />
            </IconWrapper>
          )}
        </LayerDescription>
      </LayerButton>
      {!element.isBackground && (
>>>>>>> 0063112a
        <ActionsContainer>
          <Tooltip title={__('Delete Layer', 'web-stories')} hasTail isDelayed>
            <LayerAction
              ref={deleteButtonRef}
              aria-label={__('Delete', 'web-stories')}
              aria-describedby={layerId}
              onPointerDown={preventReorder}
              onClick={() => deleteElementById({ elementId: element.id })}
            >
              <Icons.Trash />
            </LayerAction>
          </Tooltip>
          <Tooltip
            title={__('Duplicate Layer', 'web-stories')}
            hasTail
            isDelayed
          >
            <LayerAction
              aria-label={__('Duplicate', 'web-stories')}
              aria-describedby={layerId}
              onPointerDown={preventReorder}
              onClick={() =>
                duplicateElementsById({ elementIds: [element.id] })
              }
            >
              <Icons.PagePlus />
            </LayerAction>
          </Tooltip>
          {isLayerLockingEnabled && (
            <Tooltip title={lockTitle} hasTail isDelayed>
              <LayerAction
                aria-label={__('Lock/Unlock', 'web-stories')}
                aria-describedby={layerId}
                onPointerDown={preventReorder}
                onClick={() =>
                  updateElementById({
                    elementId: element.id,
                    properties: { isLocked: !element.isLocked },
                  })
                }
              >
                <LockIcon />
              </LayerAction>
            </Tooltip>
          )}
        </ActionsContainer>
      )}
    </LayerContainer>
  );
}

Layer.propTypes = {
  element: StoryPropTypes.element.isRequired,
};

export default memo(Layer);<|MERGE_RESOLUTION|>--- conflicted
+++ resolved
@@ -371,7 +371,6 @@
 
   const LockIcon = element.isLocked ? Icons.LockClosed : Icons.LockOpen;
 
-<<<<<<< HEAD
   const handleChange = (evt) => {
     setNewLayerName(evt.target.value);
   };
@@ -411,6 +410,10 @@
 
   const isLayerNamingEnabled = useFeature('layerNaming');
   const isRenameable = renamableLayer?.elementId === element.id;
+
+  const layerGroupName = element.groupId
+    ? `${__('Group', 'web-stories')} ${element.groupId.substr(-3)}: `
+    : null;
 
   return (
     <LayerContainer>
@@ -453,6 +456,7 @@
           </LayerIconWrapper>
           <LayerDescription>
             <LayerContentContainer>
+              <LayerText>{layerGroupName}</LayerText>
               <LayerText>{layerName}</LayerText>
             </LayerContentContainer>
             {element.isBackground && (
@@ -469,45 +473,6 @@
         </LayerButton>
       )}
       {!element.isBackground && !isRenameable && (
-=======
-  const layerName = getLayerName(element);
-  const layerGroupName = element.groupId
-    ? `${__('Group', 'web-stories')} ${element.groupId.substr(-3)}: `
-    : null;
-  return (
-    <LayerContainer>
-      <LayerButton
-        ref={layerRef}
-        id={layerId}
-        onClick={handleClick}
-        isSelected={isSelected}
-      >
-        <LayerIconWrapper>
-          <LayerIcon
-            element={element}
-            getProxiedUrl={getProxiedUrl}
-            currentPageBackgroundColor={currentPageBackgroundColor}
-          />
-        </LayerIconWrapper>
-        <LayerDescription>
-          <LayerContentContainer>
-            <LayerText>{layerGroupName}</LayerText>
-            <LayerText>{layerName}</LayerText>
-          </LayerContentContainer>
-          {element.isBackground && (
-            <IconWrapper>
-              <Icons.LockFilledClosed />
-            </IconWrapper>
-          )}
-          {element.isLocked && isLayerLockingEnabled && (
-            <IconWrapper aria-label={__('Locked', 'web-stories')}>
-              <Icons.LockClosed />
-            </IconWrapper>
-          )}
-        </LayerDescription>
-      </LayerButton>
-      {!element.isBackground && (
->>>>>>> 0063112a
         <ActionsContainer>
           <Tooltip title={__('Delete Layer', 'web-stories')} hasTail isDelayed>
             <LayerAction
