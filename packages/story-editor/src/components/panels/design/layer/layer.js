--- conflicted
+++ resolved
@@ -124,9 +124,8 @@
   color: ${({ theme }) => theme.colors.fg.primary};
 `;
 
-const LockIconWrapper = styled.div`
+const IconWrapper = styled.div`
   position: absolute;
-<<<<<<< HEAD
   right: 0px;
   width: 32px;
   aspect-ratio: 1;
@@ -137,12 +136,6 @@
    */
   top: 50%;
   transform: translateY(-50%);
-=======
-  right: 0;
-  display: flex;
-  align-items: center;
-  justify-content: flex-start;
->>>>>>> 5141765e
 
   svg {
     display: block;
@@ -240,15 +233,9 @@
          * the actual actions are present.
          */}
         {isBackground && (
-<<<<<<< HEAD
           <LayerAction disabled>
             <Icons.LockClosed />
           </LayerAction>
-=======
-          <LockIconWrapper>
-            <Icons.LockClosed width={35} height={35} />
-          </LockIconWrapper>
->>>>>>> 5141765e
         )}
       </ActionsContainer>
     </LayerContainer>
