/*
 * Copyright 2020 Google LLC
 *
 * Licensed under the Apache License, Version 2.0 (the "License");
 * you may not use this file except in compliance with the License.
 * You may obtain a copy of the License at
 *
 *     https://www.apache.org/licenses/LICENSE-2.0
 *
 * Unless required by applicable law or agreed to in writing, software
 * distributed under the License is distributed on an "AS IS" BASIS,
 * WITHOUT WARRANTIES OR CONDITIONS OF ANY KIND, either express or implied.
 * See the License for the specific language governing permissions and
 * limitations under the License.
 */

/**
 * External dependencies
 */
import styled, { css } from 'styled-components';
import { rgba } from 'polished';
import { __ } from '@web-stories-wp/i18n';
import {
  Button,
  BUTTON_TYPES,
  Icons,
  themeHelpers,
<<<<<<< HEAD
=======
  Tooltip,
>>>>>>> 84a4d320
} from '@web-stories-wp/design-system';

/**
 * Internal dependencies
 */
import StoryPropTypes from '../../../../types';
import { getDefinitionForType } from '../../../../elements';
import { useStory } from '../../../../app';
import { LayerText } from '../../../../elements/shared/layerText';
import useLayerSelection from './useLayerSelection';
import { LAYER_HEIGHT } from './constants';

const ActionsContainer = styled.div`
  position: absolute;
  display: none;
  align-items: center;
  height: 100%;
  top: 0;
  right: 0;
  padding-right: 6px;

  --background-color: ${({ theme }) =>
    theme.colors.interactiveBg.secondaryNormal};
  --background-color-opaque: ${({ theme }) =>
    rgba(theme.colors.interactiveBg.secondaryNormal, 0)};
  background-color: var(--background-color);

  ::before {
    position: absolute;
    content: '';
    width: 32px;
    height: 100%;
    top: 0;
    left: 0;
    transform: translateX(-100%);
    background: linear-gradient(
      to right,
      var(--background-color-opaque),
      var(--background-color)
    );
    pointer-events: none;
  }
`;

const LayerContainer = styled.div.attrs({
  // Because the layer panel is aria-hidden, we need something else to select by
  'data-testid': 'layer-option',
})`
  position: relative;
  height: ${LAYER_HEIGHT}px;
  width: 100%;
  overflow: hidden;

  :is(:hover, :focus-within) ${ActionsContainer} {
    display: inline-flex;
  }
`;

const LayerButton = styled(Button).attrs({
  type: BUTTON_TYPES.PLAIN,
  tabIndex: -1,
  role: 'option',
})`
  position: relative;
  display: grid;
  grid-template-columns: 42px 1fr;

  border: 0;
  padding: 0;
  background: transparent;
  height: 100%;
  width: 100%;
  overflow: hidden;
  align-items: center;
  user-select: none;
  border-radius: 0;
  padding-left: 8px;
  transition: revert;

  ${({ isSelected, theme }) =>
    isSelected &&
    css`
      background: ${theme.colors.interactiveBg.secondaryPress};
      + * {
        --background-color: ${theme.colors.interactiveBg.secondaryPress};
        --background-color-opaque: ${rgba(
          theme.colors.interactiveBg.secondaryPress,
          0
        )};
        --selected-hover-color: ${theme.colors.interactiveFg.brandHover};
      }
    `}

  :hover {
    background: ${({ theme }) => theme.colors.interactiveBg.secondaryHover};
  }
  :hover + * {
    --background-color: ${({ theme }) =>
      theme.colors.interactiveBg.secondaryHover};
    --background-color-opaque: ${({ theme }) =>
      rgba(theme.colors.interactiveBg.secondaryHover, 0)};
  }

  :active {
    background: ${({ theme }) => theme.colors.interactiveBg.secondaryPress};
  }
  :active + * {
    --background-color: ${({ theme }) =>
      theme.colors.interactiveBg.secondaryPress};
    --background-color-opaque: ${({ theme }) =>
      rgba(theme.colors.interactiveBg.secondaryPress, 0)};
  }
`;

const LayerIconWrapper = styled.div`
  display: flex;
  align-items: center;
  justify-content: flex-start;
  color: ${({ theme }) => theme.colors.fg.primary};
`;

const LayerDescription = styled.div`
  position: relative;
  width: 100%;
  overflow: hidden;
  display: flex;
  align-items: center;
  margin-left: 0;
  text-align: left;
  color: ${({ theme }) => theme.colors.fg.primary};
`;

const IconWrapper = styled.div`
  display: flex;
  align-items: center;
  justify-content: flex-start;
  position: absolute;
  right: 0;
  width: 32px;
  aspect-ratio: 1;

  svg {
    position: relative;
    display: block;
    width: 100%;
    color: ${({ theme }) => theme.colors.fg.secondary};
  }
`;

const LayerContentContainer = styled.div`
  margin-right: 8px;
  text-overflow: ellipsis;
  white-space: nowrap;
  overflow: hidden;
`;

const LayerAction = styled(Button).attrs({
  type: BUTTON_TYPES.PLAIN,
  tabIndex: -1,
})`
  position: relative;
  aspect-ratio: 1;
  width: 20px;
  padding: 0;

  /*
   * all of our Icons right now have an embedded padding,
   * however the new designs just disregard this embedded
   * padding, so to accomodate, we'll make the icon its
   * intended size and manually center it within the button.
   */
  svg {
    position: absolute;
    width: 32px;
    height: auto;
    top: 50%;
    left: 50%;
    transform: translate(-50%, -50%);
  }

  /*
   * override base button background color so we can receive the 
   * proper background color from the parent.
   */
  && {
    transition: revert;
    background: var(--background-color);
  }

<<<<<<< HEAD
  :disabled,
  :hover {
    color: ${({ theme }) => theme.colors.fg.secondary};
  }

=======
  :disabled {
    color: ${({ theme }) => theme.colors.fg.secondary};
  }

  :hover {
    color: var(
      --selected-hover-color,
      ${({ theme }) => theme.colors.fg.secondary}
    );
  }

>>>>>>> 84a4d320
  & + & {
    margin-left: 4px;
  }

  * {
    pointer-events: none;
  }

  :focus {
    ${({ theme }) =>
      themeHelpers.focusCSS(
        theme.colors.border.focus,
        'var(--background-color)'
      )}
  }
`;

function preventReorder(e) {
  e.stopPropagation();
  e.preventDefault();
}

function Layer({ layer }) {
  const { LayerIcon, LayerContent } = getDefinitionForType(layer.type);
  const { isSelected, handleClick } = useLayerSelection(layer);
<<<<<<< HEAD
  const { currentPage, deleteElementById, duplicateElementById } = useStory(
    (state) => ({
      currentPage: state.state.currentPage,
      deleteElementById: state.actions.deleteElementById,
      duplicateElementById: state.actions.duplicateElementById,
    })
  );
=======
  const { currentPage, deleteElementById } = useStory((state) => ({
    currentPage: state.state.currentPage,
    deleteElementById: state.actions.deleteElementById,
  }));
>>>>>>> 84a4d320
  const isBackground = currentPage.elements[0].id === layer.id;
  const layerId = `layer-${layer.id}`;

  return (
    <LayerContainer>
      <LayerButton id={layerId} onClick={handleClick} isSelected={isSelected}>
        <LayerIconWrapper>
          <LayerIcon element={layer} currentPage={currentPage} />
        </LayerIconWrapper>
        <LayerDescription>
          <LayerContentContainer>
            {isBackground ? (
              <LayerText>{__('Background', 'web-stories')}</LayerText>
            ) : (
              <LayerContent element={layer} />
            )}
          </LayerContentContainer>
          {isBackground && (
            <IconWrapper>
              <Icons.LockClosed />
            </IconWrapper>
          )}
        </LayerDescription>
      </LayerButton>
      <ActionsContainer>
        {isBackground ? (
          <LayerAction
            aria-label={__('Locked', 'web-stories')}
            aria-describedby={layerId}
            disabled
          >
            <Icons.LockClosed />
          </LayerAction>
        ) : (
<<<<<<< HEAD
          <>
            <LayerAction
              aria-label={__('Delete', 'web-stories')}
              aria-describedby={layerId}
              onPointerDown={preventReorder}
=======
          <Tooltip title={__('Delete Layer', 'web-stories')} hasTail isDelayed>
            <LayerAction
              aria-label={__('Delete', 'web-stories')}
              aria-describedby={layerId}
>>>>>>> 84a4d320
              onClick={() => deleteElementById({ elementId: layer.id })}
            >
              <Icons.Trash />
            </LayerAction>
<<<<<<< HEAD
            <LayerAction
              aria-label={__('Duplicate', 'web-stories')}
              aria-describedby={layerId}
              onPointerDown={preventReorder}
              onClick={() => duplicateElementById({ elementId: layer.id })}
            >
              <Icons.PagePlus />
            </LayerAction>
          </>
=======
          </Tooltip>
>>>>>>> 84a4d320
        )}
      </ActionsContainer>
    </LayerContainer>
  );
}

Layer.propTypes = {
  layer: StoryPropTypes.layer.isRequired,
};

export default Layer;<|MERGE_RESOLUTION|>--- conflicted
+++ resolved
@@ -25,10 +25,7 @@
   BUTTON_TYPES,
   Icons,
   themeHelpers,
-<<<<<<< HEAD
-=======
   Tooltip,
->>>>>>> 84a4d320
 } from '@web-stories-wp/design-system';
 
 /**
@@ -218,13 +215,6 @@
     background: var(--background-color);
   }
 
-<<<<<<< HEAD
-  :disabled,
-  :hover {
-    color: ${({ theme }) => theme.colors.fg.secondary};
-  }
-
-=======
   :disabled {
     color: ${({ theme }) => theme.colors.fg.secondary};
   }
@@ -236,7 +226,6 @@
     );
   }
 
->>>>>>> 84a4d320
   & + & {
     margin-left: 4px;
   }
@@ -262,7 +251,6 @@
 function Layer({ layer }) {
   const { LayerIcon, LayerContent } = getDefinitionForType(layer.type);
   const { isSelected, handleClick } = useLayerSelection(layer);
-<<<<<<< HEAD
   const { currentPage, deleteElementById, duplicateElementById } = useStory(
     (state) => ({
       currentPage: state.state.currentPage,
@@ -270,12 +258,6 @@
       duplicateElementById: state.actions.duplicateElementById,
     })
   );
-=======
-  const { currentPage, deleteElementById } = useStory((state) => ({
-    currentPage: state.state.currentPage,
-    deleteElementById: state.actions.deleteElementById,
-  }));
->>>>>>> 84a4d320
   const isBackground = currentPage.elements[0].id === layer.id;
   const layerId = `layer-${layer.id}`;
 
@@ -310,35 +292,36 @@
             <Icons.LockClosed />
           </LayerAction>
         ) : (
-<<<<<<< HEAD
           <>
-            <LayerAction
-              aria-label={__('Delete', 'web-stories')}
-              aria-describedby={layerId}
-              onPointerDown={preventReorder}
-=======
-          <Tooltip title={__('Delete Layer', 'web-stories')} hasTail isDelayed>
-            <LayerAction
-              aria-label={__('Delete', 'web-stories')}
-              aria-describedby={layerId}
->>>>>>> 84a4d320
-              onClick={() => deleteElementById({ elementId: layer.id })}
+            <Tooltip
+              title={__('Delete Layer', 'web-stories')}
+              hasTail
+              isDelayed
             >
-              <Icons.Trash />
-            </LayerAction>
-<<<<<<< HEAD
-            <LayerAction
-              aria-label={__('Duplicate', 'web-stories')}
-              aria-describedby={layerId}
-              onPointerDown={preventReorder}
-              onClick={() => duplicateElementById({ elementId: layer.id })}
+              <LayerAction
+                aria-label={__('Delete', 'web-stories')}
+                aria-describedby={layerId}
+                onPointerDown={preventReorder}
+                onClick={() => deleteElementById({ elementId: layer.id })}
+              >
+                <Icons.Trash />
+              </LayerAction>
+            </Tooltip>
+            <Tooltip
+              title={__('Duplicate Layer', 'web-stories')}
+              hasTail
+              isDelayed
             >
-              <Icons.PagePlus />
-            </LayerAction>
+              <LayerAction
+                aria-label={__('Duplicate', 'web-stories')}
+                aria-describedby={layerId}
+                onPointerDown={preventReorder}
+                onClick={() => duplicateElementById({ elementId: layer.id })}
+              >
+                <Icons.PagePlus />
+              </LayerAction>
+            </Tooltip>
           </>
-=======
-          </Tooltip>
->>>>>>> 84a4d320
         )}
       </ActionsContainer>
     </LayerContainer>
