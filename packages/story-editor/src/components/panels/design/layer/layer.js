--- conflicted
+++ resolved
@@ -268,11 +268,11 @@
   padding: 0;
 
   /*
-   * all of our Icons right now have an embedded padding,
-   * however the new designs just disregard this embedded
-   * padding, so to accommodate, we'll make the icon its
-   * intended size and manually center it within the button.
-   */
+    * all of our Icons right now have an embedded padding,
+    * however the new designs just disregard this embedded
+    * padding, so to accommodate, we'll make the icon its
+    * intended size and manually center it within the button.
+    */
   svg {
     position: absolute;
     width: 32px;
@@ -283,9 +283,9 @@
   }
 
   /*
-   * override base button background color so we can receive the
-   * proper background color from the parent.
-   */
+    * override base button background color so we can receive the
+    * proper background color from the parent.
+    */
   && {
     transition: revert;
     background: var(--background-color);
@@ -323,19 +323,11 @@
   e.stopPropagation();
   e.preventDefault();
 }
+
 function Layer({ element }) {
   const layerName = getLayerName(element);
   const [newLayerName, setNewLayerName] = useState(layerName);
   const isLayerLockingEnabled = useFeature('layerLocking');
-
-  const { hasShapeMask, removeShapeMask } = useShapeMask();
-  const hasMask = hasShapeMask(element);
-
-  let maskId = null;
-  if (hasMask) {
-    maskId = `mask-${element?.mask?.type}-${element.id}-frame`;
-  }
-
   const { LayerIcon } = getDefinitionForType(element.type);
   const { isSelected, handleClick } = useLayerSelection(element);
   const { isDefaultBackground } = element;
@@ -359,6 +351,15 @@
     })
   );
 
+  const { hasShapeMask, removeShapeMask } = useShapeMask();
+  const hasMask = hasShapeMask(element);
+  const removeMaskTitle = __('Remove Mask', 'web-stories');
+
+  let maskId = null;
+  if (hasMask) {
+    maskId = `mask-${element?.mask?.type}-${element.id}-frame`;
+  }
+
   const { getProxiedUrl } = useCORSProxy();
   const layerRef = useRef(null);
   usePerformanceTracking({
@@ -378,29 +379,8 @@
     ? __('Unlock Layer', 'web-stories')
     : __('Lock Layer', 'web-stories');
 
-  const removeMaskTitle = __('Remove Mask', 'web-stories');
-
   const LockIcon = element.isLocked ? Icons.LockClosed : Icons.LockOpen;
 
-<<<<<<< HEAD
-  const layerName = getLayerName(element);
-  return (
-    <LayerContainer>
-      <LayerButton
-        ref={layerRef}
-        id={layerId}
-        onClick={handleClick}
-        isSelected={isSelected}
-      >
-        <LayerIconWrapper>
-          <div
-            style={{
-              ...(hasMask
-                ? { position: 'relative', clipPath: `url(#${maskId})` }
-                : {}),
-            }}
-          >
-=======
   const handleChange = (evt) => {
     setNewLayerName(evt.target.value);
   };
@@ -450,33 +430,19 @@
       {isRenameable && isLayerNamingEnabled ? (
         <LayerInputWrapper>
           <LayerIconWrapper>
->>>>>>> 1df14d85
-            <LayerIcon
-              element={element}
-              getProxiedUrl={getProxiedUrl}
-              currentPageBackgroundColor={currentPageBackgroundColor}
-            />
-<<<<<<< HEAD
-          </div>
-        </LayerIconWrapper>
-        <LayerDescription>
-          <LayerContentContainer>
-            <LayerText>{layerName}</LayerText>
-          </LayerContentContainer>
-          {element.isBackground && (
-            <IconWrapper>
-              <Icons.LockFilledClosed />
-            </IconWrapper>
-          )}
-          {element.isLocked && isLayerLockingEnabled && (
-            <IconWrapper aria-label={__('Locked', 'web-stories')}>
-              <Icons.LockClosed />
-            </IconWrapper>
-          )}
-        </LayerDescription>
-      </LayerButton>
-      {!element.isBackground && (
-=======
+            <div
+              style={{
+                ...(hasMask
+                  ? { position: 'relative', clipPath: `url(#${maskId})` }
+                  : {}),
+              }}
+            >
+              <LayerIcon
+                element={element}
+                getProxiedUrl={getProxiedUrl}
+                currentPageBackgroundColor={currentPageBackgroundColor}
+              />
+            </div>
           </LayerIconWrapper>
           <LayerInputForm onSubmit={handleSubmit}>
             <LayerInput
@@ -500,11 +466,19 @@
           isSelected={isSelected}
         >
           <LayerIconWrapper>
-            <LayerIcon
-              element={element}
-              getProxiedUrl={getProxiedUrl}
-              currentPageBackgroundColor={currentPageBackgroundColor}
-            />
+            <div
+              style={{
+                ...(hasMask
+                  ? { position: 'relative', clipPath: `url(#${maskId})` }
+                  : {}),
+              }}
+            >
+              <LayerIcon
+                element={element}
+                getProxiedUrl={getProxiedUrl}
+                currentPageBackgroundColor={currentPageBackgroundColor}
+              />
+            </div>
           </LayerIconWrapper>
           <LayerDescription>
             <LayerContentContainer>
@@ -525,7 +499,6 @@
         </LayerButton>
       )}
       {!element.isBackground && !isRenameable && (
->>>>>>> 1df14d85
         <ActionsContainer>
           {hasShapeMask && (
             <Tooltip title={removeMaskTitle} hasTail isDelayed>
@@ -571,12 +544,12 @@
                 aria-label={__('Lock/Unlock', 'web-stories')}
                 aria-describedby={layerId}
                 onPointerDown={preventReorder}
-                onClick={() => {
+                onClick={() =>
                   updateElementById({
                     elementId: element.id,
                     properties: { isLocked: !element.isLocked },
-                  });
-                }}
+                  })
+                }
               >
                 <LockIcon />
               </LayerAction>
