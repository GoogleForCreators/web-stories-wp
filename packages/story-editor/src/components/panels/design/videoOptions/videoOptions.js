/*
 * Copyright 2020 Google LLC
 *
 * Licensed under the Apache License, Version 2.0 (the "License");
 * you may not use this file except in compliance with the License.
 * You may obtain a copy of the License at
 *
 *     https://www.apache.org/licenses/LICENSE-2.0
 *
 * Unless required by applicable law or agreed to in writing, software
 * distributed under the License is distributed on an "AS IS" BASIS,
 * WITHOUT WARRANTIES OR CONDITIONS OF ANY KIND, either express or implied.
 * See the License for the specific language governing permissions and
 * limitations under the License.
 */

/**
 * External dependencies
 */
import PropTypes from 'prop-types';
import { canTranscodeResource } from '@web-stories-wp/media';
import { __ } from '@web-stories-wp/i18n';
import { v4 as uuidv4 } from 'uuid';
import styled from 'styled-components';
import {
  Checkbox,
  Text,
  THEME_CONSTANTS,
  ThemeGlobals,
  Button,
  BUTTON_SIZES,
  BUTTON_TYPES,
  BUTTON_VARIANTS,
  useLiveRegion,
} from '@web-stories-wp/design-system';
import { useCallback, useEffect } from '@web-stories-wp/react';

/**
 * Internal dependencies
 */
import useVideoTrim from '../../../videoTrim/useVideoTrim';
import { Row as DefaultRow } from '../../../form';
import { SimplePanel } from '../../panel';
import { getCommonValue } from '../../shared';
import useFFmpeg from '../../../../app/media/utils/useFFmpeg';
import { useLocalMedia } from '../../../../app';
import { states, styles, useHighlights } from '../../../../app/highlights';
import CircularProgress from '../../../circularProgress';

const Row = styled(DefaultRow)`
  margin-top: 2px;
`;

const StyledButton = styled(Button)`
  padding: 12px 8px;
`;

const TrimButton = styled(StyledButton)`
  margin-left: 20px;
`;

const Label = styled.label`
  margin-left: 12px;
`;

const StyledCheckbox = styled(Checkbox)`
  ${({ theme }) => `
    input[type='checkbox']&.${ThemeGlobals.FOCUS_VISIBLE_SELECTOR} ~ div, input[type='checkbox']:focus ~ div {
      box-shadow: 0px 0px 0 2px ${theme.colors.bg.secondary}, 0px 0px 0 4px ${theme.colors.border.focus} !important;
    }
  `}
`;

const TrimWrapper = styled.div`
  position: relative;
  display: flex;
`;

const Spinner = styled.div`
  margin-left: 4px;
  margin-top: 4px;
`;

const HelperText = styled(Text).attrs({
  size: THEME_CONSTANTS.TYPOGRAPHY.PRESET_SIZES.X_SMALL,
})`
  color: ${({ theme }) => theme.colors.fg.tertiary};
`;

function VideoOptionsPanel({ selectedElements, pushUpdate }) {
  const { isTranscodingEnabled } = useFFmpeg();
  const { muteExistingVideo } = useLocalMedia((state) => ({
    muteExistingVideo: state.actions.muteExistingVideo,
  }));
  const resource = getCommonValue(selectedElements, 'resource');
  const { isMuting, isMuted, isTrimming } = resource;
  const loop = getCommonValue(selectedElements, 'loop');
  const isSingleElement = selectedElements.length === 1;

  const handleHandleMuteVideo = useCallback(() => {
    muteExistingVideo({ resource });
  }, [resource, muteExistingVideo]);

<<<<<<< HEAD
  const shouldDisplayMuteButton = useMemo(() => {
    return (
      (isTranscodingEnabled &&
        !local &&
        !isMuted &&
        !isExternal &&
        isSingleElement) ||
      isMuting
    );
  }, [
    isTranscodingEnabled,
    local,
    isMuted,
    isExternal,
    isSingleElement,
    isMuting,
  ]);

  const muteButtonText = useMemo(() => {
    return isMuting
      ? __('Removing audio…', 'web-stories')
      : __('Remove audio', 'web-stories');
  }, [isMuting]);
=======
  const shouldDisableVideoActions = !canTranscodeResource(resource);

  const shouldDisplayMuteButton =
    isTranscodingEnabled &&
    isSingleElement &&
    ((!isMuted && canTranscodeResource(resource)) || isMuting);
  const muteButtonText = isMuting
    ? __('Removing audio…', 'web-stories')
    : __('Remove audio', 'web-stories');

  const trimButtonText = isTrimming
    ? __('Trimming…', 'web-stories')
    : __('Trim', 'web-stories');
>>>>>>> 89ea2c16

  const trimButtonText = useMemo(() => {
    return isTrimming
      ? __('Trimming…', 'web-stories')
      : __('Trim', 'web-stories');
  }, [isTrimming]);

  const { hasTrimMode, toggleTrimMode } = useVideoTrim(
    ({ state: { hasTrimMode }, actions: { toggleTrimMode } }) => ({
      hasTrimMode,
      toggleTrimMode,
    })
  );

  const speak = useLiveRegion();

  useEffect(() => {
    if (isMuting) {
      speak(muteButtonText);
<<<<<<< HEAD
    }
  }, [isMuting, muteButtonText, speak]);

  useEffect(() => {
    if (isTrimming) {
      speak(trimButtonText);
    }
=======
    }
  }, [isMuting, muteButtonText, speak]);

  useEffect(() => {
    if (isTrimming) {
      speak(trimButtonText);
    }
>>>>>>> 89ea2c16
  }, [isTrimming, trimButtonText, speak]);

  const { highlight, resetHighlight } = useHighlights((state) => ({
    highlight: state[states.VIDEO_SETTINGS],
    resetHighlight: state.onFocusOut,
  }));

  const checkboxId = `cb-${uuidv4()}`;

  const Processing = () => {
    return (
      <Spinner>
        <CircularProgress size={24} />
      </Spinner>
    );
  };

  return (
    <SimplePanel
      css={highlight?.showEffect && styles.FLASH}
      onAnimationEnd={() => resetHighlight()}
      name="videoOptions"
      title={__('Video Settings', 'web-stories')}
    >
      <Row spaceBetween={false}>
        <StyledCheckbox
          id={checkboxId}
          checked={loop}
          onChange={(evt) => pushUpdate({ loop: evt.target.checked }, true)}
        />
        <Label htmlFor={checkboxId}>
          <Text as="span" size={THEME_CONSTANTS.TYPOGRAPHY.PRESET_SIZES.SMALL}>
            {__('Loop', 'web-stories')}
          </Text>
        </Label>
        {hasTrimMode && (
          <TrimWrapper>
            <TrimButton
<<<<<<< HEAD
              disabled={isTrimming || isMuting || isTranscoding}
=======
              disabled={shouldDisableVideoActions}
>>>>>>> 89ea2c16
              variant={BUTTON_VARIANTS.RECTANGLE}
              type={BUTTON_TYPES.SECONDARY}
              size={BUTTON_SIZES.SMALL}
              onClick={toggleTrimMode}
            >
              {trimButtonText}
            </TrimButton>
            {isTrimming && <Processing />}
          </TrimWrapper>
        )}
      </Row>
      {shouldDisplayMuteButton && (
        <>
          <Row spaceBetween={false}>
            <StyledButton
<<<<<<< HEAD
              disabled={isMuting || isTrimming || isTranscoding}
=======
              disabled={shouldDisableVideoActions}
>>>>>>> 89ea2c16
              variant={BUTTON_VARIANTS.RECTANGLE}
              type={BUTTON_TYPES.SECONDARY}
              size={BUTTON_SIZES.SMALL}
              onClick={handleHandleMuteVideo}
            >
              {muteButtonText}
            </StyledButton>
            {isMuting && <Processing />}
          </Row>
          <Row>
            <HelperText>
              {__(
                'Removing the audio from this video will upload a new muted version of it to the media library. This might take a couple of seconds.',
                'web-stories'
              )}
            </HelperText>
          </Row>
        </>
      )}
    </SimplePanel>
  );
}

VideoOptionsPanel.propTypes = {
  selectedElements: PropTypes.array.isRequired,
  pushUpdate: PropTypes.func.isRequired,
};

export default VideoOptionsPanel;<|MERGE_RESOLUTION|>--- conflicted
+++ resolved
@@ -101,31 +101,6 @@
     muteExistingVideo({ resource });
   }, [resource, muteExistingVideo]);
 
-<<<<<<< HEAD
-  const shouldDisplayMuteButton = useMemo(() => {
-    return (
-      (isTranscodingEnabled &&
-        !local &&
-        !isMuted &&
-        !isExternal &&
-        isSingleElement) ||
-      isMuting
-    );
-  }, [
-    isTranscodingEnabled,
-    local,
-    isMuted,
-    isExternal,
-    isSingleElement,
-    isMuting,
-  ]);
-
-  const muteButtonText = useMemo(() => {
-    return isMuting
-      ? __('Removing audio…', 'web-stories')
-      : __('Remove audio', 'web-stories');
-  }, [isMuting]);
-=======
   const shouldDisableVideoActions = !canTranscodeResource(resource);
 
   const shouldDisplayMuteButton =
@@ -139,7 +114,6 @@
   const trimButtonText = isTrimming
     ? __('Trimming…', 'web-stories')
     : __('Trim', 'web-stories');
->>>>>>> 89ea2c16
 
   const trimButtonText = useMemo(() => {
     return isTrimming
@@ -159,7 +133,6 @@
   useEffect(() => {
     if (isMuting) {
       speak(muteButtonText);
-<<<<<<< HEAD
     }
   }, [isMuting, muteButtonText, speak]);
 
@@ -167,15 +140,6 @@
     if (isTrimming) {
       speak(trimButtonText);
     }
-=======
-    }
-  }, [isMuting, muteButtonText, speak]);
-
-  useEffect(() => {
-    if (isTrimming) {
-      speak(trimButtonText);
-    }
->>>>>>> 89ea2c16
   }, [isTrimming, trimButtonText, speak]);
 
   const { highlight, resetHighlight } = useHighlights((state) => ({
@@ -214,11 +178,7 @@
         {hasTrimMode && (
           <TrimWrapper>
             <TrimButton
-<<<<<<< HEAD
-              disabled={isTrimming || isMuting || isTranscoding}
-=======
               disabled={shouldDisableVideoActions}
->>>>>>> 89ea2c16
               variant={BUTTON_VARIANTS.RECTANGLE}
               type={BUTTON_TYPES.SECONDARY}
               size={BUTTON_SIZES.SMALL}
@@ -234,11 +194,7 @@
         <>
           <Row spaceBetween={false}>
             <StyledButton
-<<<<<<< HEAD
-              disabled={isMuting || isTrimming || isTranscoding}
-=======
               disabled={shouldDisableVideoActions}
->>>>>>> 89ea2c16
               variant={BUTTON_VARIANTS.RECTANGLE}
               type={BUTTON_TYPES.SECONDARY}
               size={BUTTON_SIZES.SMALL}
