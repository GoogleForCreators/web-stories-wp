--- conflicted
+++ resolved
@@ -81,11 +81,7 @@
     muteExistingVideo: state.actions.muteExistingVideo,
   }));
   const resource = getCommonValue(selectedElements, 'resource');
-<<<<<<< HEAD
-  const { isMuted, isTranscoding, isMuting, isExternal, local } = resource;
-=======
-  const { isMuted, isTranscoding, isMuting, isTrimming, local } = resource;
->>>>>>> 37835ce9
+  const { isMuted, isTranscoding, isMuting, isTrimming, isExternal, local } = resource;
   const loop = getCommonValue(selectedElements, 'loop');
   const isSingleElement = selectedElements.length === 1;
 
