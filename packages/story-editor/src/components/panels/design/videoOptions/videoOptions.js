--- conflicted
+++ resolved
@@ -32,7 +32,6 @@
   BUTTON_VARIANTS,
   useLiveRegion,
 } from '@web-stories-wp/design-system';
-import { useFeature } from 'flagged';
 import { useCallback, useMemo, useEffect } from '@web-stories-wp/react';
 
 /**
@@ -77,11 +76,6 @@
 `;
 
 function VideoOptionsPanel({ selectedElements, pushUpdate }) {
-<<<<<<< HEAD
-  const isMuteVideoEnabled = useFeature('enableMuteVideo');
-=======
-  const isVideoTrimEnabled = useFeature('enableVideoTrim');
->>>>>>> 46acaaff
   const { isTranscodingEnabled } = useFFmpeg();
   const { muteExistingVideo } = useLocalMedia((state) => ({
     muteExistingVideo: state.actions.muteExistingVideo,
