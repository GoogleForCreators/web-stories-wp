--- conflicted
+++ resolved
@@ -77,12 +77,11 @@
 
 function VideoOptionsPanel({ selectedElements, pushUpdate }) {
   const { isTranscodingEnabled } = useFFmpeg();
-  const { muteExistingVideo, trimExistingVideo } = useLocalMedia((state) => ({
+  const { muteExistingVideo } = useLocalMedia((state) => ({
     muteExistingVideo: state.actions.muteExistingVideo,
-    trimExistingVideo: state.actions.trimExistingVideo,
   }));
   const resource = getCommonValue(selectedElements, 'resource');
-  const { isMuted, isTranscoding, isMuting, isTrimming, local } = resource;
+  const { isMuted, isTranscoding, isMuting, local } = resource;
   const loop = getCommonValue(selectedElements, 'loop');
   const isSingleElement = selectedElements.length === 1;
 
@@ -96,7 +95,6 @@
         !local &&
         !isMuted &&
         !isTranscoding &&
-        !isTrimming &&
         isSingleElement) ||
       isMuting
     );
@@ -107,30 +105,8 @@
     isTranscoding,
     isSingleElement,
     isMuting,
-    isTrimming,
   ]);
 
-<<<<<<< HEAD
-  const shouldDisplayTrimButton = useMemo(() => {
-    return (
-      isSingleElement &&
-      isVideoTrimEnabled &&
-      !local &&
-      !isMuting &&
-      !isTranscoding &&
-      !isTrimming
-    );
-  }, [
-    isSingleElement,
-    isVideoTrimEnabled,
-    local,
-    isMuting,
-    isTranscoding,
-    isTrimming,
-  ]);
-
-=======
->>>>>>> 7d8519e8
   const buttonText = useMemo(() => {
     return isMuting
       ? __('Removing audio', 'web-stories')
@@ -144,25 +120,6 @@
     })
   );
 
-<<<<<<< HEAD
-  const handleTrim = useCallback(() => {
-    if (isEditing) {
-      clearEditing();
-    } else {
-      setEditingElementWithState(selectedElements[0].id, { isTrimming: true });
-      trimExistingVideo({ resource, start: '00:00:01', end: '00:00:02' });
-    }
-  }, [
-    setEditingElementWithState,
-    selectedElements,
-    clearEditing,
-    isEditing,
-    resource,
-    trimExistingVideo,
-  ]);
-
-=======
->>>>>>> 7d8519e8
   const speak = useLiveRegion();
 
   useEffect(() => {
