--- conflicted
+++ resolved
@@ -17,11 +17,7 @@
 /**
  * External dependencies
  */
-<<<<<<< HEAD
-import { useCallback } from 'react';
-=======
-import { useCallback, useRef } from '@web-stories-wp/react';
->>>>>>> 0bcbdb62
+import { useCallback } from '@web-stories-wp/react';
 import { __ } from '@web-stories-wp/i18n';
 import PropTypes from 'prop-types';
 import styled from 'styled-components';
