/*
 * Copyright 2020 Google LLC
 *
 * Licensed under the Apache License, Version 2.0 (the "License");
 * you may not use this file except in compliance with the License.
 * You may obtain a copy of the License at
 *
 *     https://www.apache.org/licenses/LICENSE-2.0
 *
 * Unless required by applicable law or agreed to in writing, software
 * distributed under the License is distributed on an "AS IS" BASIS,
 * WITHOUT WARRANTIES OR CONDITIONS OF ANY KIND, either express or implied.
 * See the License for the specific language governing permissions and
 * limitations under the License.
 */

/**
 * External dependencies
 */
import { waitFor } from '@testing-library/react';

/**
 * Internal dependencies
 */
import { Fixture } from '../../../../../karma';
import { useStory } from '../../../../../app/story';
import { DEFAULT_PRESET } from '../../../../library/panes/text/textPresets';

describe('Panel: Style Presets', () => {
  let fixture;
  let panel;

  const selectTarget = async (target) => {
    await fixture.events.keyboard.down('Shift');
    await fixture.events.mouse.seq(({ moveRel, down, up }) => [
      moveRel(target, 50, 20),
      down(),
      up(),
    ]);
    await fixture.events.keyboard.up('Shift');
  };

  beforeEach(async () => {
    fixture = new Fixture();
    await fixture.render();
    await fixture.collapseHelpCenter();
  });

  afterEach(() => {
    fixture.restore();
    localStorage.clear();
  });

  describe('CUJ: Creator can Apply or Save Text Style from/to Their Preset Library: Save Text Style', () => {
    it('should allow adding new text style from a text element', async () => {
<<<<<<< HEAD
      await fixture.editor.library.textTab.click();
      await fixture.events.click(
        fixture.editor.library.text.preset('Paragraph')
      );
      await waitFor(() => fixture.editor.canvas.framesLayer.frames[1].node);
=======
      await fixture.events.click(fixture.editor.library.textAdd);
      await waitFor(() => {
        if (!fixture.editor.canvas.framesLayer.frames[1].node) {
          throw new Error('node not ready');
        }
        expect(fixture.editor.canvas.framesLayer.frames[1].node).toBeTruthy();
      });
>>>>>>> d16f28fb

      // Verify that no styles are added currently.
      const noStylesText = fixture.screen.getByText('No Styles Saved');
      expect(noStylesText).toBeDefined();
      // Click to add a style and verify it was added.
      panel = fixture.editor.inspector.designPanel.textStyle;
      await fixture.events.click(panel.addStyle);
      expect(panel.applyStyle).toBeDefined();
    });

    it('should allow adding new text style from multi-selection', async () => {
      await fixture.editor.library.textTab.click();
      // Add a paragraph.
      await fixture.events.click(
        fixture.editor.library.text.preset('Paragraph')
      );
      // Add a heading.
      await fixture.events.click(fixture.editor.library.text.preset('Title 1'));
      await waitFor(() => {
        if (!fixture.editor.canvas.framesLayer.frames[2].node) {
          throw new Error('node not ready');
        }
        expect(fixture.editor.canvas.framesLayer.frames[1].node).toBeTruthy();
      });
      // Select the paragraph as well.
      await fixture.events.sleep(4000);
      await selectTarget(fixture.editor.canvas.framesLayer.frames[1].node);
      await fixture.events.sleep(4000);

      panel = fixture.editor.inspector.designPanel.textStyle;

      // Verify that two presets have been added.
      await fixture.events.click(panel.addStyle);
      expect(panel.presets.length).toBe(2);
      await fixture.snapshot('2 style presets added');
    });
  });

  describe('CUJ: Creator can Apply or Save Text Style from/to Their Preset Library: Manage Text Style Presets', () => {
    it('should allow deleting a text style preset', async () => {
      // Add text element and style preset.
<<<<<<< HEAD
      await fixture.editor.library.textTab.click();
      await fixture.events.click(
        fixture.editor.library.text.preset('Paragraph')
      );
      await waitFor(() => fixture.editor.canvas.framesLayer.frames[1].node);
=======
      await fixture.events.click(fixture.editor.library.textAdd);
      await waitFor(() => {
        if (!fixture.editor.canvas.framesLayer.frames[1].node) {
          throw new Error('node not ready');
        }
        expect(fixture.editor.canvas.framesLayer.frames[1].node).toBeTruthy();
      });
>>>>>>> d16f28fb
      panel = fixture.editor.inspector.designPanel.textStyle;
      await fixture.events.click(panel.addStyle);

      // Open the style manager.
      await fixture.events.click(panel.moreStyles);
      await fixture.events.click(panel.styleManager.edit);

      await fixture.snapshot('Style presets in edit mode');

      // Verify being in edit mode.
      expect(panel.styleManager.exit).toBeTruthy();

      expect(panel.styleManager.delete).toBeTruthy();
      await fixture.events.click(panel.styleManager.delete);

      // Confirm in the dialog since it's a global preset.

      // We have two dialogues open now.
      const dialogs = await fixture.screen.findAllByRole('dialog');
      expect(dialogs.length).toBe(2);
      await fixture.events.click(
        fixture.screen.getByRole('button', { name: 'Delete' })
      );

      // Verify the picker was closed (due to removing all elements).
      expect(() => panel.styleManager.exit).toThrow();
    });
  });

  describe('CUJ: Creator can Apply or Save Text Style from/to Their Preset Library: Apply Text Style Presets', () => {
    it('should apply text style to a single text element', async () => {
<<<<<<< HEAD
      await fixture.editor.library.textTab.click();
      await fixture.events.click(
        fixture.editor.library.text.preset('Paragraph')
      );
      await waitFor(() => fixture.editor.canvas.framesLayer.frames[1].node);
=======
      await fixture.events.click(fixture.editor.library.textAdd);
      await waitFor(() => {
        if (!fixture.editor.canvas.framesLayer.frames[1].node) {
          throw new Error('node not ready');
        }
        expect(fixture.editor.canvas.framesLayer.frames[1].node).toBeTruthy();
      });
>>>>>>> d16f28fb

      // Add a preset
      panel = fixture.editor.inspector.designPanel.textStyle;
      await fixture.events.click(panel.addStyle);

      // Add a heading.
      await fixture.editor.library.textTab.click();
      await fixture.events.click(fixture.editor.library.text.preset('Title 1'));

      await fixture.events.click(panel.applyStyle);
      const storyContext = await fixture.renderHook(() => useStory());
      expect(storyContext.state.selectedElements[0].fontSize).toEqual(
        DEFAULT_PRESET.fontSize
      );
      await fixture.snapshot('2 texts same attributes');
    });

    it('should apply text style to multiple text elements', async () => {
      await fixture.editor.library.textTab.click();
      // Add a paragraph.
      const paragraphButton = await waitFor(() => {
        if (!fixture.editor.library.text.preset('Paragraph')) {
          throw new Error('paragraph button not ready');
        }
        return fixture.editor.library.text.preset('Paragraph');
      });
      await fixture.events.click(paragraphButton);
      // Add a heading.
      await fixture.events.click(fixture.editor.library.text.preset('Title 1'));
      panel = fixture.editor.inspector.designPanel.textStyle;
      await fixture.events.click(panel.addStyle);

      await waitFor(() => {
        if (!fixture.editor.canvas.framesLayer.frames[1].node) {
          throw new Error('node not ready');
        }
        expect(fixture.editor.canvas.framesLayer.frames[1].node).toBeTruthy();
      });
      // Select both.
      await selectTarget(fixture.editor.canvas.framesLayer.frames[1].node);

      await fixture.events.click(panel.applyStyle);
      const storyContext = await fixture.renderHook(() => useStory());
      // Verify that both now have bold.
      expect(storyContext.state.selectedElements[0].content).toContain(
        '<span style="font-weight: 700">'
      );
      expect(storyContext.state.selectedElements[1].content).toContain(
        '<span style="font-weight: 700">'
      );
      await fixture.snapshot('2 selected texts, same style');
    });
  });
});<|MERGE_RESOLUTION|>--- conflicted
+++ resolved
@@ -53,21 +53,16 @@
 
   describe('CUJ: Creator can Apply or Save Text Style from/to Their Preset Library: Save Text Style', () => {
     it('should allow adding new text style from a text element', async () => {
-<<<<<<< HEAD
-      await fixture.editor.library.textTab.click();
-      await fixture.events.click(
-        fixture.editor.library.text.preset('Paragraph')
-      );
-      await waitFor(() => fixture.editor.canvas.framesLayer.frames[1].node);
-=======
-      await fixture.events.click(fixture.editor.library.textAdd);
-      await waitFor(() => {
-        if (!fixture.editor.canvas.framesLayer.frames[1].node) {
-          throw new Error('node not ready');
-        }
-        expect(fixture.editor.canvas.framesLayer.frames[1].node).toBeTruthy();
-      });
->>>>>>> d16f28fb
+      await fixture.editor.library.textTab.click();
+      await fixture.events.click(
+        fixture.editor.library.text.preset('Paragraph')
+      );
+      await waitFor(() => {
+        if (!fixture.editor.canvas.framesLayer.frames[1].node) {
+          throw new Error('node not ready');
+        }
+        expect(fixture.editor.canvas.framesLayer.frames[1].node).toBeTruthy();
+      });
 
       // Verify that no styles are added currently.
       const noStylesText = fixture.screen.getByText('No Styles Saved');
@@ -109,21 +104,16 @@
   describe('CUJ: Creator can Apply or Save Text Style from/to Their Preset Library: Manage Text Style Presets', () => {
     it('should allow deleting a text style preset', async () => {
       // Add text element and style preset.
-<<<<<<< HEAD
-      await fixture.editor.library.textTab.click();
-      await fixture.events.click(
-        fixture.editor.library.text.preset('Paragraph')
-      );
-      await waitFor(() => fixture.editor.canvas.framesLayer.frames[1].node);
-=======
-      await fixture.events.click(fixture.editor.library.textAdd);
-      await waitFor(() => {
-        if (!fixture.editor.canvas.framesLayer.frames[1].node) {
-          throw new Error('node not ready');
-        }
-        expect(fixture.editor.canvas.framesLayer.frames[1].node).toBeTruthy();
-      });
->>>>>>> d16f28fb
+      await fixture.editor.library.textTab.click();
+      await fixture.events.click(
+        fixture.editor.library.text.preset('Paragraph')
+      );
+      await waitFor(() => {
+        if (!fixture.editor.canvas.framesLayer.frames[1].node) {
+          throw new Error('node not ready');
+        }
+        expect(fixture.editor.canvas.framesLayer.frames[1].node).toBeTruthy();
+      });
       panel = fixture.editor.inspector.designPanel.textStyle;
       await fixture.events.click(panel.addStyle);
 
@@ -155,21 +145,16 @@
 
   describe('CUJ: Creator can Apply or Save Text Style from/to Their Preset Library: Apply Text Style Presets', () => {
     it('should apply text style to a single text element', async () => {
-<<<<<<< HEAD
-      await fixture.editor.library.textTab.click();
-      await fixture.events.click(
-        fixture.editor.library.text.preset('Paragraph')
-      );
-      await waitFor(() => fixture.editor.canvas.framesLayer.frames[1].node);
-=======
-      await fixture.events.click(fixture.editor.library.textAdd);
-      await waitFor(() => {
-        if (!fixture.editor.canvas.framesLayer.frames[1].node) {
-          throw new Error('node not ready');
-        }
-        expect(fixture.editor.canvas.framesLayer.frames[1].node).toBeTruthy();
-      });
->>>>>>> d16f28fb
+      await fixture.editor.library.textTab.click();
+      await fixture.events.click(
+        fixture.editor.library.text.preset('Paragraph')
+      );
+      await waitFor(() => {
+        if (!fixture.editor.canvas.framesLayer.frames[1].node) {
+          throw new Error('node not ready');
+        }
+        expect(fixture.editor.canvas.framesLayer.frames[1].node).toBeTruthy();
+      });
 
       // Add a preset
       panel = fixture.editor.inspector.designPanel.textStyle;
