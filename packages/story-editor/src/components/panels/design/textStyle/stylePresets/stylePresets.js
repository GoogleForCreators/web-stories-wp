--- conflicted
+++ resolved
@@ -27,14 +27,9 @@
   Icons,
   Button,
   PLACEMENT,
-<<<<<<< HEAD
   Popup,
-} from '@web-stories-wp/design-system';
-import { __ } from '@web-stories-wp/i18n';
-=======
 } from '@googleforcreators/design-system';
 import { __ } from '@googleforcreators/i18n';
->>>>>>> eebdc23d
 import styled from 'styled-components';
 import { useRef, useState } from '@googleforcreators/react';
 
