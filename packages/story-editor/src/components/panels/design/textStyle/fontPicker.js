--- conflicted
+++ resolved
@@ -66,10 +66,7 @@
     recentFonts: state.recentFonts,
     curatedFonts: state.curatedFonts,
     fonts: state.fonts,
-<<<<<<< HEAD
     customFonts: state.customFonts,
-=======
->>>>>>> c6798df9
   }));
 
   const handleFontPickerChange = useCallback(
@@ -110,20 +107,6 @@
     return map;
   }, [fonts]);
 
-<<<<<<< HEAD
-  const onObserve = (observedFonts) => {
-    ensureMenuFontsLoaded(
-      observedFonts.filter(
-        (fontName) => fontMap.get(fontName)?.service === 'fonts.google.com'
-      )
-    );
-    ensureCustomFontsLoaded(
-      observedFonts.filter(
-        (fontName) => fontMap.get(fontName)?.service === 'custom'
-      )
-    );
-  };
-=======
   const onObserve = useCallback(
     (observedFonts) => {
       if (!observedFonts.length) {
@@ -142,7 +125,6 @@
     },
     [fontMap, ensureCustomFontsLoaded, ensureMenuFontsLoaded]
   );
->>>>>>> c6798df9
 
   const renderer = useCallback(
     ({ option, ...rest }, _ref) => {
