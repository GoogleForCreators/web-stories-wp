--- conflicted
+++ resolved
@@ -21,31 +21,18 @@
 import { useMemo, useCallback } from '@googleforcreators/react';
 import styled from 'styled-components';
 import { __ } from '@googleforcreators/i18n';
-<<<<<<< HEAD
-import {
-  DropDown,
-  NumericInput,
-  stripHTML,
-} from '@googleforcreators/design-system';
+import { DropDown, NumericInput } from '@googleforcreators/design-system';
+import { stripHTML } from '@googleforcreators/dom';
+import { clamp } from '@googleforcreators/units';
 import {
   MULTIPLE_VALUE,
   MULTIPLE_DISPLAY_VALUE,
 } from '@googleforcreators/elements';
-=======
-import { DropDown, NumericInput } from '@googleforcreators/design-system';
-import { stripHTML } from '@googleforcreators/dom';
-import { clamp } from '@googleforcreators/units';
->>>>>>> 32bc6383
 
 /**
  * Internal dependencies
  */
 import { useFont } from '../../../../app/font';
-<<<<<<< HEAD
-import clamp from '../../../../utils/clamp';
-=======
-import { MULTIPLE_VALUE, MULTIPLE_DISPLAY_VALUE } from '../../../../constants';
->>>>>>> 32bc6383
 import { Row, usePresubmitHandler } from '../../../form';
 import {
   focusStyle,
