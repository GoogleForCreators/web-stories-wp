--- conflicted
+++ resolved
@@ -19,11 +19,7 @@
  */
 import PropTypes from 'prop-types';
 import { __, sprintf, translateToExclusiveList } from '@web-stories-wp/i18n';
-<<<<<<< HEAD
-import { useCallback, useMemo } from 'react';
-=======
-import { useCallback, useRef, useMemo } from '@web-stories-wp/react';
->>>>>>> 0bcbdb62
+import { useCallback, useMemo } from '@web-stories-wp/react';
 import styled from 'styled-components';
 
 /**
