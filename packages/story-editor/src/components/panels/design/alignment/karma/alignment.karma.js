/*
 * Copyright 2020 Google LLC
 *
 * Licensed under the Apache License, Version 2.0 (the "License");
 * you may not use this file except in compliance with the License.
 * You may obtain a copy of the License at
 *
 *     https://www.apache.org/licenses/LICENSE-2.0
 *
 * Unless required by applicable law or agreed to in writing, software
 * distributed under the License is distributed on an "AS IS" BASIS,
 * WITHOUT WARRANTIES OR CONDITIONS OF ANY KIND, either express or implied.
 * See the License for the specific language governing permissions and
 * limitations under the License.
 */

/**
 * External dependencies
 */
import { waitFor } from '@testing-library/react';

/**
 * Internal dependencies
 */
import { Fixture } from '../../../../../karma';
import { useStory } from '../../../../../app/story';

describe('Alignment Panel', () => {
  let fixture;

  let textA;

  beforeEach(async () => {
    fixture = new Fixture();
    await fixture.render();
    await fixture.collapseHelpCenter();
    textA = (await getElements())[0].id;
  });

  afterEach(() => {
    fixture.restore();
  });

  // Disable reason: not implemented yet
  // eslint-disable-next-line jasmine/no-disabled-tests
  xit('should have no active alignment buttons');

  describe('When there is one element on canvas', () => {
    beforeEach(async () => {
      // Add first text element
<<<<<<< HEAD
      await fixture.editor.library.textTab.click();
      await fixture.events.click(
        fixture.editor.library.text.preset('Paragraph')
      );
      await waitFor(() => fixture.editor.canvas.framesLayer.frames[1].node);

=======
      await fixture.events.click(fixture.editor.library.textAdd);
      await waitFor(() => {
        if (!fixture.editor.canvas.framesLayer.frames[1].node) {
          throw new Error('node not ready');
        }
      });
>>>>>>> 92cc0ff6
      // It will correctly be selected now
    });

    describe('CUJ: Creator can Transform an Element: Align element to page', () => {
      it('should not show a border when focusing an alignment button using mouse', async () => {
        // Click left align
        await fixture.events.click(
          fixture.editor.inspector.designPanel.alignment.left
        );

        // Expect button to have focus
        expect(
          fixture.editor.inspector.designPanel.alignment.left
        ).toHaveFocus();

        // Expect element to be left-aligned
        const textFrame = fixture.editor.canvas.framesLayer.frame(textA);
        expect(textFrame.node).toHaveStyle('left', '0px');

        // Get screenshot with left-aligned element and button without visible outline
        await fixture.snapshot(
          'Element is left-aligned, "Left align" has no visible focus'
        );
      });

      it('should show a border when focusing an alignment button using keyboard', async () => {
        // Click left align
        await fixture.events.click(
          fixture.editor.inspector.designPanel.alignment.left
        );

        // Press "tab" once - focus should now be on "center align"
        await fixture.events.keyboard.press('tab');
        expect(
          fixture.editor.inspector.designPanel.alignment.center
        ).toHaveFocus();

        // Expect "center align" button to have visible outline
        await fixture.snapshot(
          'Element is left-aligned, "Center align" has visible focus'
        );
      });

      // Disable reason: not implemented yet
      // eslint-disable-next-line jasmine/no-disabled-tests
      xit('should have the correct active alignment buttons');

      // Disable reason: not implemented yet
      // eslint-disable-next-line jasmine/no-disabled-tests
      xit('should align element left on canvas');

      // Disable reason: not implemented yet
      // eslint-disable-next-line jasmine/no-disabled-tests
      xit('should align element center on canvas');

      // Disable reason: not implemented yet
      // eslint-disable-next-line jasmine/no-disabled-tests
      xit('should align element right on canvas');

      // Disable reason: not implemented yet
      // eslint-disable-next-line jasmine/no-disabled-tests
      xit('should align element top on canvas');

      // Disable reason: not implemented yet
      // eslint-disable-next-line jasmine/no-disabled-tests
      xit('should align element middle on canvas');

      // Disable reason: not implemented yet
      // eslint-disable-next-line jasmine/no-disabled-tests
      xit('should align element bottom on canvas');
    });

    describe('CUJ: Creator can Transform an Element: Align element to on another', () => {
      // Disable reason: not implemented yet
      // eslint-disable-next-line jasmine/no-disabled-tests
      xdescribe('When there are two elements on canvas', () => {
        beforeEach(async () => {
          // Add second text element
          await fixture.editor.library.textTab.click();
          await fixture.events.click(
            fixture.editor.library.text.preset('Paragraph')
          );

          // TODO: move second text element to appropriate place

          // TODO: Select both
        });

        it('should have the correct active alignment buttons');

        it('should align elements left');

        it('should align elements center');

        it('should align elements right');

        it('should align elements top');

        it('should align elements middle');

        it('should align elements bottom');

        describe('When there are three elements on canvas', () => {
          beforeEach(async () => {
            // Add third text element
            await fixture.editor.library.textTab.click();
            await fixture.events.click(
              fixture.editor.library.text.preset('Paragraph')
            );

            // TODO: move third text element to appropriate place

            // TODO: Select all three
          });

          it('should have the correct active alignment buttons');

          it('should distribute elements horizontally');

          it('should distribute elements vertically');
        });
      });
    });
  });

  async function getElements() {
    const storyContext = await fixture.renderHook(() => useStory());
    return storyContext.state.currentPage.elements;
  }
});<|MERGE_RESOLUTION|>--- conflicted
+++ resolved
@@ -48,21 +48,16 @@
   describe('When there is one element on canvas', () => {
     beforeEach(async () => {
       // Add first text element
-<<<<<<< HEAD
       await fixture.editor.library.textTab.click();
       await fixture.events.click(
         fixture.editor.library.text.preset('Paragraph')
       );
-      await waitFor(() => fixture.editor.canvas.framesLayer.frames[1].node);
-
-=======
-      await fixture.events.click(fixture.editor.library.textAdd);
       await waitFor(() => {
         if (!fixture.editor.canvas.framesLayer.frames[1].node) {
           throw new Error('node not ready');
         }
       });
->>>>>>> 92cc0ff6
+
       // It will correctly be selected now
     });
 
