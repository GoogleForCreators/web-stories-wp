/*
 * Copyright 2020 Google LLC
 *
 * Licensed under the Apache License, Version 2.0 (the "License");
 * you may not use this file except in compliance with the License.
 * You may obtain a copy of the License at
 *
 *     https://www.apache.org/licenses/LICENSE-2.0
 *
 * Unless required by applicable law or agreed to in writing, software
 * distributed under the License is distributed on an "AS IS" BASIS,
 * WITHOUT WARRANTIES OR CONDITIONS OF ANY KIND, either express or implied.
 * See the License for the specific language governing permissions and
 * limitations under the License.
 */

/**
 * External dependencies
 */
import PropTypes from 'prop-types';
<<<<<<< HEAD
import styled from 'styled-components';
import { useCallback, useMemo, useRef } from '@web-stories-wp/react';
=======
import styled, { css } from 'styled-components';
import { useCallback, useMemo } from '@web-stories-wp/react';
>>>>>>> cb240b16
import { __, _x } from '@web-stories-wp/i18n';
import stickers from '@web-stories-wp/stickers';
import {
  calcRotatedObjectPositionAndSize,
  dataPixels,
} from '@web-stories-wp/units';
import {
  Button,
  LockToggle,
  NumericInput,
  Icons,
  BUTTON_TYPES,
  BUTTON_SIZES,
  BUTTON_VARIANTS,
} from '@web-stories-wp/design-system';

/**
 * Internal dependencies
 */
import { MULTIPLE_DISPLAY_VALUE, MULTIPLE_VALUE } from '../../../../constants';
import { getDefinitionForType } from '../../../../elements';
import { SimplePanel } from '../../panel';
import FlipControls from '../../shared/flipControls';
import {
  focusStyle,
  getCommonValue,
  inputContainerStyleOverride,
  useCommonObjectValue,
} from '../../shared';
import Tooltip from '../../../tooltip';
import useStory from '../../../../app/story/useStory';
import { getMediaBaseColor } from '../../../../utils/getMediaBaseColor';
import usePerformanceTracking from '../../../../utils/usePerformanceTracking';
import { TRACKING_EVENTS } from '../../../../constants/performanceTrackingEvents';
import usePresubmitHandlers from './usePresubmitHandlers';
import { getMultiSelectionMinMaxXY, isNum } from './utils';
import { MIN_MAX, DEFAULT_FLIP } from './constants';
import OpacityControls from './opacity';
import RadiusControls from './radius';

const StyledLockToggle = styled(LockToggle)`
  ${focusStyle};
`;

function getStickerAspectRatio(element) {
  return stickers?.[element?.sticker?.type].aspectRatio || 1;
}

const gridWithoutFlip = css`
  grid-template-areas:
    ${({ isSingleMedia }) => (isSingleMedia ? `'b b b b b . .'` : null)}
    'x . . . y . .'
    'w . d . h . l'
    'r . . . o . .'
    'c c c c c c c';
`;

const unlockedRadiusLines = `
  'o . . . . . .'
  'c c c c c c c'
`;
const gridWithFlip = css`
  grid-template-areas:
    ${({ isSingleMedia }) => (isSingleMedia ? `'b b b b b . .'` : null)}
    'x . . . y . .'
    'w . d . h . l'
    'r . . . f . .'
    ${({ unlockedRadius }) =>
      !unlockedRadius ? `'o . . . c c c'` : unlockedRadiusLines};
`;

const Grid = styled.div`
  display: grid;
  ${({ canFlip }) => (canFlip ? gridWithFlip : gridWithoutFlip)}
  grid-template-columns: 1fr 4px 8px 4px 1fr 4px 32px;
  grid-template-rows: repeat(4, 36px);
  row-gap: 16px;
  align-items: center;
  justify-items: start;
`;

const Area = styled.div`
  grid-area: ${({ area }) => area};
  width: 100%;
`;

const Dash = styled.div`
  height: 1px;
  width: 100%;
  background: ${({ theme }) => theme.colors.divider.primary};
`;

const StyledButton = styled(Button)`
  padding: 10px 16px;
  width: 100%;

  ${focusStyle};
`;

function SizePositionPanel(props) {
  const {
    selectedElements,
    submittedSelectedElements,
    pushUpdate,
    pushUpdateForObject,
  } = props;

  const x = getCommonValue(selectedElements, 'x');
  const y = getCommonValue(selectedElements, 'y');
  const width = getCommonValue(selectedElements, 'width');
  const height = getCommonValue(selectedElements, 'height');
  const rotationAngle = getCommonValue(selectedElements, 'rotationAngle');
  const flip = useCommonObjectValue(selectedElements, 'flip', DEFAULT_FLIP);
  const borderRadius = useCommonObjectValue(selectedElements, 'borderRadius', {
    locked: true,
  });

  const origRatio = useMemo(() => {
    const origWidth = getCommonValue(submittedSelectedElements, 'width');
    const origHeight = getCommonValue(submittedSelectedElements, 'height');
    return origWidth / origHeight;
  }, [submittedSelectedElements]);
  const rawLockAspectRatio = getCommonValue(
    selectedElements,
    'lockAspectRatio'
  );

  const bgButtonRef = useRef(null);
  usePerformanceTracking({
    node: bgButtonRef.current,
    eventData: TRACKING_EVENTS.SET_BACKGROUND_MEDIA,
  });

  // When multiple element selected with aspect lock ratio value combined, it treated as true, reversed behavior with padding lock ratio.
  const lockAspectRatio =
    rawLockAspectRatio === MULTIPLE_VALUE ? true : rawLockAspectRatio;

  const { currentPage, combineElements } = useStory((state) => ({
    currentPage: state.state.currentPage,
    combineElements: state.actions.combineElements,
  }));
  const currentBackgroundId = currentPage?.elements[0].id;

  const isSingleElement = selectedElements.length === 1;
  const { isMedia } = getDefinitionForType(selectedElements[0].type);

  const canFlip = selectedElements.every(
    ({ type }) => getDefinitionForType(type).canFlip
  );

  const isAspectAlwaysLocked = selectedElements.some(
    ({ type }) => getDefinitionForType(type).isAspectAlwaysLocked
  );

  const hasText = selectedElements.some(({ type }) => 'text' === type);

  const actualDimensions = useMemo(() => {
    if (isSingleElement) {
      return calcRotatedObjectPositionAndSize(
        rotationAngle,
        x,
        y,
        width,
        height
      );
    }
    return {};
  }, [rotationAngle, x, y, width, height, isSingleElement]);

  const xOffset = x - actualDimensions.x;
  const yOffset = y - actualDimensions.y;
  const minMaxXY = isSingleElement
    ? {
        minX: MIN_MAX.X.MIN + xOffset - actualDimensions.width,
        minY: MIN_MAX.Y.MIN + yOffset - actualDimensions.height,
        maxX: MIN_MAX.X.MAX + xOffset,
        maxY: MIN_MAX.Y.MAX + yOffset,
      }
    : getMultiSelectionMinMaxXY(selectedElements);

  const getUpdateObject = (nWidth, nHeight) =>
    rawLockAspectRatio === MULTIPLE_VALUE
      ? {
          lockAspectRatio,
          height: nHeight,
          width: nWidth,
        }
      : {
          height: nHeight,
          width: nWidth,
        };

  usePresubmitHandlers(lockAspectRatio, height, width);

  const handleSetBackground = useCallback(() => {
    const setBackground = (baseColor) => {
      if (!baseColor) {
        combineElements({
          firstElement: selectedElements[0],
          secondId: currentBackgroundId,
        });
      } else {
        combineElements({
          firstElement: {
            ...selectedElements[0],
            resource: {
              ...selectedElements[0].resource,
              baseColor,
            },
          },
          secondId: currentBackgroundId,
        });
      }
    };
    if (selectedElements[0].resource.baseColor) {
      setBackground();
    } else {
      getMediaBaseColor(selectedElements[0].resource, setBackground);
    }
  }, [selectedElements, combineElements, currentBackgroundId]);

  const disableHeight = !lockAspectRatio && hasText;
  const enabledHeightPlaceholder =
    MULTIPLE_VALUE === height ? MULTIPLE_DISPLAY_VALUE : null;
  const heightPlaceholder = disableHeight
    ? __('Auto', 'web-stories')
    : enabledHeightPlaceholder;

  const getMixedValueProps = useCallback((value) => {
    return {
      isIndeterminate: MULTIPLE_VALUE === value,
      placeholder: MULTIPLE_VALUE === value ? MULTIPLE_DISPLAY_VALUE : null,
    };
  }, []);
  return (
    <SimplePanel name="size" title={__('Selection', 'web-stories')}>
      <Grid
        isSingleMedia={isMedia && isSingleElement}
        canFlip={canFlip}
        unlockedRadius={!borderRadius.locked}
      >
        {isMedia && isSingleElement && (
          <Area area="b">
            <StyledButton
              ref={bgButtonRef}
              onClick={handleSetBackground}
              type={BUTTON_TYPES.SECONDARY}
              size={BUTTON_SIZES.SMALL}
              variant={BUTTON_VARIANTS.RECTANGLE}
            >
              {__('Set as background', 'web-stories')}
            </StyledButton>
          </Area>
        )}
        <Area area="x">
          <NumericInput
            suffix={_x('X', 'Position on X axis', 'web-stories')}
            value={x}
            min={minMaxXY.minX}
            max={minMaxXY.maxX}
            onChange={(evt, value) => pushUpdate({ x: value }, true)}
            aria-label={__('X position', 'web-stories')}
            canBeNegative
            {...getMixedValueProps(x)}
            containerStyleOverride={inputContainerStyleOverride}
          />
        </Area>
        <Area area="y">
          <NumericInput
            suffix={_x('Y', 'Position on Y axis', 'web-stories')}
            value={y}
            min={minMaxXY.minY}
            max={minMaxXY.maxY}
            onChange={(evt, value) => pushUpdate({ y: value }, true)}
            aria-label={__('Y position', 'web-stories')}
            canBeNegative
            {...getMixedValueProps(y)}
            containerStyleOverride={inputContainerStyleOverride}
          />
        </Area>
        {/** Width/height & lock ratio */}
        <Area area="w">
          <NumericInput
            suffix={_x('W', 'The Width dimension', 'web-stories')}
            value={width}
            min={MIN_MAX.WIDTH.MIN}
            max={MIN_MAX.WIDTH.MAX}
            onChange={(evt, value) => {
              const newWidth = value;
              let newHeight = height;
              if (lockAspectRatio) {
                if (newWidth === '') {
                  newHeight = '';
                } else if (isNum(newWidth / origRatio)) {
                  newHeight = dataPixels(newWidth / origRatio);
                }
              }
              pushUpdate((element) => {
                // For stickers, we maintain aspect ratio of the sticker
                // regardless of input and selected elements.
                if (element?.type === 'sticker') {
                  const aspectRatio = getStickerAspectRatio(element);
                  return getUpdateObject(
                    newWidth,
                    Math.floor(newWidth / aspectRatio)
                  );
                }
                return getUpdateObject(newWidth, newHeight);
              }, true);
            }}
            aria-label={__('Width', 'web-stories')}
            {...getMixedValueProps(width)}
            containerStyleOverride={inputContainerStyleOverride}
          />
        </Area>
        <Area area="d">
          <Dash />
        </Area>
        <Area area="h">
          <NumericInput
            suffix={_x('H', 'The Height dimension', 'web-stories')}
            value={disableHeight ? '' : height}
            disabled={disableHeight}
            min={MIN_MAX.HEIGHT.MIN}
            max={MIN_MAX.HEIGHT.MAX}
            onChange={(evt, value) => {
              const newHeight = value;
              let newWidth = width;
              if (lockAspectRatio) {
                if (newHeight === '') {
                  newWidth = '';
                } else if (isNum(newHeight * origRatio)) {
                  newWidth = dataPixels(newHeight * origRatio);
                }
              }
              pushUpdate((element) => {
                // For stickers, we maintain aspect ratio of the sticker
                // regardless of input and selected elements.
                if (element?.type === 'sticker') {
                  const aspectRatio = getStickerAspectRatio(element);
                  return getUpdateObject(
                    Math.floor(newHeight * aspectRatio),
                    newHeight
                  );
                }
                return getUpdateObject(newWidth, newHeight);
              }, true);
            }}
            aria-label={__('Height', 'web-stories')}
            isIndeterminate={MULTIPLE_VALUE === height}
            placeholder={heightPlaceholder}
            containerStyleOverride={inputContainerStyleOverride}
          />
        </Area>
        <Area area="l">
          <Tooltip title={__('Lock aspect ratio', 'web-stories')}>
            <StyledLockToggle
              aria-label={__('Lock aspect ratio', 'web-stories')}
              title={__('Lock aspect ratio', 'web-stories')}
              isLocked={lockAspectRatio || isAspectAlwaysLocked}
              disabled={isAspectAlwaysLocked}
              onClick={() =>
                !isAspectAlwaysLocked &&
                pushUpdate({ lockAspectRatio: !lockAspectRatio }, true)
              }
            />
          </Tooltip>
        </Area>
        <Area area="r">
          <NumericInput
            suffix={<Icons.Angle />}
            unit={_x('°', 'Degrees, 0 - 360.', 'web-stories')}
            value={rotationAngle}
            min={MIN_MAX.ROTATION.MIN}
            max={MIN_MAX.ROTATION.MAX}
            onChange={(evt, value) =>
              pushUpdate({ rotationAngle: value }, true)
            }
            aria-label={__('Rotation', 'web-stories')}
            canBeNegative
            {...getMixedValueProps(rotationAngle)}
            containerStyleOverride={inputContainerStyleOverride}
          />
        </Area>
        {canFlip && (
          <Area area="f">
            <FlipControls
              onChange={(value) =>
                pushUpdateForObject('flip', value, DEFAULT_FLIP, true)
              }
              value={flip}
            />
          </Area>
        )}
        <Area area="o">
          <OpacityControls {...props} />
        </Area>
        <Area area="c">
          <RadiusControls {...props} />
        </Area>
      </Grid>
    </SimplePanel>
  );
}

SizePositionPanel.propTypes = {
  selectedElements: PropTypes.array.isRequired,
  submittedSelectedElements: PropTypes.array.isRequired,
  pushUpdate: PropTypes.func.isRequired,
  pushUpdateForObject: PropTypes.func.isRequired,
};

export default SizePositionPanel;<|MERGE_RESOLUTION|>--- conflicted
+++ resolved
@@ -18,13 +18,8 @@
  * External dependencies
  */
 import PropTypes from 'prop-types';
-<<<<<<< HEAD
-import styled from 'styled-components';
+import styled, { css } from 'styled-components';
 import { useCallback, useMemo, useRef } from '@web-stories-wp/react';
-=======
-import styled, { css } from 'styled-components';
-import { useCallback, useMemo } from '@web-stories-wp/react';
->>>>>>> cb240b16
 import { __, _x } from '@web-stories-wp/i18n';
 import stickers from '@web-stories-wp/stickers';
 import {
