/*
 * Copyright 2020 Google LLC
 *
 * Licensed under the Apache License, Version 2.0 (the "License");
 * you may not use this file except in compliance with the License.
 * You may obtain a copy of the License at
 *
 *     https://www.apache.org/licenses/LICENSE-2.0
 *
 * Unless required by applicable law or agreed to in writing, software
 * distributed under the License is distributed on an "AS IS" BASIS,
 * WITHOUT WARRANTIES OR CONDITIONS OF ANY KIND, either express or implied.
 * See the License for the specific language governing permissions and
 * limitations under the License.
 */

/**
 * External dependencies
 */
import { waitFor } from '@testing-library/react';

/**
 * Internal dependencies
 */
import { Fixture } from '../../../../../karma';
import { useStory } from '../../../../../app/story';

describe('Selection Panel', () => {
  let fixture;
  let panel;

  beforeEach(async () => {
    fixture = new Fixture();
    await fixture.render();
    await fixture.collapseHelpCenter();
  });

  afterEach(() => {
    fixture.restore();
  });

  const selectTarget = async (target) => {
    const { x, y, width, height } = target.getBoundingClientRect();
    await fixture.events.keyboard.down('Shift');
    await fixture.events.mouse.click(x + width / 2, y + height / 2);
    await fixture.events.keyboard.up('Shift');
  };

  const getSelection = async () => {
    const storyContext = await fixture.renderHook(() => useStory());
    return storyContext.state.selectedElements;
  };

  describe('CUJ: Creator can Transform an Element: Set height and width', () => {
<<<<<<< HEAD
    beforeEach(async () => {
      await fixture.editor.library.textTab.click();
      await fixture.events.click(
        fixture.editor.library.text.preset('Paragraph')
      );
      await waitFor(() => fixture.editor.canvas.framesLayer.frames[1].node);
      panel = fixture.editor.inspector.designPanel.sizePosition;
=======
    it('should have correct default aspect ratio lock values', async () => {
      await fixture.events.click(fixture.editor.library.media.item(0));
      const [image] = await getSelection();
      expect(image.lockAspectRatio).toBeFalse();

      await fixture.events.click(fixture.editor.library.shapesTab);
      await fixture.events.click(
        fixture.editor.library.shapes.shape('Triangle')
      );
      const [triangle] = await getSelection();
      expect(triangle.lockAspectRatio).toBeTrue();

      await fixture.events.click(
        fixture.editor.library.shapes.shape('Rectangle')
      );
      const [rectangle] = await getSelection();
      expect(rectangle.lockAspectRatio).toBeFalse();

      await fixture.events.click(fixture.editor.library.textAdd);
      const [text] = await getSelection();
      expect(text.lockAspectRatio).not.toBeFalse();
>>>>>>> 1da1c1d1
    });

    it('should allow the user to change the height & width of a text element', async () => {
      await fixture.events.click(fixture.editor.library.textAdd);
      await waitFor(() => fixture.editor.canvas.framesLayer.frames[1].node);
      panel = fixture.editor.inspector.designPanel.sizePosition;

      // Store original width and height
      const ratio = panel.width.value / panel.height.value;

      await fixture.events.click(panel.width);
      await fixture.events.keyboard.type('300');
      await fixture.events.keyboard.press('tab');

      const [element] = await getSelection();
      expect(element.width).toBe(300);
      const newHeight = element.height;
      expect(Math.round(newHeight)).toBe(Math.round(300 / ratio));

      // Take off lock ratio by clicking on the visible part of the lock aspect ratio checkbox.
      await fixture.events.click(panel.lockAspectRatio);
      expect(panel.height.placeholder).toBe('Auto');
      expect(panel.height.disabled).toBeTrue();

      await fixture.snapshot('Unlocked element with height disabled');

      await fixture.events.click(panel.width);
      await fixture.events.keyboard.type('100');
      await fixture.events.keyboard.press('tab');

      const [updatedElement] = await getSelection();
      expect(updatedElement.height).toBe(newHeight);
    });

    it('should disable setting height independently of multi-selection containing text', async () => {
      await fixture.events.click(fixture.editor.library.textAdd);
      await waitFor(() => fixture.editor.canvas.framesLayer.frames[1].node);
      panel = fixture.editor.inspector.designPanel.sizePosition;

      // Switch to shapes tab and click the triangle
      await fixture.events.click(fixture.editor.library.shapesTab);
      await fixture.events.click(
        fixture.editor.library.shapes.shape('Triangle')
      );
      // Select the text, too.
      await selectTarget(fixture.editor.canvas.framesLayer.frames[1].node);

      const elements = await getSelection();
      const oHeight1 = elements[0].height;
      const oHeight2 = elements[1].height;

      // Take off lock ratio by clicking on the visible part of the lock aspect ratio checkbox.
      await fixture.events.click(panel.lockAspectRatio);
      expect(panel.height.placeholder).toBe('Auto');

      await fixture.snapshot('Unlocked multi-selection with height disabled');

      expect(panel.height.value).toBe('');
      expect(panel.height.placeholder).toBe('Auto');
      expect(panel.height.disabled).toBeTrue();
      await fixture.events.click(panel.width);
      await fixture.events.keyboard.type('300');
      await fixture.events.keyboard.press('tab');

      const updatedElements = await getSelection();
      expect(updatedElements[0].height).toBe(oHeight1);
      expect(updatedElements[1].height).toBe(oHeight2);
    });
  });
});<|MERGE_RESOLUTION|>--- conflicted
+++ resolved
@@ -52,15 +52,6 @@
   };
 
   describe('CUJ: Creator can Transform an Element: Set height and width', () => {
-<<<<<<< HEAD
-    beforeEach(async () => {
-      await fixture.editor.library.textTab.click();
-      await fixture.events.click(
-        fixture.editor.library.text.preset('Paragraph')
-      );
-      await waitFor(() => fixture.editor.canvas.framesLayer.frames[1].node);
-      panel = fixture.editor.inspector.designPanel.sizePosition;
-=======
     it('should have correct default aspect ratio lock values', async () => {
       await fixture.events.click(fixture.editor.library.media.item(0));
       const [image] = await getSelection();
@@ -79,14 +70,19 @@
       const [rectangle] = await getSelection();
       expect(rectangle.lockAspectRatio).toBeFalse();
 
-      await fixture.events.click(fixture.editor.library.textAdd);
+      await fixture.editor.library.textTab.click();
+      await fixture.events.click(
+        fixture.editor.library.text.preset('Paragraph')
+      );
       const [text] = await getSelection();
       expect(text.lockAspectRatio).not.toBeFalse();
->>>>>>> 1da1c1d1
     });
 
     it('should allow the user to change the height & width of a text element', async () => {
-      await fixture.events.click(fixture.editor.library.textAdd);
+      await fixture.editor.library.textTab.click();
+      await fixture.events.click(
+        fixture.editor.library.text.preset('Paragraph')
+      );
       await waitFor(() => fixture.editor.canvas.framesLayer.frames[1].node);
       panel = fixture.editor.inspector.designPanel.sizePosition;
 
@@ -118,7 +114,10 @@
     });
 
     it('should disable setting height independently of multi-selection containing text', async () => {
-      await fixture.events.click(fixture.editor.library.textAdd);
+      await fixture.editor.library.textTab.click();
+      await fixture.events.click(
+        fixture.editor.library.text.preset('Paragraph')
+      );
       await waitFor(() => fixture.editor.canvas.framesLayer.frames[1].node);
       panel = fixture.editor.inspector.designPanel.sizePosition;
 
