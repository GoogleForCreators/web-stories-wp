--- conflicted
+++ resolved
@@ -45,20 +45,15 @@
 
   describe('CUJ: Creator can Manipulate Shape: Border', () => {
     it('should allow the user to add border for text element', async () => {
-<<<<<<< HEAD
       await fixture.editor.library.textTab.click();
       await fixture.events.click(
         fixture.editor.library.text.preset('Paragraph')
       );
-      await waitFor(() => fixture.editor.canvas.framesLayer.frames[1].node);
-=======
-      await fixture.events.click(fixture.editor.library.textAdd);
       await waitFor(() => {
         if (!fixture.editor.canvas.framesLayer.frames[1].node) {
           throw new Error('node not ready');
         }
       });
->>>>>>> 54f44b80
       const panel = fixture.editor.inspector.designPanel.border;
 
       await fixture.events.click(panel.width(), { clickCount: 3 });
