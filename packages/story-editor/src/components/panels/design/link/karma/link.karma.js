--- conflicted
+++ resolved
@@ -42,14 +42,9 @@
   });
 
   const moveElementToBottom = async (frame, frameY = 0) => {
-<<<<<<< HEAD
+    safezone = fixture.querySelector('[data-testid="safezone"]');
     const safezoneHeight = safezone?.getBoundingClientRect()?.height;
     const frameHeight = frame?.getBoundingClientRect()?.height;
-=======
-    safezone = fixture.querySelector('[data-testid="safezone"]');
-    const safezoneHeight = safezone.getBoundingClientRect().height;
-    const frameHeight = frame.getBoundingClientRect().height;
->>>>>>> beefba09
     await fixture.events.mouse.seq(({ moveRel, moveBy, down, up }) => [
       moveRel(frame, 10, 10),
       down(),
