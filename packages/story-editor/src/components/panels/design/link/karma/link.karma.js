--- conflicted
+++ resolved
@@ -379,20 +379,15 @@
 
   describe('CUJ: Creator Can Add A Link: Remove applied link', () => {
     beforeEach(async () => {
-<<<<<<< HEAD
       await fixture.editor.library.textTab.click();
       await fixture.events.click(
         fixture.editor.library.text.preset('Paragraph')
       );
-      await waitFor(() => fixture.editor.canvas.framesLayer.frames[1].node);
-=======
-      await fixture.events.click(fixture.editor.library.textAdd);
       await waitFor(() => {
         if (!fixture.editor.canvas.framesLayer.frames[1].node) {
           throw new Error('node not ready');
         }
       });
->>>>>>> 54f44b80
       linkPanel = fixture.editor.inspector.designPanel.link;
       await fixture.events.click(linkPanel.address);
       await fixture.events.keyboard.type('http://google.com');
