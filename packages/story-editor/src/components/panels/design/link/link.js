--- conflicted
+++ resolved
@@ -17,17 +17,10 @@
 /**
  * External dependencies
  */
-<<<<<<< HEAD
-import { useCallback, useEffect, useMemo, useState } from 'react';
-import PropTypes from 'prop-types';
-import styled from 'styled-components';
-=======
->>>>>>> 0bcbdb62
 import {
   useCallback,
   useEffect,
   useMemo,
-  useRef,
   useState,
   useDebouncedCallback,
   useBatchingCallback,
