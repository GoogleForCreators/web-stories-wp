--- conflicted
+++ resolved
@@ -26,12 +26,7 @@
 export { default as PageBackgroundPanel } from './pageBackground';
 export { default as ShapeStylePanel } from './shapeStyle';
 export { default as SizePositionPanel } from './sizePosition';
-<<<<<<< HEAD
 export { default as StylePresetPanel } from './preset';
-export { default as TextBoxPanel } from './textBox';
-=======
-export { default as StylePresetPanel } from './preset/stylePreset';
->>>>>>> b5dc0dcd
 export { default as TextStylePanel } from './textStyle';
 export { default as VideoAccessibilityPanel } from './videoAccessibility';
 export { default as VideoOptionsPanel } from './videoOptions';
