--- conflicted
+++ resolved
@@ -19,14 +19,9 @@
  */
 import styled from 'styled-components';
 import { useCallback } from '@web-stories-wp/react';
-<<<<<<< HEAD
-import { __ } from '@web-stories-wp/i18n';
-import { Text, THEME_CONSTANTS } from '@web-stories-wp/design-system';
-import { useFeature } from 'flagged';
-=======
 import { __ } from '@googleforcreators/i18n';
 import { Text, THEME_CONSTANTS } from '@googleforcreators/design-system';
->>>>>>> 9f7dfc13
+import { useFeature } from 'flagged';
 
 /**
  * Internal dependencies
