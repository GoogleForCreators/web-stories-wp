--- conflicted
+++ resolved
@@ -22,10 +22,7 @@
   useDebouncedCallback,
   useMemo,
   useState,
-<<<<<<< HEAD
-=======
   useEffect,
->>>>>>> 373ee1bb
 } from '@web-stories-wp/react';
 import { __ } from '@web-stories-wp/i18n';
 import PropTypes from 'prop-types';
@@ -113,21 +110,13 @@
     if (value.length < 3) {
       return;
     }
-<<<<<<< HEAD
     const results = await addSearchResultsToCache(taxonomy, {
-=======
-    addSearchResultsToCache(taxonomy, {
->>>>>>> 373ee1bb
       search: value,
       // This is the per_page value Gutenberg is using
       per_page: 20,
     });
-<<<<<<< HEAD
     setSearchResults(results);
   }, 300);
-=======
-  }, 1000);
->>>>>>> 373ee1bb
 
   const tokens = useMemo(() => {
     return (terms[taxonomy.restBase] || [])
