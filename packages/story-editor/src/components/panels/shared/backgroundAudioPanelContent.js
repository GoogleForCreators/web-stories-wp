/*
 * Copyright 2021 Google LLC
 *
 * Licensed under the Apache License, Version 2.0 (the "License");
 * you may not use this file except in compliance with the License.
 * You may obtain a copy of the License at
 *
 *     https://www.apache.org/licenses/LICENSE-2.0
 *
 * Unless required by applicable law or agreed to in writing, software
 * distributed under the License is distributed on an "AS IS" BASIS,
 * WITHOUT WARRANTIES OR CONDITIONS OF ANY KIND, either express or implied.
 * See the License for the specific language governing permissions and
 * limitations under the License.
 */

/**
 * External dependencies
 */
import PropTypes from 'prop-types';
import styled from 'styled-components';
import {
  Button,
  BUTTON_SIZES,
  BUTTON_TYPES,
  BUTTON_VARIANTS,
  Icons,
  themeHelpers,
} from '@googleforcreators/design-system';
import { __, sprintf, translateToExclusiveList } from '@googleforcreators/i18n';
import { useCallback } from '@googleforcreators/react';
import { ResourcePropTypes } from '@googleforcreators/media';
import { v4 as uuidv4 } from 'uuid';
import { BackgroundAudioPropType } from '@googleforcreators/elements';

/**
 * Internal dependencies
 */
import { useConfig } from '../../../app';
<<<<<<< HEAD
=======
import { Z_INDEX_STORY_DETAILS } from '../../../constants/zIndex';
import { BackgroundAudioPropType } from '../../../types';
>>>>>>> 55bcd560
import { Row } from '../../form';
import AudioPlayer from '../../audioPlayer';
import Tooltip from '../../tooltip';
import CaptionsPanelContent from './captionsPanelContent';
import LoopPanelContent from './loopPanelContent';

const StyledButton = styled(Button)`
  ${({ theme }) =>
    themeHelpers.focusableOutlineCSS(
      theme.colors.border.focus,
      theme.colors.bg.secondary
    )};
`;

const UploadButton = styled(StyledButton)`
  padding: 12px 8px;
`;

function BackgroundAudioPanelContent({
  backgroundAudio,
  updateBackgroundAudio,
  showCaptions = false,
  showLoopControl = false,
  audioId,
}) {
  const {
    allowedAudioMimeTypes,
    allowedAudioFileTypes,
    capabilities: { hasUploadMediaAction },
    MediaUpload,
  } = useConfig();

  const { resource, tracks = [], loop = true } = backgroundAudio || {};

  const onSelectErrorMessage = sprintf(
    /* translators: %s: list of allowed file types. */
    __('Please choose only %s to insert into page.', 'web-stories'),
    translateToExclusiveList(allowedAudioFileTypes)
  );

  const onSelect = useCallback(
    (media) => {
      const updatedBackgroundAudio = {
        resource: {
          src: media.src,
          id: media.id,
          mimeType: media.mimeType,
          length: media.length,
          lengthFormatted: media.lengthFormatted,
        },
      };

      if (showCaptions) {
        updatedBackgroundAudio.tracks = [];
      }
      if (showLoopControl) {
        updatedBackgroundAudio.loop = true;
      }
      updateBackgroundAudio(updatedBackgroundAudio);
    },
    [showCaptions, showLoopControl, updateBackgroundAudio]
  );

  const updateTracks = useCallback(
    (newTracks) => {
      updateBackgroundAudio({ ...backgroundAudio, tracks: newTracks });
    },
    [backgroundAudio, updateBackgroundAudio]
  );

  const onChangeLoop = useCallback(
    (evt) => {
      updateBackgroundAudio({ ...backgroundAudio, loop: evt.target.checked });
    },
    [backgroundAudio, updateBackgroundAudio]
  );

  const handleRemoveTrack = useCallback(
    (idToDelete) => {
      let newTracks = [];
      if (idToDelete) {
        const trackIndex = tracks.findIndex(({ id }) => id === idToDelete);
        newTracks = [
          ...tracks.slice(0, trackIndex),
          ...tracks.slice(trackIndex + 1),
        ];
      }
      updateTracks(newTracks);
    },
    [tracks, updateTracks]
  );

  const handleChangeTrack = useCallback(
    ({ src = '', id }) => {
      const newTracks = {
        track: src,
        trackId: id,
        trackName: src.split('/').pop(),
        id: uuidv4(),
        kind: 'captions',
        srclang: '',
        label: '',
      };
      updateTracks([...tracks, newTracks]);
    },
    [tracks, updateTracks]
  );

  const renderUploadButton = useCallback(
    (open) => (
      <UploadButton
        onClick={open}
        type={BUTTON_TYPES.SECONDARY}
        size={BUTTON_SIZES.SMALL}
        variant={BUTTON_VARIANTS.RECTANGLE}
      >
        {__('Upload an audio file', 'web-stories')}
      </UploadButton>
    ),
    []
  );

  const captionText = __('Upload audio captions', 'web-stories');

  const renderUploadCaptionButton = useCallback(
    (open) => (
      <UploadButton
        onClick={open}
        type={BUTTON_TYPES.SECONDARY}
        size={BUTTON_SIZES.SMALL}
        variant={BUTTON_VARIANTS.RECTANGLE}
      >
        {captionText}
      </UploadButton>
    ),
    [captionText]
  );

  return (
    <>
      {!resource?.src && hasUploadMediaAction && (
        <Row expand>
          <MediaUpload
            onSelect={onSelect}
            onSelectErrorMessage={onSelectErrorMessage}
            type={allowedAudioMimeTypes}
            title={__('Upload an audio file', 'web-stories')}
            buttonInsertText={__('Select audio file', 'web-stories')}
            render={renderUploadButton}
          />
        </Row>
      )}
      {resource?.src && (
        <>
          <Row>
            <AudioPlayer
              title={resource?.src.substring(
                resource?.src.lastIndexOf('/') + 1
              )}
              src={resource?.src}
              mimeType={resource?.mimeType}
              tracks={tracks}
              audioId={audioId}
            />
            <Tooltip
              hasTail
              title={__('Remove file', 'web-stories')}
              popupZIndexOverride={Z_INDEX_STORY_DETAILS}
            >
              <StyledButton
                aria-label={__('Remove file', 'web-stories')}
                type={BUTTON_TYPES.TERTIARY}
                size={BUTTON_SIZES.SMALL}
                variant={BUTTON_VARIANTS.SQUARE}
                onClick={() => updateBackgroundAudio(null)}
              >
                <Icons.Trash />
              </StyledButton>
            </Tooltip>
          </Row>
          {showCaptions && (
            <CaptionsPanelContent
              captionText={captionText}
              tracks={tracks || []}
              handleChangeTrack={handleChangeTrack}
              handleRemoveTrack={handleRemoveTrack}
              renderUploadButton={renderUploadCaptionButton}
            />
          )}
          {showLoopControl && resource?.length && (
            <Row spaceBetween={false}>
              <LoopPanelContent loop={loop} onChange={onChangeLoop} />
            </Row>
          )}
        </>
      )}
    </>
  );
}

BackgroundAudioPanelContent.propTypes = {
  backgroundAudio: PropTypes.shape({
    resource: BackgroundAudioPropType,
    loop: PropTypes.bool,
    tracks: PropTypes.arrayOf(ResourcePropTypes.trackResource),
  }),
  updateBackgroundAudio: PropTypes.func.isRequired,
  showCaptions: PropTypes.bool,
  showLoopControl: PropTypes.bool,
  audioId: PropTypes.string,
};

export default BackgroundAudioPanelContent;<|MERGE_RESOLUTION|>--- conflicted
+++ resolved
@@ -37,11 +37,7 @@
  * Internal dependencies
  */
 import { useConfig } from '../../../app';
-<<<<<<< HEAD
-=======
 import { Z_INDEX_STORY_DETAILS } from '../../../constants/zIndex';
-import { BackgroundAudioPropType } from '../../../types';
->>>>>>> 55bcd560
 import { Row } from '../../form';
 import AudioPlayer from '../../audioPlayer';
 import Tooltip from '../../tooltip';
