/*
 * Copyright 2021 Google LLC
 *
 * Licensed under the Apache License, Version 2.0 (the "License");
 * you may not use this file except in compliance with the License.
 * You may obtain a copy of the License at
 *
 *     https://www.apache.org/licenses/LICENSE-2.0
 *
 * Unless required by applicable law or agreed to in writing, software
 * distributed under the License is distributed on an "AS IS" BASIS,
 * WITHOUT WARRANTIES OR CONDITIONS OF ANY KIND, either express or implied.
 * See the License for the specific language governing permissions and
 * limitations under the License.
 */

/**
 * External dependencies
 */
import PropTypes from 'prop-types';
import styled from 'styled-components';
import {
  Button,
  BUTTON_SIZES,
  BUTTON_TYPES,
  BUTTON_VARIANTS,
  Icons,
  themeHelpers,
} from '@googleforcreators/design-system';
import { __, sprintf, translateToExclusiveList } from '@googleforcreators/i18n';
<<<<<<< HEAD
import { useCallback } from '@web-stories-wp/react';
import { ResourcePropTypes } from '@googleforcreators/media';
import { v4 as uuidv4 } from 'uuid';
=======
import { useCallback } from '@googleforcreators/react';
>>>>>>> 417c819d

/**
 * Internal dependencies
 */
import { Row } from '../../form';
import AudioPlayer from '../../audioPlayer';
import Tooltip from '../../tooltip';
import { useConfig } from '../../../app';
import { BackgroundAudioPropType } from '../../../types';
import CaptionsPanelContent from './captionsPanelContent';

const StyledButton = styled(Button)`
  ${({ theme }) =>
    themeHelpers.focusableOutlineCSS(
      theme.colors.border.focus,
      theme.colors.bg.secondary
    )};
`;

const UploadButton = styled(StyledButton)`
  padding: 12px 8px;
`;

function BackgroundAudioPanelContent({
  backgroundAudio,
  tracks,
  updateBackgroundAudio,
  updateTracks,
  supportsCaptions = false,
}) {
  const {
    allowedAudioMimeTypes,
    allowedAudioFileTypes,
    capabilities: { hasUploadMediaAction },
    MediaUpload,
  } = useConfig();

  const onSelectErrorMessage = sprintf(
    /* translators: %s: list of allowed file types. */
    __('Please choose only %s to insert into page.', 'web-stories'),
    translateToExclusiveList(allowedAudioFileTypes)
  );

  const onSelect = useCallback(
    (media) => {
      updateBackgroundAudio({
        src: media.src,
        id: media.id,
        mimeType: media.mimeType,
      });
      if (supportsCaptions) {
        updateTracks([]);
      }
    },
    [supportsCaptions, updateTracks, updateBackgroundAudio]
  );

  const handleRemoveTrack = useCallback(
    (idToDelete) => {
      let newTracks = [];
      if (idToDelete) {
        const trackIndex = tracks.findIndex(({ id }) => id === idToDelete);
        newTracks = [
          ...tracks.slice(0, trackIndex),
          ...tracks.slice(trackIndex + 1),
        ];
      }
      updateTracks(newTracks);
    },
    [tracks, updateTracks]
  );

  const handleChangeTrack = useCallback(
    ({ src = '', id }) => {
      const newTracks = {
        track: src,
        trackId: id,
        trackName: src.split('/').pop(),
        id: uuidv4(),
        kind: 'captions',
        srclang: '',
        label: '',
      };
      updateTracks([...tracks, newTracks]);
    },
    [tracks, updateTracks]
  );

  const renderUploadButton = useCallback(
    (open) => (
      <UploadButton
        onClick={open}
        type={BUTTON_TYPES.SECONDARY}
        size={BUTTON_SIZES.SMALL}
        variant={BUTTON_VARIANTS.RECTANGLE}
      >
        {__('Upload an audio file', 'web-stories')}
      </UploadButton>
    ),
    []
  );

  const captionText = __('Upload audio captions', 'web-stories');

  const renderUploadCaptionButton = useCallback(
    (open) => (
      <UploadButton
        onClick={open}
        type={BUTTON_TYPES.SECONDARY}
        size={BUTTON_SIZES.SMALL}
        variant={BUTTON_VARIANTS.RECTANGLE}
      >
        {captionText}
      </UploadButton>
    ),
    [captionText]
  );

  return (
    <>
      {!backgroundAudio?.src && hasUploadMediaAction && (
        <Row expand>
          <MediaUpload
            onSelect={onSelect}
            onSelectErrorMessage={onSelectErrorMessage}
            type={allowedAudioMimeTypes}
            title={__('Upload an audio file', 'web-stories')}
            buttonInsertText={__('Select audio file', 'web-stories')}
            render={renderUploadButton}
          />
        </Row>
      )}
      {backgroundAudio?.src && (
        <>
          <Row>
            <AudioPlayer
              title={backgroundAudio?.src.substring(
                backgroundAudio?.src.lastIndexOf('/') + 1
              )}
              src={backgroundAudio?.src}
              mimeType={backgroundAudio?.mimeType}
            />
            <Tooltip hasTail title={__('Remove file', 'web-stories')}>
              <StyledButton
                aria-label={__('Remove file', 'web-stories')}
                type={BUTTON_TYPES.TERTIARY}
                size={BUTTON_SIZES.SMALL}
                variant={BUTTON_VARIANTS.SQUARE}
                onClick={() => updateBackgroundAudio(null)}
              >
                <Icons.Trash />
              </StyledButton>
            </Tooltip>
          </Row>
          {supportsCaptions && (
            <CaptionsPanelContent
              captionText={captionText}
              tracks={tracks || []}
              handleChangeTrack={handleChangeTrack}
              handleRemoveTrack={handleRemoveTrack}
              renderUploadButton={renderUploadCaptionButton}
            />
          )}
        </>
      )}
    </>
  );
}

BackgroundAudioPanelContent.propTypes = {
  backgroundAudio: BackgroundAudioPropType,
  tracks: PropTypes.arrayOf(ResourcePropTypes.trackResource),
  updateBackgroundAudio: PropTypes.func.isRequired,
  updateTracks: PropTypes.func,
  supportsCaptions: PropTypes.bool,
};

export default BackgroundAudioPanelContent;<|MERGE_RESOLUTION|>--- conflicted
+++ resolved
@@ -28,13 +28,9 @@
   themeHelpers,
 } from '@googleforcreators/design-system';
 import { __, sprintf, translateToExclusiveList } from '@googleforcreators/i18n';
-<<<<<<< HEAD
-import { useCallback } from '@web-stories-wp/react';
+import { useCallback } from '@googleforcreators/react';
 import { ResourcePropTypes } from '@googleforcreators/media';
 import { v4 as uuidv4 } from 'uuid';
-=======
-import { useCallback } from '@googleforcreators/react';
->>>>>>> 417c819d
 
 /**
  * Internal dependencies
