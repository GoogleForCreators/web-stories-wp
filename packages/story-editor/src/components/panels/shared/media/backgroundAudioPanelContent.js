--- conflicted
+++ resolved
@@ -43,7 +43,6 @@
 } from '@googleforcreators/media';
 import { v4 as uuidv4 } from 'uuid';
 import { BackgroundAudioPropType } from '@googleforcreators/elements';
-import { useFeature } from 'flagged';
 import { trackError, trackEvent } from '@googleforcreators/tracking';
 
 /**
@@ -95,11 +94,6 @@
     MediaUpload,
   } = useConfig();
   const [isOpen, setIsOpen] = useState(false);
-<<<<<<< HEAD
-  const enableAudioHotlinking = useFeature('audioHotlinking');
-=======
-  const enableCaptionHotlinking = useFeature('captionHotlinking');
->>>>>>> a8338aff
   const { getProxiedUrl } = useCORSProxy();
 
   const allowedAudioFileTypes = useMemo(
