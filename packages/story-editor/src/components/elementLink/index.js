/*
 * Copyright 2020 Google LLC
 *
 * Licensed under the Apache License, Version 2.0 (the "License");
 * you may not use this file except in compliance with the License.
 * You may obtain a copy of the License at
 *
 *     https://www.apache.org/licenses/LICENSE-2.0
 *
 * Unless required by applicable law or agreed to in writing, software
 * distributed under the License is distributed on an "AS IS" BASIS,
 * WITHOUT WARRANTIES OR CONDITIONS OF ANY KIND, either express or implied.
 * See the License for the specific language governing permissions and
 * limitations under the License.
 */

export function getLinkFromElement(element) {
  return element.link || null;
}

<<<<<<< HEAD
export function createLink({ url = '', needsProxy = false, ...rest } = {}) {
=======
export function createLink({ url = '', rel = [], ...rest } = {}) {
>>>>>>> 777b83a5
  return {
    needsProxy,
    url,
    rel,
    ...rest,
  };
}<|MERGE_RESOLUTION|>--- conflicted
+++ resolved
@@ -18,11 +18,7 @@
   return element.link || null;
 }
 
-<<<<<<< HEAD
-export function createLink({ url = '', needsProxy = false, ...rest } = {}) {
-=======
-export function createLink({ url = '', rel = [], ...rest } = {}) {
->>>>>>> 777b83a5
+export function createLink({ url = '', needsProxy = false, rel = [], ...rest } = {}) {
   return {
     needsProxy,
     url,
