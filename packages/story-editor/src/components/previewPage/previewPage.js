--- conflicted
+++ resolved
@@ -17,11 +17,7 @@
  * External dependencies
  */
 import PropTypes from 'prop-types';
-<<<<<<< HEAD
-import { useEffect, forwardRef } from '@web-stories-wp/react';
-=======
-import { useEffect, memo } from '@web-stories-wp/react';
->>>>>>> 15cffbfe
+import { useEffect, memo, forwardRef } from '@web-stories-wp/react';
 import styled, { StyleSheetManager } from 'styled-components';
 import { generatePatternStyles } from '@web-stories-wp/patterns';
 import {
@@ -67,20 +63,10 @@
   margin: 0;
 `;
 
-<<<<<<< HEAD
-const PreviewPageController = forwardRef(function PreviewPageController(
-  { page, animationState, subscribeGlobalTime, pageSize },
-  ref
-) {
-  const {
-    actions: { WAAPIAnimationMethods },
-  } = useStoryAnimationContext();
-=======
 function PreviewPageAnimationController({ animationState }) {
   const WAAPIAnimationMethods = useStoryAnimationContext(
     ({ actions }) => actions.WAAPIAnimationMethods
   );
->>>>>>> 15cffbfe
 
   useEffect(() => {
     switch (animationState) {
@@ -107,42 +93,31 @@
   return null;
 }
 
-const PreviewPageDisplay = memo(function PreviewPageDisplay({
-  page,
-  pageSize,
-}) {
-  return (
-    <FullBleedPreviewWrapper
-      ref={ref}
-      pageSize={pageSize}
-      background={page.backgroundColor}
-    >
-      <PreviewSafeZone pageSize={pageSize}>
-        <PagePreviewElements page={page} />
-      </PreviewSafeZone>
-    </FullBleedPreviewWrapper>
-  );
-});
+const PreviewPageDisplay = memo(
+  forwardRef(function PreviewPageDisplay({ page, pageSize }, ref) {
+    return (
+      <FullBleedPreviewWrapper
+        ref={ref}
+        pageSize={pageSize}
+        background={page.backgroundColor}
+      >
+        <PreviewSafeZone pageSize={pageSize}>
+          <PagePreviewElements page={page} />
+        </PreviewSafeZone>
+      </FullBleedPreviewWrapper>
+    );
+  })
+);
 
-<<<<<<< HEAD
 const PreviewPage = forwardRef(function PreviewPage(
   {
     page,
     pageSize,
     animationState = STORY_ANIMATION_STATE.RESET,
     onAnimationComplete,
-    subscribeGlobalTime,
   },
   ref
 ) {
-=======
-function PreviewPage({
-  page,
-  pageSize,
-  animationState = STORY_ANIMATION_STATE.RESET,
-  onAnimationComplete,
-}) {
->>>>>>> 15cffbfe
   // Preview is wrapped in StyleSheetManager w/ stylisPlugins={[]} in order to prevent
   // elements from shifting when in RTL mode since these aren't relevant for story previews
   return (
@@ -152,19 +127,8 @@
         elements={page.elements}
         onWAAPIFinish={onAnimationComplete}
       >
-<<<<<<< HEAD
-        <PreviewPageController
-          ref={ref}
-          page={page}
-          pageSize={pageSize}
-          animationState={animationState}
-          onAnimationComplete={onAnimationComplete}
-          subscribeGlobalTime={subscribeGlobalTime}
-        />
-=======
-        <PreviewPageDisplay page={page} pageSize={pageSize} />
+        <PreviewPageDisplay ref={ref} page={page} pageSize={pageSize} />
         <PreviewPageAnimationController animationState={animationState} />
->>>>>>> 15cffbfe
       </StoryAnimation.Provider>
     </StyleSheetManager>
   );
