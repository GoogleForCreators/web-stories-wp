/*
 * Copyright 2020 Google LLC
 *
 * Licensed under the Apache License, Version 2.0 (the "License");
 * you may not use this file except in compliance with the License.
 * You may obtain a copy of the License at
 *
 *     https://www.apache.org/licenses/LICENSE-2.0
 *
 * Unless required by applicable law or agreed to in writing, software
 * distributed under the License is distributed on an "AS IS" BASIS,
 * WITHOUT WARRANTIES OR CONDITIONS OF ANY KIND, either express or implied.
 * See the License for the specific language governing permissions and
 * limitations under the License.
 */

/**
 * Internal dependencies
 */
export { default as Dialog } from './components/dialog';

export { default as StoryEditor } from './storyEditor';

export * from './components/previewPage';
export * from './app/config';
export * from './app/story';
export * from './app/api';
<<<<<<< HEAD
export * from './app/media';
=======
export * from './app/history';
>>>>>>> 02e07fd0
export * from './components/header';
export * from './components/panels/document';
export * from './components/form';
export * from './components/panels/panel';
export * from './components/panels/shared';
export * from './components/checklist';
export { default as FontPicker } from './components/fontPicker';
export { focusStyle } from './components/panels/shared/styles';
export * from './components/checklistCard';
export * from './app/currentUser';

export { default as getStoryPropsToSave } from './app/story/utils/getStoryPropsToSave';
export { default as useRefreshPostEditURL } from './utils/useRefreshPostEditURL';
export { default as FontContext } from './app/font/context';
export { default as useLoadFontFiles } from './app/font/actions/useLoadFontFiles';
export { default as StoryPropTypes } from './types';
export { GlobalStyle, default as theme } from './theme'; // @todo To be refactored.
export { default as InterfaceSkeleton } from './components/layout';
export { default as Tooltip } from './components/tooltip';
export { default as useSidebar } from './components/sidebar/useSidebar';
export { default as SidebarContext } from './components/sidebar/context';
export { default as useIsUploadingToStory } from './utils/useIsUploadingToStory';
export { getInUseFontsForPages } from './utils/getInUseFonts';
export {
  styles as highlightStyles,
  states as highlightStates,
  useHighlights,
} from './app/highlights';
export { ConfigProvider as EditorConfigProvider } from './app/config';<|MERGE_RESOLUTION|>--- conflicted
+++ resolved
@@ -25,11 +25,8 @@
 export * from './app/config';
 export * from './app/story';
 export * from './app/api';
-<<<<<<< HEAD
 export * from './app/media';
-=======
 export * from './app/history';
->>>>>>> 02e07fd0
 export * from './components/header';
 export * from './components/panels/document';
 export * from './components/form';
