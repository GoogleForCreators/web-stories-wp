--- conflicted
+++ resolved
@@ -25,12 +25,8 @@
 export * from './app/config';
 export * from './app/story';
 export * from './app/api';
-<<<<<<< HEAD
-export * from './components/previewPage';
-=======
 export * from './app/currentUser';
 export * from './output';
->>>>>>> 662e9d13
 export * from './testUtils';
 
 export { default as getStoryPropsToSave } from './app/story/utils/getStoryPropsToSave';
