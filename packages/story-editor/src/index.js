--- conflicted
+++ resolved
@@ -19,12 +19,8 @@
  */
 import Dialog from './components/dialog';
 
-<<<<<<< HEAD
-=======
 export { default as StoryEditor } from './storyEditor';
 
-export * from './components/transform';
->>>>>>> 5754e4f5
 export * from './components/previewPage';
 export * from './app/config';
 export * from './app/story';
