--- conflicted
+++ resolved
@@ -31,13 +31,8 @@
   capabilities: {},
   current: null,
   selection: [],
-<<<<<<< HEAD
   story: { fonts: {} },
-  animationState: STORY_ANIMATION_STATE.RESET,
-=======
-  story: {},
   animationState: StoryAnimationState.Reset,
->>>>>>> 8bc5c373
   copiedElementState: {},
 };
 
