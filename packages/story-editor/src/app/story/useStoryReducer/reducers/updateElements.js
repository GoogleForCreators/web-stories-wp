/*
 * Copyright 2020 Google LLC
 *
 * Licensed under the Apache License, Version 2.0 (the "License");
 * you may not use this file except in compliance with the License.
 * You may obtain a copy of the License at
 *
 *     https://www.apache.org/licenses/LICENSE-2.0
 *
 * Unless required by applicable law or agreed to in writing, software
 * distributed under the License is distributed on an "AS IS" BASIS,
 * WITHOUT WARRANTIES OR CONDITIONS OF ANY KIND, either express or implied.
 * See the License for the specific language governing permissions and
 * limitations under the License.
 */

/**
 * External dependencies
 */
import { shallowEqual } from '@googleforcreators/react';
import { STORY_ANIMATION_STATE } from '@googleforcreators/animation';
/**
 * Internal dependencies
 */
import { updateElementWithUpdater, updateAnimations, intersect } from './utils';

/**
 * Update elements by the given list of ids with the given properties.
 * If given list of ids is `null`, update all currently selected elements.
 *
 * Elements will be updated only on the current page.
 *
 * If an element id does not correspond do an element on the current page, id is ignored.
 *
 * If an empty list or a list of only unknown ids is given, state is unchanged.
 *
 * If given set of properties is empty, state is unchanged.
 *
 * Current selection and page is unchanged.
 *
 * @param {Object} state Current state
 * @param {Object} payload Action payload
 * @param {Array.<string>} payload.elementIds List of elements to update
 * @param {Object|function(Object):Object} payload.properties Properties to set on all the given elements or
 * a function to calculate new values based on the current properties.
 * @return {Object} New state
 */
function updateElements(
  state,
  { elementIds, properties: propertiesOrUpdater }
) {
  if (
    [
      STORY_ANIMATION_STATE.PLAYING,
      STORY_ANIMATION_STATE.PLAYING_SELECTED,
      STORY_ANIMATION_STATE.SCRUBBING,
    ].includes(state.animationState)
  ) {
    return state;
  }

  const idsToUpdate = elementIds === null ? state.selection : elementIds;

  if (idsToUpdate.length === 0) {
    return state;
  }

  const pageIndex = state.pages.findIndex(({ id }) => id === state.current);

  const oldPage = state.pages[pageIndex];
  const pageElementIds = oldPage.elements.map(({ id }) => id);

  // Nothing to update?
  const hasAnythingToUpdate = intersect(pageElementIds, idsToUpdate).length > 0;
  if (!hasAnythingToUpdate) {
    return state;
  }

<<<<<<< HEAD
  const { animationLookup, elements: updatedElements } =
    oldPage.elements.reduce(
      ({ animationLookup, elements }, element) => {
        if (!idsToUpdate.includes(element.id)) {
          return {
            animationLookup,
            elements: [...elements, element],
          };
        }

        const { animation, ...elem } = updateElementWithUpdater(
          element,
          propertiesOrUpdater
        );

        const newElement = shallowEqual(elem, element) ? element : elem;

        const animLookup = animation
          ? { [animation.id]: { ...animation, targets: [elem.id] } }
          : {};

        return {
          animationLookup: {
            ...animationLookup,
            ...animLookup,
          },
          elements: [...elements, newElement],
        };
      },
      {
        animationLookup: {},
        elements: [],
=======
  const animationLookup = oldPage.elements.reduce(
    (animationLookup, element) => {
      if (!idsToUpdate.includes(element.id)) {
        return animationLookup;
>>>>>>> f976a715
      }
      const { animation, ...elem } = updateElementWithUpdater(
        element,
        propertiesOrUpdater
      );
      const animLookup = animation
        ? { [animation.id]: { ...animation, targets: [elem.id] } }
        : {};
      return {
        ...animationLookup,
        ...animLookup,
      };
    },
    {}
  );

  const updatedElements = oldPage.elements.reduce((elements, element) => {
    if (!idsToUpdate.includes(element.id)) {
      return [...elements, element];
    }
    const { animation, ...elem } = updateElementWithUpdater(
      element,
      propertiesOrUpdater
    );
    return [...elements, elem];
  }, []);

  const isAnimationUpdate = Object.keys(animationLookup).length > 0;
  const newAnimations = isAnimationUpdate
    ? updateAnimations(oldPage.animations || [], animationLookup)
    : oldPage.animations;

  // Element properties are not updating if it is an animation update.
  // Keep the same reference to elements if they are not updating.
  const updatedAnimationsProperty = newAnimations && {
    animations: newAnimations,
  };
  const updatedElementsProperty = { elements: updatedElements };
  const newPage = {
    ...oldPage,
    ...(isAnimationUpdate
      ? updatedAnimationsProperty
      : updatedElementsProperty),
  };

  const newPages = [
    ...state.pages.slice(0, pageIndex),
    newPage,
    ...state.pages.slice(pageIndex + 1),
  ];

  return {
    ...state,
    pages: newPages,
  };
}

export default updateElements;<|MERGE_RESOLUTION|>--- conflicted
+++ resolved
@@ -76,45 +76,10 @@
     return state;
   }
 
-<<<<<<< HEAD
-  const { animationLookup, elements: updatedElements } =
-    oldPage.elements.reduce(
-      ({ animationLookup, elements }, element) => {
-        if (!idsToUpdate.includes(element.id)) {
-          return {
-            animationLookup,
-            elements: [...elements, element],
-          };
-        }
-
-        const { animation, ...elem } = updateElementWithUpdater(
-          element,
-          propertiesOrUpdater
-        );
-
-        const newElement = shallowEqual(elem, element) ? element : elem;
-
-        const animLookup = animation
-          ? { [animation.id]: { ...animation, targets: [elem.id] } }
-          : {};
-
-        return {
-          animationLookup: {
-            ...animationLookup,
-            ...animLookup,
-          },
-          elements: [...elements, newElement],
-        };
-      },
-      {
-        animationLookup: {},
-        elements: [],
-=======
   const animationLookup = oldPage.elements.reduce(
     (animationLookup, element) => {
       if (!idsToUpdate.includes(element.id)) {
         return animationLookup;
->>>>>>> f976a715
       }
       const { animation, ...elem } = updateElementWithUpdater(
         element,
@@ -139,7 +104,10 @@
       element,
       propertiesOrUpdater
     );
-    return [...elements, elem];
+
+    const newElement = shallowEqual(elem, element) ? element : elem;
+
+    return [...elements, newElement];
   }, []);
 
   const isAnimationUpdate = Object.keys(animationLookup).length > 0;
