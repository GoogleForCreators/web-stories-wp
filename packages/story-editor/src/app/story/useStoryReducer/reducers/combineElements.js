/*
 * Copyright 2020 Google LLC
 *
 * Licensed under the Apache License, Version 2.0 (the "License");
 * you may not use this file except in compliance with the License.
 * You may obtain a copy of the License at
 *
 *     https://www.apache.org/licenses/LICENSE-2.0
 *
 * Unless required by applicable law or agreed to in writing, software
 * distributed under the License is distributed on an "AS IS" BASIS,
 * WITHOUT WARRANTIES OR CONDITIONS OF ANY KIND, either express or implied.
 * See the License for the specific language governing permissions and
 * limitations under the License.
 */

/**
 * External dependencies
 */
import { v4 as uuidv4 } from 'uuid';
import { canSupportMultiBorder } from '@googleforcreators/masks';
import { DEFAULT_ATTRIBUTES_FOR_MEDIA } from '@googleforcreators/element-library';
import { produce } from 'immer';

/**
 * Internal dependencies
 */
import objectPick from '../../../../utils/objectPick';
import objectWithout from '../../../../utils/objectWithout';
import { removeAnimationsWithElementIds } from './utils';

/**
 * Combine elements by taking properties from a first item and
 * adding them to the given second item, then remove first item.
 *
 *
 * First item must either to be the id of an existing element with
 * a resource (some media element, or be given as the properties of
 * an element (with a resource) that doesn't exist but whose properties
 * should be merged into the target element.
 *
 * If second item is background element, copy some extra properties not
 * relevant while background, but relevant if unsetting as background.
 *
 * If the second item is the default background element,
 * save a copy of the old element as appropriate and remove flag.
 *
 * Updates selection to only include the second item after merge.
 *
 * @param {Object} state Current state
 * @param {Object} payload Action payload
 * @param {string} payload.firstElement Element with properties to merge
 * @param {string} payload.secondId Element to add properties to
 * @param {boolean} payload.shouldRetainAnimations Is called from copy and paste
 * @return {Object} New state
 */
const combineElements = produce(
  (draft, { firstElement, secondId, shouldRetainAnimations = true }) => {
    if (!firstElement || !secondId) {
      return;
    }
    const firstId = firstElement.id;
    const element = firstElement;

    const page = draft.pages.find(({ id }) => id === draft.current);

    const secondElementPosition = page.elements.findIndex(
      ({ id }) => id === secondId
    );
    const secondElement = page.elements[secondElementPosition];

    if (!element || !element.resource || !secondElement) {
      return;
    }

    if (secondElement.isDefaultBackground) {
      page.defaultBackgroundElement = {
        ...secondElement,
        // But generate a new ID for this temp background element
        id: uuidv4(),
      };
    }

<<<<<<< HEAD
    const propsFromFirst = [
      'alt',
      'type',
      'resource',
      'scale',
      'focalX',
      'focalY',
      'tracks',
      'poster',
    ];

    // If the element we're dropping into is not background, maintain link, too.
    if (!secondElement.isBackground) {
      propsFromFirst.push('link');
      // If relevant, maintain border, too.
      if (canMaskHaveBorder(secondElement)) {
        propsFromFirst.push('border');
        if (canSupportMultiBorder(secondElement)) {
          propsFromFirst.push('borderRadius');
        }
      }
    } else {
      // If we're dropping into background, maintain the flip and overlay, too.
      // Only copy position properties for backgrounds, as they're ignored while being background
      // For non-backgrounds, elements should keep original positions from secondElement
      propsFromFirst.push('flip', 'overlay', 'width', 'height', 'x', 'y');
    }
=======
  // If the element we're dropping into is not background, maintain link and border.
  if (!secondElement.isBackground) {
    propsFromFirst.push('link');
    propsFromFirst.push('border');
    if (canSupportMultiBorder(secondElement)) {
      propsFromFirst.push('borderRadius');
    }
  } else {
    // If we're dropping into background, maintain the flip and overlay.
    propsFromFirst.push('flip');
    propsFromFirst.push('overlay');
  }
  const mediaProps = objectPick(element, propsFromFirst);
>>>>>>> caf77745

    const newElement = {
      // First copy everything from existing element except if it was default background
      ...objectWithout(secondElement, ['isDefaultBackground']),
      // Then set sensible default attributes
      ...DEFAULT_ATTRIBUTES_FOR_MEDIA,
      // Then copy all relevant attributes from new element
      ...objectPick(element, propsFromFirst),
    };

    // Elements are now
    page.elements = page.elements
      // Remove first element if combining from existing id
      .filter(({ id }) => id !== firstId)
      // Update reference to second element
      .map((el) => (el.id === secondId ? newElement : el));

    // First element should always be the image getting applied to
    // new element. We want to remove any animations it has. Second
    // element should be an element with or without animations that
    // we want to retain.
    //
    // We want different behavior for copy and paste where we
    // replace the element's animation with any coming from the
    // newly pasted element.
    page.animations = removeAnimationsWithElementIds(
      page.animations,
      shouldRetainAnimations ? [firstId] : [firstId, secondId]
    );
  }
);

export default combineElements;<|MERGE_RESOLUTION|>--- conflicted
+++ resolved
@@ -81,7 +81,6 @@
       };
     }
 
-<<<<<<< HEAD
     const propsFromFirst = [
       'alt',
       'type',
@@ -93,15 +92,12 @@
       'poster',
     ];
 
-    // If the element we're dropping into is not background, maintain link, too.
+    // If the element we're dropping into is not background, maintain link and border.
     if (!secondElement.isBackground) {
       propsFromFirst.push('link');
-      // If relevant, maintain border, too.
-      if (canMaskHaveBorder(secondElement)) {
-        propsFromFirst.push('border');
-        if (canSupportMultiBorder(secondElement)) {
-          propsFromFirst.push('borderRadius');
-        }
+      propsFromFirst.push('border');
+      if (canSupportMultiBorder(secondElement)) {
+        propsFromFirst.push('borderRadius');
       }
     } else {
       // If we're dropping into background, maintain the flip and overlay, too.
@@ -109,21 +105,6 @@
       // For non-backgrounds, elements should keep original positions from secondElement
       propsFromFirst.push('flip', 'overlay', 'width', 'height', 'x', 'y');
     }
-=======
-  // If the element we're dropping into is not background, maintain link and border.
-  if (!secondElement.isBackground) {
-    propsFromFirst.push('link');
-    propsFromFirst.push('border');
-    if (canSupportMultiBorder(secondElement)) {
-      propsFromFirst.push('borderRadius');
-    }
-  } else {
-    // If we're dropping into background, maintain the flip and overlay.
-    propsFromFirst.push('flip');
-    propsFromFirst.push('overlay');
-  }
-  const mediaProps = objectPick(element, propsFromFirst);
->>>>>>> caf77745
 
     const newElement = {
       // First copy everything from existing element except if it was default background
