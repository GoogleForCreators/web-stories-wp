/*
 * Copyright 2020 Google LLC
 *
 * Licensed under the Apache License, Version 2.0 (the "License");
 * you may not use this file except in compliance with the License.
 * You may obtain a copy of the License at
 *
 *     https://www.apache.org/licenses/LICENSE-2.0
 *
 * Unless required by applicable law or agreed to in writing, software
 * distributed under the License is distributed on an "AS IS" BASIS,
 * WITHOUT WARRANTIES OR CONDITIONS OF ANY KIND, either express or implied.
 * See the License for the specific language governing permissions and
 * limitations under the License.
 */

/**
 * External dependencies
 */
import { useEffect } from '@web-stories-wp/react';
import { migrate } from '@web-stories-wp/migration';

/**
 * Internal dependencies
 */
import { useAPI } from '../../api';
import { useHistory } from '../../history';
import { createPage } from '../../../elements';
import getUniquePresets from '../../../utils/getUniquePresets';

/* eslint-disable complexity */

// When ID is set, load story from API.
function useLoadStory({ storyId, shouldLoad, restore, isDemo }) {
  const {
    actions: { getStoryById, getDemoStoryById },
  } = useAPI();
  const {
    actions: { clearHistory },
  } = useHistory();

  useEffect(() => {
    if (storyId && shouldLoad) {
      const callback = isDemo ? getDemoStoryById : getStoryById;
      callback(storyId).then((post) => {
        const {
          title: { raw: title },
          status,
          slug,
          date,
          modified,
          excerpt: { raw: excerpt },
          link,
          story_data: storyDataRaw,
          permalink_template: permalinkTemplate,
          style_presets: globalStoryStyles,
          password,
          preview_link: previewLink,
          edit_link: editLink,
          embed_post_link: embedPostLink,
          _embedded: embedded = {},
          _links: links = {},
          // TODO  #8849 Make these dynamic
          'story-tags': storyTags = [],
          'story-categories': storyCategories = [],
        } = post;

        const capabilities = {
          hasPublishAction: Object.prototype.hasOwnProperty.call(
            links,
            'wp:action-publish'
          ),
          hasAssignAuthorAction: Object.prototype.hasOwnProperty.call(
            links,
            'wp:action-assign-author'
          ),
        };

        const author = {
          id: embedded?.author?.[0].id || 0,
          name: embedded?.author?.[0].name || '',
        };

        const lockUser = {
          id: embedded?.['wp:lockuser']?.[0].id || 0,
          name: embedded?.['wp:lockuser']?.[0].name || '',
          avatar: embedded?.['wp:lockuser']?.[0].avatar_urls?.['96'] || '',
        };

        const featuredMedia = {
          id: embedded?.['wp:featuredmedia']?.[0].id || 0,
          height:
            embedded?.['wp:featuredmedia']?.[0]?.media_details?.height || 0,
          width: embedded?.['wp:featuredmedia']?.[0]?.media_details?.width || 0,
          url: embedded?.['wp:featuredmedia']?.[0]?.source_url || '',
        };

        let embeddedTerms = [];

        const publisherLogo = {
          id: embedded?.['wp:publisherlogo']?.[0].id || 0,
          height:
            embedded?.['wp:publisherlogo']?.[0]?.media_details?.height || 0,
          width: embedded?.['wp:publisherlogo']?.[0]?.media_details?.width || 0,
          url: embedded?.['wp:publisherlogo']?.[0]?.source_url || '',
        };

<<<<<<< HEAD
        if ('wp:term' in embedded) {
          embeddedTerms = embedded['wp:term'];
        }
=======
        const taxonomies =
          links?.['wp:term']?.map(({ taxonomy }) => taxonomy) || [];
        const terms = embedded?.['wp:term'] || [];
>>>>>>> f9a78222

        const [prefix, suffix] = permalinkTemplate.split(
          /%(?:postname|pagename)%/
        );
        // If either of these is undefined, the placeholder was not found in settings.
        const foundSettings = prefix !== undefined && suffix !== undefined;
        const permalinkConfig = foundSettings
          ? {
              prefix,
              suffix,
            }
          : null;
        const statusFormat = status === 'auto-draft' ? 'draft' : status;

        // First clear history completely.
        clearHistory();

        // If there are no pages, create empty page.
        const storyData =
          storyDataRaw && migrate(storyDataRaw, storyDataRaw.version || 0);
        const pages =
          storyData?.pages?.length > 0 ? storyData.pages : [createPage()];

        // Initialize color/style presets, if missing.
        // Otherwise ensure the saved presets are unique.
        if (!globalStoryStyles.colors) {
          globalStoryStyles.colors = [];
        } else {
          globalStoryStyles.colors = getUniquePresets(globalStoryStyles.colors);
        }
        if (!globalStoryStyles.textStyles) {
          globalStoryStyles.textStyles = [];
        } else {
          globalStoryStyles.textStyles = getUniquePresets(
            globalStoryStyles.textStyles
          );
        }

        // Set story-global variables.
        const story = {
          storyId,
          title,
          status: statusFormat,
          author,
          date,
          modified,
          excerpt,
          slug,
          link,
          lockUser,
          featuredMedia,
          permalinkConfig,
          publisherLogo,
          password,
          previewLink,
          editLink,
          embedPostLink,
          currentStoryStyles: {
            colors: storyData?.currentStoryStyles?.colors
              ? getUniquePresets(storyData.currentStoryStyles.colors)
              : [],
          },
          globalStoryStyles,
          autoAdvance: storyData?.autoAdvance,
          defaultPageDuration: storyData?.defaultPageDuration,
          backgroundAudio: storyData?.backgroundAudio,
<<<<<<< HEAD
          embeddedTerms,
          'story-tags': storyTags,
          'story-categories': storyCategories,
=======
          taxonomies,
          terms,
>>>>>>> f9a78222
        };

        // TODO read current page and selection from deeplink?
        restore({
          pages,
          story,
          selection: [],
          current: null, // will be set to first page by `restore`
          capabilities,
        });
      });
    }
  }, [
    storyId,
    shouldLoad,
    restore,
    isDemo,
    getStoryById,
    getDemoStoryById,
    clearHistory,
  ]);
}

/* eslint-enable complexity */

export default useLoadStory;<|MERGE_RESOLUTION|>--- conflicted
+++ resolved
@@ -60,9 +60,6 @@
           embed_post_link: embedPostLink,
           _embedded: embedded = {},
           _links: links = {},
-          // TODO  #8849 Make these dynamic
-          'story-tags': storyTags = [],
-          'story-categories': storyCategories = [],
         } = post;
 
         const capabilities = {
@@ -95,8 +92,6 @@
           url: embedded?.['wp:featuredmedia']?.[0]?.source_url || '',
         };
 
-        let embeddedTerms = [];
-
         const publisherLogo = {
           id: embedded?.['wp:publisherlogo']?.[0].id || 0,
           height:
@@ -105,15 +100,9 @@
           url: embedded?.['wp:publisherlogo']?.[0]?.source_url || '',
         };
 
-<<<<<<< HEAD
-        if ('wp:term' in embedded) {
-          embeddedTerms = embedded['wp:term'];
-        }
-=======
         const taxonomies =
           links?.['wp:term']?.map(({ taxonomy }) => taxonomy) || [];
         const terms = embedded?.['wp:term'] || [];
->>>>>>> f9a78222
 
         const [prefix, suffix] = permalinkTemplate.split(
           /%(?:postname|pagename)%/
@@ -180,14 +169,8 @@
           autoAdvance: storyData?.autoAdvance,
           defaultPageDuration: storyData?.defaultPageDuration,
           backgroundAudio: storyData?.backgroundAudio,
-<<<<<<< HEAD
-          embeddedTerms,
-          'story-tags': storyTags,
-          'story-categories': storyCategories,
-=======
           taxonomies,
           terms,
->>>>>>> f9a78222
         };
 
         // TODO read current page and selection from deeplink?
