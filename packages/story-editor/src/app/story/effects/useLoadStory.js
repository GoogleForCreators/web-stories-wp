/*
 * Copyright 2020 Google LLC
 *
 * Licensed under the Apache License, Version 2.0 (the "License");
 * you may not use this file except in compliance with the License.
 * You may obtain a copy of the License at
 *
 *     https://www.apache.org/licenses/LICENSE-2.0
 *
 * Unless required by applicable law or agreed to in writing, software
 * distributed under the License is distributed on an "AS IS" BASIS,
 * WITHOUT WARRANTIES OR CONDITIONS OF ANY KIND, either express or implied.
 * See the License for the specific language governing permissions and
 * limitations under the License.
 */

/**
 * External dependencies
 */
import { useEffect } from '@web-stories-wp/react';
import { migrate } from '@web-stories-wp/migration';

/**
 * Internal dependencies
 */
import { useAPI } from '../../api';
import { useHistory } from '../../history';
import { createPage } from '../../../elements';
import getUniquePresets from '../../../utils/getUniquePresets';

// When ID is set, load story from API.
function useLoadStory({ storyId, shouldLoad, restore, isDemo }) {
  const {
    actions: { getStoryById, getDemoStoryById },
  } = useAPI();
  const {
    actions: { clearHistory },
  } = useHistory();

  useEffect(() => {
    if (storyId && shouldLoad) {
      const callback = isDemo ? getDemoStoryById : getStoryById;
      callback(storyId).then((post) => {
        const {
          title: { raw: title },
          status,
          slug,
          date,
          modified,
          excerpt: { raw: excerpt },
          link,
          story_data: storyDataRaw,
          permalink_template: permalinkTemplate,
          style_presets: globalStoryStyles,
          password,
          preview_link: previewLink,
          edit_link: editLink,
          embed_post_link: embedPostLink,
          author,
          capabilities = {
            hasPublishAction: false,
            hasAssignAuthorAction: false,
          },
          lock_user: lockUser,
          featured_media: featuredMedia,
          publisher_logo: publisherLogo,
          taxonomies,
          terms,
        } = post;

<<<<<<< HEAD
        const capabilities = {
          hasPublishAction: Object.prototype.hasOwnProperty.call(
            links,
            'wp:action-publish'
          ),
          hasAssignAuthorAction: Object.prototype.hasOwnProperty.call(
            links,
            'wp:action-assign-author'
          ),
        };

        const author = {
          id: embedded?.author?.[0].id || 0,
          name: embedded?.author?.[0].name || '',
        };

        const lockUser = {
          id: embedded?.['wp:lockuser']?.[0].id || 0,
          name: embedded?.['wp:lockuser']?.[0].name || '',
          avatar: embedded?.['wp:lockuser']?.[0].avatar_urls?.['96'] || '',
        };

        const featuredMedia = {
          id: embedded?.['wp:featuredmedia']?.[0].id || 0,
          height:
            embedded?.['wp:featuredmedia']?.[0]?.media_details?.height || 0,
          width: embedded?.['wp:featuredmedia']?.[0]?.media_details?.width || 0,
          url: embedded?.['wp:featuredmedia']?.[0]?.source_url || '',
        };

        const publisherLogo = {
          id: embedded?.['wp:publisherlogo']?.[0].id || 0,
          height:
            embedded?.['wp:publisherlogo']?.[0]?.media_details?.sizes?.[
              'web-stories-publisher-logo'
            ]?.height || 0,
          width:
            embedded?.['wp:publisherlogo']?.[0]?.media_details?.sizes?.[
              'web-stories-publisher-logo'
            ]?.width || 0,
          url:
            embedded?.['wp:publisherlogo']?.[0]?.media_details?.sizes?.[
              'web-stories-publisher-logo'
            ]?.source_url || '',
        };

        const taxonomies =
          links?.['wp:term']?.map(({ taxonomy }) => taxonomy) || [];
        const terms = embedded?.['wp:term'] || [];

=======
>>>>>>> 74cc8f78
        const [prefix, suffix] = permalinkTemplate.split(
          /%(?:postname|pagename)%/
        );
        // If either of these is undefined, the placeholder was not found in settings.
        const foundSettings = prefix !== undefined && suffix !== undefined;
        const permalinkConfig = foundSettings
          ? {
              prefix,
              suffix,
            }
          : null;
        const statusFormat = status === 'auto-draft' ? 'draft' : status;

        // First clear history completely.
        clearHistory();

        // If there are no pages, create empty page.
        const storyData =
          storyDataRaw && migrate(storyDataRaw, storyDataRaw.version || 0);
        const pages =
          storyData?.pages?.length > 0 ? storyData.pages : [createPage()];

        // Initialize color/style presets, if missing.
        // Otherwise ensure the saved presets are unique.
        if (!globalStoryStyles.colors) {
          globalStoryStyles.colors = [];
        } else {
          globalStoryStyles.colors = getUniquePresets(globalStoryStyles.colors);
        }
        if (!globalStoryStyles.textStyles) {
          globalStoryStyles.textStyles = [];
        } else {
          globalStoryStyles.textStyles = getUniquePresets(
            globalStoryStyles.textStyles
          );
        }

        // Set story-global variables.
        const story = {
          storyId,
          title,
          status: statusFormat,
          author,
          date,
          modified,
          excerpt,
          slug,
          link,
          lockUser,
          featuredMedia,
          permalinkConfig,
          publisherLogo,
          password,
          previewLink,
          editLink,
          embedPostLink,
          currentStoryStyles: {
            colors: storyData?.currentStoryStyles?.colors
              ? getUniquePresets(storyData.currentStoryStyles.colors)
              : [],
          },
          globalStoryStyles,
          autoAdvance: storyData?.autoAdvance,
          defaultPageDuration: storyData?.defaultPageDuration,
          backgroundAudio: storyData?.backgroundAudio,
          taxonomies,
          terms,
        };

        // TODO read current page and selection from deeplink?
        restore({
          pages,
          story,
          selection: [],
          current: null, // will be set to first page by `restore`
          capabilities,
        });
      });
    }
  }, [
    storyId,
    shouldLoad,
    restore,
    isDemo,
    getStoryById,
    getDemoStoryById,
    clearHistory,
  ]);
}

export default useLoadStory;<|MERGE_RESOLUTION|>--- conflicted
+++ resolved
@@ -68,59 +68,6 @@
           terms,
         } = post;
 
-<<<<<<< HEAD
-        const capabilities = {
-          hasPublishAction: Object.prototype.hasOwnProperty.call(
-            links,
-            'wp:action-publish'
-          ),
-          hasAssignAuthorAction: Object.prototype.hasOwnProperty.call(
-            links,
-            'wp:action-assign-author'
-          ),
-        };
-
-        const author = {
-          id: embedded?.author?.[0].id || 0,
-          name: embedded?.author?.[0].name || '',
-        };
-
-        const lockUser = {
-          id: embedded?.['wp:lockuser']?.[0].id || 0,
-          name: embedded?.['wp:lockuser']?.[0].name || '',
-          avatar: embedded?.['wp:lockuser']?.[0].avatar_urls?.['96'] || '',
-        };
-
-        const featuredMedia = {
-          id: embedded?.['wp:featuredmedia']?.[0].id || 0,
-          height:
-            embedded?.['wp:featuredmedia']?.[0]?.media_details?.height || 0,
-          width: embedded?.['wp:featuredmedia']?.[0]?.media_details?.width || 0,
-          url: embedded?.['wp:featuredmedia']?.[0]?.source_url || '',
-        };
-
-        const publisherLogo = {
-          id: embedded?.['wp:publisherlogo']?.[0].id || 0,
-          height:
-            embedded?.['wp:publisherlogo']?.[0]?.media_details?.sizes?.[
-              'web-stories-publisher-logo'
-            ]?.height || 0,
-          width:
-            embedded?.['wp:publisherlogo']?.[0]?.media_details?.sizes?.[
-              'web-stories-publisher-logo'
-            ]?.width || 0,
-          url:
-            embedded?.['wp:publisherlogo']?.[0]?.media_details?.sizes?.[
-              'web-stories-publisher-logo'
-            ]?.source_url || '',
-        };
-
-        const taxonomies =
-          links?.['wp:term']?.map(({ taxonomy }) => taxonomy) || [];
-        const terms = embedded?.['wp:term'] || [];
-
-=======
->>>>>>> 74cc8f78
         const [prefix, suffix] = permalinkTemplate.split(
           /%(?:postname|pagename)%/
         );
