--- conflicted
+++ resolved
@@ -32,11 +32,7 @@
 } from '../constants';
 import { useElementActions, useLayerActions } from '../hooks';
 import useLayerSelect from '../useLayerSelect';
-<<<<<<< HEAD
-import { LayerLock, LayerName } from '../items';
-=======
-import { LayerLock, LayerUngroup } from '../items';
->>>>>>> 0063112a
+import { LayerLock, LayerName, LayerUngroup } from '../items';
 import useRightClickMenu from '../useRightClickMenu';
 import {
   DEFAULT_DISPLACEMENT,
