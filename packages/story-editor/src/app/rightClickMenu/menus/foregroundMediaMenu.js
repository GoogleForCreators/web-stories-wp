/*
 * Copyright 2022 Google LLC
 *
 * Licensed under the Apache License, Version 2.0 (the "License");
 * you may not use this file except in compliance with the License.
 * You may obtain a copy of the License at
 *
 *     https://www.apache.org/licenses/LICENSE-2.0
 *
 * Unless required by applicable law or agreed to in writing, software
 * distributed under the License is distributed on an "AS IS" BASIS,
 * WITHOUT WARRANTIES OR CONDITIONS OF ANY KIND, either express or implied.
 * See the License for the specific language governing permissions and
 * limitations under the License.
 */

/**
 * External dependencies
 */
import {
  ContextMenu,
  ContextMenuComponents,
} from '@googleforcreators/design-system';
import { useRef } from '@googleforcreators/react';

/**
 * Internal dependencies
 */
import {
  RIGHT_CLICK_MENU_LABELS,
  RIGHT_CLICK_MENU_SHORTCUTS,
} from '../constants';
import {
  useCopyPasteActions,
  useElementActions,
  useLayerActions,
} from '../hooks';
import { useStory, useLocalMedia } from '../..';
import useVideoTrim from '../../../components/videoTrim/useVideoTrim';
import useRightClickMenu from '../useRightClickMenu';
import useLayerSelect from '../useLayerSelect';
<<<<<<< HEAD
import { LayerLock, LayerName } from '../items';
=======
import { LayerLock, LayerUngroup } from '../items';
>>>>>>> 0063112a
import {
  DEFAULT_DISPLACEMENT,
  MenuPropType,
  SubMenuContainer,
  SUB_MENU_ARIA_LABEL,
} from './shared';

function ForegroundMediaMenu({ parentMenuRef }) {
  const { copiedElementType, selectedElement } = useStory(({ state }) => ({
    copiedElementType: state.copiedElementState.type,
    selectedElement: state.selectedElements?.[0],
  }));
  const { handleCopyStyles, handlePasteStyles } = useCopyPasteActions();
  const {
    handleDuplicateSelectedElements,
    handleOpenScaleAndCrop,
    handleSetPageBackground,
  } = useElementActions();
  const {
    canElementMoveBackwards,
    canElementMoveForwards,
    handleSendBackward,
    handleSendToBack,
    handleBringForward,
    handleBringToFront,
  } = useLayerActions();

  const canTranscodeResource = useLocalMedia(
    (value) => value.state.canTranscodeResource
  );
  const { hasTrimMode, toggleTrimMode } = useVideoTrim(
    ({ state, actions }) => ({
      hasTrimMode: state.hasTrimMode,
      toggleTrimMode: actions.toggleTrimMode,
    })
  );

  const subMenuRef = useRef();
  const { menuPosition, onCloseMenu } = useRightClickMenu();
  const layerSelectProps = useLayerSelect({
    menuPosition,
    isMenuOpen: true,
  });

  const { closeSubMenu, isSubMenuOpen, subMenuItems, ...subMenuTriggerProps } =
    layerSelectProps || {};

  const isVideo = selectedElement?.type === 'video';
  const scaleLabel = isVideo
    ? RIGHT_CLICK_MENU_LABELS.SCALE_AND_CROP_VIDEO
    : RIGHT_CLICK_MENU_LABELS.SCALE_AND_CROP_IMAGE;
  const copyLabel = isVideo
    ? RIGHT_CLICK_MENU_LABELS.COPY_VIDEO_STYLES
    : RIGHT_CLICK_MENU_LABELS.COPY_IMAGE_STYLES;
  const pasteLabel = isVideo
    ? RIGHT_CLICK_MENU_LABELS.PASTE_VIDEO_STYLES
    : RIGHT_CLICK_MENU_LABELS.PASTE_IMAGE_STYLES;

  const showToggleTrimMode = isVideo && hasTrimMode;

  return (
    <>
      {layerSelectProps && (
        <>
          <ContextMenuComponents.SubMenuTrigger
            closeSubMenu={closeSubMenu}
            parentMenuRef={parentMenuRef}
            subMenuRef={subMenuRef}
            isSubMenuOpen={isSubMenuOpen}
            {...subMenuTriggerProps}
          />
          <SubMenuContainer
            ref={subMenuRef}
            position={{
              x:
                (parentMenuRef.current.firstChild?.offsetWidth ||
                  DEFAULT_DISPLACEMENT) + 2,
              y: 0,
            }}
          >
            <ContextMenu
              onDismiss={onCloseMenu}
              isOpen={isSubMenuOpen}
              onCloseSubMenu={closeSubMenu}
              aria-label={SUB_MENU_ARIA_LABEL}
              isSubMenu
              parentMenuRef={parentMenuRef}
            >
              {subMenuItems.map(({ key, ...menuItemProps }) => (
                <ContextMenuComponents.MenuItem key={key} {...menuItemProps} />
              ))}
            </ContextMenu>
          </SubMenuContainer>
          <ContextMenuComponents.MenuSeparator />
        </>
      )}

      <ContextMenuComponents.MenuButton
        onClick={handleDuplicateSelectedElements}
      >
        {RIGHT_CLICK_MENU_LABELS.DUPLICATE_ELEMENTS(1)}
      </ContextMenuComponents.MenuButton>

      <ContextMenuComponents.MenuSeparator />

      <ContextMenuComponents.MenuButton
        disabled={!canElementMoveBackwards}
        onClick={handleSendBackward}
      >
        {RIGHT_CLICK_MENU_LABELS.SEND_BACKWARD}
        <ContextMenuComponents.MenuShortcut>
          {RIGHT_CLICK_MENU_SHORTCUTS.SEND_BACKWARD.display}
        </ContextMenuComponents.MenuShortcut>
      </ContextMenuComponents.MenuButton>
      <ContextMenuComponents.MenuButton
        disabled={!canElementMoveBackwards}
        onClick={handleSendToBack}
      >
        {RIGHT_CLICK_MENU_LABELS.SEND_TO_BACK}
        <ContextMenuComponents.MenuShortcut>
          {RIGHT_CLICK_MENU_SHORTCUTS.SEND_TO_BACK.display}
        </ContextMenuComponents.MenuShortcut>
      </ContextMenuComponents.MenuButton>
      <ContextMenuComponents.MenuButton
        disabled={!canElementMoveForwards}
        onClick={handleBringForward}
      >
        {RIGHT_CLICK_MENU_LABELS.BRING_FORWARD}
        <ContextMenuComponents.MenuShortcut>
          {RIGHT_CLICK_MENU_SHORTCUTS.BRING_FORWARD.display}
        </ContextMenuComponents.MenuShortcut>
      </ContextMenuComponents.MenuButton>
      <ContextMenuComponents.MenuButton
        disabled={!canElementMoveForwards}
        onClick={handleBringToFront}
      >
        {RIGHT_CLICK_MENU_LABELS.BRING_TO_FRONT}
        <ContextMenuComponents.MenuShortcut>
          {RIGHT_CLICK_MENU_SHORTCUTS.BRING_TO_FRONT.display}
        </ContextMenuComponents.MenuShortcut>
      </ContextMenuComponents.MenuButton>

      <LayerName />
      <LayerLock />
      <LayerUngroup />

      <ContextMenuComponents.MenuSeparator />

      <ContextMenuComponents.MenuButton onClick={handleSetPageBackground}>
        {RIGHT_CLICK_MENU_LABELS.SET_AS_PAGE_BACKGROUND}
      </ContextMenuComponents.MenuButton>
      <ContextMenuComponents.MenuButton onClick={handleOpenScaleAndCrop}>
        {scaleLabel}
      </ContextMenuComponents.MenuButton>
      {showToggleTrimMode && (
        <ContextMenuComponents.MenuButton
          disabled={!canTranscodeResource(selectedElement?.resource)}
          onClick={toggleTrimMode}
        >
          {RIGHT_CLICK_MENU_LABELS.TRIM_VIDEO}
        </ContextMenuComponents.MenuButton>
      )}

      <ContextMenuComponents.MenuButton onClick={handleCopyStyles}>
        {copyLabel}
        <ContextMenuComponents.MenuShortcut>
          {RIGHT_CLICK_MENU_SHORTCUTS.COPY_STYLES.display}
        </ContextMenuComponents.MenuShortcut>
      </ContextMenuComponents.MenuButton>
      <ContextMenuComponents.MenuButton
        disabled={copiedElementType !== selectedElement?.type}
        onClick={handlePasteStyles}
      >
        {pasteLabel}
        <ContextMenuComponents.MenuShortcut>
          {RIGHT_CLICK_MENU_SHORTCUTS.PASTE_STYLES.display}
        </ContextMenuComponents.MenuShortcut>
      </ContextMenuComponents.MenuButton>
    </>
  );
}
ForegroundMediaMenu.propTypes = MenuPropType;

export default ForegroundMediaMenu;<|MERGE_RESOLUTION|>--- conflicted
+++ resolved
@@ -39,11 +39,7 @@
 import useVideoTrim from '../../../components/videoTrim/useVideoTrim';
 import useRightClickMenu from '../useRightClickMenu';
 import useLayerSelect from '../useLayerSelect';
-<<<<<<< HEAD
-import { LayerLock, LayerName } from '../items';
-=======
-import { LayerLock, LayerUngroup } from '../items';
->>>>>>> 0063112a
+import { LayerLock, LayerName, LayerUngroup } from '../items';
 import {
   DEFAULT_DISPLACEMENT,
   MenuPropType,
