/*
 * Copyright 2022 Google LLC
 *
 * Licensed under the Apache License, Version 2.0 (the "License");
 * you may not use this file except in compliance with the License.
 * You may obtain a copy of the License at
 *
 *     https://www.apache.org/licenses/LICENSE-2.0
 *
 * Unless required by applicable law or agreed to in writing, software
 * distributed under the License is distributed on an "AS IS" BASIS,
 * WITHOUT WARRANTIES OR CONDITIONS OF ANY KIND, either express or implied.
 * See the License for the specific language governing permissions and
 * limitations under the License.
 */

/**
 * External dependencies
 */
import {
  ContextMenu,
  ContextMenuComponents,
} from '@googleforcreators/design-system';
import { useRef } from '@googleforcreators/react';

/**
 * Internal dependencies
 */
import {
  RIGHT_CLICK_MENU_LABELS,
  RIGHT_CLICK_MENU_SHORTCUTS,
} from '../constants';
import {
  useCopyPasteActions,
  useElementActions,
  useLayerActions,
  usePresetActions,
} from '../hooks';
import useLayerSelect from '../useLayerSelect';
<<<<<<< HEAD
import { LayerLock, LayerName } from '../items';
=======
import { LayerLock, LayerUngroup } from '../items';
>>>>>>> 0063112a
import { useStory } from '../..';
import useRightClickMenu from '../useRightClickMenu';
import {
  DEFAULT_DISPLACEMENT,
  MenuPropType,
  SubMenuContainer,
  SUB_MENU_ARIA_LABEL,
} from './shared';

function ShapeMenu({ parentMenuRef }) {
  const { copiedElementType, selectedElementType } = useStory(({ state }) => ({
    copiedElementType: state.copiedElementState.type,
    selectedElementType: state.selectedElements?.[0].type,
  }));
  const { handleCopyStyles, handlePasteStyles } = useCopyPasteActions();
  const { handleDuplicateSelectedElements } = useElementActions();
  const {
    canElementMoveBackwards,
    canElementMoveForwards,
    handleSendBackward,
    handleSendToBack,
    handleBringForward,
    handleBringToFront,
  } = useLayerActions();
  const { handleAddColorPreset } = usePresetActions();

  const subMenuRef = useRef();
  const { menuPosition, onCloseMenu } = useRightClickMenu();
  const layerSelectProps = useLayerSelect({
    menuPosition,
    isMenuOpen: true,
  });

  const { closeSubMenu, isSubMenuOpen, subMenuItems, ...subMenuTriggerProps } =
    layerSelectProps || {};

  return (
    <>
      {layerSelectProps && (
        <>
          <ContextMenuComponents.SubMenuTrigger
            closeSubMenu={closeSubMenu}
            parentMenuRef={parentMenuRef}
            subMenuRef={subMenuRef}
            isSubMenuOpen={isSubMenuOpen}
            {...subMenuTriggerProps}
          />
          <SubMenuContainer
            ref={subMenuRef}
            position={{
              x:
                (parentMenuRef.current.firstChild?.offsetWidth ||
                  DEFAULT_DISPLACEMENT) + 2,
              y: 0,
            }}
          >
            <ContextMenu
              onDismiss={onCloseMenu}
              isOpen={isSubMenuOpen}
              onCloseSubMenu={closeSubMenu}
              aria-label={SUB_MENU_ARIA_LABEL}
              isSubMenu
              parentMenuRef={parentMenuRef}
            >
              {subMenuItems.map(({ key, ...menuItemProps }) => (
                <ContextMenuComponents.MenuItem key={key} {...menuItemProps} />
              ))}
            </ContextMenu>
          </SubMenuContainer>
          <ContextMenuComponents.MenuSeparator />
        </>
      )}

      <ContextMenuComponents.MenuButton
        onClick={handleDuplicateSelectedElements}
      >
        {RIGHT_CLICK_MENU_LABELS.DUPLICATE_ELEMENTS(1)}
      </ContextMenuComponents.MenuButton>

      <ContextMenuComponents.MenuSeparator />

      <ContextMenuComponents.MenuButton
        disabled={!canElementMoveBackwards}
        onClick={handleSendBackward}
      >
        {RIGHT_CLICK_MENU_LABELS.SEND_BACKWARD}
        <ContextMenuComponents.MenuShortcut>
          {RIGHT_CLICK_MENU_SHORTCUTS.SEND_BACKWARD.display}
        </ContextMenuComponents.MenuShortcut>
      </ContextMenuComponents.MenuButton>
      <ContextMenuComponents.MenuButton
        disabled={!canElementMoveBackwards}
        onClick={handleSendToBack}
      >
        {RIGHT_CLICK_MENU_LABELS.SEND_TO_BACK}
        <ContextMenuComponents.MenuShortcut>
          {RIGHT_CLICK_MENU_SHORTCUTS.SEND_TO_BACK.display}
        </ContextMenuComponents.MenuShortcut>
      </ContextMenuComponents.MenuButton>
      <ContextMenuComponents.MenuButton
        disabled={!canElementMoveForwards}
        onClick={handleBringForward}
      >
        {RIGHT_CLICK_MENU_LABELS.BRING_FORWARD}
        <ContextMenuComponents.MenuShortcut>
          {RIGHT_CLICK_MENU_SHORTCUTS.BRING_FORWARD.display}
        </ContextMenuComponents.MenuShortcut>
      </ContextMenuComponents.MenuButton>
      <ContextMenuComponents.MenuButton
        disabled={!canElementMoveForwards}
        onClick={handleBringToFront}
      >
        {RIGHT_CLICK_MENU_LABELS.BRING_TO_FRONT}
        <ContextMenuComponents.MenuShortcut>
          {RIGHT_CLICK_MENU_SHORTCUTS.BRING_TO_FRONT.display}
        </ContextMenuComponents.MenuShortcut>
      </ContextMenuComponents.MenuButton>

      <LayerName />
      <LayerLock />
      <LayerUngroup />

      <ContextMenuComponents.MenuSeparator />

      <ContextMenuComponents.MenuButton onClick={handleCopyStyles}>
        {RIGHT_CLICK_MENU_LABELS.COPY_SHAPE_STYLES}
        <ContextMenuComponents.MenuShortcut>
          {RIGHT_CLICK_MENU_SHORTCUTS.COPY_STYLES.display}
        </ContextMenuComponents.MenuShortcut>
      </ContextMenuComponents.MenuButton>
      <ContextMenuComponents.MenuButton
        disabled={copiedElementType !== selectedElementType}
        onClick={handlePasteStyles}
      >
        {RIGHT_CLICK_MENU_LABELS.PASTE_SHAPE_STYLES}
        <ContextMenuComponents.MenuShortcut>
          {RIGHT_CLICK_MENU_SHORTCUTS.PASTE_STYLES.display}
        </ContextMenuComponents.MenuShortcut>
      </ContextMenuComponents.MenuButton>
      <ContextMenuComponents.MenuButton onClick={handleAddColorPreset}>
        {RIGHT_CLICK_MENU_LABELS.ADD_TO_COLOR_PRESETS}
      </ContextMenuComponents.MenuButton>
    </>
  );
}
ShapeMenu.propTypes = MenuPropType;

export default ShapeMenu;<|MERGE_RESOLUTION|>--- conflicted
+++ resolved
@@ -37,11 +37,7 @@
   usePresetActions,
 } from '../hooks';
 import useLayerSelect from '../useLayerSelect';
-<<<<<<< HEAD
-import { LayerLock, LayerName } from '../items';
-=======
-import { LayerLock, LayerUngroup } from '../items';
->>>>>>> 0063112a
+import { LayerLock, LayerName, LayerUngroup } from '../items';
 import { useStory } from '../..';
 import useRightClickMenu from '../useRightClickMenu';
 import {
