/*
 * Copyright 2022 Google LLC
 *
 * Licensed under the Apache License, Version 2.0 (the "License");
 * you may not use this file except in compliance with the License.
 * You may obtain a copy of the License at
 *
 *     https://www.apache.org/licenses/LICENSE-2.0
 *
 * Unless required by applicable law or agreed to in writing, software
 * distributed under the License is distributed on an "AS IS" BASIS,
 * WITHOUT WARRANTIES OR CONDITIONS OF ANY KIND, either express or implied.
 * See the License for the specific language governing permissions and
 * limitations under the License.
 */

export { default as LayerLock } from './layerLock';
<<<<<<< HEAD
export { default as LayerName } from './layerName';
=======
export { default as LayerUngroup } from './layerUngroup';
>>>>>>> 0063112a
<|MERGE_RESOLUTION|>--- conflicted
+++ resolved
@@ -15,8 +15,5 @@
  */
 
 export { default as LayerLock } from './layerLock';
-<<<<<<< HEAD
 export { default as LayerName } from './layerName';
-=======
-export { default as LayerUngroup } from './layerUngroup';
->>>>>>> 0063112a
+export { default as LayerUngroup } from './layerUngroup';