--- conflicted
+++ resolved
@@ -19,49 +19,13 @@
 import { useGlobalKeyDownEffect } from '@googleforcreators/design-system';
 import { trackEvent } from '@googleforcreators/tracking';
 import PropTypes from 'prop-types';
-<<<<<<< HEAD
-import {
-  useCallback,
-  useMemo,
-  useReducer,
-  useRef,
-} from '@googleforcreators/react';
-import { v4 as uuidv4 } from 'uuid';
-import {
-  createPage,
-  duplicatePage,
-  ELEMENT_TYPES,
-} from '@googleforcreators/elements';
-=======
 import { useCallback, useMemo, useReducer } from '@googleforcreators/react';
->>>>>>> a72477c1
 
 /** @typedef {import('react')} Node */
 
 /**
  * Internal dependencies
  */
-<<<<<<< HEAD
-import useStory from '../story/useStory';
-import { useLocalMedia } from '../media';
-import updateProperties from '../../components/inspector/design/updateProperties';
-import useAddPreset from '../../utils/useAddPreset';
-import useApplyStyle from '../../components/panels/design/textStyle/stylePresets/useApplyStyle';
-import { PRESET_TYPES } from '../../constants';
-import { useCanvas } from '../canvas';
-import { getTextPresets } from '../../utils/presetUtils';
-import getUpdatedSizeAndPosition from '../../utils/getUpdatedSizeAndPosition';
-import { useHistory } from '../history';
-import useDeleteStyle from '../../components/panels/design/textStyle/stylePresets/useDeleteStyle';
-import useDeleteColor from '../../components/colorPicker/useDeleteColor';
-import { noop } from '../../utils/noop';
-import useVideoTrim from '../../components/videoTrim/useVideoTrim';
-import {
-  RIGHT_CLICK_MENU_LABELS,
-  RIGHT_CLICK_MENU_SHORTCUTS,
-} from './constants';
-=======
->>>>>>> a72477c1
 import Context from './context';
 import rightClickMenuReducer, {
   ACTION_TYPES,
