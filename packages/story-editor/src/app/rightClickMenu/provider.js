--- conflicted
+++ resolved
@@ -498,7 +498,6 @@
     [handleCopyPage, menuItemProps, handleDeletePage, handlePastePage]
   );
 
-<<<<<<< HEAD
   const layerItems = useMemo(
     () => [
       {
@@ -546,10 +545,7 @@
     ]
   );
 
-  const backgroundMediaItems = useMemo(
-=======
   const pageManipulationItems = useMemo(
->>>>>>> 547bba0d
     () => [
       {
         label: RIGHT_CLICK_MENU_LABELS.ADD_NEW_PAGE_AFTER,
