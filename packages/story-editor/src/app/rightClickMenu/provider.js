--- conflicted
+++ resolved
@@ -26,47 +26,12 @@
 /**
  * Internal dependencies
  */
-<<<<<<< HEAD
-import useStory from '../story/useStory';
-import { useLocalMedia } from '../media';
-import { createPage, duplicatePage, ELEMENT_TYPES } from '../../elements';
-import updateProperties from '../../components/inspector/design/updateProperties';
-import useAddPreset from '../../utils/useAddPreset';
-import useApplyStyle from '../../components/panels/design/textStyle/stylePresets/useApplyStyle';
-import { PRESET_TYPES } from '../../constants';
-import { useCanvas } from '../canvas';
-import { getTextPresets } from '../../utils/presetUtils';
-import getUpdatedSizeAndPosition from '../../utils/getUpdatedSizeAndPosition';
-import { useHistory } from '../history';
-import useDeleteStyle from '../../components/panels/design/textStyle/stylePresets/useDeleteStyle';
-import useDeleteColor from '../../components/colorPicker/useDeleteColor';
-import { noop } from '../../utils/noop';
-import useVideoTrim from '../../components/videoTrim/useVideoTrim';
-import isEmptyStory from '../story/utils/isEmptyStory';
-import {
-  RIGHT_CLICK_MENU_LABELS,
-  RIGHT_CLICK_MENU_SHORTCUTS,
-} from './constants';
-=======
->>>>>>> 6b093790
 import Context from './context';
 import rightClickMenuReducer, {
   ACTION_TYPES,
   DEFAULT_RIGHT_CLICK_MENU_STATE,
 } from './reducer';
-<<<<<<< HEAD
-import useEmptyStateMenu from './menus/emptyStateMenu';
-import { getElementStyles } from './utils';
-import useLayerSelect from './useLayerSelect';
-
-const UNDO_HELP_TEXT = sprintf(
-  /* translators: %s: Ctrl/Cmd + Z keyboard shortcut */
-  __('Press %s to undo the last change', 'web-stories'),
-  prettifyShortcut('mod+z')
-);
-=======
 import { useCopyPasteActions } from './hooks';
->>>>>>> 6b093790
 
 /**
  * Determines the items displayed in the right click menu
@@ -126,882 +91,6 @@
     }
   }, [isMenuOpen]);
 
-<<<<<<< HEAD
-  /**
-   * Prevent right click menu from removing focus from the canvas.
-   *
-   * @param {Event} evt The triggering event
-   */
-  const handleMouseDown = useCallback((evt) => {
-    evt.stopPropagation();
-  }, []);
-
-  /**
-   * Duplicate all selected elements.
-   */
-  const handleDuplicateElements = useCallback(() => {
-    if (!selectedElements.length) {
-      return;
-    }
-
-    duplicateElementsById({
-      elementIds: selectedElements.map((element) => element.id),
-    });
-  }, [duplicateElementsById, selectedElements]);
-
-  /**
-   * Duplicate the current page.
-   */
-  const handleDuplicatePage = useCallback(() => {
-    addPage({ page: duplicatePage(currentPage) });
-  }, [addPage, currentPage]);
-
-  /**
-   * Adds a new page at the designated index.
-   *
-   * Defaults to adding the new page after all of the existing pages.
-   *
-   * @param {number} index The index
-   */
-  const handleAddPageAtPosition = useCallback(
-    (index) => {
-      const position = Boolean(index) || index === 0 ? index : pages.length - 1;
-
-      addPageAt({ page: createPage(), position });
-
-      trackEvent('context_menu_action', {
-        name: 'page_added',
-        element: selectedElementType,
-        isBackground: selectedElement?.isBackground,
-      });
-    },
-    [
-      addPageAt,
-      pages?.length,
-      selectedElement?.isBackground,
-      selectedElementType,
-    ]
-  );
-
-  /**
-   * Delete the current page.
-   */
-  const handleDeletePage = useCallback(() => {
-    deleteCurrentPage();
-
-    trackEvent('context_menu_action', {
-      name: 'page_deleted',
-      element: selectedElementType,
-      isBackground: selectedElement?.isBackground,
-    });
-  }, [deleteCurrentPage, selectedElement?.isBackground, selectedElementType]);
-
-  /**
-   * Send element one layer backwards, if possible.
-   */
-  const handleSendBackward = useCallback(() => {
-    const newPosition =
-      currentPosition === 1 ? currentPosition : currentPosition - 1;
-
-    arrangeElement({
-      elementId: selectedElement.id,
-      position: newPosition,
-    });
-
-    trackEvent('context_menu_action', {
-      name: 'send_backward',
-      element: selectedElementType,
-      isBackground: selectedElement?.isBackground,
-    });
-  }, [
-    arrangeElement,
-    currentPosition,
-    selectedElement?.id,
-    selectedElement?.isBackground,
-    selectedElementType,
-  ]);
-
-  /**
-   * Send element all the way back, if possible.
-   */
-  const handleSendToBack = useCallback(() => {
-    arrangeElement({
-      elementId: selectedElement.id,
-      position: 1,
-    });
-
-    trackEvent('context_menu_action', {
-      name: 'send_to_back',
-      element: selectedElementType,
-    });
-  }, [arrangeElement, selectedElement?.id, selectedElementType]);
-
-  /**
-   * Bring element one layer forwards, if possible.
-   */
-  const handleBringForward = useCallback(() => {
-    const newPosition =
-      currentPosition >= currentPage.elements.length - 1
-        ? currentPosition
-        : currentPosition + 1;
-
-    arrangeElement({
-      elementId: selectedElement.id,
-      position: newPosition,
-    });
-
-    trackEvent('context_menu_action', {
-      name: 'bring_forward',
-      element: selectedElementType,
-    });
-  }, [
-    arrangeElement,
-    currentPage,
-    currentPosition,
-    selectedElement?.id,
-    selectedElementType,
-  ]);
-
-  /**
-   * Send element all the way to the front, if possible.
-   */
-  const handleBringToFront = useCallback(() => {
-    arrangeElement({
-      elementId: selectedElement.id,
-      position: currentPage.elements.length - 1,
-    });
-
-    trackEvent('context_menu_action', {
-      name: 'bring_to_front',
-      element: selectedElementType,
-    });
-  }, [arrangeElement, currentPage, selectedElement?.id, selectedElementType]);
-
-  /**
-   * Set element as the element being 'edited'.
-   *
-   * @param {Event} evt The triggering event
-   */
-  const handleOpenScaleAndCrop = useCallback(
-    (evt) => {
-      setEditingElement(selectedElement?.id, evt);
-
-      trackEvent('context_menu_action', {
-        name: 'open_scale_and_crop',
-        element: selectedElementType,
-        isBackground: selectedElement?.isBackground,
-      });
-    },
-    [
-      selectedElement?.id,
-      selectedElement?.isBackground,
-      selectedElementType,
-      setEditingElement,
-    ]
-  );
-
-  /**
-   * Copy the styles and animations of the selected element.
-   */
-  const handleCopyStyles = useCallback(() => {
-    const oldStyles = { ...copiedElement };
-
-    dispatch({
-      type: ACTION_TYPES.COPY_ELEMENT_STYLES,
-      payload: {
-        animations: selectedElementAnimations,
-        styles: getElementStyles(selectedElement),
-        type: selectedElementType,
-      },
-    });
-
-    showSnackbar({
-      actionLabel: __('Undo', 'web-stories'),
-      dismissible: false,
-      message: __('Copied style.', 'web-stories'),
-      onAction: () => {
-        dispatch({
-          type: ACTION_TYPES.COPY_ELEMENT_STYLES,
-          payload: oldStyles,
-        });
-
-        trackEvent('context_menu_action', {
-          name: 'undo_copy_styles',
-          element: selectedElementType,
-          isBackground: selectedElement?.isBackground,
-        });
-      },
-      actionHelpText: UNDO_HELP_TEXT,
-    });
-
-    trackEvent('context_menu_action', {
-      name: 'copy_styles',
-      element: selectedElementType,
-      isBackground: selectedElement?.isBackground,
-    });
-  }, [
-    copiedElement,
-    selectedElement,
-    selectedElementAnimations,
-    selectedElementType,
-    showSnackbar,
-  ]);
-
-  const selectedElementId = selectedElement?.id;
-  const pushUpdate = useCallback(
-    (update, commitValues) => {
-      if (selectedElementId) {
-        updateElementsById({
-          elementIds: [selectedElementId],
-          properties: (element) => {
-            const updates = updateProperties(element, update, commitValues);
-            const sizeUpdates = getUpdatedSizeAndPosition({
-              ...element,
-              ...updates,
-            });
-            return {
-              ...updates,
-              ...sizeUpdates,
-            };
-          },
-        });
-      }
-    },
-    [selectedElementId, updateElementsById]
-  );
-
-  const handleApplyStyle = useApplyStyle({ pushUpdate });
-
-  /**
-   * Update the selected element's styles and animations.
-   *
-   * Pasting is not allowed if the copied element styles are from a
-   * different element type.
-   */
-  const handlePasteStyles = useCallback(() => {
-    const id = selectedElement?.id;
-
-    if (!id || selectedElement?.type !== copiedElement.type) {
-      return;
-    }
-
-    // Delete old animation if one exists
-    const oldAnimationToDelete = selectedElementAnimations.length
-      ? { ...selectedElementAnimations[0], delete: true }
-      : undefined;
-
-    // Create new animations
-    const newAnimations = copiedElement.animations.map((animation) => ({
-      ...animation,
-      id: uuidv4(),
-      targets: [selectedElement.id],
-    }));
-
-    addAnimations({ animations: newAnimations });
-
-    // Text elements need the text styles extracted from content before
-    // applying to the other text
-    if (copiedElement.type === 'text' && copiedElement.styles.content) {
-      const { textStyles } = getTextPresets(
-        [copiedElement.styles],
-        {
-          textStyles: [],
-          colors: [],
-        },
-        PRESET_TYPES.STYLE
-      );
-      const { colors } = getTextPresets(
-        [copiedElement.styles],
-        {
-          textStyles: [],
-          colors: [],
-        },
-        PRESET_TYPES.Color
-      );
-      const { content, ...copiedElementStyles } = copiedElement.styles;
-      const updatedElementStyles = {
-        ...copiedElementStyles,
-        ...textStyles[0],
-        ...colors[0].color,
-        animation: oldAnimationToDelete,
-        border: copiedElementStyles.border || null,
-      };
-      handleApplyStyle(updatedElementStyles);
-    } else {
-      // Add styles and animations to element
-      updateElementsById({
-        elementIds: [selectedElement.id],
-        properties: (currentProperties) =>
-          updateProperties(
-            currentProperties,
-            {
-              ...copiedElement.styles,
-              animation: oldAnimationToDelete,
-            },
-            /* commitValues */ true
-          ),
-      });
-    }
-
-    showSnackbar({
-      actionLabel: __('Undo', 'web-stories'),
-      dismissible: false,
-      message: __('Pasted style.', 'web-stories'),
-      // don't pass a stale reference for undo
-      // need history updates to run so `undo` works correctly.
-      onAction: () => {
-        undoRef.current();
-
-        trackEvent('context_menu_action', {
-          name: 'undo_paste_styles',
-          element: selectedElementType,
-          isBackground: selectedElement?.isBackground,
-        });
-      },
-      actionHelpText: UNDO_HELP_TEXT,
-    });
-
-    trackEvent('context_menu_action', {
-      name: 'paste_styles',
-      element: selectedElementType,
-      isBackground: selectedElement?.isBackground,
-    });
-  }, [
-    addAnimations,
-    copiedElement,
-    handleApplyStyle,
-    selectedElement,
-    selectedElementAnimations,
-    selectedElementType,
-    showSnackbar,
-    updateElementsById,
-  ]);
-
-  /**
-   * Set currently selected element as the page's background.
-   */
-  const handleSetPageBackground = useCallback(() => {
-    setBackgroundElement({ elementId: selectedElement.id });
-
-    trackEvent('context_menu_action', {
-      name: 'set_as_page_background',
-      element: selectedElementType,
-    });
-  }, [setBackgroundElement, selectedElement?.id, selectedElementType]);
-
-  /**
-   * Remove media from background and clear opacity and overlay.
-   */
-  const handleRemoveMediaFromBackground = useCallback(() => {
-    updateElementsById({
-      elementIds: [selectedElement.id],
-      properties: (currentProperties) =>
-        updateProperties(
-          currentProperties,
-          {
-            isBackground: false,
-            opacity: 100,
-            overlay: null,
-          },
-          /* commitValues */ true
-        ),
-    });
-
-    clearBackgroundElement();
-
-    trackEvent('context_menu_action', {
-      name: 'remove_media_from_background',
-      element: selectedElementType,
-      isBackground: selectedElement?.isBackground,
-    });
-  }, [
-    clearBackgroundElement,
-    selectedElement?.id,
-    selectedElement?.isBackground,
-    selectedElementType,
-    updateElementsById,
-  ]);
-
-  /**
-   * Add text styles to global presets.
-   *
-   * @param {Event} evt The triggering event
-   */
-  const handleAddTextPreset = useCallback(
-    (evt) => {
-      const preset = addGlobalTextPreset(evt);
-
-      showSnackbar({
-        actionLabel: __('Undo', 'web-stories'),
-        dismissible: false,
-        message: __('Saved style to "Saved Styles".', 'web-stories'),
-        onAction: () => {
-          deleteGlobalTextPreset(preset);
-
-          trackEvent('context_menu_action', {
-            name: 'remove_text_preset',
-            element: selectedElementType,
-          });
-        },
-        actionHelpText: UNDO_HELP_TEXT,
-      });
-
-      trackEvent('context_menu_action', {
-        name: 'add_text_preset',
-        element: selectedElementType,
-      });
-    },
-    [
-      addGlobalTextPreset,
-      deleteGlobalTextPreset,
-      selectedElementType,
-      showSnackbar,
-    ]
-  );
-
-  /**
-   * Add color to global presets.
-   *
-   * @param {Event} evt The triggering event
-   */
-  const handleAddColorPreset = useCallback(
-    (evt) => {
-      const preset = addGlobalColorPreset(evt);
-
-      showSnackbar({
-        actionLabel: __('Undo', 'web-stories'),
-        dismissible: false,
-        message: __('Added color to "Saved Colors".', 'web-stories'),
-        onAction: () => {
-          deleteGlobalColorPreset(preset);
-
-          trackEvent('context_menu_action', {
-            name: 'remove_color_preset',
-            element: selectedElementType,
-          });
-        },
-        actionHelpText: UNDO_HELP_TEXT,
-      });
-
-      trackEvent('context_menu_action', {
-        name: 'add_color_preset',
-        element: selectedElementType,
-      });
-    },
-    [
-      addGlobalColorPreset,
-      deleteGlobalColorPreset,
-      selectedElementType,
-      showSnackbar,
-    ]
-  );
-
-  const menuItemProps = useMemo(
-    () => ({
-      onMouseDown: handleMouseDown,
-    }),
-    [handleMouseDown]
-  );
-
-  const layerItems = useMemo(
-    () => [
-      {
-        label: RIGHT_CLICK_MENU_LABELS.SEND_BACKWARD,
-        shortcut: RIGHT_CLICK_MENU_SHORTCUTS.SEND_BACKWARD,
-        disabled: !canElementMoveBackwards,
-        onClick: handleSendBackward,
-        ...menuItemProps,
-      },
-      {
-        label: RIGHT_CLICK_MENU_LABELS.SEND_TO_BACK,
-        shortcut: RIGHT_CLICK_MENU_SHORTCUTS.SEND_TO_BACK,
-        disabled: !canElementMoveBackwards,
-        onClick: handleSendToBack,
-        ...menuItemProps,
-      },
-      {
-        label: RIGHT_CLICK_MENU_LABELS.BRING_FORWARD,
-        shortcut: RIGHT_CLICK_MENU_SHORTCUTS.BRING_FORWARD,
-        disabled: !canElementMoveForwards,
-        onClick: handleBringForward,
-        ...menuItemProps,
-      },
-      {
-        label: RIGHT_CLICK_MENU_LABELS.BRING_TO_FRONT,
-        shortcut: RIGHT_CLICK_MENU_SHORTCUTS.BRING_TO_FRONT,
-        disabled: !canElementMoveForwards,
-        onClick: handleBringToFront,
-        ...menuItemProps,
-      },
-    ],
-    [
-      canElementMoveBackwards,
-      handleSendBackward,
-      menuItemProps,
-      handleSendToBack,
-      handleBringForward,
-      canElementMoveForwards,
-      handleBringToFront,
-    ]
-  );
-
-  const pageManipulationItems = useMemo(
-    () => [
-      {
-        label: RIGHT_CLICK_MENU_LABELS.ADD_NEW_PAGE_AFTER,
-        onClick: () => handleAddPageAtPosition(currentPageIndex + 1),
-        ...menuItemProps,
-      },
-      {
-        label: RIGHT_CLICK_MENU_LABELS.ADD_NEW_PAGE_BEFORE,
-        onClick: () => handleAddPageAtPosition(currentPageIndex),
-        ...menuItemProps,
-      },
-      {
-        label: RIGHT_CLICK_MENU_LABELS.DUPLICATE_PAGE,
-        onClick: handleDuplicatePage,
-        ...menuItemProps,
-      },
-      {
-        label: RIGHT_CLICK_MENU_LABELS.DELETE_PAGE,
-        onClick: handleDeletePage,
-        disabled: pages.length === 1,
-        ...menuItemProps,
-      },
-    ],
-    [
-      currentPageIndex,
-      handleAddPageAtPosition,
-      handleDeletePage,
-      handleDuplicatePage,
-      menuItemProps,
-      pages,
-    ]
-  );
-
-  const layerSelectItem = useLayerSelect({
-    menuItemProps,
-    menuPosition,
-    isMenuOpen,
-  });
-
-  const pageItems = useMemo(() => {
-    const disableBackgroundMediaActions = selectedElement?.isDefaultBackground;
-    const isVideo = selectedElement?.type === 'video';
-    const detachLabel = isVideo
-      ? RIGHT_CLICK_MENU_LABELS.DETACH_VIDEO_FROM_BACKGROUND
-      : RIGHT_CLICK_MENU_LABELS.DETACH_IMAGE_FROM_BACKGROUND;
-    const scaleLabel = isVideo
-      ? RIGHT_CLICK_MENU_LABELS.SCALE_AND_CROP_BACKGROUND_VIDEO
-      : RIGHT_CLICK_MENU_LABELS.SCALE_AND_CROP_BACKGROUND_IMAGE;
-
-    const showTrimModeAction = isVideo && hasTrimMode;
-
-    const items = [
-      {
-        label: detachLabel,
-        onClick: handleRemoveMediaFromBackground,
-        disabled: disableBackgroundMediaActions,
-        ...menuItemProps,
-      },
-      {
-        label: scaleLabel,
-        onClick: handleOpenScaleAndCrop,
-        disabled: disableBackgroundMediaActions,
-        separator: showTrimModeAction ? undefined : 'bottom',
-        ...menuItemProps,
-      },
-      ...(showTrimModeAction
-        ? [
-            {
-              label: RIGHT_CLICK_MENU_LABELS.TRIM_VIDEO,
-              onClick: toggleTrimMode,
-              disabled: !canTranscodeResource(selectedElement?.resource),
-              separator: showTrimModeAction ? 'bottom' : undefined,
-              ...menuItemProps,
-            },
-          ]
-        : []),
-      ...pageManipulationItems,
-    ];
-    if (layerSelectItem) {
-      return [layerSelectItem, ...items];
-    }
-    return items;
-  }, [
-    canTranscodeResource,
-    handleOpenScaleAndCrop,
-    handleRemoveMediaFromBackground,
-    hasTrimMode,
-    layerSelectItem,
-    menuItemProps,
-    pageManipulationItems,
-    selectedElement,
-    toggleTrimMode,
-  ]);
-
-  const textItems = useMemo(() => {
-    const items = [
-      {
-        label: RIGHT_CLICK_MENU_LABELS.DUPLICATE_ELEMENTS(
-          selectedElements.length
-        ),
-        onClick: handleDuplicateElements,
-        separator: 'bottom',
-        ...menuItemProps,
-      },
-      ...layerItems,
-      {
-        label: RIGHT_CLICK_MENU_LABELS.COPY_STYLES,
-        separator: 'top',
-        shortcut: RIGHT_CLICK_MENU_SHORTCUTS.COPY_STYLES,
-        onClick: handleCopyStyles,
-        ...menuItemProps,
-      },
-      {
-        label: RIGHT_CLICK_MENU_LABELS.PASTE_STYLES,
-        shortcut: RIGHT_CLICK_MENU_SHORTCUTS.PASTE_STYLES,
-        onClick: handlePasteStyles,
-        disabled: copiedElement.type !== selectedElement?.type,
-        ...menuItemProps,
-      },
-      {
-        label: RIGHT_CLICK_MENU_LABELS.ADD_TO_TEXT_PRESETS,
-        onClick: handleAddTextPreset,
-        ...menuItemProps,
-      },
-      {
-        label: RIGHT_CLICK_MENU_LABELS.ADD_TO_COLOR_PRESETS,
-        onClick: handleAddColorPreset,
-        ...menuItemProps,
-      },
-    ];
-    if (layerSelectItem) {
-      return [layerSelectItem, ...items];
-    }
-    return items;
-  }, [
-    layerItems,
-    layerSelectItem,
-    handleAddTextPreset,
-    handleDuplicateElements,
-    menuItemProps,
-    handleAddColorPreset,
-    handleCopyStyles,
-    handlePasteStyles,
-    copiedElement,
-    selectedElement,
-    selectedElements.length,
-  ]);
-
-  const foregroundMediaItems = useMemo(() => {
-    const isVideo = selectedElement?.type === 'video';
-    const scaleLabel = isVideo
-      ? RIGHT_CLICK_MENU_LABELS.SCALE_AND_CROP_VIDEO
-      : RIGHT_CLICK_MENU_LABELS.SCALE_AND_CROP_IMAGE;
-    const copyLabel = isVideo
-      ? RIGHT_CLICK_MENU_LABELS.COPY_VIDEO_STYLES
-      : RIGHT_CLICK_MENU_LABELS.COPY_IMAGE_STYLES;
-    const pasteLabel = isVideo
-      ? RIGHT_CLICK_MENU_LABELS.PASTE_VIDEO_STYLES
-      : RIGHT_CLICK_MENU_LABELS.PASTE_IMAGE_STYLES;
-
-    const items = [
-      {
-        label: RIGHT_CLICK_MENU_LABELS.DUPLICATE_ELEMENTS(
-          selectedElements.length
-        ),
-        onClick: handleDuplicateElements,
-        separator: 'bottom',
-        ...menuItemProps,
-      },
-      ...layerItems,
-      {
-        label: RIGHT_CLICK_MENU_LABELS.SET_AS_PAGE_BACKGROUND,
-        separator: 'top',
-        onClick: handleSetPageBackground,
-        ...menuItemProps,
-      },
-      {
-        label: scaleLabel,
-        onClick: handleOpenScaleAndCrop,
-        ...menuItemProps,
-      },
-      ...(isVideo && hasTrimMode
-        ? [
-            {
-              label: RIGHT_CLICK_MENU_LABELS.TRIM_VIDEO,
-              onClick: toggleTrimMode,
-              disabled: !canTranscodeResource(selectedElement?.resource),
-              ...menuItemProps,
-            },
-          ]
-        : []),
-      {
-        label: copyLabel,
-        separator: 'top',
-        shortcut: RIGHT_CLICK_MENU_SHORTCUTS.COPY_STYLES,
-        onClick: handleCopyStyles,
-        ...menuItemProps,
-      },
-      {
-        label: pasteLabel,
-        shortcut: RIGHT_CLICK_MENU_SHORTCUTS.PASTE_STYLES,
-        onClick: handlePasteStyles,
-        disabled: copiedElement.type !== selectedElement?.type,
-        ...menuItemProps,
-      },
-    ];
-    if (layerSelectItem) {
-      return [layerSelectItem, ...items];
-    }
-    return items;
-  }, [
-    canTranscodeResource,
-    copiedElement,
-    handleCopyStyles,
-    handleDuplicateElements,
-    handleOpenScaleAndCrop,
-    handlePasteStyles,
-    handleSetPageBackground,
-    hasTrimMode,
-    layerItems,
-    layerSelectItem,
-    menuItemProps,
-    selectedElement,
-    selectedElements.length,
-    toggleTrimMode,
-  ]);
-
-  const shapeItems = useMemo(() => {
-    const items = [
-      {
-        label: RIGHT_CLICK_MENU_LABELS.DUPLICATE_ELEMENTS(
-          selectedElements.length
-        ),
-        onClick: handleDuplicateElements,
-        separator: 'bottom',
-        ...menuItemProps,
-      },
-      ...layerItems,
-      {
-        label: RIGHT_CLICK_MENU_LABELS.COPY_SHAPE_STYLES,
-        separator: 'top',
-        shortcut: RIGHT_CLICK_MENU_SHORTCUTS.COPY_STYLES,
-        onClick: handleCopyStyles,
-        ...menuItemProps,
-      },
-      {
-        label: RIGHT_CLICK_MENU_LABELS.PASTE_SHAPE_STYLES,
-        shortcut: RIGHT_CLICK_MENU_SHORTCUTS.PASTE_STYLES,
-        onClick: handlePasteStyles,
-        disabled: copiedElement.type !== selectedElement?.type,
-        ...menuItemProps,
-      },
-      {
-        label: RIGHT_CLICK_MENU_LABELS.ADD_TO_COLOR_PRESETS,
-        onClick: handleAddColorPreset,
-        ...menuItemProps,
-      },
-    ];
-    if (layerSelectItem) {
-      return [layerSelectItem, ...items];
-    }
-    return items;
-  }, [
-    copiedElement?.type,
-    handleAddColorPreset,
-    handleCopyStyles,
-    handleDuplicateElements,
-    handlePasteStyles,
-    layerItems,
-    layerSelectItem,
-    menuItemProps,
-    selectedElement?.type,
-    selectedElements.length,
-  ]);
-
-  const stickerItems = useMemo(() => {
-    const items = [
-      {
-        label: RIGHT_CLICK_MENU_LABELS.DUPLICATE_ELEMENTS(
-          selectedElements.length
-        ),
-        onClick: handleDuplicateElements,
-        separator: 'bottom',
-        ...menuItemProps,
-      },
-      ...layerItems,
-    ];
-    if (layerSelectItem) {
-      return [layerSelectItem, ...items];
-    }
-    return items;
-  }, [
-    handleDuplicateElements,
-    layerItems,
-    layerSelectItem,
-    menuItemProps,
-    selectedElements.length,
-  ]);
-
-  const multipleElementItems = useMemo(
-    () => [
-      {
-        label: RIGHT_CLICK_MENU_LABELS.DUPLICATE_ELEMENTS(
-          selectedElements.length
-        ),
-        onClick: handleDuplicateElements,
-        ...menuItemProps,
-      },
-    ],
-    [handleDuplicateElements, menuItemProps, selectedElements.length]
-  );
-
-  const emptyStateMenu = useEmptyStateMenu({ menuItemProps });
-
-  const menuItems = useMemo(() => {
-    if (isEmptyStory(pages)) {
-      return emptyStateMenu;
-    }
-
-    if (selectedElements.length > 1) {
-      return multipleElementItems;
-    }
-
-    if (selectedElement?.isDefaultBackground) {
-      return pageItems;
-    }
-
-    switch (selectedElement?.type) {
-      case ELEMENT_TYPES.IMAGE:
-      case ELEMENT_TYPES.VIDEO:
-      case ELEMENT_TYPES.GIF:
-        return selectedElement?.isBackground ? pageItems : foregroundMediaItems;
-      case ELEMENT_TYPES.SHAPE:
-        return shapeItems;
-      case ELEMENT_TYPES.TEXT:
-        return textItems;
-      case ELEMENT_TYPES.STICKER:
-        return stickerItems;
-      default:
-        return pageItems;
-    }
-  }, [
-    foregroundMediaItems,
-    multipleElementItems,
-    pageItems,
-    selectedElement,
-    selectedElements.length,
-    shapeItems,
-    stickerItems,
-    textItems,
-    emptyStateMenu,
-    pages,
-  ]);
-
-=======
->>>>>>> 6b093790
   useGlobalKeyDownEffect(
     { key: ['mod+alt+o'] },
     (evt) => {
