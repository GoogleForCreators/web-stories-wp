--- conflicted
+++ resolved
@@ -27,7 +27,7 @@
   Icons,
 } from '@web-stories-wp/design-system';
 import { trackEvent } from '@web-stories-wp/tracking';
-import { resourceList } from '@web-stories-wp/media';
+import { canTranscodeResource, resourceList } from '@web-stories-wp/media';
 
 /**
  * Internal dependencies
@@ -82,33 +82,6 @@
       updateElementsById,
     })
   );
-<<<<<<< HEAD
-  const {
-    resetWithFetch,
-    updateVideoIsMuted,
-    optimizeVideo,
-    optimizeGif,
-    isResourceProcessing,
-  } = useLocalMedia(
-    ({
-      state: { isResourceProcessing },
-      actions: {
-        resetWithFetch,
-        updateVideoIsMuted,
-        optimizeVideo,
-        optimizeGif,
-      },
-    }) => {
-      return {
-        isResourceProcessing,
-        resetWithFetch,
-        updateVideoIsMuted,
-        optimizeVideo,
-        optimizeGif,
-      };
-    }
-  );
-=======
   const { resetWithFetch, postProcessingResource, optimizeVideo, optimizeGif } =
     useLocalMedia(
       ({
@@ -127,7 +100,6 @@
         };
       }
     );
->>>>>>> 1fb62c16
 
   const { isTranscodingEnabled } = useFFmpeg();
   const { showSnackbar } = useSnackbar();
@@ -178,7 +150,7 @@
   const handleMediaSelect = useCallback(
     (resource) => {
       try {
-        if (isTranscodingEnabled && isResourceProcessing(resource.id)) {
+        if (isTranscodingEnabled && canTranscodeResource(resource)) {
           if (transcodableMimeTypes.includes(resource.mimeType)) {
             optimizeVideo({ resource });
           }
@@ -203,7 +175,6 @@
     },
     [
       insertMediaElement,
-      isResourceProcessing,
       isTranscodingEnabled,
       optimizeGif,
       optimizeVideo,
@@ -276,13 +247,6 @@
       updateElementsById,
     })
   );
-  const { isResourceProcessing } = useLocalMedia(
-    ({ state: { isResourceProcessing } }) => {
-      return {
-        isResourceProcessing,
-      };
-    }
-  );
   const { undo } = useHistory(({ actions: { undo } }) => ({
     undo,
   }));
@@ -692,7 +656,7 @@
     if (!resource) {
       return [];
     }
-    return !isResourceProcessing(resource.id) && hasTrimMode
+    return canTranscodeResource(resource) && hasTrimMode
       ? [
           {
             Icon: Scissors,
@@ -713,7 +677,6 @@
     hasTrimMode,
     selectedElement,
     toggleTrimMode,
-    isResourceProcessing,
     selectedElements,
   ]);
 
