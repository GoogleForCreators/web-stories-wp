/*
 * Copyright 2021 Google LLC
 *
 * Licensed under the Apache License, Version 2.0 (the "License");
 * you may not use this file except in compliance with the License.
 * You may obtain a copy of the License at
 *
 *     https://www.apache.org/licenses/LICENSE-2.0
 *
 * Unless required by applicable law or agreed to in writing, software
 * distributed under the License is distributed on an "AS IS" BASIS,
 * WITHOUT WARRANTIES OR CONDITIONS OF ANY KIND, either express or implied.
 * See the License for the specific language governing permissions and
 * limitations under the License.
 */

/**
 * External dependencies
 */
import { useCallback, useMemo, useRef } from '@web-stories-wp/react';
import { __ } from '@web-stories-wp/i18n';
import { useSnackbar, PLACEMENT, Icons } from '@web-stories-wp/design-system';
import { trackEvent } from '@web-stories-wp/tracking';
import { canTranscodeResource } from '@web-stories-wp/media';

/**
 * Internal dependencies
 */
import { states, useHighlights } from '..';
import updateProperties from '../../../components/inspector/design/updateProperties';
import useVideoTrim from '../../../components/videoTrim/useVideoTrim';
import { useHistory } from '../../history';
import { useConfig } from '../../config';
import {
  useStory,
  useStoryTriggersDispatch,
  STORY_EVENTS,
  ELEMENT_TYPES,
} from '../../story';
import { getResetProperties } from './utils';
import { ACTIONS, RESET_PROPERTIES, RESET_DEFAULTS } from './constants';

const {
  Bucket,
  CircleSpeed,
  Eraser,
  LetterTLargeLetterTSmall,
  LetterTPlus,
  Link,
  Media,
  PictureSwap,
  Captions,
  Scissors,
} = Icons;

/** @typedef {import('@web-stories-wp/design-system').MenuItemProps} MenuItemProps */

/**
 * Determines the quick actions to display in the quick
 * actions menu from the selected element.
 *
 * Quick actions should have the same shape as items in
 * the design system's context menu.
 *
 * @return {Array.<MenuItemProps>} an array of quick action objects
 */
const useQuickActions = () => {
  const { isRTL } = useConfig();
  const dispatchStoryEvent = useStoryTriggersDispatch();
  const {
    currentPage,
    selectedElementAnimations,
    selectedElements,
    updateElementsById,
  } = useStory(
    ({
      state: { currentPage, selectedElementAnimations, selectedElements },
      actions: { updateElementsById },
    }) => ({
      currentPage,
      selectedElementAnimations,
      selectedElements,
      updateElementsById,
    })
  );
  const { undo } = useHistory(({ actions: { undo } }) => ({
    undo,
  }));
  const { showSnackbar } = useSnackbar();
  const { setHighlights } = useHighlights(({ setHighlights }) => ({
    setHighlights,
  }));
  const { hasTrimMode, toggleTrimMode } = useVideoTrim(
    ({ state: { hasTrimMode }, actions: { toggleTrimMode } }) => ({
      hasTrimMode,
      toggleTrimMode,
    })
  );

  const undoRef = useRef(undo);
  undoRef.current = undo;

  const backgroundElement = currentPage?.elements.find(
    (element) => element.isBackground
  );
  const selectedElement = selectedElements?.[0];

  /**
   * Prevent quick actions menu from removing focus from the canvas.
   */
  const handleMouseDown = useCallback((ev) => {
    ev.stopPropagation();
  }, []);

  /**
   * Reset properties on an element. Shows a snackbar once the properties
   * have been reset.
   *
   * @param {string} elementId the id of the element
   * @param {Array.<string>} properties The properties of the element to update
   * @return {void}
   */
  const handleResetProperties = useCallback(
    (elementType, elementId, properties) => {
      const newProperties = {};
      // Choose properties to clear
      if (properties.includes(RESET_PROPERTIES.OVERLAY)) {
        newProperties.overlay = null;
      }

      if (properties.includes(RESET_PROPERTIES.ANIMATION)) {
        newProperties.animation = {
          ...selectedElementAnimations?.[0],
          delete: true,
        };
      }

      if (properties.includes(RESET_PROPERTIES.STYLES)) {
        newProperties.opacity = 100;
        newProperties.border = null;
        newProperties.borderRadius = null;
      }

      if (elementType === ELEMENT_TYPES.TEXT) {
        newProperties.borderRadius = RESET_DEFAULTS.TEXT_BORDER_RADIUS;
      }

      updateElementsById({
        elementIds: [elementId],
        properties: (currentProperties) =>
          updateProperties(
            currentProperties,
            newProperties,
            /* commitValues */ true
          ),
      });
    },
    [selectedElementAnimations, updateElementsById]
  );

  /**
   * Reset element styles and show a confirmation snackbar. Clicking
   * the action in the snackbar adds the animations back to the element.
   *
   * @param {string} elementId the id of the element
   * @param {Array} resetProperties the properties that are to be reset ('animations', 'overlay')
   * @param {string} elementType the type of element being adjusted
   * @return {void}
   */
  const handleElementReset = useCallback(
    ({ elementId, resetProperties, elementType }) => {
      handleResetProperties(elementType, elementId, resetProperties);

      showSnackbar({
        actionLabel: __('Undo', 'web-stories'),
        dismissable: false,
        message: __('Element properties have been reset', 'web-stories'),
        // Don't pass a stale version of `undo`
        onAction: () => {
          undoRef.current();

          trackEvent('quick_action', {
            name: `undo_${ACTIONS.RESET_ELEMENT.trackingEventName}`,
            element: elementType,
            isBackground: true,
          });
        },
      });
    },
    [handleResetProperties, showSnackbar]
  );

  /**
   * Highlights a panel in the editor. Triggers a tracking event
   * using the selected element's type.
   *
   * The selected element and selected element type may be overridden
   * using the `elementParams` arguments.
   *
   * @param {string} highlight The panel to highlight
   * @param {Object} elementParams
   * @param {string} elementParams.elementId The element id that is or will be selected in the canvas.
   * @param {string} elementParams.elementType The type of the element that is or will be selected in the canvas.
   * @param {Event} ev The triggering event.
   */
  const handleFocusPanel = useCallback(
    (highlight) => (elementId) => (ev) => {
      ev.preventDefault();
      setHighlights({
        elementId: elementId || selectedElement?.id,
        highlight,
      });
    },
    [setHighlights, selectedElement]
  );

  const handleFocusMediaPanel = useMemo(() => {
    const resourceId = selectedElements?.[0]?.resource?.id?.toString() || '';
    const is3PMedia = resourceId.startsWith('media/');
    const panelToFocus = is3PMedia ? states.MEDIA3P : states.MEDIA;

    return handleFocusPanel(panelToFocus);
  }, [handleFocusPanel, selectedElements]);

  const {
    handleFocusAnimationPanel,
    handleFocusLinkPanel,
    handleFocusPageBackground,
    handleFocusTextColor,
    handleFocusFontPicker,
    handleFocusTextSetsPanel,
    handleFocusStylePanel,
    handleFocusCaptionsPanel,
    handleFocusVideoSettingsPanel,
  } = useMemo(
    () => ({
      handleFocusAnimationPanel: handleFocusPanel(states.ANIMATION),
      handleFocusLinkPanel: handleFocusPanel(states.LINK),
      handleFocusPageBackground: handleFocusPanel(states.PAGE_BACKGROUND),
      handleFocusTextSetsPanel: handleFocusPanel(states.TEXT_SET),
      handleFocusFontPicker: handleFocusPanel(states.FONT),
      handleFocusTextColor: handleFocusPanel(states.TEXT_COLOR),
      handleFocusStylePanel: handleFocusPanel(states.STYLE),
      handleFocusCaptionsPanel: handleFocusPanel(states.CAPTIONS),
      handleFocusVideoSettingsPanel: handleFocusPanel(states.VIDEO_SETTINGS),
    }),
    [handleFocusPanel]
  );

  const actionMenuProps = useMemo(
    () => ({
      tooltipPlacement: isRTL ? PLACEMENT.LEFT : PLACEMENT.RIGHT,
      onMouseDown: handleMouseDown,
    }),
    [handleMouseDown, isRTL]
  );

  const noElementSelectedActions = useMemo(() => {
    return [
      {
        Icon: Bucket,
        label: ACTIONS.CHANGE_BACKGROUND_COLOR.text,
        onClick: (evt) => {
          handleFocusPageBackground(backgroundElement?.id)(evt);

          trackEvent('quick_action', {
            name: ACTIONS.CHANGE_BACKGROUND_COLOR.trackingEventName,
            element: 'none',
          });
        },
        ...actionMenuProps,
      },
      {
        Icon: Media,
        label: ACTIONS.INSERT_BACKGROUND_MEDIA.text,
        onClick: (evt) => {
          handleFocusMediaPanel()(evt);

          trackEvent('quick_action', {
            name: ACTIONS.INSERT_BACKGROUND_MEDIA.trackingEventName,
            element: 'none',
          });
        },
        separator: 'top',
        ...actionMenuProps,
      },
      {
        Icon: LetterTPlus,
        label: ACTIONS.INSERT_TEXT.text,
        onClick: (evt) => {
          handleFocusTextSetsPanel()(evt);

          trackEvent('quick_action', {
            name: ACTIONS.INSERT_TEXT.trackingEventName,
            element: 'none',
          });
        },
        onMouseDown: handleMouseDown,
      },
    ];
  }, [
    actionMenuProps,
    backgroundElement,
    handleFocusMediaPanel,
    handleFocusPageBackground,
    handleFocusTextSetsPanel,
    handleMouseDown,
  ]);

  const resetProperties = useMemo(
    () => getResetProperties(selectedElement, selectedElementAnimations),
    [selectedElement, selectedElementAnimations]
  );
  const showClearAction = resetProperties.length > 0;

  const foregroundCommonActions = useMemo(() => {
    const baseActions = [
      {
        Icon: CircleSpeed,
        label: ACTIONS.ADD_ANIMATION.text,
        onClick: (evt) => {
          handleFocusAnimationPanel()(evt);

          trackEvent('quick_action', {
            name: ACTIONS.ADD_ANIMATION.trackingEventName,
            element: selectedElement?.type,
          });
        },
        ...actionMenuProps,
      },
      {
        Icon: Link,
        label: ACTIONS.ADD_LINK.text,
        onClick: (evt) => {
          handleFocusLinkPanel()(evt);

          trackEvent('quick_action', {
            name: ACTIONS.ADD_LINK.trackingEventName,
            element: selectedElement?.type,
          });
        },
        ...actionMenuProps,
      },
    ];

    const clearAction = {
      Icon: Eraser,
      label: ACTIONS.RESET_ELEMENT.text,
      onClick: () => {
        handleElementReset({
          elementId: selectedElement?.id,
          resetProperties,
          elementType: selectedElement?.type,
        });

        trackEvent('quick_action', {
          name: ACTIONS.RESET_ELEMENT.trackingEventName,
          element: selectedElement?.type,
        });
      },
      separator: 'top',
      ...actionMenuProps,
    };

    return showClearAction ? [...baseActions, clearAction] : baseActions;
  }, [
    handleFocusAnimationPanel,
    selectedElement?.id,
    selectedElement?.type,
    actionMenuProps,
    handleFocusLinkPanel,
    showClearAction,
    handleElementReset,
    resetProperties,
  ]);

  const foregroundImageActions = useMemo(
    () => [
      {
        Icon: PictureSwap,
        label: ACTIONS.REPLACE_MEDIA.text,
        onClick: (ev) => {
          dispatchStoryEvent(STORY_EVENTS.onReplaceForegroundMedia);
          handleFocusMediaPanel()(ev);

          trackEvent('quick_action', {
            name: ACTIONS.REPLACE_MEDIA.trackingEventName,
            element: selectedElement?.type,
          });
        },
        ...actionMenuProps,
      },
      ...foregroundCommonActions,
    ],
    [
      actionMenuProps,
      handleFocusMediaPanel,
      foregroundCommonActions,
      dispatchStoryEvent,
      selectedElement?.type,
    ]
  );

  const shapeActions = useMemo(
    () => [
      {
        Icon: Bucket,
        label: ACTIONS.CHANGE_COLOR.text,
        onClick: (evt) => {
          handleFocusStylePanel()(evt);

          trackEvent('quick_action', {
            name: ACTIONS.CHANGE_COLOR.trackingEventName,
            element: selectedElement?.type,
          });
        },
        ...actionMenuProps,
      },
      ...foregroundCommonActions,
    ],
    [
      actionMenuProps,
      foregroundCommonActions,
      handleFocusStylePanel,
      selectedElement?.type,
    ]
  );

  const textActions = useMemo(
    () => [
      {
        Icon: Bucket,
        label: ACTIONS.CHANGE_COLOR.text,
        onClick: (evt) => {
          handleFocusTextColor()(evt);

          trackEvent('quick_action', {
            name: ACTIONS.CHANGE_COLOR.trackingEventName,
            element: selectedElement?.type,
          });
        },
        ...actionMenuProps,
      },
      {
        Icon: LetterTLargeLetterTSmall,
        label: ACTIONS.CHANGE_FONT.text,
        onClick: (evt) => {
          handleFocusFontPicker()(evt);

          trackEvent('quick_action', {
            name: ACTIONS.CHANGE_FONT.trackingEventName,
            element: selectedElement?.type,
          });
        },
        ...actionMenuProps,
      },
      ...foregroundCommonActions,
    ],
    [
      foregroundCommonActions,
      actionMenuProps,
      handleFocusTextColor,
      handleFocusFontPicker,
      selectedElement?.type,
    ]
  );

  const videoCommonActions = useMemo(() => {
    const resource = selectedElements?.[0]?.resource;
    if (!resource) {
      return [];
    }
<<<<<<< HEAD
    const { isTrimming, isMuting, isTranscoding } = resource;
    return !isTrimming && !isMuting && !isTranscoding && hasTrimMode
=======
    return canTranscodeResource(resource) && hasTrimMode
>>>>>>> 89ea2c16
      ? [
          {
            Icon: Scissors,
            label: ACTIONS.TRIM_VIDEO.text,
            onClick: (evt) => {
              handleFocusVideoSettingsPanel()(evt);
              toggleTrimMode();
              trackEvent('quick_action', {
                name: ACTIONS.TRIM_VIDEO.trackingEventName,
                element: selectedElement.type,
              });
            },
            ...actionMenuProps,
          },
        ]
      : [];
  }, [
    actionMenuProps,
    handleFocusVideoSettingsPanel,
    hasTrimMode,
    selectedElement,
    toggleTrimMode,
    selectedElements,
  ]);

  const videoActions = useMemo(() => {
    const [baseActions, clearActions] = showClearAction
      ? [
          foregroundImageActions.slice(0, foregroundImageActions.length - 1),
          foregroundImageActions.slice(-1),
        ]
      : [foregroundImageActions, []];

    return [
      ...baseActions,
      {
        Icon: Captions,
        label: ACTIONS.ADD_CAPTIONS.text,
        onClick: (evt) => {
          handleFocusCaptionsPanel()(evt);

          trackEvent('quick_action', {
            name: ACTIONS.ADD_CAPTIONS.trackingEventName,
            element: selectedElement?.type,
          });
        },
        ...actionMenuProps,
      },
      ...videoCommonActions,
      ...clearActions,
    ];
  }, [
    actionMenuProps,
    foregroundImageActions,
    handleFocusCaptionsPanel,
    selectedElement?.type,
    showClearAction,
    videoCommonActions,
  ]);

  const backgroundElementMediaActions = useMemo(() => {
    const baseActions = [
      {
        Icon: PictureSwap,
        label: ACTIONS.REPLACE_BACKGROUND_MEDIA.text,
        onClick: (ev) => {
          dispatchStoryEvent(STORY_EVENTS.onReplaceBackgroundMedia);
          handleFocusMediaPanel()(ev);

          trackEvent('quick_action', {
            name: ACTIONS.REPLACE_BACKGROUND_MEDIA.trackingEventName,
            element: selectedElement?.type,
            isBackground: true,
          });
        },
        ...actionMenuProps,
      },
      {
        Icon: CircleSpeed,
        label: ACTIONS.ADD_ANIMATION.text,
        onClick: (evt) => {
          handleFocusAnimationPanel()(evt);

          trackEvent('quick_action', {
            name: ACTIONS.ADD_ANIMATION.trackingEventName,
            element: selectedElement?.type,
            isBackground: true,
          });
        },
        ...actionMenuProps,
      },
    ];

    const clearAction = {
      Icon: Eraser,
      label: ACTIONS.RESET_ELEMENT.text,
      onClick: () => {
        handleElementReset({
          elementId: selectedElement?.id,
          resetProperties,
          elementType: ELEMENT_TYPES.IMAGE,
        });

        trackEvent('quick_action', {
          name: ACTIONS.RESET_ELEMENT.trackingEventName,
          element: selectedElement?.type,
          isBackground: true,
        });
      },
      separator: 'top',
      ...actionMenuProps,
    };

    return showClearAction ? [...baseActions, clearAction] : baseActions;
  }, [
    actionMenuProps,
    dispatchStoryEvent,
    handleElementReset,
    handleFocusAnimationPanel,
    handleFocusMediaPanel,
    resetProperties,
    selectedElement,
    showClearAction,
  ]);

  // Hide menu if there are multiple elements selected
  if (selectedElements.length > 1) {
    return [];
  }

  const isBackgroundElementMedia = Boolean(
    backgroundElement && backgroundElement?.resource
  );

  const noElementsSelected = selectedElements.length === 0;
  const isBackgroundSelected = selectedElements?.[0]?.isBackground;

  // Return the base state if:
  //  1. no element is selected
  //  2. or, the selected element is the background element and it's not media
  if (
    noElementsSelected ||
    (isBackgroundSelected && !isBackgroundElementMedia)
  ) {
    return noElementSelectedActions;
  }

  // return background media actions if:
  // 1. the background is selected
  // 2. and, the background is media
  if (isBackgroundSelected && isBackgroundElementMedia) {
    const isVideo = selectedElement.type === 'video';
    // In case of video, we're also adding actions that are common for video regardless of bg/not.
    if (isVideo) {
      return [...backgroundElementMediaActions, ...videoCommonActions];
    }
    return backgroundElementMediaActions;
  }

  // switch quick actions based on non-background element type
  switch (selectedElements?.[0]?.type) {
    case ELEMENT_TYPES.IMAGE:
    case ELEMENT_TYPES.GIF:
      return foregroundImageActions;
    case ELEMENT_TYPES.SHAPE:
      return shapeActions;
    case ELEMENT_TYPES.TEXT:
      return textActions;
    case ELEMENT_TYPES.VIDEO:
      return videoActions;
    default:
      return [];
  }
};

export default useQuickActions;<|MERGE_RESOLUTION|>--- conflicted
+++ resolved
@@ -470,12 +470,7 @@
     if (!resource) {
       return [];
     }
-<<<<<<< HEAD
-    const { isTrimming, isMuting, isTranscoding } = resource;
-    return !isTrimming && !isMuting && !isTranscoding && hasTrimMode
-=======
     return canTranscodeResource(resource) && hasTrimMode
->>>>>>> 89ea2c16
       ? [
           {
             Icon: Scissors,
