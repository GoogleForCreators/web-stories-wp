/*
 * Copyright 2021 Google LLC
 *
 * Licensed under the Apache License, Version 2.0 (the "License");
 * you may not use this file except in compliance with the License.
 * You may obtain a copy of the License at
 *
 *     https://www.apache.org/licenses/LICENSE-2.0
 *
 * Unless required by applicable law or agreed to in writing, software
 * distributed under the License is distributed on an "AS IS" BASIS,
 * WITHOUT WARRANTIES OR CONDITIONS OF ANY KIND, either express or implied.
 * See the License for the specific language governing permissions and
 * limitations under the License.
 */

/**
 * External dependencies
 */
import PropTypes from 'prop-types';
import { useCallback, useMemo, useRef } from '@googleforcreators/react';
import { __, sprintf, translateToExclusiveList } from '@googleforcreators/i18n';
import {
  prettifyShortcut,
  useSnackbar,
  PLACEMENT,
  Icons,
} from '@googleforcreators/design-system';
import { trackEvent } from '@googleforcreators/tracking';
<<<<<<< HEAD
import { resourceList } from '@googleforcreators/media';
import { ELEMENT_TYPES } from '@googleforcreators/elements';
=======
import {
  resourceList,
  getExtensionsFromMimeType,
} from '@googleforcreators/media';
>>>>>>> 1bf20184

/**
 * Internal dependencies
 */
import states from '../states';
import useHighlights from '../useHighlights';
import updateProperties from '../../../components/inspector/design/updateProperties';
import { useHistory } from '../../history';
import { useConfig } from '../../config';
import { useLocalMedia, TRANSCODABLE_MIME_TYPES } from '../../media';
import { useStory, useStoryTriggersDispatch, STORY_EVENTS } from '../../story';
import useApplyTextAutoStyle from '../../../utils/useApplyTextAutoStyle';
import useFFmpeg from '../../media/utils/useFFmpeg';
import { getResetProperties } from './utils';
import { ACTIONS, RESET_PROPERTIES, RESET_DEFAULTS } from './constants';

const UNDO_HELP_TEXT = sprintf(
  /* translators: %s: Ctrl/Cmd + Z keyboard shortcut */
  __('Press %s to undo the last change', 'web-stories'),
  prettifyShortcut('mod+z')
);

const {
  Bucket,
  ColorBucket,
  CircleSpeed,
  Eraser,
  LetterTPlus,
  Link,
  Media,
  PictureSwap,
  Captions,
} = Icons;

export const MediaPicker = ({ render, ...props }) => {
  const {
    allowedMimeTypes: {
      image: allowedImageMimeTypes,
      vector: allowedVectorMimeTypes,
      video: allowedVideoMimeTypes,
    },
    MediaUpload,
  } = useConfig();

  const { selectedElements, updateElementsById } = useStory(
    ({ state: { selectedElements }, actions: { updateElementsById } }) => ({
      selectedElements,
      updateElementsById,
    })
  );
  const {
    resetWithFetch,
    postProcessingResource,
    optimizeVideo,
    optimizeGif,
    canTranscodeResource,
  } = useLocalMedia(
    ({
      state: { canTranscodeResource },
      actions: {
        resetWithFetch,
        postProcessingResource,
        optimizeVideo,
        optimizeGif,
      },
    }) => ({
      canTranscodeResource,
      resetWithFetch,
      postProcessingResource,
      optimizeVideo,
      optimizeGif,
    })
  );

  const { isTranscodingEnabled } = useFFmpeg();
  const { showSnackbar } = useSnackbar();

  // Media Upload Props
  let allowedMimeTypes = useMemo(
    () => [
      ...allowedImageMimeTypes,
      ...allowedVectorMimeTypes,
      ...allowedVideoMimeTypes,
    ],
    [allowedImageMimeTypes, allowedVectorMimeTypes, allowedVideoMimeTypes]
  );
  const allowedFileTypes = useMemo(
    () =>
      allowedMimeTypes.map((type) => getExtensionsFromMimeType(type)).flat(),
    [allowedMimeTypes]
  );
  if (isTranscodingEnabled) {
    allowedMimeTypes = allowedMimeTypes.concat(TRANSCODABLE_MIME_TYPES);
  }

  const transcodableMimeTypes = TRANSCODABLE_MIME_TYPES.filter(
    (x) => !allowedVideoMimeTypes.includes(x)
  );

  let onSelectErrorMessage = __(
    'No file types are currently supported.',
    'web-stories'
  );
  if (allowedFileTypes.length) {
    onSelectErrorMessage = sprintf(
      /* translators: %s: list of allowed file types. */
      __('Please choose only %s to insert into page.', 'web-stories'),
      translateToExclusiveList(allowedFileTypes)
    );
  }

  /**
   * Insert element such image, video and audio into the editor.
   *
   * @param {Object} resource Resource object
   * @param {string} thumbnailURL The thumbnail's url
   * @return {null|*} Return onInsert or null.
   */
  const insertMediaElement = useCallback(
    (resource, thumbnailURL) => {
      resourceList.set(resource.id, {
        url: thumbnailURL,
        type: 'cached',
      });
      updateElementsById({
        elementIds: [selectedElements?.[0]?.id],
        properties: { type: resource.type, resource },
      });
    },
    [selectedElements, updateElementsById]
  );

  const handleMediaSelect = useCallback(
    (resource) => {
      try {
        if (isTranscodingEnabled && canTranscodeResource(resource)) {
          if (transcodableMimeTypes.includes(resource.mimeType)) {
            optimizeVideo({ resource });
          }

          if (resource.mimeType === 'image/gif') {
            optimizeGif({ resource });
          }
        }
        // WordPress media picker event, sizes.medium.sourceUrl is the smallest image
        insertMediaElement(
          resource,
          resource.sizes?.medium?.sourceUrl || resource.src
        );

        postProcessingResource(resource);
      } catch (e) {
        showSnackbar({
          message: e.message,
          dismissable: true,
        });
      }
    },
    [
      isTranscodingEnabled,
      canTranscodeResource,
      insertMediaElement,
      postProcessingResource,
      transcodableMimeTypes,
      optimizeVideo,
      optimizeGif,
      showSnackbar,
    ]
  );
  return (
    <MediaUpload
      title={__('Replace media', 'web-stories')}
      buttonInsertText={__('Replace media', 'web-stories')}
      onSelect={handleMediaSelect}
      onClose={resetWithFetch}
      type={allowedMimeTypes}
      onSelectErrorMessage={onSelectErrorMessage}
      // Only way to access the open function is to dive
      // into the MediaUpload component in the render prop.
      render={(open) => render({ onClick: open })}
      {...props}
    />
  );
};
MediaPicker.propTypes = {
  buttonInsertText: PropTypes.string,
  cropParams: PropTypes.bool,
  multiple: PropTypes.bool,
  onClose: PropTypes.func,
  onPermissionError: PropTypes.func,
  onSelect: PropTypes.func,
  onSelectErrorMessage: PropTypes.string,
  render: PropTypes.func.isRequired,
  title: PropTypes.string,
  type: PropTypes.oneOfType([
    PropTypes.string,
    PropTypes.arrayOf(PropTypes.string),
  ]),
};

/**
 * Determines the quick actions to display in the quick
 * actions menu from the selected element.
 *
 * Quick actions should follow the `quickActionPropType` definition.
 *
 * @return {Array.<{ Icon: Node, label: string, onClick: Function, separator: string, tooltipPlacement: string, wrapWithMediaPicker: boolean }>} an array of quick action objects
 */
const useQuickActions = () => {
  const {
    capabilities: { hasUploadMediaAction },
    isRTL,
  } = useConfig();
  const dispatchStoryEvent = useStoryTriggersDispatch();
  const {
    backgroundElement,
    selectedElementAnimations,
    selectedElements,
    updateElementsById,
  } = useStory(
    ({
      state: { currentPage, selectedElementAnimations, selectedElements },
      actions: { updateElementsById },
    }) => ({
      backgroundElement: currentPage?.elements.find(
        (element) => element.isBackground
      ),
      selectedElementAnimations,
      selectedElements,
      updateElementsById,
    })
  );
  const { undo } = useHistory(({ actions: { undo } }) => ({
    undo,
  }));
  const showSnackbar = useSnackbar(({ showSnackbar }) => showSnackbar);
  const { setHighlights } = useHighlights(({ setHighlights }) => ({
    setHighlights,
  }));

  const undoRef = useRef(undo);
  undoRef.current = undo;

  const selectedElement = selectedElements?.[0];

  /**
   * Prevent quick actions menu from removing focus from the canvas.
   */
  const handleMouseDown = useCallback((ev) => {
    ev.stopPropagation();
  }, []);

  /**
   * Reset properties on an element. Shows a snackbar once the properties
   * have been reset.
   *
   * @param {string} elementId the id of the element
   * @param {Array.<string>} properties The properties of the element to update
   * @return {void}
   */
  const handleResetProperties = useCallback(
    (elementType, elementId, properties) => {
      const newProperties = {};
      // Choose properties to clear
      if (properties.includes(RESET_PROPERTIES.OVERLAY)) {
        newProperties.overlay = null;
      }

      if (properties.includes(RESET_PROPERTIES.ANIMATION)) {
        // this is the only place where we're updating both animations and other
        // properties on an element. updateElementsById only accepts if you upate
        // one or the other, so we're upating animations if needed here separately
        updateElementsById({
          elementIds: [elementId],
          properties: (currentProperties) =>
            updateProperties(
              currentProperties,
              {
                animation: { ...selectedElementAnimations?.[0], delete: true },
              },
              /* commitValues */ true
            ),
        });
      }

      if (properties.includes(RESET_PROPERTIES.STYLES)) {
        newProperties.opacity = 100;
        newProperties.border = null;
        newProperties.borderRadius = null;
      }

      if (elementType === ELEMENT_TYPES.TEXT) {
        newProperties.borderRadius = RESET_DEFAULTS.TEXT_BORDER_RADIUS;
      }

      updateElementsById({
        elementIds: [elementId],
        properties: (currentProperties) =>
          updateProperties(
            currentProperties,
            newProperties,
            /* commitValues */ true
          ),
      });
    },
    [selectedElementAnimations, updateElementsById]
  );

  /**
   * Reset element styles and show a confirmation snackbar. Clicking
   * the action in the snackbar adds the animations back to the element.
   *
   * @param {string} elementId the id of the element
   * @param {Array} resetProperties the properties that are to be reset ('animations', 'overlay')
   * @param {string} elementType the type of element being adjusted
   * @return {void}
   */
  const handleElementReset = useCallback(
    ({ elementId, resetProperties, elementType }) => {
      handleResetProperties(elementType, elementId, resetProperties);

      showSnackbar({
        actionLabel: __('Undo', 'web-stories'),
        dismissible: false,
        message: __('Element properties have been reset', 'web-stories'),
        // Don't pass a stale version of `undo`
        onAction: () => {
          undoRef.current();

          trackEvent('quick_action', {
            name: `undo_${ACTIONS.RESET_ELEMENT.trackingEventName}`,
            element: elementType,
            isBackground: true,
          });
        },
        actionHelpText: UNDO_HELP_TEXT,
      });
    },
    [handleResetProperties, showSnackbar]
  );

  /**
   * Highlights a panel in the editor. Triggers a tracking event
   * using the selected element's type.
   *
   * The selected element and selected element type may be overridden
   * using the `elementParams` arguments.
   *
   * @param {string} highlight The panel to highlight
   * @param {Object} elementParams
   * @param {string} elementParams.elementId The element id that is or will be selected in the canvas.
   * @param {string} elementParams.elementType The type of the element that is or will be selected in the canvas.
   * @param {Event} ev The triggering event.
   */
  const handleFocusPanel = useCallback(
    (highlight) => (elementId) => (ev) => {
      ev.preventDefault();
      setHighlights({
        elementId: elementId || selectedElement?.id,
        highlight,
      });
    },
    [setHighlights, selectedElement]
  );

  const handleFocusMediaPanel = useMemo(() => {
    const resourceId = selectedElements?.[0]?.resource?.id?.toString() || '';
    const is3PMedia = resourceId.startsWith('media/');
    const panelToFocus = is3PMedia ? states.MEDIA3P : states.MEDIA;

    return handleFocusPanel(panelToFocus);
  }, [handleFocusPanel, selectedElements]);

  const {
    handleFocusAnimationPanel,
    handleFocusLinkPanel,
    handleFocusPageBackground,
    handleFocusTextSetsPanel,
    handleFocusCaptionsPanel,
  } = useMemo(
    () => ({
      handleFocusAnimationPanel: handleFocusPanel(states.ANIMATION),
      handleFocusLinkPanel: handleFocusPanel(states.LINK),
      handleFocusPageBackground: handleFocusPanel(states.PAGE_BACKGROUND),
      handleFocusTextSetsPanel: handleFocusPanel(states.TEXT_SET),
      handleFocusCaptionsPanel: handleFocusPanel(states.CAPTIONS),
    }),
    [handleFocusPanel]
  );

  const actionMenuProps = useMemo(
    () => ({
      tooltipPlacement: isRTL ? PLACEMENT.LEFT : PLACEMENT.RIGHT,
      onMouseDown: handleMouseDown,
    }),
    [handleMouseDown, isRTL]
  );

  const noElementSelectedActions = useMemo(() => {
    return [
      {
        Icon: Bucket,
        label: ACTIONS.CHANGE_BACKGROUND_COLOR.text,
        onClick: (evt) => {
          handleFocusPageBackground(backgroundElement?.id)(evt);

          trackEvent('quick_action', {
            name: ACTIONS.CHANGE_BACKGROUND_COLOR.trackingEventName,
            element: 'none',
          });
        },
        ...actionMenuProps,
      },
      {
        Icon: Media,
        label: ACTIONS.INSERT_BACKGROUND_MEDIA.text,
        onClick: (evt) => {
          handleFocusMediaPanel()(evt);

          trackEvent('quick_action', {
            name: ACTIONS.INSERT_BACKGROUND_MEDIA.trackingEventName,
            element: 'none',
          });
        },
        separator: 'top',
        ...actionMenuProps,
      },
      {
        Icon: LetterTPlus,
        label: ACTIONS.INSERT_TEXT.text,
        onClick: (evt) => {
          handleFocusTextSetsPanel()(evt);

          trackEvent('quick_action', {
            name: ACTIONS.INSERT_TEXT.trackingEventName,
            element: 'none',
          });
        },
        ...actionMenuProps,
      },
    ];
  }, [
    actionMenuProps,
    backgroundElement,
    handleFocusMediaPanel,
    handleFocusPageBackground,
    handleFocusTextSetsPanel,
  ]);

  const resetProperties = useMemo(
    () => getResetProperties(selectedElement, selectedElementAnimations),
    [selectedElement, selectedElementAnimations]
  );
  const showClearAction = resetProperties.length > 0;

  const foregroundCommonActions = useMemo(() => {
    const baseActions = [
      {
        Icon: CircleSpeed,
        label: ACTIONS.ADD_ANIMATION.text,
        onClick: (evt) => {
          handleFocusAnimationPanel()(evt);

          trackEvent('quick_action', {
            name: ACTIONS.ADD_ANIMATION.trackingEventName,
            element: selectedElement?.type,
          });
        },
        ...actionMenuProps,
      },
      {
        Icon: Link,
        label: ACTIONS.ADD_LINK.text,
        onClick: (evt) => {
          handleFocusLinkPanel()(evt);

          trackEvent('quick_action', {
            name: ACTIONS.ADD_LINK.trackingEventName,
            element: selectedElement?.type,
          });
        },
        ...actionMenuProps,
      },
    ];

    const clearAction = {
      Icon: Eraser,
      label: ACTIONS.RESET_ELEMENT.text,
      onClick: () => {
        handleElementReset({
          elementId: selectedElement?.id,
          resetProperties,
          elementType: selectedElement?.type,
        });

        trackEvent('quick_action', {
          name: ACTIONS.RESET_ELEMENT.trackingEventName,
          element: selectedElement?.type,
        });
      },
      separator: 'top',
      ...actionMenuProps,
    };

    return showClearAction ? [...baseActions, clearAction] : baseActions;
  }, [
    handleFocusAnimationPanel,
    selectedElement?.id,
    selectedElement?.type,
    actionMenuProps,
    handleFocusLinkPanel,
    showClearAction,
    handleElementReset,
    resetProperties,
  ]);

  const foregroundImageActions = useMemo(() => {
    const actions = [];

    if (hasUploadMediaAction) {
      actions.push({
        Icon: PictureSwap,
        label: ACTIONS.REPLACE_MEDIA.text,
        onClick: () => {
          dispatchStoryEvent(STORY_EVENTS.onReplaceForegroundMedia);

          trackEvent('quick_action', {
            name: ACTIONS.REPLACE_MEDIA.trackingEventName,
            element: selectedElement?.type,
          });
        },
        wrapWithMediaPicker: true,
        ...actionMenuProps,
      });
    }

    return [...actions, ...foregroundCommonActions];
  }, [
    actionMenuProps,
    foregroundCommonActions,
    hasUploadMediaAction,
    dispatchStoryEvent,
    selectedElement?.type,
  ]);

  const shapeActions = foregroundCommonActions;

  const applyTextAutoStyle = useApplyTextAutoStyle(
    selectedElement,
    (properties) =>
      updateElementsById({
        elementIds: [selectedElement?.id],
        properties,
      })
  );
  const textActions = useMemo(
    () => [
      {
        Icon: ColorBucket,
        label: ACTIONS.AUTO_STYLE_TEXT.text,
        onClick: () => {
          applyTextAutoStyle();
          trackEvent('quick_action', {
            name: ACTIONS.AUTO_STYLE_TEXT.trackingEventName,
            element: selectedElement?.type,
          });
        },
        ...actionMenuProps,
      },
      ...foregroundCommonActions,
    ],
    [
      applyTextAutoStyle,
      foregroundCommonActions,
      actionMenuProps,
      selectedElement?.type,
    ]
  );

  const videoActions = useMemo(() => {
    const [baseActions, clearActions] = showClearAction
      ? [
          foregroundImageActions.slice(0, foregroundImageActions.length - 1),
          foregroundImageActions.slice(-1),
        ]
      : [foregroundImageActions, []];

    return [
      ...baseActions,
      {
        Icon: Captions,
        label: ACTIONS.ADD_CAPTIONS.text,
        onClick: (evt) => {
          handleFocusCaptionsPanel()(evt);

          trackEvent('quick_action', {
            name: ACTIONS.ADD_CAPTIONS.trackingEventName,
            element: selectedElement?.type,
          });
        },
        ...actionMenuProps,
      },
      ...clearActions,
    ];
  }, [
    actionMenuProps,
    foregroundImageActions,
    handleFocusCaptionsPanel,
    selectedElement?.type,
    showClearAction,
  ]);

  const backgroundElementMediaActions = useMemo(() => {
    const baseActions = [
      {
        Icon: CircleSpeed,
        label: ACTIONS.ADD_ANIMATION.text,
        onClick: (evt) => {
          handleFocusAnimationPanel()(evt);

          trackEvent('quick_action', {
            name: ACTIONS.ADD_ANIMATION.trackingEventName,
            element: selectedElement?.type,
            isBackground: true,
          });
        },
        ...actionMenuProps,
      },
    ];

    if (hasUploadMediaAction) {
      baseActions.unshift({
        Icon: PictureSwap,
        label: ACTIONS.REPLACE_BACKGROUND_MEDIA.text,
        onClick: () => {
          dispatchStoryEvent(STORY_EVENTS.onReplaceBackgroundMedia);

          trackEvent('quick_action', {
            name: ACTIONS.REPLACE_BACKGROUND_MEDIA.trackingEventName,
            element: selectedElement?.type,
            isBackground: true,
          });
        },
        wrapWithMediaPicker: true,
        ...actionMenuProps,
      });
    }

    const clearAction = {
      Icon: Eraser,
      label: ACTIONS.RESET_ELEMENT.text,
      onClick: () => {
        handleElementReset({
          elementId: selectedElement?.id,
          resetProperties,
          elementType: ELEMENT_TYPES.IMAGE,
        });

        trackEvent('quick_action', {
          name: ACTIONS.RESET_ELEMENT.trackingEventName,
          element: selectedElement?.type,
          isBackground: true,
        });
      },
      separator: 'top',
      ...actionMenuProps,
    };

    return showClearAction ? [...baseActions, clearAction] : baseActions;
  }, [
    actionMenuProps,
    dispatchStoryEvent,
    handleElementReset,
    handleFocusAnimationPanel,
    hasUploadMediaAction,
    resetProperties,
    selectedElement,
    showClearAction,
  ]);

  // Hide menu if there are multiple elements selected
  if (selectedElements.length > 1) {
    return [];
  }

  const isBackgroundElementMedia = Boolean(
    backgroundElement && backgroundElement?.resource
  );

  const noElementsSelected = selectedElements.length === 0;
  const isBackgroundSelected = selectedElements?.[0]?.isBackground;

  // Return the base state if:
  //  1. no element is selected
  //  2. or, the selected element is the background element and it's not media
  if (
    noElementsSelected ||
    (isBackgroundSelected && !isBackgroundElementMedia)
  ) {
    return noElementSelectedActions;
  }

  // return background media actions if:
  // 1. the background is selected
  // 2. and, the background is media
  if (isBackgroundSelected && isBackgroundElementMedia) {
    const isVideo = selectedElement.type === 'video';
    // In case of video, we're also adding actions that are common for video regardless of bg/not.
    if (isVideo) {
      return [...backgroundElementMediaActions];
    }
    return backgroundElementMediaActions;
  }

  // switch quick actions based on non-background element type
  switch (selectedElements?.[0]?.type) {
    case ELEMENT_TYPES.IMAGE:
    case ELEMENT_TYPES.GIF:
      return foregroundImageActions;
    case ELEMENT_TYPES.SHAPE:
      return shapeActions;
    case ELEMENT_TYPES.TEXT:
      return textActions;
    case ELEMENT_TYPES.VIDEO:
      return videoActions;
    case ELEMENT_TYPES.STICKER:
      return foregroundCommonActions;
    default:
      return [];
  }
};

export default useQuickActions;<|MERGE_RESOLUTION|>--- conflicted
+++ resolved
@@ -27,15 +27,11 @@
   Icons,
 } from '@googleforcreators/design-system';
 import { trackEvent } from '@googleforcreators/tracking';
-<<<<<<< HEAD
-import { resourceList } from '@googleforcreators/media';
 import { ELEMENT_TYPES } from '@googleforcreators/elements';
-=======
 import {
   resourceList,
   getExtensionsFromMimeType,
 } from '@googleforcreators/media';
->>>>>>> 1bf20184
 
 /**
  * Internal dependencies
