--- conflicted
+++ resolved
@@ -856,16 +856,12 @@
     videoInput,
     hasVideo,
     hasAudio,
-<<<<<<< HEAD
     isProcessing,
     isTrimming,
-=======
     toggleAudio,
     toggleVideo,
->>>>>>> 64c67ffc
     toggleRecordingMode,
     toggleSettings,
-    toggleAudio,
     startTrim,
   ]);
 
