--- conflicted
+++ resolved
@@ -18,18 +18,13 @@
  * External dependencies
  */
 import { useCallback, useMemo, useRef } from '@web-stories-wp/react';
-<<<<<<< HEAD
 import { __, sprintf, translateToExclusiveList } from '@web-stories-wp/i18n';
-import { useSnackbar, PLACEMENT, Icons } from '@web-stories-wp/design-system';
-=======
-import { __, sprintf } from '@web-stories-wp/i18n';
 import {
   prettifyShortcut,
   useSnackbar,
   PLACEMENT,
   Icons,
 } from '@web-stories-wp/design-system';
->>>>>>> 9b040618
 import { trackEvent } from '@web-stories-wp/tracking';
 import { canTranscodeResource, resourceList } from '@web-stories-wp/media';
 
