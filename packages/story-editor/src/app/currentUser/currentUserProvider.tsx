/*
 * Copyright 2021 Google LLC
 *
 * Licensed under the Apache License, Version 2.0 (the "License");
 * you may not use this file except in compliance with the License.
 * You may obtain a copy of the License at
 *
 *     https://www.apache.org/licenses/LICENSE-2.0
 *
 * Unless required by applicable law or agreed to in writing, software
 * distributed under the License is distributed on an "AS IS" BASIS,
 * WITHOUT WARRANTIES OR CONDITIONS OF ANY KIND, either express or implied.
 * See the License for the specific language governing permissions and
 * limitations under the License.
 */

/**
 * External dependencies
 */
import { useCallback, useEffect, useState } from '@googleforcreators/react';
import type { PropsWithChildren } from 'react';
/**
 * Internal dependencies
 */
import { useAPI } from '../api';
<<<<<<< HEAD
import type { User } from '../../types';
import type {
  CurrentUserState,
  UpdateCurrentUserProps,
} from '../../types/currentUserProvider';
=======
import type { User } from '../../types/configProvider';
import type { CurrentUserState } from '../../types/currentUserProvider';
>>>>>>> 3f30fe7c
import Context from './context';

function CurrentUserProvider({ children }: PropsWithChildren<unknown>) {
  const [currentUser, setCurrentUser] = useState<User | null>(null);
  const {
    actions: { getCurrentUser, updateCurrentUser: _updateCurrentUser },
  } = useAPI();

  useEffect(() => {
    let isMounted = true;
    if (getCurrentUser && currentUser === null) {
      void getCurrentUser().then((user: User) => {
        if (!isMounted) {
          return;
        }
        setCurrentUser(user);
      });
    }

    return () => {
      isMounted = false;
    };
  }, [currentUser, getCurrentUser]);

  const updateCurrentUser = useCallback(
    (data: Partial<User>) =>
      _updateCurrentUser ? _updateCurrentUser(data).then(setCurrentUser) : null,
    [_updateCurrentUser]
  );

  const toggleWebStoriesMediaOptimization = useCallback(() => {
    if (currentUser === null) {
      return null;
    }
    return updateCurrentUser({
      mediaOptimization: !currentUser.mediaOptimization,
    });
  }, [currentUser, updateCurrentUser]);

  const state: CurrentUserState = {
    state: {
      currentUser,
    },
    actions: {
      toggleWebStoriesMediaOptimization,
      updateCurrentUser,
    },
  };

  return <Context.Provider value={state}>{children}</Context.Provider>;
}

export default CurrentUserProvider;<|MERGE_RESOLUTION|>--- conflicted
+++ resolved
@@ -23,16 +23,8 @@
  * Internal dependencies
  */
 import { useAPI } from '../api';
-<<<<<<< HEAD
 import type { User } from '../../types';
-import type {
-  CurrentUserState,
-  UpdateCurrentUserProps,
-} from '../../types/currentUserProvider';
-=======
-import type { User } from '../../types/configProvider';
 import type { CurrentUserState } from '../../types/currentUserProvider';
->>>>>>> 3f30fe7c
 import Context from './context';
 
 function CurrentUserProvider({ children }: PropsWithChildren<unknown>) {
