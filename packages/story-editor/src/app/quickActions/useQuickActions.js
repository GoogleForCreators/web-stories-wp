--- conflicted
+++ resolved
@@ -18,17 +18,7 @@
  * External dependencies
  */
 import { useCallback, useMemo, useRef } from '@googleforcreators/react';
-<<<<<<< HEAD
-import { __, sprintf, translateToExclusiveList } from '@googleforcreators/i18n';
-import {
-  Icons,
-  Placement,
-  prettifyShortcut,
-  useSnackbar,
-} from '@googleforcreators/design-system';
-=======
-import { Icons, PLACEMENT } from '@googleforcreators/design-system';
->>>>>>> aed8545d
+import { Icons, Placement } from '@googleforcreators/design-system';
 import { trackEvent } from '@googleforcreators/tracking';
 import { ElementType } from '@googleforcreators/elements';
 
