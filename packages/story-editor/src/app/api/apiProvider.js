--- conflicted
+++ resolved
@@ -36,7 +36,6 @@
       hotlink,
       link,
       users,
-      settings,
       statusCheck,
       metaBoxes,
       currentUser,
@@ -127,66 +126,9 @@
     [stories, encodeMarkup, saveStoryById]
   );
 
-<<<<<<< HEAD
-  // Important: Keep in sync with REST API preloading definition.
-  const getMedia = useCallback(
-    ({ mediaType, searchTerm, pagingNum, cacheBust, include }) => {
-      let apiPath = media;
-      const perPage = 100;
-      apiPath = addQueryArgs(apiPath, {
-        context: 'edit',
-        per_page: perPage,
-        page: pagingNum,
-        _web_stories_envelope: true,
-        _fields: [
-          'id',
-          'date_gmt',
-          'media_details',
-          'mime_type',
-          'featured_media',
-          'featured_media_src',
-          'alt_text',
-          'source_url',
-          'media_source',
-          'is_muted',
-          // _web_stories_envelope will add these fields, we need them too.
-          'body',
-          'status',
-          'headers',
-        ].join(','),
-      });
-
-      if (mediaType) {
-        apiPath = addQueryArgs(apiPath, { media_type: mediaType });
-      }
-
-      if (searchTerm) {
-        apiPath = addQueryArgs(apiPath, { search: searchTerm });
-      }
-
-      // cacheBusting is due to the preloading logic preloading and caching
-      // some requests. (see preload_paths in Dashboard.php)
-      // Adding cache_bust forces the path to look different from the preloaded
-      // paths and hence skipping the cache. (cache_bust itself doesn't do
-      // anything)
-      if (cacheBust) {
-        apiPath = addQueryArgs(apiPath, { cache_bust: true });
-      }
-
-      if (include) {
-        apiPath = addQueryArgs(apiPath, { include });
-      }
-
-      return apiFetch({ path: apiPath }).then((response) => {
-        return { data: response.body, headers: response.headers };
-      });
-    },
-    [media]
-=======
   actions.autoSaveById = useCallback(
     (story) => autoSaveById(story, stories, encodeMarkup),
     [stories, encodeMarkup, autoSaveById]
->>>>>>> c0909f44
   );
 
   actions.getMedia = useCallback(
@@ -210,33 +152,9 @@
     [media, deleteMedia]
   );
 
-<<<<<<< HEAD
-  const getSettings = useCallback(() => {
-    return apiFetch({
-      path: settings,
-    });
-  }, [settings]);
-
-  /**
-   * Gets metadata (title, favicon, etc.) from
-   * a provided URL.
-   *
-   * @param  {number} url
-   * @return {Promise} Result promise
-   */
-  const getLinkMetadata = useCallback(
-    (url) => {
-      const path = addQueryArgs(link, { url });
-      return apiFetch({
-        path,
-      });
-    },
-    [link]
-=======
   actions.getHotlinkInfo = useCallback(
     (url) => getHotlinkInfo(url, hotlink),
     [hotlink, getHotlinkInfo]
->>>>>>> c0909f44
   );
 
   actions.getLinkMetadata = useCallback(
@@ -286,35 +204,6 @@
     [customPageTemplates, deletePageTemplate]
   );
 
-<<<<<<< HEAD
-  const state = {
-    actions: {
-      autoSaveById,
-      getStoryById,
-      getDemoStoryById,
-      getStoryLockById,
-      setStoryLockById,
-      deleteStoryLockById,
-      getMedia,
-      getHotlinkInfo,
-      getSettings,
-      getLinkMetadata,
-      saveStoryById,
-      getAuthors,
-      uploadMedia,
-      updateMedia,
-      deleteMedia,
-      saveMetaBoxes,
-      getStatusCheck,
-      addPageTemplate,
-      getCustomPageTemplates,
-      deletePageTemplate,
-      getPageTemplates,
-      getCurrentUser,
-      updateCurrentUser,
-    },
-  };
-=======
   // If some api callbacks have not been provided via configuration
   // set those actions as undefined, so we can stop them conditionally.
   // @todo Handle undefined api callbacks where they have been used.
@@ -323,7 +212,6 @@
       actions[name] = undefined;
     }
   });
->>>>>>> c0909f44
 
   return <Context.Provider value={{ actions }}>{children}</Context.Provider>;
 }
