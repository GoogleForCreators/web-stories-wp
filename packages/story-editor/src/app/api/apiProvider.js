--- conflicted
+++ resolved
@@ -36,11 +36,6 @@
       hotlink,
       link,
       users,
-<<<<<<< HEAD
-      statusCheck,
-=======
-      metaBoxes,
->>>>>>> cd079389
       currentUser,
       pageTemplates: customPageTemplates,
       taxonomies,
@@ -64,11 +59,6 @@
     getAuthors,
     getCurrentUser,
     updateCurrentUser,
-<<<<<<< HEAD
-    getStatusCheck,
-=======
-    saveMetaBoxes,
->>>>>>> cd079389
     getCustomPageTemplates,
     addPageTemplate,
     deletePageTemplate,
@@ -166,19 +156,6 @@
     [currentUser, updateCurrentUser]
   );
 
-<<<<<<< HEAD
-  // @todo Move to wp-story-editor along with StatusCheck component.
-  actions.getStatusCheck = useCallback(
-    (content) => getStatusCheck(content, statusCheck, encodeMarkup),
-    [statusCheck, encodeMarkup, getStatusCheck]
-=======
-  // @todo Move to wp-story-editor along with meta-boxes.
-  actions.saveMetaBoxes = useCallback(
-    (story, formData) => saveMetaBoxes(story, formData, metaBoxes),
-    [metaBoxes, saveMetaBoxes]
->>>>>>> cd079389
-  );
-
   actions.getCustomPageTemplates = useCallback(
     (page = 1) => getCustomPageTemplates(page, customPageTemplates),
     [customPageTemplates, getCustomPageTemplates]
