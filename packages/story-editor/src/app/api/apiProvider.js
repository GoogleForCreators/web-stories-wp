/*
 * Copyright 2020 Google LLC
 *
 * Licensed under the Apache License, Version 2.0 (the "License");
 * you may not use this file except in compliance with the License.
 * You may obtain a copy of the License at
 *
 *     https://www.apache.org/licenses/LICENSE-2.0
 *
 * Unless required by applicable law or agreed to in writing, software
 * distributed under the License is distributed on an "AS IS" BASIS,
 * WITHOUT WARRANTIES OR CONDITIONS OF ANY KIND, either express or implied.
 * See the License for the specific language governing permissions and
 * limitations under the License.
 */

/**
 * External dependencies
 */
import PropTypes from 'prop-types';
import { useCallback, useRef } from '@web-stories-wp/react';
import getAllTemplates from '@web-stories-wp/templates';

/**
 * Internal dependencies
 */
import { useConfig } from '../config';
import Context from './context';
import { removeImagesFromPageTemplates } from './utils';

function APIProvider({ children }) {
  const {
    api: {
      stories,
      media,
      hotlink,
      link,
      users,
      statusCheck,
      metaBoxes,
      currentUser,
      storyLocking,
      pageTemplates: customPageTemplates,
    },
    apiCallbacks,
    encodeMarkup,
    cdnURL,
  } = useConfig();

  const {
    getStoryById,
    getStoryLockById,
    setStoryLockById,
    deleteStoryLockById,
    getDemoStoryById,
    saveStoryById,
    autoSaveById,
    getMedia,
    uploadMedia,
    updateMedia,
    deleteMedia,
    getLinkMetadata,
    getAuthors,
    getCurrentUser,
    updateCurrentUser,
    saveMetaBoxes,
    getStatusCheck,
    getCustomPageTemplates,
    addPageTemplate,
    deletePageTemplate,
    getHotlinkInfo,
  } = apiCallbacks;

  const pageTemplates = useRef({
    base: [],
    withoutImages: [],
  });

<<<<<<< HEAD
  // Add custom fields and prepare story response.
  const prepareGetStoryResponse = (post) => {
    const { _embedded: embedded = {}, _links: links = {} } = post;

    post.author = {
      id: embedded?.author?.[0].id || 0,
      name: embedded?.author?.[0].name || '',
    };

    post.capabilities = {
      hasPublishAction: Object.prototype.hasOwnProperty.call(
        links,
        'wp:action-publish'
      ),
      hasAssignAuthorAction: Object.prototype.hasOwnProperty.call(
        links,
        'wp:action-assign-author'
      ),
    };

    post.lock_user = {
      id: embedded?.['wp:lockuser']?.[0].id || 0,
      name: embedded?.['wp:lockuser']?.[0].name || '',
      avatar: embedded?.['wp:lockuser']?.[0].avatar_urls?.['96'] || '',
    };

    post.featured_media = {
      id: embedded?.['wp:featuredmedia']?.[0].id || 0,
      height: embedded?.['wp:featuredmedia']?.[0]?.media_details?.height || 0,
      width: embedded?.['wp:featuredmedia']?.[0]?.media_details?.width || 0,
      url: embedded?.['wp:featuredmedia']?.[0]?.source_url || '',
    };

    post.publisher_logo = {
      id: embedded?.['wp:publisherlogo']?.[0].id || 0,
      height: embedded?.['wp:publisherlogo']?.[0]?.media_details?.height || 0,
      width: embedded?.['wp:publisherlogo']?.[0]?.media_details?.width || 0,
      url: embedded?.['wp:publisherlogo']?.[0]?.source_url || '',
    };

    return post;
  };

  const getStoryById = useCallback(
    (storyId) => {
      const path = addQueryArgs(`${stories}${storyId}/`, {
        context: 'edit',
        _embed: STORY_EMBED,
        web_stories_demo: false,
        _fields: STORY_FIELDS,
      });

      return apiFetch({ path }).then(prepareGetStoryResponse);
    },
    [stories]
  );
=======
  const actions = {};
>>>>>>> c0909f44

  actions.getPageTemplates = useCallback(
    async ({ showImages = false } = {}) => {
      // check if pageTemplates have been loaded yet
      if (pageTemplates.current.base.length === 0) {
        pageTemplates.current.base = await getAllTemplates({ cdnURL });
        pageTemplates.current.withoutImages = removeImagesFromPageTemplates(
          pageTemplates.current.base
        );
      }

      return pageTemplates.current[showImages ? 'base' : 'withoutImages'];
    },
    [cdnURL]
  );

  actions.getStoryById = useCallback(
    (storyId) => getStoryById(storyId, stories),
    [stories, getStoryById]
  );

  // @todo Move to wp-story-editor along with PostLock component.
  actions.getStoryLockById = useCallback(
    (storyId) => getStoryLockById(storyId, stories),
    [stories, getStoryLockById]
  );

<<<<<<< HEAD
  const getDemoStoryById = useCallback(
    (storyId) => {
      const path = addQueryArgs(`${stories}${storyId}/`, {
        context: 'edit',
        _embed: STORY_EMBED,
        web_stories_demo: true,
        _fields: STORY_FIELDS,
      });

      return apiFetch({ path }).then(prepareGetStoryResponse);
    },
    [stories]
=======
  // @todo Move to wp-story-editor along with PostLock component.
  actions.setStoryLockById = useCallback(
    (storyId) => setStoryLockById(storyId, stories),
    [stories, setStoryLockById]
>>>>>>> c0909f44
  );

  // @todo Move to wp-story-editor along with PostLock component.
  actions.deleteStoryLockById = useCallback(
    (storyId, nonce) => deleteStoryLockById(storyId, nonce, storyLocking),
    [storyLocking, deleteStoryLockById]
  );

<<<<<<< HEAD
  const saveStoryById = useCallback(
    /**
     * Fire REST API call to save story.
     *
     * @param {import('../../types').Story} story Story object.
     * @return {Promise} Return apiFetch promise.
     */
    (story) => {
      const { storyId } = story;

      // Only require these fields in the response as used by useSaveStory()
      // to reduce response size.
      const path = addQueryArgs(`${stories}${storyId}/`, {
        _fields: [
          'status',
          'slug',
          'link',
          'preview_link',
          'edit_link',
          'embed_post_link',
        ].join(','),
        _embed: STORY_EMBED,
      });

      return apiFetch({
        path,
        data: getStorySaveData(story),
        method: 'POST',
      }).then((data) => {
        const { _embedded: embedded = {} } = data;

        if ('wp:featuredmedia' in embedded) {
          data.featured_media_url = embedded['wp:featuredmedia'][0].source_url;
        }

        return data;
      });
    },
    [stories, getStorySaveData]
=======
  actions.getDemoStoryById = useCallback(
    (storyId) => getDemoStoryById(storyId, stories),
    [stories, getDemoStoryById]
>>>>>>> c0909f44
  );

  actions.saveStoryById = useCallback(
    (story) => saveStoryById(story, stories, encodeMarkup),
    [stories, encodeMarkup, saveStoryById]
  );

  actions.autoSaveById = useCallback(
    (story) => autoSaveById(story, stories, encodeMarkup),
    [stories, encodeMarkup, autoSaveById]
  );

  actions.getMedia = useCallback(
    ({ mediaType, searchTerm, pagingNum, cacheBust }) =>
      getMedia({ mediaType, searchTerm, pagingNum, cacheBust }, media),
    [media, getMedia]
  );

  actions.uploadMedia = useCallback(
    (file, additionalData) => uploadMedia(file, additionalData, media),
    [media, uploadMedia]
  );

  actions.updateMedia = useCallback(
    (mediaId, data) => updateMedia(mediaId, data, media),
    [media, updateMedia]
  );

  actions.deleteMedia = useCallback(
    (mediaId) => deleteMedia(mediaId, media),
    [media, deleteMedia]
  );

  actions.getHotlinkInfo = useCallback(
    (url) => getHotlinkInfo(url, hotlink),
    [hotlink, getHotlinkInfo]
  );

  actions.getLinkMetadata = useCallback(
    (url) => getLinkMetadata(url, link),
    [link, getLinkMetadata]
  );

  actions.getAuthors = useCallback(
    (search = null) => getAuthors(search, users),
    [users, getAuthors]
  );

  actions.getCurrentUser = useCallback(
    () => getCurrentUser(currentUser),
    [currentUser, getCurrentUser]
  );

  actions.updateCurrentUser = useCallback(
    (data) => updateCurrentUser(data, currentUser),
    [currentUser, updateCurrentUser]
  );

  // @todo Move to wp-story-editor along with meta-boxes.
  actions.saveMetaBoxes = useCallback(
    (story, formData) => saveMetaBoxes(story, formData, metaBoxes),
    [metaBoxes, saveMetaBoxes]
  );

  // @todo Move to wp-story-editor along with StatusCheck component.
  actions.getStatusCheck = useCallback(
    (content) => getStatusCheck(content, statusCheck, encodeMarkup),
    [statusCheck, encodeMarkup, getStatusCheck]
  );

  actions.getCustomPageTemplates = useCallback(
    (page = 1) => getCustomPageTemplates(page, customPageTemplates),
    [customPageTemplates, getCustomPageTemplates]
  );

  actions.addPageTemplate = useCallback(
    (page) => addPageTemplate(page, customPageTemplates),
    [customPageTemplates, addPageTemplate]
  );

  actions.deletePageTemplate = useCallback(
    (id) => deletePageTemplate(id, customPageTemplates),
    [customPageTemplates, deletePageTemplate]
  );

  // If some api callbacks have not been provided via configuration
  // set those actions as undefined, so we can stop them conditionally.
  // @todo Handle undefined api callbacks where they have been used.
  Object.keys(actions).forEach((name) => {
    if ('getPageTemplates' !== name && !apiCallbacks[name]) {
      actions[name] = undefined;
    }
  });

  return <Context.Provider value={{ actions }}>{children}</Context.Provider>;
}

APIProvider.propTypes = {
  children: PropTypes.node,
};

export default APIProvider;<|MERGE_RESOLUTION|>--- conflicted
+++ resolved
@@ -76,66 +76,7 @@
     withoutImages: [],
   });
 
-<<<<<<< HEAD
-  // Add custom fields and prepare story response.
-  const prepareGetStoryResponse = (post) => {
-    const { _embedded: embedded = {}, _links: links = {} } = post;
-
-    post.author = {
-      id: embedded?.author?.[0].id || 0,
-      name: embedded?.author?.[0].name || '',
-    };
-
-    post.capabilities = {
-      hasPublishAction: Object.prototype.hasOwnProperty.call(
-        links,
-        'wp:action-publish'
-      ),
-      hasAssignAuthorAction: Object.prototype.hasOwnProperty.call(
-        links,
-        'wp:action-assign-author'
-      ),
-    };
-
-    post.lock_user = {
-      id: embedded?.['wp:lockuser']?.[0].id || 0,
-      name: embedded?.['wp:lockuser']?.[0].name || '',
-      avatar: embedded?.['wp:lockuser']?.[0].avatar_urls?.['96'] || '',
-    };
-
-    post.featured_media = {
-      id: embedded?.['wp:featuredmedia']?.[0].id || 0,
-      height: embedded?.['wp:featuredmedia']?.[0]?.media_details?.height || 0,
-      width: embedded?.['wp:featuredmedia']?.[0]?.media_details?.width || 0,
-      url: embedded?.['wp:featuredmedia']?.[0]?.source_url || '',
-    };
-
-    post.publisher_logo = {
-      id: embedded?.['wp:publisherlogo']?.[0].id || 0,
-      height: embedded?.['wp:publisherlogo']?.[0]?.media_details?.height || 0,
-      width: embedded?.['wp:publisherlogo']?.[0]?.media_details?.width || 0,
-      url: embedded?.['wp:publisherlogo']?.[0]?.source_url || '',
-    };
-
-    return post;
-  };
-
-  const getStoryById = useCallback(
-    (storyId) => {
-      const path = addQueryArgs(`${stories}${storyId}/`, {
-        context: 'edit',
-        _embed: STORY_EMBED,
-        web_stories_demo: false,
-        _fields: STORY_FIELDS,
-      });
-
-      return apiFetch({ path }).then(prepareGetStoryResponse);
-    },
-    [stories]
-  );
-=======
   const actions = {};
->>>>>>> c0909f44
 
   actions.getPageTemplates = useCallback(
     async ({ showImages = false } = {}) => {
@@ -163,25 +104,10 @@
     [stories, getStoryLockById]
   );
 
-<<<<<<< HEAD
-  const getDemoStoryById = useCallback(
-    (storyId) => {
-      const path = addQueryArgs(`${stories}${storyId}/`, {
-        context: 'edit',
-        _embed: STORY_EMBED,
-        web_stories_demo: true,
-        _fields: STORY_FIELDS,
-      });
-
-      return apiFetch({ path }).then(prepareGetStoryResponse);
-    },
-    [stories]
-=======
   // @todo Move to wp-story-editor along with PostLock component.
   actions.setStoryLockById = useCallback(
     (storyId) => setStoryLockById(storyId, stories),
     [stories, setStoryLockById]
->>>>>>> c0909f44
   );
 
   // @todo Move to wp-story-editor along with PostLock component.
@@ -190,51 +116,9 @@
     [storyLocking, deleteStoryLockById]
   );
 
-<<<<<<< HEAD
-  const saveStoryById = useCallback(
-    /**
-     * Fire REST API call to save story.
-     *
-     * @param {import('../../types').Story} story Story object.
-     * @return {Promise} Return apiFetch promise.
-     */
-    (story) => {
-      const { storyId } = story;
-
-      // Only require these fields in the response as used by useSaveStory()
-      // to reduce response size.
-      const path = addQueryArgs(`${stories}${storyId}/`, {
-        _fields: [
-          'status',
-          'slug',
-          'link',
-          'preview_link',
-          'edit_link',
-          'embed_post_link',
-        ].join(','),
-        _embed: STORY_EMBED,
-      });
-
-      return apiFetch({
-        path,
-        data: getStorySaveData(story),
-        method: 'POST',
-      }).then((data) => {
-        const { _embedded: embedded = {} } = data;
-
-        if ('wp:featuredmedia' in embedded) {
-          data.featured_media_url = embedded['wp:featuredmedia'][0].source_url;
-        }
-
-        return data;
-      });
-    },
-    [stories, getStorySaveData]
-=======
   actions.getDemoStoryById = useCallback(
     (storyId) => getDemoStoryById(storyId, stories),
     [stories, getDemoStoryById]
->>>>>>> c0909f44
   );
 
   actions.saveStoryById = useCallback(
