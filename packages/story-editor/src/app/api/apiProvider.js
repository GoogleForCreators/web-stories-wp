--- conflicted
+++ resolved
@@ -126,63 +126,9 @@
     [stories, encodeMarkup, saveStoryById]
   );
 
-<<<<<<< HEAD
-  // Important: Keep in sync with REST API preloading definition.
-  const getMedia = useCallback(
-    ({ mediaType, searchTerm, pagingNum, cacheBust }) => {
-      let apiPath = media;
-      const perPage = 100;
-      apiPath = addQueryArgs(apiPath, {
-        context: 'edit',
-        per_page: perPage,
-        page: pagingNum,
-        _web_stories_envelope: true,
-        _fields: [
-          'id',
-          'date_gmt',
-          'media_details',
-          'mime_type',
-          'featured_media',
-          'featured_media_src',
-          'alt_text',
-          'source_url',
-          'media_source',
-          'is_muted',
-          'meta',
-          // _web_stories_envelope will add these fields, we need them too.
-          'body',
-          'status',
-          'headers',
-        ].join(','),
-      });
-
-      if (mediaType) {
-        apiPath = addQueryArgs(apiPath, { media_type: mediaType });
-      }
-
-      if (searchTerm) {
-        apiPath = addQueryArgs(apiPath, { search: searchTerm });
-      }
-
-      // cacheBusting is due to the preloading logic preloading and caching
-      // some requests. (see preload_paths in Dashboard.php)
-      // Adding cache_bust forces the path to look different from the preloaded
-      // paths and hence skipping the cache. (cache_bust itself doesn't do
-      // anything)
-      if (cacheBust) {
-        apiPath = addQueryArgs(apiPath, { cache_bust: true });
-      }
-
-      return apiFetch({ path: apiPath }).then((response) => {
-        return { data: response.body, headers: response.headers };
-      });
-    },
-    [media]
-=======
   actions.autoSaveById = useCallback(
     (story) => autoSaveById(story, stories, encodeMarkup),
     [stories, encodeMarkup, autoSaveById]
->>>>>>> c0909f44
   );
 
   actions.getMedia = useCallback(
