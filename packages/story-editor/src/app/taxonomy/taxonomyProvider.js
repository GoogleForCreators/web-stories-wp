--- conflicted
+++ resolved
@@ -159,10 +159,6 @@
 
       // Avoid update if we're not actually adding any terms here
       if (response.length < 1) {
-<<<<<<< HEAD
-        // eslint-disable-next-line consistent-return
-=======
->>>>>>> 373ee1bb
         return response;
       }
 
@@ -184,10 +180,6 @@
         }
       }
 
-<<<<<<< HEAD
-      // eslint-disable-next-line consistent-return
-=======
->>>>>>> 373ee1bb
       return response;
     },
     [getTaxonomyTerm, addTermToSelection]
@@ -280,7 +272,6 @@
       taxonomies,
       createTerm,
       addSearchResultsToCache,
-      addTermToSelection,
       setTerms,
       addTermToSelection,
     ]
