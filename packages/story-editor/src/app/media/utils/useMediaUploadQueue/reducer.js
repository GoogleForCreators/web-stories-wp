--- conflicted
+++ resolved
@@ -423,21 +423,6 @@
     queue: state.queue.map((item) =>
       item.id === id
         ? {
-<<<<<<< HEAD
-          ...item,
-          file,
-          posterFile,
-          state: ITEM_STATUS.CROPPED,
-          resource: {
-            ...item.resource,
-            isCropped: true,
-          },
-          additionalData: {
-            ...item.additionalData,
-            ...additionalData,
-          },
-        }
-=======
             ...item,
             file,
             posterFile,
@@ -447,7 +432,6 @@
               ...additionalData,
             },
           }
->>>>>>> 3f59057a
         : item
     ),
   };
