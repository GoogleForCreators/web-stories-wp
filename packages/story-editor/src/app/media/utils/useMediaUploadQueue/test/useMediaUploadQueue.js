--- conflicted
+++ resolved
@@ -53,33 +53,6 @@
   })),
 }));
 
-<<<<<<< HEAD
-// todo: update to be resource object.
-const mockResource = {
-  id: 123,
-  guid: {
-    rendered: 'guid-123',
-  },
-  mediaDetails: {
-    width: 1080,
-    height: 720,
-  },
-  src: 'http://localhost:9876/__static__/asteroid.ogg',
-  title: {
-    raw: 'Title',
-  },
-  description: {
-    raw: 'Description',
-  },
-  featuredMediaSrc: {},
-  meta: {
-    web_stories_is_poster: false,
-    web_stories_poster_id: 0,
-    web_stories_trim_data: {},
-  },
-  webStoriesIsMuted: false,
-};
-=======
 jest.mock('@web-stories-wp/media', () => ({
   ...jest.requireActual('@web-stories-wp/media'),
   isAnimatedGif: jest.fn(),
@@ -94,7 +67,6 @@
     })
   )
 );
->>>>>>> 54485240
 
 const videoFile = new File(['foo'], 'video.mp4', {
   type: 'video/mp4',
