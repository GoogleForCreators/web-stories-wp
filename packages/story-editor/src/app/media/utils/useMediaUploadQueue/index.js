/*
 * Copyright 2021 Google LLC
 *
 * Licensed under the Apache License, Version 2.0 (the "License");
 * you may not use this file except in compliance with the License.
 * You may obtain a copy of the License at
 *
 *     https://www.apache.org/licenses/LICENSE-2.0
 *
 * Unless required by applicable law or agreed to in writing, software
 * distributed under the License is distributed on an "AS IS" BASIS,
 * WITHOUT WARRANTIES OR CONDITIONS OF ANY KIND, either express or implied.
 * See the License for the specific language governing permissions and
 * limitations under the License.
 */

/**
 * External dependencies
 */
import {
  useEffect,
  useCallback,
  useMemo,
  useReduction,
  useRef,
} from '@googleforcreators/react';
import {
  trackError,
  trackEvent,
  getTimeTracker,
} from '@googleforcreators/tracking';
import {
  createBlob,
  getFileName,
  getImageDimensions,
  isAnimatedGif,
} from '@googleforcreators/media';

/**
 * Internal dependencies
 */
import { useUploader } from '../../../uploader';
import { noop } from '../../../../utils/noop';
import useUploadVideoFrame from '../useUploadVideoFrame';
import useFFmpeg from '../useFFmpeg';
import getResourceFromLocalFile from '../getResourceFromLocalFile';
import * as reducer from './reducer';
import { ITEM_STATUS } from './constants';

const initialState = {
  queue: [],
};

/**
 * Media upload queue implementation.
 *
 * Items added to the queue will start with PENDING state
 * and end up in FINISHED state eventually.
 * Uploading is only considered to be 100% done once
 * a finished item is removed from the queue.
 *
 * A path through the queue could look like this:
 *
 * PENDING -> TRANSCODING -> TRANSCODED -> TRIMMING -> TRIMMED -> MUTING -> MUTED -> UPLOADING -> UPLOADED -> FINISHED
 *
 * @return {{state: {Object}, actions: {Object}}} Media queue state.
 */
function useMediaUploadQueue() {
  const {
    actions: { uploadFile },
  } = useUploader();
  const {
    isTranscodingEnabled,
    canTranscodeFile,
    transcodeVideo,
    stripAudioFromVideo,
    getFirstFrameOfVideo,
    convertGifToVideo,
    trimVideo,
  } = useFFmpeg();

  const [state, actions] = useReduction(initialState, reducer);
  const { uploadVideoPoster } = useUploadVideoFrame({
    updateMediaElement: noop,
  });

  const currentTranscodingItem = useRef(null);
  const currentPosterGenerationItem = useRef(null);

  const {
    startUploading,
    finishUploading,
    cancelUploading,
    startTranscoding,
    startMuting,
    startTrimming,
    finishTranscoding,
    finishMuting,
    finishTrimming,
    replacePlaceholderResource,
  } = actions;

  // Try to update placeholder resources for freshly transcoded file if still missing.
  useEffect(() => {
    (async () => {
      await Promise.all(
        state.queue.map(async (item) => {
          const { id, file, state: itemState, resource } = item;
          if (
            ![
              ITEM_STATUS.TRIMMED,
              ITEM_STATUS.MUTED,
              ITEM_STATUS.TRANSCODED,
            ].includes(itemState) ||
            !resource.isPlaceholder ||
            resource.poster
          ) {
            return;
          }

          try {
            const { resource: newResource, posterFile } =
              await getResourceFromLocalFile(file);

            replacePlaceholderResource({
              id,
              resource: newResource,
              posterFile,
            });
          } catch {
            // Not interested in errors here.
          }
        })
      );
    })();
  }, [state.queue, replacePlaceholderResource]);

  // Try to get dimensions and poster for placeholder resources.
  // This way we can show something more meaningful to the user before transcoding has finished.
  // Since this uses ffmpeg, we're going to limit this to one at a time.
  useEffect(() => {
    (async () => {
      await Promise.all(
        state.queue.map(async (item) => {
          const { id, file, state: itemState, resource } = item;
          if (ITEM_STATUS.PENDING !== itemState || !resource.isPlaceholder) {
            return;
          }

          if (!isTranscodingEnabled || !canTranscodeFile(file)) {
            return;
          }

          const isAlreadyGeneratingPoster =
            currentPosterGenerationItem.current !== null;

          // Prevent simultaneous ffmpeg poster generation processes.
          // See https://github.com/googleforcreators/web-stories-wp/issues/8779
          if (isAlreadyGeneratingPoster) {
            return;
          }

          currentPosterGenerationItem.current = id;

          try {
            const videoFrame = await getFirstFrameOfVideo(file);
            const poster = createBlob(videoFrame);
            const { width, height } = await getImageDimensions(poster);
            const newResource = {
              ...resource,
              poster,
              width,
              height,
            };

            replacePlaceholderResource({
              id,
              resource: newResource,
              posterFile: videoFrame,
            });
          } catch {
            // Not interested in errors here.
          } finally {
            currentPosterGenerationItem.current = null;
          }
        })
      );
    })();
  }, [
    state.queue,
    isTranscodingEnabled,
    canTranscodeFile,
    getFirstFrameOfVideo,
    replacePlaceholderResource,
  ]);

  // Convert animated GIFs to videos if possible.
  const convertGifItem = useCallback(
    async (item) => {
      const { id, file, additionalData = {} } = item;

      startTranscoding({ id });

      try {
        const newFile = await convertGifToVideo(file);

        additionalData.mediaSource = 'gif-conversion';
        additionalData.isMuted = true;
        finishTranscoding({ id, file: newFile, additionalData });
      } catch (error) {
        // Cancel uploading if there were any errors.
        cancelUploading({ id, error });

        trackError('upload_media', error?.message);
      } finally {
        currentTranscodingItem.current = null;
      }
    },
    [startTranscoding, finishTranscoding, convertGifToVideo, cancelUploading]
  );

  const trimVideoItem = useCallback(
    async (item) => {
      const { id, file, additionalData = {}, trimData } = item;

      startTrimming({ id });

      try {
        const newFile = await trimVideo(file, trimData.start, trimData.end);

        additionalData.meta = {
          ...additionalData.meta,
          trimData,
        };
        finishTrimming({ id, file: newFile, additionalData });
      } catch (error) {
        // Cancel uploading if there were any errors.
        cancelUploading({ id, error });

        trackError('upload_media', error?.message);
      } finally {
        currentTranscodingItem.current = null;
      }
    },
    [startTrimming, finishTrimming, trimVideo, cancelUploading]
  );

  const muteVideoItem = useCallback(
    async (item) => {
      const { id, file, additionalData = {} } = item;

      startMuting({ id });

      try {
        const newFile = await stripAudioFromVideo(file);

        additionalData.isMuted = true;
        finishMuting({ id, file: newFile, additionalData });
      } catch (error) {
        // Cancel uploading if there were any errors.
        cancelUploading({ id, error });

        trackError('upload_media', error?.message);
      } finally {
        currentTranscodingItem.current = null;
      }
    },
    [startMuting, finishMuting, stripAudioFromVideo, cancelUploading]
  );

  const optimizeVideoItem = useCallback(
    async (item) => {
      const { id, file, additionalData = {} } = item;

      startTranscoding({ id });

      try {
        const newFile = await transcodeVideo(file);

<<<<<<< HEAD
        additionalData.mediaSource = 'video-optimization';
=======
        if (!isMounted.current) {
          return;
        }

        // Do not override pre-existing mediaSource if provided,
        // for example by media recording.
        if (!additionalData.mediaSource) {
          additionalData.mediaSource = 'video-optimization';
        }

>>>>>>> 5fd62c1d
        finishTranscoding({ id, file: newFile, additionalData });
      } catch (error) {
        // Cancel uploading if there were any errors.
        cancelUploading({ id, error });

        trackError('upload_media', error?.message);
      } finally {
        currentTranscodingItem.current = null;
      }
    },
    [startTranscoding, finishTranscoding, transcodeVideo, cancelUploading]
  );

  const uploadVideo = useCallback(
    async (item) => {
      const { id, file, resource, additionalData = {} } = item;
      let { posterFile } = item;

      // The newly uploaded file won't have a poster yet.
      // However, we'll likely still have one on file.
      // Add it back so we're never without one.
      // The final poster will be uploaded later by uploadVideoPoster().
      let newResource = await uploadFile(file, additionalData);

      // If we don't have a poster yet (e.g. after converting a GIF),
      // try to generate one now.
      if (!resource.poster && !posterFile) {
        try {
          posterFile = await getFirstFrameOfVideo(file);
        } catch {
          // Not interested in errors here.
        }
      }

      try {
        const posterFileName = getFileName(posterFile);
        const { poster, posterId } = await uploadVideoPoster(
          newResource.id,
          posterFileName,
          posterFile
        );

        newResource = {
          ...newResource,
          poster: poster || newResource.poster || resource.poster,
          posterId,
        };
      } catch {
        // Not interested in errors here.
      }

      finishUploading({
        id,
        resource: newResource,
      });
    },
    [finishUploading, getFirstFrameOfVideo, uploadFile, uploadVideoPoster]
  );

  const uploadImage = useCallback(
    async (item) => {
      const { id, file, additionalData = {} } = item;
      const resource = await uploadFile(file, additionalData);

      finishUploading({
        id,
        resource,
      });
    },
    [finishUploading, uploadFile]
  );

  const uploadItem = useCallback(
    async (item) => {
      const { id, file, resource } = item;

      startUploading({ id });

      trackEvent('upload_media', {
        file_size: file?.size,
        file_type: file?.type,
      });

      const trackTiming = getTimeTracker('load_upload_media');

      try {
        if (['video', 'gif'].includes(resource.type)) {
          await uploadVideo(item);
        } else {
          await uploadImage(item);
        }
      } catch (error) {
        // Cancel uploading if there were any errors.
        cancelUploading({ id, error });

        trackError('upload_media', error?.message);
      } finally {
        trackTiming();
      }
    },
    [startUploading, cancelUploading, uploadImage, uploadVideo]
  );

  // Upload files to server, optionally first transcoding them.
  useEffect(() => {
    (async () => {
      await Promise.all(
        /**
         * Uploads a single pending item.
         *
         * @param {Object} item Queue item.
         * @param {File} item.file File object.
         * @return {Promise<void>}
         */
        state.queue.map(async (item) => {
          const {
            id,
            file,
            state: itemState,
            resource,
            additionalData = {},
            muteVideo,
            trimData,
          } = item;
          if (ITEM_STATUS.PENDING !== itemState) {
            return;
          }

          if (
            resource.type === 'video' &&
            resource.isMuted !== null &&
            additionalData?.isMuted === undefined
          ) {
            additionalData.isMuted = resource.isMuted;
          }

          if (resource?.baseColor) {
            additionalData.meta = {
              ...additionalData.meta,
              baseColor: resource.baseColor,
            };
          }
          // Do not copy over blurhash for new trimmed videos, poster might be different.
          if (resource?.blurHash && !resource?.trimData) {
            additionalData.meta = {
              ...additionalData.meta,
              blurHash: resource.blurHash,
            };
          }

          const isGifThatNeedsTranscoding =
            resource.mimeType === 'image/gif' &&
            isAnimatedGif(await file.arrayBuffer());

          const needsTranscoding =
            isTranscodingEnabled &&
            (isGifThatNeedsTranscoding || canTranscodeFile(file));

          const isAlreadyTranscoding = currentTranscodingItem.current !== null;

          // Prevent simultaneous transcoding processes.
          // See https://github.com/googleforcreators/web-stories-wp/issues/8779
          if (needsTranscoding && isAlreadyTranscoding) {
            return;
          }

          if (isTranscodingEnabled) {
            if (isGifThatNeedsTranscoding) {
              currentTranscodingItem.current = id;
              convertGifItem(item);
              return;
            }

            if (canTranscodeFile(file)) {
              currentTranscodingItem.current = id;

              if (trimData) {
                trimVideoItem(item);
                return;
              }

              if (muteVideo) {
                muteVideoItem(item);
                return;
              }

              // Transcode/Optimize videos before upload.
              // TODO: Only transcode & optimize video if needed (criteria TBD).
              // Probably need to use FFmpeg first to get more information (dimensions, fps, etc.)
              optimizeVideoItem(item);
              return;
            }
          }

          uploadItem(item);
        })
      );
    })();
  }, [
    state.queue,
    isTranscodingEnabled,
    canTranscodeFile,
    convertGifItem,
    trimVideoItem,
    muteVideoItem,
    optimizeVideoItem,
    uploadItem,
  ]);

  // Upload freshly transcoded files to server.
  useEffect(() => {
    state.queue.map((item) => {
      const { state: itemState } = item;
      if (
        ![
          ITEM_STATUS.TRANSCODED,
          ITEM_STATUS.MUTED,
          ITEM_STATUS.TRIMMED,
        ].includes(itemState)
      ) {
        return;
      }

      uploadItem(item);
    });
  }, [state.queue, uploadItem]);

  return useMemo(() => {
    /**
     * A list of all in-progress items.
     *
     * @type {Array} In-progress items.
     */
    const progress = state.queue.filter(
      (item) =>
        ![
          ITEM_STATUS.PENDING,
          ITEM_STATUS.CANCELLED,
          ITEM_STATUS.UPLOADED,
          ITEM_STATUS.FINISHED,
        ].includes(item.state)
    );

    /**
     * A list of all pending items that still have to be uploaded.
     *
     * @type {Array} Pending items.
     */
    const pending = state.queue.filter(
      (item) => item.state === ITEM_STATUS.PENDING
    );

    /**
     * A list of all items that just finished uploading.
     *
     * @type {Array} Uploaded items.
     */
    const uploaded = state.queue.filter(
      (item) => item.state === ITEM_STATUS.UPLOADED
    );

    /**
     * A list of all items that just finished completely.
     *
     * Nothing further is happening.
     *
     * @type {Array} Uploaded items.
     */
    const finished = state.queue.filter(
      (item) => item.state === ITEM_STATUS.FINISHED
    );

    /**
     * A list of all items that failed to upload.
     *
     * @type {Array} Failed items.
     */
    const failures = state.queue.filter(
      (item) => item.state === ITEM_STATUS.CANCELLED
    );

    /**
     * Whether any upload is currently in progress.
     *
     * This includes any transcoding/trimming/muting
     * happening before the actual file upload.
     *
     * @type {boolean} Whether we're uploading.
     */
    const isUploading = state.queue.some(
      (item) =>
        ![
          ITEM_STATUS.FINISHED,
          ITEM_STATUS.CANCELLED,
          ITEM_STATUS.PENDING,
        ].includes(item.state)
    );

    /**
     * Whether any video transcoding is currently in progress.
     *
     * @type {boolean} Whether we're transcoding.
     */
    const isTranscoding = state.queue.some(
      (item) => item.state === ITEM_STATUS.TRANSCODING
    );

    /**
     * Whether any video muting is currently in progress.
     *
     * @type {boolean} Whether we're muting.
     */
    const isMuting = state.queue.some(
      (item) => item.state === ITEM_STATUS.MUTING
    );

    /**
     * Whether any video trimming is currently in progress.
     *
     * @type {boolean} Whether we're trimming.
     */
    const isTrimming = state.queue.some(
      (item) => item.state === ITEM_STATUS.TRIMMING
    );

    /**
     * Determine whether a new resource is being processed.
     *
     * This is the case when an existing video in a story
     * is being optimized/muted/trimmed, which will cause
     * a new resource to be created and uploaded.
     *
     * @param {number} resourceId Resource ID.
     * @return {boolean} Whether the resource is processing.
     */
    const isNewResourceProcessing = (resourceId) =>
      state.queue.some(
        (item) =>
          [
            ITEM_STATUS.TRANSCODING,
            ITEM_STATUS.TRIMMING,
            ITEM_STATUS.MUTING,
          ].includes(item.state) && item.originalResourceId === resourceId
      );

    /**
     * Determine whether the current resource is being processed.
     *
     * This is the case when uploading a new media item that first
     * needs to be transcoded/muted/trimmed.
     *
     * @param {number} resourceId Resource ID.
     * @return {boolean} Whether the resource is processing.
     */
    const isCurrentResourceProcessing = (resourceId) =>
      state.queue.some(
        (item) =>
          [
            ITEM_STATUS.TRANSCODING,
            ITEM_STATUS.TRIMMING,
            ITEM_STATUS.MUTING,
          ].includes(item.state) && item.resource.id === resourceId
      );

    /**
     * Determine whether the current resource is being uploaded.
     *
     * This is the case when uploading a new media item after any initial
     * transcoding/muting/trimming has already happened, or when it is
     * still pending to be processed.
     *
     * Checks for both `resource.id` as well as `previousResourceId`,
     * since after upload to the backend, the resource's temporary uuid
     * will be replaced by the permanent ID from the backend.
     *
     * @param {number} resourceId Resource ID.
     * @return {boolean} Whether the resource is uploading.
     */
    const isCurrentResourceUploading = (resourceId) =>
      state.queue.some(
        (item) =>
          [
            ITEM_STATUS.PENDING,
            ITEM_STATUS.UPLOADING,
            ITEM_STATUS.UPLOADED,
            ITEM_STATUS.FINISHED,
          ].includes(item.state) &&
          (item.resource.id === resourceId ||
            item.previousResourceId === resourceId)
      );

    /**
     * Determine whether the current resource is being transcoded.
     *
     * This is the case when uploading a new media item that first
     * needs to be transcoded.
     * This is also the case when optimizing an existing video ("A") in the story,
     * which will cause a new resource ("B") to be uploaded.
     *
     * Example:
     *
     * isNewResourceTranscoding(A) -> true
     * isCurrentResourceTranscoding(B) -> true
     * isNewResourceTranscoding(B) -> false
     * isCurrentResourceTranscoding(A) -> false
     *
     * @param {number} resourceId Resource ID.
     * @return {boolean} Whether the resource is transcoding.
     */
    const isCurrentResourceTranscoding = (resourceId) =>
      state.queue.some(
        (item) =>
          item.state === ITEM_STATUS.TRANSCODING &&
          item.resource.id === resourceId
      );

    /**
     * Determine whether the current resource is being muted.
     *
     * This is the case when uploading a new media item that first
     * needs to be muted.
     * This is also the case when muting an existing video in the story,
     * which will cause a new resource to be uploaded (the "current" one).
     *
     * @param {number} resourceId Resource ID.
     * @return {boolean} Whether the resource is muting.
     */
    const isCurrentResourceMuting = (resourceId) =>
      state.queue.some(
        (item) =>
          item.state === ITEM_STATUS.MUTING && item.resource.id === resourceId
      );

    /**
     * Determine whether the current resource is being trimmed.
     *
     * This is the case when trimming an existing video in the story,
     * which will cause a new resource to be uploaded (the "current" one).
     *
     * @param {number} resourceId Resource ID.
     * @return {boolean} Whether the resource is trimming.
     */
    const isCurrentResourceTrimming = (resourceId) =>
      state.queue.some(
        (item) =>
          item.state === ITEM_STATUS.TRIMMING && item.resource.id === resourceId
      );

    /**
     * Determine whether a resource is being transcoded.
     *
     * When optimizing an existing video in the story,
     * which will cause a new resource to be uploaded,
     * this returns the state of this new resource.
     *
     * @param {number} resourceId Resource ID.
     * @return {boolean} Whether the resource is transcoding.
     */
    const isNewResourceTranscoding = (resourceId) =>
      state.queue.some(
        (item) =>
          item.state === ITEM_STATUS.TRANSCODING &&
          item.originalResourceId === resourceId
      );

    /**
     * Determine whether a resource is being muted.
     *
     * When muting an existing video in the story,
     * which will cause a new resource to be uploaded,
     * this returns the state of this new resource.
     *
     * @param {number} resourceId Resource ID.
     * @return {boolean} Whether the resource is muting.
     */
    const isNewResourceMuting = (resourceId) =>
      state.queue.some(
        (item) =>
          item.state === ITEM_STATUS.MUTING &&
          item.originalResourceId === resourceId
      );

    /**
     * Whether a given resource can be transcoded.
     *
     * Checks whether the resource is not external and
     * not already uploading.
     *
     * @param {import('@googleforcreators/media').Resource} resource Resource object.
     * @return {boolean} Whether a given resource can be transcoded.
     */
    const canTranscodeResource = (resource) => {
      const { isExternal, id, src } = resource || {};

      return (
        !isExternal &&
        src &&
        !state.queue.some(
          (item) =>
            item.resource.id === id ||
            item.previousResourceId === id ||
            item.originalResourceId === id
        )
      );
    };

    /**
     * Is a element trimming.
     *
     * @param {string} elementId Element ID.
     * @return {boolean} if element with id is found.
     */
    const isElementTrimming = (elementId) =>
      state.queue.some(
        (item) =>
          item.state === ITEM_STATUS.TRIMMING && item.elementId === elementId
      );

    return {
      state: {
        progress,
        pending,
        uploaded,
        failures,
        finished,
        isUploading,
        isTranscoding,
        isMuting,
        isTrimming,
        isCurrentResourceMuting,
        isCurrentResourceProcessing,
        isCurrentResourceUploading,
        isCurrentResourceTranscoding,
        isCurrentResourceTrimming,
        isNewResourceMuting,
        isNewResourceProcessing,
        isNewResourceTranscoding,
        isElementTrimming,
        canTranscodeResource,
      },
      actions: {
        addItem: actions.addItem,
        removeItem: actions.removeItem,
        finishItem: actions.finishItem,
      },
    };
  }, [state, actions]);
}

export default useMediaUploadQueue;<|MERGE_RESOLUTION|>--- conflicted
+++ resolved
@@ -277,20 +277,12 @@
       try {
         const newFile = await transcodeVideo(file);
 
-<<<<<<< HEAD
-        additionalData.mediaSource = 'video-optimization';
-=======
-        if (!isMounted.current) {
-          return;
-        }
-
         // Do not override pre-existing mediaSource if provided,
         // for example by media recording.
         if (!additionalData.mediaSource) {
           additionalData.mediaSource = 'video-optimization';
         }
 
->>>>>>> 5fd62c1d
         finishTranscoding({ id, file: newFile, additionalData });
       } catch (error) {
         // Cancel uploading if there were any errors.
