--- conflicted
+++ resolved
@@ -314,10 +314,6 @@
         );
 
         const files = [];
-<<<<<<< HEAD
-
-=======
->>>>>>> 4debf56f
         await ffmpeg
           .FS('readdir', '/')
           .filter(
@@ -330,11 +326,7 @@
               blobToFile(new Blob([data.buffer], { type }), outputFile, type)
             );
           });
-<<<<<<< HEAD
-        return files;
-=======
         return files.sort((a, b) => a.name.localeCompare(b.name));
->>>>>>> 4debf56f
       } catch (err) {
         // eslint-disable-next-line no-console -- We want to surface this error.
         console.error(err);
