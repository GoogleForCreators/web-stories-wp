/*
 * Copyright 2020 Google LLC
 *
 * Licensed under the Apache License, Version 2.0 (the "License");
 * you may not use this file except in compliance with the License.
 * You may obtain a copy of the License at
 *
 *     https://www.apache.org/licenses/LICENSE-2.0
 *
 * Unless required by applicable law or agreed to in writing, software
 * distributed under the License is distributed on an "AS IS" BASIS,
 * WITHOUT WARRANTIES OR CONDITIONS OF ANY KIND, either express or implied.
 * See the License for the specific language governing permissions and
 * limitations under the License.
 */

/**
 * External dependencies
 */
import { useCallback } from '@web-stories-wp/react';
import { getSmallestUrlForWidth } from '@web-stories-wp/media';
/**
 * Internal dependencies
 */
import { useAPI } from '../../api';
import { useStory } from '../../story';
import { useConfig } from '../../config';
import { getMediaBaseColor } from '../../../utils/getMediaBaseColor';
import useCORSProxy from '../../../utils/useCORSProxy';

function useDetectBaseColor({ updateMediaElement }) {
  const {
    actions: { updateMedia, getPosterMediaById },
  } = useAPI();
  const { updateElementsByResourceId } = useStory((state) => ({
    updateElementsByResourceId: state.actions.updateElementsByResourceId,
  }));
  const {
    capabilities: { hasUploadMediaAction },
  } = useConfig();
  const { getProxiedUrl } = useCORSProxy();

  const saveBaseColor = useCallback(
    /**
     *
     * @param {import('@web-stories-wp/media').Resource} resource Resource object.
     * @param {string} baseColor Base Color.
     * @return {Promise<void>}
     */
    async ({ id, isExternal }, baseColor) => {
      try {
        const properties = ({ resource }) => ({
          resource: {
            ...resource,
            baseColor,
          },
        });
        updateElementsByResourceId({ id, properties });
<<<<<<< HEAD

        if (!isExternal) {
          updateMediaElement({
            id,
            data: { baseColor },
=======
        updateMediaElement({
          id,
          data: { baseColor },
        });
        if (hasUploadMediaAction) {
          await updateMedia(id, {
            meta: { web_stories_base_color: baseColor },
>>>>>>> eb22fc72
          });
          if (hasUploadMediaAction) {
            await updateMedia(id, {
              meta: { web_stories_base_color: baseColor },
            });
          }
        }
      } catch (error) {
        // Do nothing for now.
      }
    },
    [
      updateElementsByResourceId,
<<<<<<< HEAD
      updateMedia,
      updateMediaElement,
      hasUploadMediaAction,
=======
      updateMediaElement,
      hasUploadMediaAction,
      updateMedia,
>>>>>>> eb22fc72
    ]
  );

  const updateBaseColor = useCallback(
    async (resource) => {
      const { type, poster, id, isExternal } = resource;
      let imageSrc = poster;

      if (type === 'image') {
        imageSrc = getSmallestUrlForWidth(0, resource);
      } else if (!isExternal) {
        const posterResource = getPosterMediaById
          ? await getPosterMediaById(id)
          : null;
        if (posterResource) {
          imageSrc = getSmallestUrlForWidth(0, posterResource);
        }
      }

      if (!imageSrc) {
        return;
      }
      const imageSrcProxied = getProxiedUrl(resource, imageSrc);
      try {
        const color = await getMediaBaseColor(imageSrcProxied);
        await saveBaseColor(resource, color);
      } catch (error) {
        // Do nothing for now.
      }
    },
    [getProxiedUrl, getPosterMediaById, saveBaseColor]
  );

  return {
    updateBaseColor,
  };
}

export default useDetectBaseColor;<|MERGE_RESOLUTION|>--- conflicted
+++ resolved
@@ -56,21 +56,10 @@
           },
         });
         updateElementsByResourceId({ id, properties });
-<<<<<<< HEAD
-
         if (!isExternal) {
           updateMediaElement({
             id,
             data: { baseColor },
-=======
-        updateMediaElement({
-          id,
-          data: { baseColor },
-        });
-        if (hasUploadMediaAction) {
-          await updateMedia(id, {
-            meta: { web_stories_base_color: baseColor },
->>>>>>> eb22fc72
           });
           if (hasUploadMediaAction) {
             await updateMedia(id, {
@@ -84,15 +73,9 @@
     },
     [
       updateElementsByResourceId,
-<<<<<<< HEAD
-      updateMedia,
-      updateMediaElement,
-      hasUploadMediaAction,
-=======
       updateMediaElement,
       hasUploadMediaAction,
       updateMedia,
->>>>>>> eb22fc72
     ]
   );
 
