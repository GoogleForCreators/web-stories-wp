--- conflicted
+++ resolved
@@ -81,16 +81,10 @@
   );
 
   const updateBaseColor = useCallback(
-<<<<<<< HEAD
-    async (resource) => {
-      const { type, src, poster } = resource;
-      const imageSrc = type === 'image' ? src : poster;
-=======
     async ({ resource }) => {
       const { type, poster } = resource;
       const imageSrc =
         type === 'image' ? getSmallestUrlForWidth(0, resource) : poster;
->>>>>>> 00299428
       if (!imageSrc) {
         return;
       }
