--- conflicted
+++ resolved
@@ -81,13 +81,7 @@
   );
 
   const updateBaseColor = useCallback(
-<<<<<<< HEAD
     async (resource) => {
-      const { type, poster } = resource;
-      const imageSrc =
-        type === 'image' ? getSmallestUrlForWidth(0, resource) : poster;
-=======
-    async ({ resource }) => {
       const { type, poster, id, isExternal } = resource;
       let imageSrc = poster;
 
@@ -99,8 +93,7 @@
           imageSrc = getSmallestUrlForWidth(0, posterResource);
         }
       }
-
->>>>>>> 08c0fa29
+      
       if (!imageSrc) {
         return;
       }
