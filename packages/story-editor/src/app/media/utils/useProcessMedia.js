--- conflicted
+++ resolved
@@ -586,15 +586,7 @@
         await fetchRemoteFile(url, mimeType),
         segmentTime
       );
-<<<<<<< HEAD
-
-      const result = await uploadMedia(segmentedFiles, { onUploadSuccess: handleSegmented });
-      console.log("result", result);
-
-
-=======
       await uploadMedia(segmentedFiles, { onUploadSuccess: handleSegmented });
->>>>>>> 4debf56f
       return segmentedFiles;
     },
     [uploadMedia, ffSegmentVideo]
