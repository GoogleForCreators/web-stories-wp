--- conflicted
+++ resolved
@@ -205,7 +205,7 @@
         );
       });
 
-<<<<<<< HEAD
+
         expect(updateBaseColor).toHaveBeenCalledWith({
           id: 2,
           src: 'http://www.google.com/foo.gif',
@@ -217,21 +217,11 @@
             web_stories_optimized_id: 2,
           },
         });
-=======
-      expect(updateBaseColor).toHaveBeenCalledWith({
-        resource: {
-          id: 2,
-          local: false,
-          src: 'http://www.google.com/foo.gif',
-          type: 'gif',
-        },
-      });
       expect(updateMedia).toHaveBeenCalledWith(123, {
         web_stories_media_source: 'source-video',
         meta: {
           web_stories_optimized_id: 2,
         },
->>>>>>> 00299428
       });
     });
 
@@ -256,7 +246,6 @@
         );
       });
 
-<<<<<<< HEAD
         expect(updateBaseColor).toHaveBeenCalledWith({
           baseColor: undefined,
           id: 2,
@@ -269,22 +258,6 @@
             web_stories_optimized_id: 2,
           },
         });
-=======
-      expect(updateBaseColor).toHaveBeenCalledWith({
-        resource: {
-          baseColor: undefined,
-          id: 2,
-          local: false,
-          src: 'http://www.google.com/foo.gif',
-          type: 'gif',
-        },
-      });
-      expect(updateMedia).toHaveBeenCalledWith(123, {
-        web_stories_media_source: 'source-video',
-        meta: {
-          web_stories_optimized_id: 2,
-        },
->>>>>>> 00299428
       });
     });
 
@@ -369,7 +342,7 @@
           2,
           'http://www.google.com/foo.gif'
         );
-<<<<<<< HEAD
+
         expect(updateBaseColor).toHaveBeenCalledWith({
           src: 'http://www.google.com/foo.gif',
           id: 2,
@@ -380,22 +353,6 @@
             web_stories_muted_id: 2,
           },
         });
-=======
-      });
-
-      expect(updateBaseColor).toHaveBeenCalledWith({
-        resource: {
-          src: 'http://www.google.com/foo.gif',
-          id: 2,
-          type: 'gif',
-          local: false,
-        },
-      });
-      expect(updateMedia).toHaveBeenCalledWith(123, {
-        meta: {
-          web_stories_muted_id: 2,
-        },
->>>>>>> 00299428
       });
     });
 
@@ -421,35 +378,11 @@
           2,
           'http://www.google.com/foo.gif'
         );
-<<<<<<< HEAD
-        expect(updateBaseColor).toHaveBeenCalledWith({
-          baseColor: undefined,
-          id: 2,
-          src: 'http://www.google.com/foo.gif',
-          type: 'gif',
-        });
         expect(updateMedia).toHaveBeenCalledWith(123, {
           meta: {
             web_stories_muted_id: 2,
           },
         });
-=======
-      });
-
-      expect(updateBaseColor).toHaveBeenCalledWith({
-        resource: {
-          baseColor: undefined,
-          id: 2,
-          local: false,
-          src: 'http://www.google.com/foo.gif',
-          type: 'gif',
-        },
-      });
-      expect(updateMedia).toHaveBeenCalledWith(123, {
-        meta: {
-          web_stories_muted_id: 2,
-        },
->>>>>>> 00299428
       });
     });
 
@@ -536,15 +469,12 @@
           2,
           'http://www.google.com/foo.gif'
         );
-<<<<<<< HEAD
         expect(updateBaseColor).toHaveBeenCalledWith({
           src: 'http://www.google.com/foo.gif',
           id: 2,
           type: 'gif',
         });
-=======
-      });
->>>>>>> 00299428
+      });
 
       expect(updateBaseColor).toHaveBeenCalledWith({
         resource: {
@@ -581,16 +511,13 @@
           2,
           'http://www.google.com/foo.gif'
         );
-<<<<<<< HEAD
         expect(updateBaseColor).toHaveBeenCalledWith({
           baseColor: undefined,
           id: 2,
           src: 'http://www.google.com/foo.gif',
           type: 'gif',
         });
-=======
-      });
->>>>>>> 00299428
+      });
 
       expect(updateBaseColor).toHaveBeenCalledWith({
         resource: {
