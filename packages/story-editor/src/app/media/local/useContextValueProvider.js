--- conflicted
+++ resolved
@@ -273,16 +273,6 @@
       if (!canTranscodeResource(resource)) {
         return;
       }
-<<<<<<< HEAD
-=======
-
-      if (
-        (allowedVideoMimeTypes.includes(mimeType) || type === 'gif') &&
-        !posterId
-      ) {
-        uploadVideoPoster(id, src);
-      }
->>>>>>> d6d63b11
 
       if (hasUploadMediaAction) {
         if (
