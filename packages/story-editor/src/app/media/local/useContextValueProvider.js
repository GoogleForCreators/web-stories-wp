/*
 * Copyright 2020 Google LLC
 *
 * Licensed under the Apache License, Version 2.0 (the "License");
 * you may not use this file except in compliance with the License.
 * You may obtain a copy of the License at
 *
 *     https://www.apache.org/licenses/LICENSE-2.0
 *
 * Unless required by applicable law or agreed to in writing, software
 * distributed under the License is distributed on an "AS IS" BASIS,
 * WITHOUT WARRANTIES OR CONDITIONS OF ANY KIND, either express or implied.
 * See the License for the specific language governing permissions and
 * limitations under the License.
 */

/**
 * External dependencies
 */
import { useEffect, useCallback, useRef } from '@web-stories-wp/react';
import { getTimeTracker } from '@web-stories-wp/tracking';

/**
 * Internal dependencies
 */
import { useAPI } from '../../api';
import { useConfig } from '../../config';
import useUploadVideoFrame from '../utils/useUploadVideoFrame';
import useProcessMedia from '../utils/useProcessMedia';
import useUploadMedia from '../useUploadMedia';
import useDetectVideoHasAudio from '../utils/useDetectVideoHasAudio';
import useDetectBaseColor from '../utils/useDetectBaseColor';
import { LOCAL_MEDIA_TYPE_ALL } from './types';

/**
 * @typedef {import('./typedefs').LocalMediaContext} LocalMediaContext
 * @typedef {import('./typedefs').LocalMediaReducerState} LocalMediaReducerState
 * @typedef {import('./typedefs').LocalMediaReducerActions} LocalMediaReducerActions
 */

/**
 * Context fragment provider for local media.
 * This is called from {@link MediaProvider} to provide the media global state.
 *
 * @param {LocalMediaReducerState} reducerState The 'local' fragment of the
 * state returned from `useMediaReducer`
 * @param {LocalMediaReducerActions} reducerActions The 'local' fragment of the
 * actions returned from `useMediaReducer`
 * @return {LocalMediaContext} Context.
 */
export default function useContextValueProvider(reducerState, reducerActions) {
  const { media, pageToken, mediaType, searchTerm } = reducerState;
  const {
    fetchMediaStart,
    fetchMediaSuccess,
    fetchMediaError,
    resetFilters,
    prependMedia,
    setMediaType,
    setSearchTerm,
    setNextPage,
    setAudioProcessing,
    removeAudioProcessing,
    setPosterProcessing,
    removePosterProcessing,
    setBaseColorProcessing,
    removeBaseColorProcessing,
    updateMediaElement,
    deleteMediaElement,
  } = reducerActions;
  const {
    actions: { getMedia, updateMedia },
  } = useAPI();

  const fetchMedia = useCallback(
    (
      {
        searchTerm: currentSearchTerm = '',
        pageToken: p = 1,
        mediaType: currentMediaType,
        cacheBust: cacheBust,
      } = {},
      callback
    ) => {
      fetchMediaStart({ pageToken: p });
      const trackTiming = getTimeTracker('load_media');
      getMedia({
        mediaType:
          currentMediaType === LOCAL_MEDIA_TYPE_ALL ? '' : currentMediaType,
        searchTerm: currentSearchTerm,
        pagingNum: p,
        cacheBust: cacheBust,
      })
        .then(({ data, headers }) => {
          const totalPages = parseInt(headers.totalPages);
          const totalItems = parseInt(headers.totalItems);
          const hasMore = p < totalPages;
          callback({
            media: data,
            mediaType: currentMediaType,
            searchTerm: currentSearchTerm,
            pageToken: p,
            nextPageToken: hasMore ? p + 1 : undefined,
            totalPages,
            totalItems,
          });
        })
        .catch(fetchMediaError)
        .finally(() => {
          trackTiming();
        });
    },
    [fetchMediaError, fetchMediaStart, getMedia]
  );

  const { uploadMedia, isUploading, isTranscoding } = useUploadMedia({
    media,
    prependMedia,
    updateMediaElement,
    deleteMediaElement,
  });
  const { uploadVideoFrame } = useUploadVideoFrame({
    updateMediaElement,
  });

  const { updateVideoIsMuted } = useDetectVideoHasAudio({
    updateMediaElement,
  });

  const { updateBaseColor } = useDetectBaseColor({
    updateMediaElement,
  });

  const {
    allowedMimeTypes: { video: allowedVideoMimeTypes },
    capabilities: { hasUploadMediaAction },
  } = useConfig();

  const stateRef = useRef();
  stateRef.current = reducerState;

  const resetWithFetch = useCallback(() => {
    // eslint-disable-next-line no-shadow
    const { mediaType, pageToken, searchTerm } = stateRef.current;

    resetFilters();
    const isFirstPage = !pageToken;
    if (!mediaType && !searchTerm && isFirstPage) {
      fetchMedia({ mediaType, cacheBust: true }, fetchMediaSuccess);
    }
  }, [fetchMedia, fetchMediaSuccess, resetFilters]);

  useEffect(() => {
    fetchMedia({ searchTerm, pageToken, mediaType }, fetchMediaSuccess);
  }, [fetchMedia, fetchMediaSuccess, mediaType, pageToken, searchTerm]);

  const uploadVideoPoster = useCallback(
    (id, src) => {
      const { posterProcessed, posterProcessing } = stateRef.current;

      (async () => {
        // Simple way to prevent double-uploading.
        if (posterProcessed.includes(id) || posterProcessing.includes(id)) {
          return;
        }
        setPosterProcessing({ id });
        await uploadVideoFrame(id, src);
        removePosterProcessing({ id });
      })();
    },
    [setPosterProcessing, uploadVideoFrame, removePosterProcessing]
  );

  const processVideoAudio = useCallback(
    (id, src) => {
      const { audioProcessed, audioProcessing } = stateRef.current;

      (async () => {
        // Simple way to prevent double-uploading.
        if (audioProcessed.includes(id) || audioProcessing.includes(id)) {
          return;
        }
        setAudioProcessing({ id });
        await updateVideoIsMuted(id, src);
        removeAudioProcessing({ id });
      })();
    },
    [setAudioProcessing, updateVideoIsMuted, removeAudioProcessing]
  );

  const processMediaBaseColor = useCallback(
    (resource) => {
      const { baseColorProcessed, baseColorProcessing } = stateRef.current;
      const { id } = resource;

      (async () => {
        // Simple way to prevent double-uploading.
        if (
          baseColorProcessed.includes(id) ||
          baseColorProcessing.includes(id)
        ) {
          return;
        }
        setBaseColorProcessing({ id });
        await updateBaseColor({ resource });
        removeBaseColorProcessing({ id });
      })();
    },
    [setBaseColorProcessing, removeBaseColorProcessing, updateBaseColor]
  );

  const postProcessingResource = useCallback(
    (resource) => {
      const {
        local,
        type,
        isMuted,
        baseColor,
        src,
        id,
        posterId,
        mimeType,
        poster,
      } = resource;

      if (local || !id) {
        return;
      }
      if (
        (allowedVideoMimeTypes.includes(mimeType) || type === 'gif') &&
        !posterId
      ) {
        uploadVideoPoster(id, src);
      }

      if (allowedVideoMimeTypes.includes(mimeType) && isMuted === null) {
        processVideoAudio(id, src);
      }

      const imageSrc = type === 'image' ? src : poster;
      if (imageSrc && !baseColor) {
        processMediaBaseColor(resource);
      }
    },
    [
      allowedVideoMimeTypes,
      processMediaBaseColor,
      processVideoAudio,
      uploadVideoPoster,
    ]
  );

<<<<<<< HEAD
  // Whenever media items in the library change,
  // generate missing posters if needed.
  useEffect(() => {
    if (!hasUploadMediaAction) {
      return;
    }
    media?.forEach((mediaElement) => generateMissingPosters(mediaElement));
  }, [
    media,
    mediaType,
    searchTerm,
    generateMissingPosters,
    hasUploadMediaAction,
  ]);
=======
  const { optimizeVideo, optimizeGif, muteExistingVideo, trimExistingVideo } =
    useProcessMedia({
      postProcessingResource,
      uploadMedia,
      updateMedia,
      deleteMediaElement,
    });
>>>>>>> 64e19390

  // Whenever media items in the library change,
  // generate missing posters / has audio / base color if needed.
  useEffect(() => {
    media?.forEach((mediaElement) => postProcessingResource(mediaElement));
  }, [media, mediaType, searchTerm, postProcessingResource]);

  const isGeneratingPosterImages = Boolean(
    stateRef.current?.posterProcessing?.length
  );

  return {
    state: {
      ...reducerState,
      isUploading: isUploading || isGeneratingPosterImages,
      isTranscoding,
    },
    actions: {
      setNextPage,
      setMediaType,
      setSearchTerm,
      resetFilters,
      uploadMedia,
      resetWithFetch,
      uploadVideoPoster,
      postProcessingResource,
      deleteMediaElement,
      updateMediaElement,
      optimizeVideo,
      optimizeGif,
      muteExistingVideo,
      trimExistingVideo,
    },
  };
}<|MERGE_RESOLUTION|>--- conflicted
+++ resolved
@@ -226,15 +226,18 @@
       if (local || !id) {
         return;
       }
-      if (
-        (allowedVideoMimeTypes.includes(mimeType) || type === 'gif') &&
-        !posterId
-      ) {
-        uploadVideoPoster(id, src);
-      }
-
-      if (allowedVideoMimeTypes.includes(mimeType) && isMuted === null) {
-        processVideoAudio(id, src);
+
+      if (hasUploadMediaAction) {
+        if (
+          (allowedVideoMimeTypes.includes(mimeType) || type === 'gif') &&
+          !posterId
+        ) {
+          uploadVideoPoster(id, src);
+        }
+
+        if (allowedVideoMimeTypes.includes(mimeType) && isMuted === null) {
+          processVideoAudio(id, src);
+        }
       }
 
       const imageSrc = type === 'image' ? src : poster;
@@ -247,25 +250,10 @@
       processMediaBaseColor,
       processVideoAudio,
       uploadVideoPoster,
+      hasUploadMediaAction,
     ]
   );
 
-<<<<<<< HEAD
-  // Whenever media items in the library change,
-  // generate missing posters if needed.
-  useEffect(() => {
-    if (!hasUploadMediaAction) {
-      return;
-    }
-    media?.forEach((mediaElement) => generateMissingPosters(mediaElement));
-  }, [
-    media,
-    mediaType,
-    searchTerm,
-    generateMissingPosters,
-    hasUploadMediaAction,
-  ]);
-=======
   const { optimizeVideo, optimizeGif, muteExistingVideo, trimExistingVideo } =
     useProcessMedia({
       postProcessingResource,
@@ -273,7 +261,6 @@
       updateMedia,
       deleteMediaElement,
     });
->>>>>>> 64e19390
 
   // Whenever media items in the library change,
   // generate missing posters / has audio / base color if needed.
