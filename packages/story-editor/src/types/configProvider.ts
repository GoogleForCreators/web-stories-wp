/*
 * Copyright 2022 Google LLC
 *
 * Licensed under the Apache License, Version 2.0 (the "License");
 * you may not use this file except in compliance with the License.
 * You may obtain a copy of the License at
 *
 *     https://www.apache.org/licenses/LICENSE-2.0
 *
 * Unless required by applicable law or agreed to in writing, software
 * distributed under the License is distributed on an "AS IS" BASIS,
 * WITHOUT WARRANTIES OR CONDITIONS OF ANY KIND, either express or implied.
 * See the License for the specific language governing permissions and
 * limitations under the License.
 */

/**
 * External dependencies
 */
import type { Page } from '@googleforcreators/elements';

/**
 * Internal dependencies
 */
import type { APICallbacks } from './apiProvider';
import type { Flags } from './storyEditor';

/**
 * Internal dependencies
 */

import type { Term, Taxonomy } from '../types/taxonomyProvider';

export interface Capabilities {
  /** If the user has permissions to upload files. */
  hasUploadMediaAction?: boolean;
  /** If the user has permissions to manage site settings. */
  canManageSettings?: boolean;
}

interface MimeTypes {
  audio?: string[];
  image?: string[];
  caption?: string[];
  vector?: string[];
  video?: string[];
}

interface Locale {
  locale?: string;
  dateFormat?: string;
  timeFormat?: string;
  gmtOffset?: number;
  timeZone?: string;
  months?: string[];
  monthsShort?: string[];
  weekdays?: string[];
  weekdaysShort?: string[];
  weekdaysInitials?: string[];
  weekStartsOn?: number;
  timezoneAbbr?: string;
}

export interface MetaData {
  publisher?: string;
}

export interface Tip {
  title: string;
  figureSrcImg?: string;
  figureAlt?: string;
  description: string[];
  href?: string;
}

export interface PageTemplate extends Page {
  version: string;
}
<<<<<<< HEAD
interface TemplateData {
  story_data: PageTemplate;
  featured_media: number;
  title?: string;
}

type Author = {
  id: number;
  name: string;
  url?: string;
  description?: string;
  slug: string;
  link: string;
  avatarUrls?: Record<number, string>;
};

export type User = {
  id: number;
  mediaOptimization: boolean;
  onboarding: Record<string, boolean>;
  trackingOptin: boolean;
};

type GetFontProps = {
  service?: string;
  include?: string;
  search?: string;
};

type HotlinkInfo = {
  ext?: string;
  fileName?: string;
  fileSize?: number;
  mimeType?: string;
  type?: string;
  width?: number;
  height?: number;
};

type LinkMetaData = {
  title: string;
  image: string;
};

type UploadMediaProps = {
  onUploadSuccess?: (media: MediaElement) => void;
  onUploadProgress?: (media: MediaElement) => void;
  onUploadError?: (media: MediaElement) => void;
  cropVideo?: boolean;
  additionalData: {
    originalId?: number;
    mediaId?: number;
    storyId?: number;
    templateId?: number;
    optimizedId?: number;
    cropOriginId?: number;
    mutedId?: number;
    posterId?: number;
    isMuted?: boolean;
    mediaSource?: string;
    trimData?: TrimData;
    baseColor?: string;
    blurHash?: string;
    isGif?: boolean;
    altText?: string;
  };
  originalResourceId: ResourceId;
  resource: Resource;
};

export interface APICallbacks {
  addPageTemplate?: (data: TemplateData) => Promise<PageTemplate>;
  autoSaveById?: (story: Story) => Promise<Story>;
  createTaxonomyTerm?: (
    endpoint: string,
    term: {
      name: string;
      parent?: number;
      slug?: string;
    }
  ) => Promise<Term>;
  deleteMedia?: (id: number) => Promise<boolean>;
  deletePageTemplate?: (id: number) => Promise<boolean>;
  getAuthors?: () => Promise<Author[]>;
  getCurrentUser?: () => Promise<User>;
  getCustomPageTemplates?: (page: number | boolean) => Promise<{
    hasMore: boolean;
    templates: PageTemplate[];
  }>;
  getFonts?: (props: GetFontProps) => Promise<FontData[]>;
  getHotlinkInfo?: (link: string) => Promise<HotlinkInfo>;
  getLinkMetadata?: (link: string) => Promise<LinkMetaData>;
  getMedia?: (props: {
    mediaType: string;
    searchTerm: string;
    pagingNum: number;
  }) => Promise<{
    data: Resource[];
    headers: Record<string, string>;
  }>;
  getMediaById?: (id: number) => Promise<Resource>;
  getMediaForCorsCheck?: () => Promise<Resource[]>;
  getMutedMediaById?: (id: number) => Promise<VideoResource>;
  getOptimizedMediaById?: (id: number) => Promise<Resource>;
  getPageTemplates?: () => Promise<Template[]>;
  getPosterMediaById?: (id: number) => Promise<Resource>;
  getProducts?: () => Promise<ProductData[]>;
  getProxyUrl?: (src: string) => string;
  getStoryById?: (id: number) => Promise<Story>;
  getTaxonomies?: () => Promise<Taxonomy[]>;
  getTaxonomyTerm?: (
    restPath: string,
    props: {
      search?: string;
      per_page?: number;
    }
  ) => Promise<Term[]>;
  saveStoryById?: (data: Story) => Promise<Story>;
  updateCurrentUser?: (data: Partial<User>) => Promise<User>;
  updateMedia?: (id: number, data: Partial<Resource>) => Promise<Resource>;
  updatePageTemplate?: (
    id: number,
    data: Partial<PageTemplate>
  ) => Promise<PageTemplate>;
  uploadMedia?: (files: string[], props: UploadMediaProps) => Promise<Resource>;
}
=======

export type Taxonomy = {
  name: string;
  slug: string;
  capabilities: Record<string, string>;
  description?: string;
  labels: Record<string, string>;
  types: string[];
  showCloud?: boolean;
  hierarchical: boolean;
  restBase: string;
  restNamespace: string;
  visibility: Record<string, boolean>;
  restPath: string;
};
>>>>>>> 550ff16f

export interface ConfigState {
  /** Interval in seconds. */
  autoSaveInterval: number | null;
  /** Interval in seconds. */
  localAutoSaveInterval: number;
  autoSaveLink: string;
  isRTL: boolean;
  locale?: Locale;
  allowedMimeTypes: MimeTypes;
  storyId: number | null;
  dashboardLink: string;
  dashboardSettingsLink: string;
  generalSettingsLink: string;
  cdnURL: string;
  /** Max allowed upload in bytes */
  maxUpload: number;
  capabilities: Capabilities;
  metadata: MetaData;
  canViewDefaultTemplates: boolean;
  /** If to show the 3rd party media in the library */
  showMedia3p: boolean;
  encodeMarkup: boolean;
  ffmpegCoreUrl: string;
  apiCallbacks: APICallbacks;
  styleConstants: {
    topOffset: number;
    leftOffset: number;
  };
  /** Plugin version */
  version: string;
  /** If true, the story advances automatically */
  globalAutoAdvance?: boolean;
  /** Page duration in seconds in case of auto-advancing */
  globalPageDuration?: number;
  shoppingProvider: string;
  mediainfoUrl: string;
  /** Feature flags */
  flags: Flags;
  additionalTips: Record<string, Tip>;
}<|MERGE_RESOLUTION|>--- conflicted
+++ resolved
@@ -76,7 +76,6 @@
 export interface PageTemplate extends Page {
   version: string;
 }
-<<<<<<< HEAD
 interface TemplateData {
   story_data: PageTemplate;
   featured_media: number;
@@ -203,23 +202,6 @@
   ) => Promise<PageTemplate>;
   uploadMedia?: (files: string[], props: UploadMediaProps) => Promise<Resource>;
 }
-=======
-
-export type Taxonomy = {
-  name: string;
-  slug: string;
-  capabilities: Record<string, string>;
-  description?: string;
-  labels: Record<string, string>;
-  types: string[];
-  showCloud?: boolean;
-  hierarchical: boolean;
-  restBase: string;
-  restNamespace: string;
-  visibility: Record<string, boolean>;
-  restPath: string;
-};
->>>>>>> 550ff16f
 
 export interface ConfigState {
   /** Interval in seconds. */
