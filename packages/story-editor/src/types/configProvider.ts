/*
 * Copyright 2022 Google LLC
 *
 * Licensed under the Apache License, Version 2.0 (the "License");
 * you may not use this file except in compliance with the License.
 * You may obtain a copy of the License at
 *
 *     https://www.apache.org/licenses/LICENSE-2.0
 *
 * Unless required by applicable law or agreed to in writing, software
 * distributed under the License is distributed on an "AS IS" BASIS,
 * WITHOUT WARRANTIES OR CONDITIONS OF ANY KIND, either express or implied.
 * See the License for the specific language governing permissions and
 * limitations under the License.
 */

/**
 * External dependencies
 */
import type { Page } from '@googleforcreators/elements';

/**
 * Internal dependencies
 */
import type { APICallbacks } from './apiProvider';

export interface Capabilities {
  /** If the user has permissions to upload files. */
  hasUploadMediaAction?: boolean;
  /** If the user has permissions to manage site settings. */
  canManageSettings?: boolean;
}

interface MimeTypes {
  audio?: string[];
  image?: string[];
  caption?: string[];
  vector?: string[];
  video?: string[];
}

interface Locale {
  locale?: string;
  dateFormat?: string;
  timeFormat?: string;
  gmtOffset?: number;
  timeZone?: string;
  months?: string[];
  monthsShort?: string[];
  weekdays?: string[];
  weekdaysShort?: string[];
  weekdaysInitials?: string[];
  weekStartsOn?: number;
  timezoneAbbr?: string;
}

export interface MetaData {
  publisher?: string;
}

interface Tip {
  title: string;
  figureSrcImg?: string;
  figureAlt?: string;
  description: string[];
  href?: string;
}

export interface PageTemplate extends Page {
  version: string;
}

export type Taxonomy = {
  name: string;
  slug: string;
  capabilities: Record<string, string>;
  description?: string;
  labels: Record<string, string>;
  types: string[];
  showCloud?: boolean;
  hierarchical: boolean;
  restBase: string;
  restNamespace: string;
  visibility: Record<string, boolean>;
  restPath: string;
};

<<<<<<< HEAD
=======
export interface APICallbacks {
  addPageTemplate?: (data: TemplateData) => Promise<PageTemplate>;
  autoSaveById?: (story: Story) => Promise<Story>;
  createTaxonomyTerm?: (
    endpoint: string,
    term: {
      name: string;
      parent?: number;
      slug?: string;
    }
  ) => Promise<Term>;
  deleteMedia?: (id: number) => Promise<boolean>;
  deletePageTemplate?: (id: number) => Promise<boolean>;
  getAuthors?: () => Promise<Author[]>;
  getCurrentUser?: () => Promise<User>;
  getCustomPageTemplates?: (page: number | boolean) => Promise<{
    hasMore: boolean;
    templates: PageTemplate[];
  }>;
  getFonts?: (props: GetFontProps) => Promise<FontData[]>;
  getHotlinkInfo?: (link: string) => Promise<HotlinkInfo>;
  getLinkMetadata?: (link: string) => Promise<LinkMetaData>;
  getMedia?: (props: {
    mediaType: string;
    searchTerm: string;
    pagingNum: number;
  }) => Promise<{
    data: Resource[];
    headers: Record<string, string>;
  }>;
  getMediaById?: (id: number) => Promise<Resource>;
  getMediaForCorsCheck?: () => Promise<Resource[]>;
  getMutedMediaById?: (id: number) => Promise<VideoResource>;
  getOptimizedMediaById?: (id: number) => Promise<Resource>;
  getPageTemplates?: () => Promise<Template[]>;
  getPosterMediaById?: (id: number) => Promise<Resource>;
  getProducts?: () => Promise<ProductData[]>;
  getProxyUrl?: (src: string) => string;
  getStoryById?: (id: number) => Promise<Story>;
  getTaxonomies?: () => Promise<Taxonomy[]>;
  getTaxonomyTerm?: (props: {
    search?: string;
    per_page?: number;
  }) => Promise<Term>;
  saveStoryById?: (data: Story) => Promise<Story>;
  updateCurrentUser?: (data: Partial<User>) => Promise<User>;
  updateMedia?: (id: number, data: Partial<Resource>) => Promise<Resource>;
  updatePageTemplate?: (
    id: number,
    data: Partial<PageTemplate>
  ) => Promise<PageTemplate>;
  uploadMedia?: (files: string[], props: UploadMediaProps) => Promise<Resource>;
}

>>>>>>> 3f30fe7c
export interface ConfigState {
  /** Interval in seconds. */
  autoSaveInterval: number | null;
  /** Interval in seconds. */
  localAutoSaveInterval: number;
  autoSaveLink: string;
  isRTL: boolean;
  locale?: Locale;
  allowedMimeTypes: MimeTypes;
  storyId: number | null;
  dashboardLink: string;
  dashboardSettingsLink: string;
  generalSettingsLink: string;
  cdnURL: string;
  /** Max allowed upload in bytes */
  maxUpload: number;
  capabilities: Capabilities;
  metadata: MetaData;
  canViewDefaultTemplates: boolean;
  /** If to show the 3rd party media in the library */
  showMedia3p: boolean;
  encodeMarkup: boolean;
  ffmpegCoreUrl: string;
  apiCallbacks: APICallbacks;
  styleConstants: {
    topOffset: number;
    leftOffset: number;
  };
  /** Plugin version */
  version: string;
  /** If true, the story advances automatically */
  globalAutoAdvance?: boolean;
  /** Page duration in seconds in case of auto-advancing */
  globalPageDuration?: number;
  shoppingProvider: string;
  mediainfoUrl: string;
  /** Feature flags */
  flags: Record<string, boolean>;
  additionalTips: Record<string, Tip>;
}<|MERGE_RESOLUTION|>--- conflicted
+++ resolved
@@ -58,7 +58,7 @@
   publisher?: string;
 }
 
-interface Tip {
+export interface Tip {
   title: string;
   figureSrcImg?: string;
   figureAlt?: string;
@@ -85,63 +85,6 @@
   restPath: string;
 };
 
-<<<<<<< HEAD
-=======
-export interface APICallbacks {
-  addPageTemplate?: (data: TemplateData) => Promise<PageTemplate>;
-  autoSaveById?: (story: Story) => Promise<Story>;
-  createTaxonomyTerm?: (
-    endpoint: string,
-    term: {
-      name: string;
-      parent?: number;
-      slug?: string;
-    }
-  ) => Promise<Term>;
-  deleteMedia?: (id: number) => Promise<boolean>;
-  deletePageTemplate?: (id: number) => Promise<boolean>;
-  getAuthors?: () => Promise<Author[]>;
-  getCurrentUser?: () => Promise<User>;
-  getCustomPageTemplates?: (page: number | boolean) => Promise<{
-    hasMore: boolean;
-    templates: PageTemplate[];
-  }>;
-  getFonts?: (props: GetFontProps) => Promise<FontData[]>;
-  getHotlinkInfo?: (link: string) => Promise<HotlinkInfo>;
-  getLinkMetadata?: (link: string) => Promise<LinkMetaData>;
-  getMedia?: (props: {
-    mediaType: string;
-    searchTerm: string;
-    pagingNum: number;
-  }) => Promise<{
-    data: Resource[];
-    headers: Record<string, string>;
-  }>;
-  getMediaById?: (id: number) => Promise<Resource>;
-  getMediaForCorsCheck?: () => Promise<Resource[]>;
-  getMutedMediaById?: (id: number) => Promise<VideoResource>;
-  getOptimizedMediaById?: (id: number) => Promise<Resource>;
-  getPageTemplates?: () => Promise<Template[]>;
-  getPosterMediaById?: (id: number) => Promise<Resource>;
-  getProducts?: () => Promise<ProductData[]>;
-  getProxyUrl?: (src: string) => string;
-  getStoryById?: (id: number) => Promise<Story>;
-  getTaxonomies?: () => Promise<Taxonomy[]>;
-  getTaxonomyTerm?: (props: {
-    search?: string;
-    per_page?: number;
-  }) => Promise<Term>;
-  saveStoryById?: (data: Story) => Promise<Story>;
-  updateCurrentUser?: (data: Partial<User>) => Promise<User>;
-  updateMedia?: (id: number, data: Partial<Resource>) => Promise<Resource>;
-  updatePageTemplate?: (
-    id: number,
-    data: Partial<PageTemplate>
-  ) => Promise<PageTemplate>;
-  uploadMedia?: (files: string[], props: UploadMediaProps) => Promise<Resource>;
-}
-
->>>>>>> 3f30fe7c
 export interface ConfigState {
   /** Interval in seconds. */
   autoSaveInterval: number | null;
