--- conflicted
+++ resolved
@@ -22,10 +22,7 @@
 import PropTypes from 'prop-types';
 import { createSolid } from '@googleforcreators/patterns';
 import { useUnits } from '@googleforcreators/units';
-<<<<<<< HEAD
 import { useTransformHandler } from '@googleforcreators/transform';
-=======
->>>>>>> 5754e4f5
 
 /**
  * Internal dependencies
