--- conflicted
+++ resolved
@@ -24,12 +24,8 @@
   useEffect,
   useState,
   useDebouncedCallback,
-<<<<<<< HEAD
+  useRef,
 } from '@googleforcreators/react';
-=======
-  useRef,
-} from '@web-stories-wp/react';
->>>>>>> fde633f2
 import { CSSTransition } from 'react-transition-group';
 import { __ } from '@googleforcreators/i18n';
 import { rgba } from 'polished';
