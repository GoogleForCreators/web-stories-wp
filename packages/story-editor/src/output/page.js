--- conflicted
+++ resolved
@@ -32,24 +32,16 @@
 import { DEFAULT_AUTO_ADVANCE, DEFAULT_PAGE_DURATION } from '../constants';
 import OutputElement from './element';
 import HiddenAudio from './utils/HiddenAudio';
-<<<<<<< HEAD
 import getTextElementTagNames from './utils/getTextElementTagNames';
-=======
 import getAutoAdvanceAfter from './utils/getAutoAdvanceAfter';
->>>>>>> a449338a
 
 const ASPECT_RATIO = `${PAGE_WIDTH}:${PAGE_HEIGHT}`;
 
 function OutputPage({
   page,
-<<<<<<< HEAD
-  autoAdvance = true,
-  defaultPageDuration = 7,
-  flags,
-=======
   autoAdvance = DEFAULT_AUTO_ADVANCE,
   defaultPageDuration = DEFAULT_PAGE_DURATION,
->>>>>>> a449338a
+  flags,
 }) {
   const {
     id,
