--- conflicted
+++ resolved
@@ -17,10 +17,6 @@
  * External dependencies
  */
 import { waitFor } from '@testing-library/react';
-<<<<<<< HEAD
-
-=======
->>>>>>> 88de9210
 /**
  * Internal dependencies
  */
