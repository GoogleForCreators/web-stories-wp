--- conflicted
+++ resolved
@@ -719,51 +719,11 @@
       const getStoryById = useCallback(
         () =>
           asyncResponse({
-<<<<<<< HEAD
-            title: { raw: '' },
-            status: 'draft',
-            slug: '',
-            date: '2020-05-06T22:32:37',
-            date_gmt: '2020-05-06T22:32:37',
-            modified: '2020-05-06T22:32:37',
-            excerpt: { raw: '' },
-            link: 'http://stories.local/?post_type=web-story&p=1',
-            preview_link: 'http://stories.local/?post_type=web-story&p=1',
-=======
             ...storyResponse,
->>>>>>> d6cdd36b
             story_data: {
               version: DATA_VERSION,
               pages: this._pages,
             },
-<<<<<<< HEAD
-            permalink_template: 'http://stories3.local/stories/%pagename%/',
-            style_presets: { textStyles: [], colors: [] },
-            password: '',
-            author: { id: 1, name: 'John Doe' },
-            capabilities: {
-              hasPublishAction: true,
-              hasAssignAuthorAction: true,
-            },
-            lock_user: {
-              id: 0,
-              name: '',
-              avatar: '',
-            },
-            featured_media: {
-              id: 0,
-              height: 0,
-              width: 0,
-              url: '',
-            },
-            publisher_logo: {
-              id: 0,
-              height: 0,
-              width: 0,
-              url: 'http://stories.local/wp-content/plugins/web-stories/assets/images/logo.png',
-            },
-=======
->>>>>>> d6cdd36b
           }),
         []
       );
@@ -771,51 +731,11 @@
       const getDemoStoryById = useCallback(
         () =>
           asyncResponse({
-<<<<<<< HEAD
-            title: { raw: '' },
-            status: 'draft',
-            slug: '',
-            date: '2020-05-06T22:32:37',
-            date_gmt: '2020-05-06T22:32:37',
-            modified: '2020-05-06T22:32:37',
-            excerpt: { raw: '' },
-            link: 'http://stories.local/?post_type=web-story&p=1',
-            preview_link: 'http://stories.local/?post_type=web-story&p=1',
-=======
             ...storyResponse,
->>>>>>> d6cdd36b
             story_data: {
               version: DATA_VERSION,
               pages: this._pages,
             },
-<<<<<<< HEAD
-            permalink_template: 'http://stories3.local/stories/%pagename%/',
-            style_presets: { textStyles: [], colors: [] },
-            password: '',
-            author: { id: 1, name: 'John Doe' },
-            capabilities: {
-              hasPublishAction: true,
-              hasAssignAuthorAction: true,
-            },
-            lock_user: {
-              id: 0,
-              name: '',
-              avatar: '',
-            },
-            featured_media: {
-              id: 0,
-              height: 0,
-              width: 0,
-              url: '',
-            },
-            publisher_logo: {
-              id: 0,
-              height: 0,
-              width: 0,
-              url: 'http://localhost:9876/__static__/earth.jpg',
-            },
-=======
->>>>>>> d6cdd36b
           }),
         []
       );
