/*
 * Copyright 2021 Google LLC
 *
 * Licensed under the Apache License, Version 2.0 (the "License");
 * you may not use this file except in compliance with the License.
 * You may obtain a copy of the License at
 *
 *     https://www.apache.org/licenses/LICENSE-2.0
 *
 * Unless required by applicable law or agreed to in writing, software
 * distributed under the License is distributed on an "AS IS" BASIS,
 * WITHOUT WARRANTIES OR CONDITIONS OF ANY KIND, either express or implied.
 * See the License for the specific language governing permissions and
 * limitations under the License.
 */
/**
 * Internal dependencies
 */
import { Container } from './container';
import { ToggleButton, Color } from './common';

export class DesignMenu extends Container {
  constructor(node, path) {
    super(node, path);
  }

  get flipVertical() {
    return this._get(
      this.getByRole('menuitem', { name: 'Flip vertically' }),
      'flipVertical',
      ToggleButton
    );
  }

  get flipHorizontal() {
    return this._get(
      this.getByRole('menuitem', { name: 'Flip horizontally' }),
      'flipHorizontal',
      ToggleButton
    );
  }

  get borderRadius() {
    return this.queryByRole('textbox', { name: 'Corner Radius' });
  }

  get borderWidth() {
    return this.queryByRole('textbox', { name: 'Border width' });
  }

  get borderColor() {
    const region = this.queryByRole('region', {
      name: /Color input: Border color/,
    });
    if (!region) {
      return null;
    }
    const element = this._get(region, 'borderColor', Color);
    element.label = 'Border color';
    return element;
  }

  get swapMedia() {
    return this.getByRole('menuitem', { name: 'Replace media' });
  }

  get loop() {
    return this.getByRole('checkbox', { name: 'Loop' });
  }

  get textAlign() {
    return this.getByRole('menuitem', { name: 'Change text alignment' });
  }

  textAlignIcon(name) {
    return this.getByRoleIn(this.textAlign, 'img', { name });
  }

  textAlignOption(name) {
    const dialog = this.getByRole('dialog', { name: 'Text alignment options' });
    return this.getByRoleIn(dialog, 'menuitem', { name });
  }

  get fontSize() {
    return this.getByRole('textbox', { name: /Font size/ });
  }

  get fontColor() {
    const region = this.queryByRole('region', {
      name: /Color input: Text color/,
    });
    if (!region) {
      return null;
    }
    const element = this._get(region, 'textColor', Color);
    element.label = 'Text color';
    return element;
  }

<<<<<<< HEAD
  get bold() {
    return this._get(
      this.getByRole('menuitem', { name: /Toggle bold/ }),
      'toggleBold',
      ToggleButton
    );
  }

  get italic() {
    return this._get(
      this.getByRole('menuitem', { name: /Toggle italic/ }),
      'toggleItalic',
      ToggleButton
    );
  }

  get underline() {
    return this._get(
      this.getByRole('menuitem', { name: /Toggle underline/ }),
      'toggleUnderline',
      ToggleButton
    );
=======
  get opacity() {
    return this.getByRole('textbox', { name: /^Opacity in percent$/ });
>>>>>>> 1bf20184
  }
}<|MERGE_RESOLUTION|>--- conflicted
+++ resolved
@@ -97,7 +97,10 @@
     return element;
   }
 
-<<<<<<< HEAD
+  get opacity() {
+    return this.getByRole('textbox', { name: /^Opacity in percent$/ });
+  }
+
   get bold() {
     return this._get(
       this.getByRole('menuitem', { name: /Toggle bold/ }),
@@ -120,9 +123,5 @@
       'toggleUnderline',
       ToggleButton
     );
-=======
-  get opacity() {
-    return this.getByRole('textbox', { name: /^Opacity in percent$/ });
->>>>>>> 1bf20184
   }
 }