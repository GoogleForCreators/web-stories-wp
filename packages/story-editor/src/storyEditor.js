--- conflicted
+++ resolved
@@ -65,33 +65,8 @@
                     <SnackbarProvider>
                       <MetaBoxesProvider>
                         <StoryProvider storyId={storyId}>
-<<<<<<< HEAD
-                          <CurrentUserProvider>
-                            <FontProvider>
-                              <MediaProvider>
-                                <AutoSaveHandler />
-                                <TransformProvider>
-                                  <DropTargetsProvider>
-                                    <HelpCenterProvider>
-                                      <GlobalStyle />
-                                      <DevTools />
-                                      <DefaultMoveableGlobalStyle />
-                                      <CropMoveableGlobalStyle />
-                                      <ModalGlobalStyle />
-                                      <CalendarStyle />
-                                      <KeyboardOnlyOutlines />
-                                      <Layout />
-                                      {children}
-                                    </HelpCenterProvider>
-                                  </DropTargetsProvider>
-                                </TransformProvider>
-                              </MediaProvider>
-                            </FontProvider>
-                          </CurrentUserProvider>
-=======
                           <TaxonomyProvider>
                             <CurrentUserProvider>
-                              <PostLock />
                               <FontProvider>
                                 <MediaProvider>
                                   <AutoSaveHandler />
@@ -114,7 +89,6 @@
                               </FontProvider>
                             </CurrentUserProvider>
                           </TaxonomyProvider>
->>>>>>> 626ef0ad
                         </StoryProvider>
                       </MetaBoxesProvider>
                     </SnackbarProvider>
