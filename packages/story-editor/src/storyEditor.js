--- conflicted
+++ resolved
@@ -65,46 +65,6 @@
           <ErrorBoundary>
             <ConfigProvider config={_config}>
               <APIProvider>
-<<<<<<< HEAD
-                <FileProvider>
-                  <Media3pApiProvider>
-                    <HistoryProvider size={50}>
-                      <SnackbarProvider>
-                        <StoryProvider
-                          storyId={storyId}
-                          initialEdits={initialEdits}
-                        >
-                          <TaxonomyProvider>
-                            <CurrentUserProvider>
-                              <FontProvider>
-                                <MediaProvider>
-                                  <AutoSaveHandler />
-                                  <TransformProvider>
-                                    <DropTargetsProvider>
-                                      <HelpCenterProvider>
-                                        <PageDataUrlProvider>
-                                          <GlobalStyle />
-                                          <DevTools />
-                                          <DefaultMoveableGlobalStyle />
-                                          <CropMoveableGlobalStyle />
-                                          <ModalGlobalStyle />
-                                          <CalendarStyle />
-                                          <KeyboardOnlyOutlines />
-                                          {children}
-                                        </PageDataUrlProvider>
-                                      </HelpCenterProvider>
-                                    </DropTargetsProvider>
-                                  </TransformProvider>
-                                </MediaProvider>
-                              </FontProvider>
-                            </CurrentUserProvider>
-                          </TaxonomyProvider>
-                        </StoryProvider>
-                      </SnackbarProvider>
-                    </HistoryProvider>
-                  </Media3pApiProvider>
-                </FileProvider>
-=======
                 <Media3pApiProvider>
                   <HistoryProvider size={50}>
                     <SnackbarProvider>
@@ -120,14 +80,16 @@
                                 <TransformProvider>
                                   <DropTargetsProvider>
                                     <HelpCenterProvider>
-                                      <GlobalStyle />
-                                      <DevTools />
-                                      <DefaultMoveableGlobalStyle />
-                                      <CropMoveableGlobalStyle />
-                                      <ModalGlobalStyle />
-                                      <CalendarStyle />
-                                      <KeyboardOnlyOutlines />
-                                      {children}
+                                      <PageDataUrlProvider>
+                                        <GlobalStyle />
+                                        <DevTools />
+                                        <DefaultMoveableGlobalStyle />
+                                        <CropMoveableGlobalStyle />
+                                        <ModalGlobalStyle />
+                                        <CalendarStyle />
+                                        <KeyboardOnlyOutlines />
+                                        {children}
+                                      </PageDataUrlProvider>
                                     </HelpCenterProvider>
                                   </DropTargetsProvider>
                                 </TransformProvider>
@@ -139,7 +101,6 @@
                     </SnackbarProvider>
                   </HistoryProvider>
                 </Media3pApiProvider>
->>>>>>> ca31b552
               </APIProvider>
             </ConfigProvider>
           </ErrorBoundary>
