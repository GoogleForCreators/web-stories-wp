{
  "name": "@googleforcreators/story-editor",
  "description": "The core Web Stories editor web application, which is platform-agnostic.",
  "private": false,
  "version": "0.1.202205021257",
  "author": {
    "name": "Google",
    "url": "https://creators.google/"
  },
  "license": "Apache-2.0",
  "keywords": [
    "web stories"
  ],
  "homepage": "https://github.com/GoogleForCreators/web-stories-wp/blob/main/packages/story-editor/README.md",
  "repository": {
    "type": "git",
    "url": "https://github.com/GoogleForCreators/web-stories-wp.git",
    "directory": "packages/story-editor"
  },
  "bugs": {
    "url": "https://github.com/googleforcreators/web-stories-wp/issues"
  },
  "engines": {
    "node": ">= 12 || >= 14 || >= 16",
    "npm": ">= 7.3"
  },
  "customExports": {
    ".": {
      "default": "./src/index.js"
    }
  },
  "main": "dist/index.js",
  "module": "dist-module/index.js",
  "source": "src/index.js",
  "publishConfig": {
    "access": "public"
  },
  "dependencies": {
    "@ap.cx/hues": "^2.4.0",
    "@ffmpeg/ffmpeg": "^0.10.1",
    "@googleforcreators/animation": "*",
    "@googleforcreators/date": "*",
    "@googleforcreators/design-system": "*",
    "@googleforcreators/dom": "*",
    "@googleforcreators/element-library": "*",
    "@googleforcreators/elements": "*",
    "@googleforcreators/fonts": "*",
    "@googleforcreators/i18n": "*",
    "@googleforcreators/masks": "*",
    "@googleforcreators/media": "*",
    "@googleforcreators/migration": "*",
    "@googleforcreators/moveable": "*",
    "@googleforcreators/output": "*",
    "@googleforcreators/patterns": "*",
    "@googleforcreators/react": "*",
    "@googleforcreators/rich-text": "*",
    "@googleforcreators/stickers": "*",
    "@googleforcreators/templates": "*",
    "@googleforcreators/text-sets": "*",
    "@googleforcreators/tracking": "*",
    "@googleforcreators/transform": "*",
    "@googleforcreators/units": "*",
    "@googleforcreators/url": "*",
    "@wmik/use-media-recorder": "^1.6.2-beta.0",
    "blurhash": "^1.1.5",
    "classnames": "^2.3.1",
    "clone-deep": "^4.0.1",
    "colorthief": "^2.3.2",
    "draft-js": "^0.11.7",
    "draft-js-export-html": "^1.4.1",
    "draft-js-import-element": "https://github.com/swissspidy/draft-js-import-element",
    "draft-js-import-html": "^1.4.1",
    "draftjs-filters": "^2.5.0",
    "flagged": "^2.0.3",
    "history": "^5.3.0",
    "html-to-image": "1.9.0",
    "polished": "^4.2.2",
    "prop-types": "^15.8.1",
    "react-blurhash": "^0.1.3",
    "react-calendar": "^3.7.0",
    "react-color": "^2.19.3",
    "react-photo-album": "^1.13.1",
    "react-transition-group": "^4.4.2",
    "react-virtual": "^2.10.4",
    "sat": "^0.9.0",
    "styled-components": "^5.3.3",
    "stylis-plugin-rtl": "^1.0.0",
    "uuid": "^8.3.2"
  },
  "devDependencies": {
    "@googleforcreators/karma-fixture": "*",
    "@googleforcreators/test-utils": "*",
    "@storybook/addon-essentials": "^6.4.20",
    "@testing-library/dom": "^8.13.0",
    "@testing-library/jest-dom": "^5.16.4",
    "@testing-library/react": "^12.1.5",
    "@testing-library/react-hooks": "^8.0.0",
<<<<<<< HEAD
    "@testing-library/user-event": "^14.1.0",
    "jest": "^28.1.0",
=======
    "@testing-library/user-event": "^14.2.0",
    "jest": "^27.5.1",
>>>>>>> 9370bedf
    "jest-axe": "^6.0.0",
    "jest-matcher-deep-close-to": "^3.0.2",
    "mockdate": "^3.0.5",
    "react": "^17.0.2",
    "react-moveable": "^0.30.3"
  }
}<|MERGE_RESOLUTION|>--- conflicted
+++ resolved
@@ -95,13 +95,8 @@
     "@testing-library/jest-dom": "^5.16.4",
     "@testing-library/react": "^12.1.5",
     "@testing-library/react-hooks": "^8.0.0",
-<<<<<<< HEAD
-    "@testing-library/user-event": "^14.1.0",
+    "@testing-library/user-event": "^14.2.0",
     "jest": "^28.1.0",
-=======
-    "@testing-library/user-event": "^14.2.0",
-    "jest": "^27.5.1",
->>>>>>> 9370bedf
     "jest-axe": "^6.0.0",
     "jest-matcher-deep-close-to": "^3.0.2",
     "mockdate": "^3.0.5",
