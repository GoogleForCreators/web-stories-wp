--- conflicted
+++ resolved
@@ -56,12 +56,8 @@
     "@googleforcreators/tracking": "*",
     "@googleforcreators/transform": "*",
     "@googleforcreators/units": "*",
-<<<<<<< HEAD
+    "@googleforcreators/url": "*",
     "blurhash": "^1.1.5",
-=======
-    "@googleforcreators/url": "*",
-    "blurhash": "^1.1.4",
->>>>>>> 21a7eb7a
     "classnames": "^2.3.1",
     "clone-deep": "^4.0.1",
     "colorthief": "^2.3.2",
