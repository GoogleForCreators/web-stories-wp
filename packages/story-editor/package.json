--- conflicted
+++ resolved
@@ -100,12 +100,8 @@
     "@testing-library/react": "^12.1.5",
     "@testing-library/react-hooks": "^8.0.1",
     "@testing-library/user-event": "^14.4.3",
-<<<<<<< HEAD
     "@types/styled-components": "^5.1.26",
-    "jest": "^29.2.2",
-=======
     "jest": "^29.3.1",
->>>>>>> d01beaa2
     "jest-axe": "^6.0.0",
     "jest-matcher-deep-close-to": "^3.0.2",
     "mockdate": "^3.0.5",
