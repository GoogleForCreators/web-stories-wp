--- conflicted
+++ resolved
@@ -88,19 +88,11 @@
     "uuid": "^10.0.0"
   },
   "devDependencies": {
-<<<<<<< HEAD
     "@googleforcreators/karma-fixture": "file:../karma-fixture",
     "@googleforcreators/test-utils": "file:../test-utils",
-    "@storybook/addon-essentials": "^7.6.4",
-    "@testing-library/dom": "^9.3.3",
-    "@testing-library/jest-dom": "^6.3.0",
-=======
-    "@googleforcreators/karma-fixture": "*",
-    "@googleforcreators/test-utils": "*",
     "@storybook/addon-essentials": "^8.3.5",
     "@testing-library/dom": "^10.1.0",
     "@testing-library/jest-dom": "^6.5.0",
->>>>>>> 02b8418a
     "@testing-library/react": "^12.1.5",
     "@testing-library/react-hooks": "^8.0.1",
     "@testing-library/user-event": "^14.5.2",
