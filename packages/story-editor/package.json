{
  "name": "@googleforcreators/story-editor",
  "description": "The core Web Stories editor web application, which is platform-agnostic.",
  "private": false,
  "version": "0.1.202208291229",
  "author": {
    "name": "Google",
    "url": "https://creators.google/"
  },
  "license": "Apache-2.0",
  "keywords": [
    "web stories"
  ],
  "homepage": "https://github.com/GoogleForCreators/web-stories-wp/blob/main/packages/story-editor/README.md",
  "repository": {
    "type": "git",
    "url": "https://github.com/GoogleForCreators/web-stories-wp.git",
    "directory": "packages/story-editor"
  },
  "bugs": {
    "url": "https://github.com/googleforcreators/web-stories-wp/issues"
  },
  "engines": {
    "node": ">= 12 || >= 14 || >= 16",
    "npm": ">= 7.3"
  },
  "customExports": {
    ".": {
      "default": "./src/index.js"
    }
  },
  "main": "dist/index.js",
  "module": "dist-module/index.js",
  "source": "src/index.js",
  "publishConfig": {
    "access": "public"
  },
  "dependencies": {
    "@ap.cx/hues": "^2.4.0",
    "@ffmpeg/core": "^0.11.0",
    "@ffmpeg/ffmpeg": "^0.11.5",
    "@googleforcreators/animation": "*",
    "@googleforcreators/date": "*",
    "@googleforcreators/design-system": "*",
    "@googleforcreators/dom": "*",
    "@googleforcreators/element-library": "*",
    "@googleforcreators/elements": "*",
    "@googleforcreators/fonts": "*",
    "@googleforcreators/i18n": "*",
    "@googleforcreators/masks": "*",
    "@googleforcreators/media": "*",
    "@googleforcreators/migration": "*",
    "@googleforcreators/moveable": "*",
    "@googleforcreators/output": "*",
    "@googleforcreators/patterns": "*",
    "@googleforcreators/react": "*",
    "@googleforcreators/rich-text": "*",
    "@googleforcreators/stickers": "*",
    "@googleforcreators/templates": "*",
    "@googleforcreators/text-sets": "*",
    "@googleforcreators/tracking": "*",
    "@googleforcreators/transform": "*",
    "@googleforcreators/units": "*",
    "@googleforcreators/url": "*",
    "@mediapipe/selfie_segmentation": "^0.1.1632777926",
    "@wmik/use-media-recorder": "^1.6.5-beta.0",
    "blurhash": "^2.0.2",
    "classnames": "^2.3.2",
    "colorthief": "^2.3.2",
    "draft-js": "^0.11.7",
    "draft-js-export-html": "https://github.com/swissspidy/draft-js-export-html",
    "draft-js-import-element": "https://github.com/swissspidy/draft-js-import-element",
    "draft-js-import-html": "^1.4.1",
    "draftjs-filters": "^3.0.1",
    "flagged": "^2.0.6",
    "history": "^5.3.0",
    "html-to-image": "1.10.8",
    "immer": "^9.0.15",
    "polished": "^4.2.2",
    "prop-types": "^15.8.1",
    "react-blurhash": "^0.1.3",
    "react-calendar": "^3.9.0",
    "react-color": "^2.19.3",
    "react-photo-album": "^1.15.0",
    "react-transition-group": "^4.4.5",
    "react-virtual": "^2.10.4",
    "sat": "^0.9.0",
    "styled-components": "^5.3.6",
    "stylis-plugin-rtl": "^1.0.0",
    "uuid": "^9.0.0"
  },
  "devDependencies": {
    "@googleforcreators/karma-fixture": "*",
    "@googleforcreators/test-utils": "*",
    "@storybook/addon-essentials": "^6.5.12",
    "@testing-library/dom": "^8.18.1",
    "@testing-library/jest-dom": "^5.16.5",
    "@testing-library/react": "^12.1.5",
    "@testing-library/react-hooks": "^8.0.1",
    "@testing-library/user-event": "^14.4.3",
<<<<<<< HEAD
=======
    "jest": "^29.1.2",
>>>>>>> 2d32c8f5
    "jest-axe": "^6.0.0",
    "jest-matcher-deep-close-to": "^3.0.2",
    "mockdate": "^3.0.5",
    "react": "^17.0.2",
    "react-moveable": "^0.33.0"
  }
}<|MERGE_RESOLUTION|>--- conflicted
+++ resolved
@@ -98,10 +98,7 @@
     "@testing-library/react": "^12.1.5",
     "@testing-library/react-hooks": "^8.0.1",
     "@testing-library/user-event": "^14.4.3",
-<<<<<<< HEAD
-=======
     "jest": "^29.1.2",
->>>>>>> 2d32c8f5
     "jest-axe": "^6.0.0",
     "jest-matcher-deep-close-to": "^3.0.2",
     "mockdate": "^3.0.5",
