--- conflicted
+++ resolved
@@ -22,40 +22,11 @@
 /**
  * Internal dependencies
  */
-<<<<<<< HEAD
-import type { DimensionableElement, ElementBox } from './types';
-=======
 import type { State } from './types';
->>>>>>> 9d1a828d
 
 export const INITIAL_STATE = {
   state: {},
   actions: {},
 };
 
-<<<<<<< HEAD
-interface State {
-  pageSize?: {
-    width?: number;
-    height?: number;
-  };
-}
-
-interface Actions {
-  dataToEditorX?: (x: number) => number;
-  dataToEditorY?: (y: number) => number;
-  editorToDataX?: (x: number, withRounding: boolean) => number;
-  editorToDataY?: (y: number, withRounding: boolean) => number;
-  getBox?: (element: DimensionableElement) => ElementBox;
-  getBoxWithBorder?: (element: DimensionableElement) => ElementBox;
-}
-
-export interface ContextState {
-  state: State;
-  actions: Actions;
-}
-
-export default createContext<ContextState>(INITIAL_STATE);
-=======
-export default createContext<State>(INITIAL_STATE as State);
->>>>>>> 9d1a828d
+export default createContext<State>(INITIAL_STATE as State);