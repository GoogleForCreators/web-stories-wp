--- conflicted
+++ resolved
@@ -15,19 +15,6 @@
  */
 
 /**
-<<<<<<< HEAD
-=======
- * External dependencies
- */
-import type {
-  Element,
-  ElementBox,
-  MediaElement,
-  ShapeElement,
-} from '@googleforcreators/types';
-
-/**
->>>>>>> 9d1a828d
  * Internal dependencies
  */
 import calcRotatedResizeOffset from './calcRotatedResizeOffset';
@@ -140,13 +127,6 @@
   return dataPixels(v);
 }
 
-type ElementWithBackground = MediaElement | ShapeElement;
-function elementAsBackground(
-  element: Element
-): element is ElementWithBackground {
-  return 'isBackground' in element;
-}
-
 /**
  * Converts the element's position, width, and rotation to the "box" in the
  * "editor" coordinate space.
@@ -157,17 +137,10 @@
  * @return The "box" in the editor space.
  */
 export function getBox(
-<<<<<<< HEAD
   { x, y, width, height, rotationAngle, isBackground }: DimensionableElement,
-=======
-  element: Element,
->>>>>>> 9d1a828d
   pageWidth: number,
   pageHeight: number
 ): ElementBox {
-  const isBackground = elementAsBackground(element) && element.isBackground;
-
-  const { x, y, width, height, rotationAngle } = element;
   return {
     x: dataToEditorX(isBackground ? 0 : x, pageWidth),
     y: dataToEditorY(isBackground ? -DANGER_ZONE_HEIGHT : y, pageHeight),
