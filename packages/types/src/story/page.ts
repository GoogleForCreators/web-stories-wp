/*
 * Copyright 2021 Google LLC
 *
 * Licensed under the Apache License, Version 2.0 (the "License");
 * you may not use this file except in compliance with the License.
 * You may obtain a copy of the License at
 *
 *     https://www.apache.org/licenses/LICENSE-2.0
 *
 * Unless required by applicable law or agreed to in writing, software
 * distributed under the License is distributed on an "AS IS" BASIS,
 * WITHOUT WARRANTIES OR CONDITIONS OF ANY KIND, either express or implied.
 * See the License for the specific language governing permissions and
 * limitations under the License.
 */

/**
 * Internal dependencies
 */
<<<<<<< HEAD
import type {
  Element,
  Pattern,
  ShapeElement,
  PageAttachment,
  ShoppingAttachmentType,
} from '../element';
=======
import type { Element, ElementId, Pattern, ShapeElement } from '../element';
>>>>>>> 3f6742fb
import type { Animation } from './animation';

export interface Group {
  name: string;
  isLocked: boolean;
  isCollapsed?: boolean;
}

export type Track = {
  track: string;
  trackId: number;
  trackName: string;
  id: string;
  srcLang?: string;
  label?: string;
  kind: string;
};

export type Groups = Record<string, Group>;

export type Advancement = {
  autoAdvance?: boolean;
  pageDuration?: number;
};

export interface Page {
  id: ElementId;
  elements: Element[];
  defaultBackgroundElement?: ShapeElement;
  animations?: Animation[];
  backgroundColor: Pattern;
  type: 'page';
<<<<<<< HEAD
  groups: Groups;
  id: string;
  pageAttachment?: PageAttachment;
  shoppingAttachment?: ShoppingAttachmentType;
=======
  groups?: Groups;
>>>>>>> 3f6742fb
  backgroundAudio?: {
    resource: {
      src: string;
      id: number;
      mimeType: string;
      length: number;
      lengthFormatted: string;
      needsProxy: boolean;
    };
    tracks: Track[];
    loop: boolean;
  };
<<<<<<< HEAD
  advancement: {
    autoAdvance: boolean;
    defaultPageDuration: number;
    pageDuration?: number;
  };
=======
  autoAdvance?: boolean;
  defaultPageDuration?: number;
>>>>>>> 3f6742fb
}<|MERGE_RESOLUTION|>--- conflicted
+++ resolved
@@ -17,17 +17,14 @@
 /**
  * Internal dependencies
  */
-<<<<<<< HEAD
 import type {
   Element,
+  ElementId,
   Pattern,
   ShapeElement,
   PageAttachment,
   ShoppingAttachmentType,
 } from '../element';
-=======
-import type { Element, ElementId, Pattern, ShapeElement } from '../element';
->>>>>>> 3f6742fb
 import type { Animation } from './animation';
 
 export interface Group {
@@ -60,14 +57,9 @@
   animations?: Animation[];
   backgroundColor: Pattern;
   type: 'page';
-<<<<<<< HEAD
   groups: Groups;
-  id: string;
   pageAttachment?: PageAttachment;
   shoppingAttachment?: ShoppingAttachmentType;
-=======
-  groups?: Groups;
->>>>>>> 3f6742fb
   backgroundAudio?: {
     resource: {
       src: string;
@@ -80,14 +72,11 @@
     tracks: Track[];
     loop: boolean;
   };
-<<<<<<< HEAD
   advancement: {
     autoAdvance: boolean;
     defaultPageDuration: number;
     pageDuration?: number;
   };
-=======
   autoAdvance?: boolean;
   defaultPageDuration?: number;
->>>>>>> 3f6742fb
 }