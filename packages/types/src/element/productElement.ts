--- conflicted
+++ resolved
@@ -17,8 +17,7 @@
 /**
  * Internal dependencies
  */
-<<<<<<< HEAD
-import type { Element } from './element';
+import type { Element, ElementType } from './element';
 interface ProductImage {
   alt: string;
   url: string;
@@ -32,6 +31,7 @@
   productPriceCurrency: string;
   productTitle: string;
   productUrl: string;
+  type: ElementType.Product;
 }
 export interface ProductElement extends Element {
   product: Product;
@@ -40,11 +40,4 @@
   products?: Product[];
   ctaText?: string;
   theme?: string;
-=======
-import type { Element, ElementType } from './element';
-
-export interface ProductElement extends Element {
-  productId: string;
-  type: ElementType.Product;
->>>>>>> 3f6742fb
 }