/*
 * Copyright 2021 Google LLC
 *
 * Licensed under the Apache License, Version 2.0 (the "License");
 * you may not use this file except in compliance with the License.
 * You may obtain a copy of the License at
 *
 *     https://www.apache.org/licenses/LICENSE-2.0
 *
 * Unless required by applicable law or agreed to in writing, software
 * distributed under the License is distributed on an "AS IS" BASIS,
 * WITHOUT WARRANTIES OR CONDITIONS OF ANY KIND, either express or implied.
 * See the License for the specific language governing permissions and
 * limitations under the License.
 */

/**
 * Internal dependencies
 */
import visitDashboard from './visitDashboard';

/**
 * Creates a new story.
 */
async function visitSettings() {
  await visitDashboard();

<<<<<<< HEAD
  await page.waitForSelector('[aria-label="Main dashboard navigation"]');

  const dashboardNavigation = await expect(page).toMatchElement(
    '[aria-label="Main dashboard navigation"]'
  );

  await expect(dashboardNavigation).toClick('a', {
=======
  await expect(page).toClick('[aria-label="Main dashboard navigation"] a', {
>>>>>>> 45dac6fa
    text: 'Settings',
  });

  // Not using page.url() as it is buggy on Firefox.
  // See https://github.com/puppeteer/puppeteer/issues/6787.
  await page.waitForFunction(() => location.href.includes('#/editor-settings'));

  await expect(page).toMatchElement('h2', { text: 'Settings' });
  await expect(page).toMatch('Data Sharing Opt-in');
}

export default visitSettings;<|MERGE_RESOLUTION|>--- conflicted
+++ resolved
@@ -25,17 +25,9 @@
 async function visitSettings() {
   await visitDashboard();
 
-<<<<<<< HEAD
   await page.waitForSelector('[aria-label="Main dashboard navigation"]');
 
-  const dashboardNavigation = await expect(page).toMatchElement(
-    '[aria-label="Main dashboard navigation"]'
-  );
-
-  await expect(dashboardNavigation).toClick('a', {
-=======
   await expect(page).toClick('[aria-label="Main dashboard navigation"] a', {
->>>>>>> 45dac6fa
     text: 'Settings',
   });
 
