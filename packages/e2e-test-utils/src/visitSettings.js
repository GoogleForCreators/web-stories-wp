--- conflicted
+++ resolved
@@ -29,22 +29,7 @@
     '/editor-settings'
   );
 
-<<<<<<< HEAD
-  await page.waitForSelector('[aria-label="Main dashboard navigation"]');
-
-  await expect(page).toClick('[aria-label="Main dashboard navigation"] a', {
-    text: 'Settings',
-  });
-
-  // Not using page.url() as it is buggy on Firefox.
-  // See https://github.com/puppeteer/puppeteer/issues/6787.
-  await page.waitForFunction(() => location.href.includes('#/editor-settings'));
-
   await expect(page).toMatchElement('h2', { text: 'Settings' });
-  await expect(page).toMatch('Data Sharing Opt-in');
-=======
-  await expect(page).toMatchElement('h2', { text: 'Settings' });
->>>>>>> 7b23e6be
 }
 
 export default visitSettings;