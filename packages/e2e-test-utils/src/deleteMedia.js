/*
 * Copyright 2020 Google LLC
 *
 * Licensed under the Apache License, Version 2.0 (the "License");
 * you may not use this file except in compliance with the License.
 * You may obtain a copy of the License at
 *
 *     https://www.apache.org/licenses/LICENSE-2.0
 *
 * Unless required by applicable law or agreed to in writing, software
 * distributed under the License is distributed on an "AS IS" BASIS,
 * WITHOUT WARRANTIES OR CONDITIONS OF ANY KIND, either express or implied.
 * See the License for the specific language governing permissions and
 * limitations under the License.
 */
/**
 * Internal dependencies
 */
import visitAdminPage from './visitAdminPage';

/**
 * Deletes an attachment with a given file name from the WordPress media library.
 *
 * @param {string} fileName File name with or without extension.
 */
async function deleteMedia(fileName) {
  await visitAdminPage('upload.php', 'mode=list');

  await expect(page).toMatch(fileName);

  // Make row actions appear.
  const elementId = await page.evaluate((name) => {
    let _id;
    document.querySelectorAll('p.filename').forEach((el) => {
      const currentFileName = el.textContent.replace('File name:', '').trim();
      if (currentFileName.startsWith(name)) {
        _id = el.closest('tr').id;
      }
    });
    return _id;
  }, fileName);

  await page.hover(`#${elementId}`);

  await Promise.all([
<<<<<<< HEAD
    expect(page).toClick(`a[aria-label="Delete “${fileName}” permanently"]`),
=======
    await expect(page).toClick(`#${elementId} a.submitdelete`),
>>>>>>> db1a6c83
    page.waitForNavigation(),
  ]);
  await page.waitForSelector(`#message`);
  await expect(page).toMatch('Media file permanently deleted.');
}

export default deleteMedia;<|MERGE_RESOLUTION|>--- conflicted
+++ resolved
@@ -43,11 +43,7 @@
   await page.hover(`#${elementId}`);
 
   await Promise.all([
-<<<<<<< HEAD
-    expect(page).toClick(`a[aria-label="Delete “${fileName}” permanently"]`),
-=======
-    await expect(page).toClick(`#${elementId} a.submitdelete`),
->>>>>>> db1a6c83
+    expect(page).toClick(`#${elementId} a.submitdelete`),
     page.waitForNavigation(),
   ]);
   await page.waitForSelector(`#message`);
