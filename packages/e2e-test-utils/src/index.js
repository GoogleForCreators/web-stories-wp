--- conflicted
+++ resolved
@@ -45,13 +45,10 @@
 export { default as activatePlugin } from './activatePlugin';
 export { default as deactivatePlugin } from './deactivatePlugin';
 export { default as createNewPost } from './createNewPost';
-<<<<<<< HEAD
 export { default as minWPVersionRequired } from './minWPVersionRequired';
 export { default as visitBlockWidgetScreen } from './visitBlockWidgetScreen';
 export { default as insertWidget } from './insertWidget';
-=======
 export { default as triggerHighPriorityChecklistSection } from './triggerHighPriorityChecklistSection';
->>>>>>> c7a2c5e3
 export {
   getEditedPostContent,
   setPostContent,
