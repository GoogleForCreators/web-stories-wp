--- conflicted
+++ resolved
@@ -53,11 +53,7 @@
 export { default as activatePlugin } from './activatePlugin';
 export { default as deactivatePlugin } from './deactivatePlugin';
 export { default as createNewPost } from './createNewPost';
-<<<<<<< HEAD
-=======
 export { default as createNewTerm } from './createNewTerm.js';
-export { default as minWPVersionRequired } from './minWPVersionRequired';
->>>>>>> 7b23e6be
 export { default as visitBlockWidgetScreen } from './visitBlockWidgetScreen';
 export { default as insertWidget } from './insertWidget';
 export * from './conditions';
