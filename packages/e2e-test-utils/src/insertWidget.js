--- conflicted
+++ resolved
@@ -13,24 +13,7 @@
  * See the License for the specific language governing permissions and
  * limitations under the License.
  */
-
-/**
- * Insert a widget with the given name.
- *
- * @param {string} name Widget name.
- * @return {Promise<void>}
- */
 async function insertWidget(name) {
-<<<<<<< HEAD
-  await expect(page).toMatch(name);
-  await expect(page).toClick('button', { text: 'Add widget: ' + name });
-  await expect(page).toClick('button', { text: 'Add Widget' });
-  // When you click on the button to add a widget, a "chooser" dropdown is displayed which has these classes.
-  // Once you add the widget, the chooser disappears again, which is what this call here checks for.
-  await page.waitForFunction(
-    () => !document.querySelector('.widget.widget-in-question')
-  );
-=======
   await expect(page).toMatchElement('#widgets-left .widget-title', {
     text: name,
   });
@@ -53,7 +36,5 @@
   });
 
   await expect(page).toMatch('Widget Title');
->>>>>>> 7b23e6be
 }
-
 export default insertWidget;