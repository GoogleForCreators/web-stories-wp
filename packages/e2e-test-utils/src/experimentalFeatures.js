/*
 * Copyright 2020 Google LLC
 *
 * Licensed under the Apache License, Version 2.0 (the "License");
 * you may not use this file except in compliance with the License.
 * You may obtain a copy of the License at
 *
 *     https://www.apache.org/licenses/LICENSE-2.0
 *
 * Unless required by applicable law or agreed to in writing, software
 * distributed under the License is distributed on an "AS IS" BASIS,
 * WITHOUT WARRANTIES OR CONDITIONS OF ANY KIND, either express or implied.
 * See the License for the specific language governing permissions and
 * limitations under the License.
 */

/**
 * Internal dependencies
 */
import visitAdminPage from './visitAdminPage';
import { getCurrentUser, setCurrentUser } from './user';

/**
 * Toggle experiments state.
 *
 * @param {Array<string>}features Array of experiments to enable.
 * @param {boolean} enable Whether the features should be enabled or not.
 * @return {Promise<void>}
 */
export async function toggleExperiments(features, enable) {
  const currentUser = getCurrentUser();
  await setCurrentUser('admin', 'password');

  await visitAdminPage(
    'edit.php',
    'post_type=web-story&page=web-stories-experiments'
  );

  await Promise.all(
    features.map(async (feature) => {
      const selector = `#${feature}`;
      await page.waitForSelector(selector);
      const checkedSelector = `${selector}:checked`;
      const isChecked = Boolean(await page.$(checkedSelector));
      if ((!isChecked && enable) || (isChecked && !enable)) {
        await page.click(selector);
      }
    })
  );

<<<<<<< HEAD
  await Promise.all([page.waitForNavigation(), page.click('#submit')]);
  await expect(page).toMatch('Settings saved.');
=======
  await Promise.all([
    page.waitForNavigation({ waitUntil: 'networkidle0' }),
    page.click('#submit'),
  ]);

  await setCurrentUser(currentUser.username, currentUser.password);
>>>>>>> 35a65a98
}

/**
 * Establishes test lifecycle to enable experimental feature for the duration of
 * the grouped test block.
 *
 * @param {Array<string>} features Array of experiments to enable.
 */
export default function withExperimentalFeatures(features) {
<<<<<<< HEAD
  beforeAll(() => toggleExperiments(features, true));
  afterAll(() => toggleExperiments(features, false));
=======
  /* eslint-disable jest/require-top-level-describe, require-await */
  beforeAll(async () => toggleExperiments(features, true));
  afterAll(async () => toggleExperiments(features, false));
  /* eslint-enable jest/require-top-level-describe, require-await */
>>>>>>> 35a65a98
}<|MERGE_RESOLUTION|>--- conflicted
+++ resolved
@@ -48,17 +48,10 @@
     })
   );
 
-<<<<<<< HEAD
   await Promise.all([page.waitForNavigation(), page.click('#submit')]);
   await expect(page).toMatch('Settings saved.');
-=======
-  await Promise.all([
-    page.waitForNavigation({ waitUntil: 'networkidle0' }),
-    page.click('#submit'),
-  ]);
 
   await setCurrentUser(currentUser.username, currentUser.password);
->>>>>>> 35a65a98
 }
 
 /**
@@ -68,13 +61,8 @@
  * @param {Array<string>} features Array of experiments to enable.
  */
 export default function withExperimentalFeatures(features) {
-<<<<<<< HEAD
-  beforeAll(() => toggleExperiments(features, true));
-  afterAll(() => toggleExperiments(features, false));
-=======
-  /* eslint-disable jest/require-top-level-describe, require-await */
+  /* eslint-disable require-await */
   beforeAll(async () => toggleExperiments(features, true));
   afterAll(async () => toggleExperiments(features, false));
-  /* eslint-enable jest/require-top-level-describe, require-await */
->>>>>>> 35a65a98
+  /* eslint-enable require-await */
 }