{
  "name": "@web-stories-wp/wp-story-editor",
  "private": true,
  "engines": {
    "node": ">= 16",
<<<<<<< HEAD
    "npm": "~7"
=======
    "npm": ">= 7.3"
>>>>>>> 166aebf3
  },
  "exports": {
    "default": "./src/index.js"
  },
  "main": "./src/index.js",
  "type": "module",
  "dependencies": {
    "@web-stories-wp/date": "*",
    "@web-stories-wp/design-system": "*",
    "@web-stories-wp/i18n": "*",
    "@web-stories-wp/media": "*",
    "@web-stories-wp/migration": "*",
    "@web-stories-wp/react": "*",
    "@web-stories-wp/story-editor": "*",
    "@web-stories-wp/tracking": "*",
<<<<<<< HEAD
    "@wordpress/api-fetch": "^5.2.1",
    "flagged": "^2.0.1",
    "polished": "^4.1.3",
    "styled-components": "^5.3.1"
=======
    "@wordpress/api-fetch": "^5.2.4",
    "flagged": "^2.0.1",
    "polished": "^4.1.3",
    "styled-components": "^5.3.3"
>>>>>>> 166aebf3
  },
  "devDependencies": {
    "@storybook/addon-actions": "^6.3.6",
    "@testing-library/react": "^12.1.2",
    "@testing-library/react-hooks": "^7.0.1",
    "prop-types": "^15.7.2"
  }
}<|MERGE_RESOLUTION|>--- conflicted
+++ resolved
@@ -3,11 +3,7 @@
   "private": true,
   "engines": {
     "node": ">= 16",
-<<<<<<< HEAD
-    "npm": "~7"
-=======
     "npm": ">= 7.3"
->>>>>>> 166aebf3
   },
   "exports": {
     "default": "./src/index.js"
@@ -23,17 +19,10 @@
     "@web-stories-wp/react": "*",
     "@web-stories-wp/story-editor": "*",
     "@web-stories-wp/tracking": "*",
-<<<<<<< HEAD
-    "@wordpress/api-fetch": "^5.2.1",
-    "flagged": "^2.0.1",
-    "polished": "^4.1.3",
-    "styled-components": "^5.3.1"
-=======
     "@wordpress/api-fetch": "^5.2.4",
     "flagged": "^2.0.1",
     "polished": "^4.1.3",
     "styled-components": "^5.3.3"
->>>>>>> 166aebf3
   },
   "devDependencies": {
     "@storybook/addon-actions": "^6.3.6",
