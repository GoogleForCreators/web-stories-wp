--- conflicted
+++ resolved
@@ -18,15 +18,11 @@
         "@web-stories-wp/react": "*",
         "@web-stories-wp/story-editor": "*",
         "@web-stories-wp/tracking": "*",
-<<<<<<< HEAD
+	    "@wordpress/api-fetch": "^5.2.1",
         "flagged": "^2.0.1",
         "polished": "^4.1.3",
         "prop-types": "^15.7.2",
         "styled-components": "^5.3.1"
-=======
-        "@wordpress/api-fetch": "^5.2.1",
-        "flagged": "^2.0.1"
->>>>>>> fc7ffa78
     },
     "devDependencies": {
         "@testing-library/react": "^12.0.0",
