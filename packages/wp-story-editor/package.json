{
  "name": "@web-stories-wp/wp-story-editor",
  "description": "WordPress Web Stories editor",
  "private": true,
  "author": {
    "name": "Google",
    "url": "https://creators.google/"
  },
  "license": "Apache-2.0",
  "keywords": [
    "web stories",
    "wordpress"
  ],
  "homepage": "https://github.com/GoogleForCreators/web-stories-wp/blob/main/packages/wp-story-editor/README.md",
  "repository": {
    "type": "git",
    "url": "https://github.com/GoogleForCreators/web-stories-wp.git",
    "directory": "packages/wp-story-editor"
  },
  "bugs": {
    "url": "https://github.com/googleforcreators/web-stories-wp/issues"
  },
  "engines": {
    "node": ">= 12 || >= 14 || >= 16",
    "npm": ">= 7.3"
  },
  "type": "module",
  "main": "./src/index.js",
  "dependencies": {
    "@googleforcreators/date": "*",
    "@googleforcreators/design-system": "*",
    "@googleforcreators/element-library": "*",
    "@googleforcreators/elements": "*",
    "@googleforcreators/i18n": "*",
    "@googleforcreators/media": "*",
    "@googleforcreators/migration": "*",
    "@googleforcreators/output": "*",
    "@googleforcreators/react": "*",
    "@googleforcreators/story-editor": "*",
    "@googleforcreators/tracking": "*",
    "@googleforcreators/url": "*",
    "@web-stories-wp/wp-utils": "*",
<<<<<<< HEAD
    "@wordpress/api-fetch": "^6.4.0",
    "@wordpress/dom-ready": "^3.7.0",
    "flagged": "^2.0.4",
=======
    "@wordpress/api-fetch": "^6.8.0",
    "@wordpress/dom-ready": "^3.11.0",
    "flagged": "^2.0.3",
>>>>>>> 6a99c4c3
    "polished": "^4.2.2",
    "react-calendar": "^3.7.0",
    "styled-components": "^5.3.3"
  },
  "devDependencies": {
    "@googleforcreators/test-utils": "*",
    "@testing-library/react": "^13.3.0",
    "mockdate": "^3.0.5",
    "prop-types": "^15.8.1"
  }
}<|MERGE_RESOLUTION|>--- conflicted
+++ resolved
@@ -40,15 +40,9 @@
     "@googleforcreators/tracking": "*",
     "@googleforcreators/url": "*",
     "@web-stories-wp/wp-utils": "*",
-<<<<<<< HEAD
-    "@wordpress/api-fetch": "^6.4.0",
-    "@wordpress/dom-ready": "^3.7.0",
-    "flagged": "^2.0.4",
-=======
     "@wordpress/api-fetch": "^6.8.0",
     "@wordpress/dom-ready": "^3.11.0",
-    "flagged": "^2.0.3",
->>>>>>> 6a99c4c3
+    "flagged": "^2.0.4",
     "polished": "^4.2.2",
     "react-calendar": "^3.7.0",
     "styled-components": "^5.3.3"
