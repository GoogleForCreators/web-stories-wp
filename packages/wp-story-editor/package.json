--- conflicted
+++ resolved
@@ -21,10 +21,7 @@
         "flagged": "^2.0.1"
     },
     "devDependencies": {
-<<<<<<< HEAD
-       "@testing-library/react-hooks": "^7.0.1"
-=======
-        "@testing-library/react": "^12.0.0"
->>>>>>> 0f61a57f
+       "@testing-library/react-hooks": "^7.0.1",
+       "@testing-library/react": "^12.0.0"
     }
 }