--- conflicted
+++ resolved
@@ -18,21 +18,14 @@
         "@web-stories-wp/react": "*",
         "@web-stories-wp/story-editor": "*",
         "@web-stories-wp/tracking": "*",
-<<<<<<< HEAD
+	    "@wordpress/api-fetch": "^5.2.1",
         "flagged": "^2.0.1",
-        "styled-components": "^5.3.1"
+	    "styled-components": "^5.3.1"
     },
     "devDependencies": {
         "@storybook/addon-actions": "^6.3.6",
         "@testing-library/react": "^12.0.0",
+	    "@testing-library/react-hooks": "^7.0.1",
         "prop-types": "^15.7.2"
-=======
-        "@wordpress/api-fetch": "^5.2.1",
-        "flagged": "^2.0.1"
-    },
-    "devDependencies": {
-        "@testing-library/react": "^12.0.0",
-        "@testing-library/react-hooks": "^7.0.1"
->>>>>>> c0909f44
     }
 }