--- conflicted
+++ resolved
@@ -37,11 +37,7 @@
  * Internal dependencies
  */
 import * as apiCallbacks from './api';
-<<<<<<< HEAD
-import { PostPublishDialog, MediaUpload } from './components';
-=======
-import { PostPublishDialog, StatusCheck, PostLock } from './components';
->>>>>>> 662e9d13
+import { PostPublishDialog, MediaUpload, StatusCheck, PostLock } from './components';
 
 /**
  * Initializes the web stories editor.
