/*
 * Copyright 2021 Google LLC
 *
 * Licensed under the Apache License, Version 2.0 (the "License");
 * you may not use this file except in compliance with the License.
 * You may obtain a copy of the License at
 *
 *     https://www.apache.org/licenses/LICENSE-2.0
 *
 * Unless required by applicable law or agreed to in writing, software
 * distributed under the License is distributed on an "AS IS" BASIS,
 * WITHOUT WARRANTIES OR CONDITIONS OF ANY KIND, either express or implied.
 * See the License for the specific language governing permissions and
 * limitations under the License.
 */
export { default as PostPublishDialog } from './postPublishDialog';
<<<<<<< HEAD
export { default as MediaUpload } from './mediaUpload';
=======
export { default as Layout } from './layout';
>>>>>>> b77476a4
export { default as PostLock } from './postLock';
export { default as StatusCheck } from './statusCheck';
export * from './metaBoxes';<|MERGE_RESOLUTION|>--- conflicted
+++ resolved
@@ -14,11 +14,8 @@
  * limitations under the License.
  */
 export { default as PostPublishDialog } from './postPublishDialog';
-<<<<<<< HEAD
+export { default as Layout } from './layout';
 export { default as MediaUpload } from './mediaUpload';
-=======
-export { default as Layout } from './layout';
->>>>>>> b77476a4
 export { default as PostLock } from './postLock';
 export { default as StatusCheck } from './statusCheck';
 export * from './metaBoxes';