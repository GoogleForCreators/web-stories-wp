--- conflicted
+++ resolved
@@ -14,9 +14,6 @@
  * limitations under the License.
  */
 export { default as PostPublishDialog } from './postPublishDialog';
-<<<<<<< HEAD
 export { default as MediaUpload } from './mediaUpload';
-=======
 export { default as PostLock } from './postLock';
-export { default as StatusCheck } from './statusCheck';
->>>>>>> 662e9d13
+export { default as StatusCheck } from './statusCheck';