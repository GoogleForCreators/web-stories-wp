--- conflicted
+++ resolved
@@ -14,10 +14,7 @@
  * limitations under the License.
  */
 export { default as PostPublishDialog } from './postPublishDialog';
-<<<<<<< HEAD
 export { default as Layout } from './layout';
-export * from './metaBoxes';
-=======
 export { default as PostLock } from './postLock';
 export { default as StatusCheck } from './statusCheck';
->>>>>>> cd079389
+export * from './metaBoxes';