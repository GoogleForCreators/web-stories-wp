/*
 * Copyright 2021 Google LLC
 *
 * Licensed under the Apache License, Version 2.0 (the "License");
 * you may not use this file except in compliance with the License.
 * You may obtain a copy of the License at
 *
 *     https://www.apache.org/licenses/LICENSE-2.0
 *
 * Unless required by applicable law or agreed to in writing, software
 * distributed under the License is distributed on an "AS IS" BASIS,
 * WITHOUT WARRANTIES OR CONDITIONS OF ANY KIND, either express or implied.
 * See the License for the specific language governing permissions and
 * limitations under the License.
 */

/**
 * External dependencies
 */
import { __, sprintf } from '@googleforcreators/i18n';
import PropTypes from 'prop-types';
import {
  Button,
  BUTTON_SIZES,
  BUTTON_TYPES,
  THEME_CONSTANTS,
} from '@googleforcreators/design-system';
import { Dialog } from '@googleforcreators/story-editor';

/**
 * Internal dependencies
 */
import {
  DialogWrapper,
  DialogText,
  DialogImage,
  DialogContent,
  Avatar,
} from './shared';

/**
 * @param {Object} props Component props.
 * @param {boolean} props.isOpen If open or not.
 * @param {Object} props.user Lock owner's user data as a object.
 * @param {string} props.dashboardLink Link to dashboard.
 * @param {string} props.previewLink Preview link.
 * @param {Function} props.onClose Function when dialog is closed.
 * @param {boolean} props.showTakeOver Weather or not to show take over button.
 * @return {*} Render.
 */
function PostLockDialog({
  isOpen,
  onClose,
  user,
  dashboardLink,
  previewLink,
  showTakeOver = false,
}) {
  return (
    <Dialog
      isOpen={isOpen}
      onClose={onClose}
<<<<<<< HEAD
      title={__('This story is already being edited', 'web-stories')}
=======
      shouldCloseOnEsc={false}
      shouldCloseOnOverlayClick={false}
      title={dialogTile}
      contentLabel={dialogTile}
>>>>>>> 5d588875
      actions={
        <>
          <Button
            type={BUTTON_TYPES.TERTIARY}
            size={BUTTON_SIZES.SMALL}
            href={previewLink}
            target="_blank"
            rel="noreferrer"
          >
            {__('Preview', 'web-stories')}
          </Button>
          {showTakeOver && (
            <Button
              type={BUTTON_TYPES.TERTIARY}
              size={BUTTON_SIZES.SMALL}
              onClick={onClose}
            >
              {__('Take over', 'web-stories')}
            </Button>
          )}
          <Button
            type={BUTTON_TYPES.PRIMARY}
            size={BUTTON_SIZES.SMALL}
            href={dashboardLink}
          >
            {__('Back to dashboard', 'web-stories')}
          </Button>
        </>
      }
    >
      <DialogWrapper>
        {user?.avatar && (
          <DialogImage>
            <Avatar
              src={user.avatar}
              alt={user.name}
              height={48}
              width={48}
              crossOrigin="anonymous"
              decoding="async"
            />
          </DialogImage>
        )}

        <DialogContent>
          <DialogText size={THEME_CONSTANTS.TYPOGRAPHY.PRESET_SIZES.SMALL}>
            {showTakeOver ? (
              <>
                {sprintf(
                  /* translators: %s: user's name */
                  __(
                    '%s is currently working on this story, which means you cannot make changes, unless you take over.',
                    'web-stories'
                  ),
                  user?.name
                )}
              </>
            ) : (
              sprintf(
                /* translators: %s: user's name */
                __(
                  '%s is currently working on this story, which means you cannot make changes.',
                  'web-stories'
                ),
                user?.name
              )
            )}
          </DialogText>
          {showTakeOver && (
            <DialogText size={THEME_CONSTANTS.TYPOGRAPHY.PRESET_SIZES.SMALL}>
              {sprintf(
                /* translators: %s: user's name */ __(
                  'If you take over, %s will lose editing control to the story, but their changes will be saved.',
                  'web-stories'
                ),
                user?.name
              )}
            </DialogText>
          )}
        </DialogContent>
      </DialogWrapper>
    </Dialog>
  );
}

PostLockDialog.propTypes = {
  isOpen: PropTypes.bool.isRequired,
  showTakeOver: PropTypes.bool,
  user: PropTypes.object,
  dashboardLink: PropTypes.string.isRequired,
  previewLink: PropTypes.string,
  onClose: PropTypes.func.isRequired,
};

export default PostLockDialog;<|MERGE_RESOLUTION|>--- conflicted
+++ resolved
@@ -60,14 +60,10 @@
     <Dialog
       isOpen={isOpen}
       onClose={onClose}
-<<<<<<< HEAD
-      title={__('This story is already being edited', 'web-stories')}
-=======
       shouldCloseOnEsc={false}
       shouldCloseOnOverlayClick={false}
-      title={dialogTile}
+      title={__('This story is already being edited', 'web-stories')}
       contentLabel={dialogTile}
->>>>>>> 5d588875
       actions={
         <>
           <Button
