/*
 * Copyright 2021 Google LLC
 *
 * Licensed under the Apache License, Version 2.0 (the "License");
 * you may not use this file except in compliance with the License.
 * You may obtain a copy of the License at
 *
 *     https://www.apache.org/licenses/LICENSE-2.0
 *
 * Unless required by applicable law or agreed to in writing, software
 * distributed under the License is distributed on an "AS IS" BASIS,
 * WITHOUT WARRANTIES OR CONDITIONS OF ANY KIND, either express or implied.
 * See the License for the specific language governing permissions and
 * limitations under the License.
 */
export * from './authors';
export * from './story';
export * from './media';
export * from './metadata';
export * from './pageTemplate';
export * from './user';
export * from './hotlinkInfo';
<<<<<<< HEAD
export * from './proxy';
=======
export * from './publisherLogos';
>>>>>>> 2d72d47f
export * from './taxonomy';<|MERGE_RESOLUTION|>--- conflicted
+++ resolved
@@ -20,9 +20,6 @@
 export * from './pageTemplate';
 export * from './user';
 export * from './hotlinkInfo';
-<<<<<<< HEAD
 export * from './proxy';
-=======
 export * from './publisherLogos';
->>>>>>> 2d72d47f
 export * from './taxonomy';