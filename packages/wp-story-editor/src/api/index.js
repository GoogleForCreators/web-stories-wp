--- conflicted
+++ resolved
@@ -23,8 +23,5 @@
 export * from './storyLock'; // @todo Remove direct export.
 export * from './user';
 export * from './hotlinkInfo';
-<<<<<<< HEAD
 export * from './settings';
-=======
-export * from './taxonomy';
->>>>>>> d31defd9
+export * from './taxonomy';