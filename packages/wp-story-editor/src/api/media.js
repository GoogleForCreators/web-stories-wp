--- conflicted
+++ resolved
@@ -59,15 +59,10 @@
     apiPath = addQueryArgs(apiPath, { cache_bust: true });
   }
 
-<<<<<<< HEAD
   if (include) {
     apiPath = addQueryArgs(apiPath, { include });
   }
 
-  return apiFetch({ path: apiPath }).then((response) => {
-    return { data: response.body, headers: response.headers };
-  });
-=======
   return apiFetch({ path: apiPath }).then(({ body, headers }) => ({
     data: body,
     headers: {
@@ -76,7 +71,6 @@
       totalPages: headers['X-WP-TotalPages'],
     },
   }));
->>>>>>> c3dbff3b
 }
 
 /**
