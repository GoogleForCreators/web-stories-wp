/*
 * Copyright 2021 Google LLC
 *
 * Licensed under the Apache License, Version 2.0 (the "License");
 * you may not use this file except in compliance with the License.
 * You may obtain a copy of the License at
 *
 *     https://www.apache.org/licenses/LICENSE-2.0
 *
 * Unless required by applicable law or agreed to in writing, software
 * distributed under the License is distributed on an "AS IS" BASIS,
 * WITHOUT WARRANTIES OR CONDITIONS OF ANY KIND, either express or implied.
 * See the License for the specific language governing permissions and
 * limitations under the License.
 */

/**
 * External dependencies
 */
import { addQueryArgs } from '@web-stories-wp/design-system';

/**
 * WordPress dependencies
 */
import apiFetch from '@wordpress/api-fetch';

<<<<<<< HEAD
function transformTemplateResponse(template) {
  return { ...template['story_data'], templateId: template.id };
=======
const TEMPLATE_FIELDS = [
  'id',
  'story_data',
  // _web_stories_envelope will add these fields, we need them too.
  'body',
  'headers',
];

const TEMPLATE_EMBED = 'wp:featuredmedia';

function transformResponse(template) {
  const { _embedded: embedded = {}, id: templateId, story_data } = template;
  const image = {
    id: embedded?.['wp:featuredmedia']?.[0].id || 0,
    height: embedded?.['wp:featuredmedia']?.[0]?.media_details?.height || 0,
    width: embedded?.['wp:featuredmedia']?.[0]?.media_details?.width || 0,
    url: embedded?.['wp:featuredmedia']?.[0]?.source_url || '',
  };

  return { ...story_data, templateId, image };
>>>>>>> 54485240
}

export function getCustomPageTemplates(config, page = 1) {
  const perPage = 100;
  const path = addQueryArgs(config.api.pageTemplates, {
    context: 'edit',
    per_page: perPage,
    page,
    _web_stories_envelope: true,
    _fields: TEMPLATE_FIELDS,
    _embed: TEMPLATE_EMBED,
  });
  return apiFetch({ path }).then(({ headers, body }) => {
    const totalPages = parseInt(headers['X-WP-TotalPages']);
<<<<<<< HEAD
    const templates = body.map(transformTemplateResponse);

=======
    const templates = body.map(transformResponse);
>>>>>>> 54485240
    return {
      templates,
      hasMore: totalPages > page,
    };
  });
}

/**
 * Add a new page template.
 *
 * @param {Object} config Config object.
 * @param {Object} data Page template data.
 * @return {Promise<*>} Saved page template.
 */
export function addPageTemplate(config, data) {
  return apiFetch({
    path: `${config.api.pageTemplates}/`,
    data: {
      ...data,
      status: 'publish',
    },
    method: 'POST',
<<<<<<< HEAD
  }).then(transformTemplateResponse);
=======
  }).then(transformResponse);
}

/**
 * Update an existing page template.
 *
 * @param {Object} config Config object.
 * @param {number} id Page template ID.
 * @param {Object} data Page template data.
 * @return {Promise<*>} Saved page template.
 */
export function updatePageTemplate(config, id, data) {
  return apiFetch({
    path: `${config.api.pageTemplates}${id}/`,
    data: {
      ...data,
    },
    method: 'POST',
  }).then(transformResponse);
>>>>>>> 54485240
}

export function deletePageTemplate(config, id) {
  // `?_method=DELETE` is an alternative solution to override the request method.
  // See https://developer.wordpress.org/rest-api/using-the-rest-api/global-parameters/#_method-or-x-http-method-override-header
  return apiFetch({
    path: addQueryArgs(`${config.api.pageTemplates}${id}/`, {
      _method: 'DELETE',
    }),
    data: { force: true },
    method: 'POST',
  }); // Response is not being used in core editor.
}<|MERGE_RESOLUTION|>--- conflicted
+++ resolved
@@ -24,10 +24,6 @@
  */
 import apiFetch from '@wordpress/api-fetch';
 
-<<<<<<< HEAD
-function transformTemplateResponse(template) {
-  return { ...template['story_data'], templateId: template.id };
-=======
 const TEMPLATE_FIELDS = [
   'id',
   'story_data',
@@ -48,7 +44,6 @@
   };
 
   return { ...story_data, templateId, image };
->>>>>>> 54485240
 }
 
 export function getCustomPageTemplates(config, page = 1) {
@@ -63,12 +58,7 @@
   });
   return apiFetch({ path }).then(({ headers, body }) => {
     const totalPages = parseInt(headers['X-WP-TotalPages']);
-<<<<<<< HEAD
-    const templates = body.map(transformTemplateResponse);
-
-=======
     const templates = body.map(transformResponse);
->>>>>>> 54485240
     return {
       templates,
       hasMore: totalPages > page,
@@ -91,9 +81,6 @@
       status: 'publish',
     },
     method: 'POST',
-<<<<<<< HEAD
-  }).then(transformTemplateResponse);
-=======
   }).then(transformResponse);
 }
 
@@ -113,7 +100,6 @@
     },
     method: 'POST',
   }).then(transformResponse);
->>>>>>> 54485240
 }
 
 export function deletePageTemplate(config, id) {
