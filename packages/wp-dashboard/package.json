{
  "name": "@web-stories-wp/wp-dashboard",
  "private": true,
  "engines": {
    "node": ">= 16",
<<<<<<< HEAD
    "npm": "~7"
=======
    "npm": ">= 7.3"
>>>>>>> 166aebf3
  },
  "exports": {
    "default": "./src/index.js"
  },
  "main": "./src/index.js",
  "type": "module",
  "dependencies": {
    "@web-stories-wp/dashboard": "*",
    "@web-stories-wp/date": "*",
    "@web-stories-wp/design-system": "*",
    "@web-stories-wp/i18n": "*",
<<<<<<< HEAD
=======
    "@web-stories-wp/media": "*",
>>>>>>> 166aebf3
    "@web-stories-wp/patterns": "*",
    "@web-stories-wp/react": "*",
    "@web-stories-wp/story-editor": "*",
    "@web-stories-wp/tracking": "*",
<<<<<<< HEAD
    "@wordpress/api-fetch": "^5.2.1",
    "flagged": "^2.0.1"
  },
  "devDependencies": {}
=======
    "@wordpress/api-fetch": "^5.2.4",
    "flagged": "^2.0.1",
    "prop-types": "^15.7.2",
    "styled-components": "^5.3.3",
    "uuid": "^8.3.2"
  },
  "devDependencies": {
    "@storybook/addon-actions": "^6.3.6",
    "@storybook/addon-knobs": "^6.3.0",
    "@testing-library/react": "^12.1.2",
    "@testing-library/react-hooks": "^7.0.2",
    "@testing-library/user-event": "^13.3.0"
  }
>>>>>>> 166aebf3
}<|MERGE_RESOLUTION|>--- conflicted
+++ resolved
@@ -3,11 +3,7 @@
   "private": true,
   "engines": {
     "node": ">= 16",
-<<<<<<< HEAD
-    "npm": "~7"
-=======
     "npm": ">= 7.3"
->>>>>>> 166aebf3
   },
   "exports": {
     "default": "./src/index.js"
@@ -19,20 +15,11 @@
     "@web-stories-wp/date": "*",
     "@web-stories-wp/design-system": "*",
     "@web-stories-wp/i18n": "*",
-<<<<<<< HEAD
-=======
     "@web-stories-wp/media": "*",
->>>>>>> 166aebf3
     "@web-stories-wp/patterns": "*",
     "@web-stories-wp/react": "*",
     "@web-stories-wp/story-editor": "*",
     "@web-stories-wp/tracking": "*",
-<<<<<<< HEAD
-    "@wordpress/api-fetch": "^5.2.1",
-    "flagged": "^2.0.1"
-  },
-  "devDependencies": {}
-=======
     "@wordpress/api-fetch": "^5.2.4",
     "flagged": "^2.0.1",
     "prop-types": "^15.7.2",
@@ -46,5 +33,4 @@
     "@testing-library/react-hooks": "^7.0.2",
     "@testing-library/user-event": "^13.3.0"
   }
->>>>>>> 166aebf3
 }