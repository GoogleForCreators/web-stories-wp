{
  "name": "@web-stories-wp/wp-dashboard",
  "private": true,
  "engines": {
    "node": ">= 16",
    "npm": ">= 7.3"
  },
  "exports": {
    "default": "./src/index.js"
  },
  "main": "./src/index.js",
  "type": "module",
  "dependencies": {
    "@web-stories-wp/dashboard": "*",
    "@web-stories-wp/date": "*",
    "@web-stories-wp/design-system": "*",
    "@web-stories-wp/i18n": "*",
    "@web-stories-wp/media": "*",
    "@web-stories-wp/patterns": "*",
    "@web-stories-wp/react": "*",
    "@web-stories-wp/story-editor": "*",
    "@web-stories-wp/tracking": "*",
    "@wordpress/api-fetch": "^5.2.1",
    "flagged": "^2.0.1",
<<<<<<< HEAD
    "prop-types": "^15.7.2",
    "styled-components": "^5.3.1",
    "uuid": "^8.3.2"
=======
    "styled-components": "^5.3.3"
>>>>>>> cbae093a
  },
  "devDependencies": {
    "@storybook/addon-actions": "^6.3.6",
    "@storybook/addon-knobs": "^6.3.0",
    "@testing-library/react": "^12.1.2",
    "@testing-library/react-hooks": "^7.0.2",
    "@testing-library/user-event": "^13.3.0"
  }
}<|MERGE_RESOLUTION|>--- conflicted
+++ resolved
@@ -22,13 +22,9 @@
     "@web-stories-wp/tracking": "*",
     "@wordpress/api-fetch": "^5.2.1",
     "flagged": "^2.0.1",
-<<<<<<< HEAD
     "prop-types": "^15.7.2",
-    "styled-components": "^5.3.1",
+    "styled-components": "^5.3.3",
     "uuid": "^8.3.2"
-=======
-    "styled-components": "^5.3.3"
->>>>>>> cbae093a
   },
   "devDependencies": {
     "@storybook/addon-actions": "^6.3.6",
