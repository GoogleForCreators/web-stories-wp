{
<<<<<<< HEAD
    "name": "@web-stories-wp/wp-dashboard",
    "private": true,
    "engines": {
        "node": ">= 16",
        "npm": ">= 7.3"
    },
    "exports": {
        "default": "./src/index.js"
    },
    "main": "./src/index.js",
    "type": "module",
    "dependencies": {
        "@web-stories-wp/dashboard": "*",
        "@web-stories-wp/date": "*",
        "@web-stories-wp/design-system": "*",
        "@web-stories-wp/i18n": "*",
        "@web-stories-wp/patterns": "*",
        "@web-stories-wp/react": "*",
        "@web-stories-wp/story-editor": "*",
        "@web-stories-wp/tracking": "*",
        "@wordpress/api-fetch": "^5.2.1",
        "flagged": "^2.0.1",
        "styled-components": "^5.3.1"
    },
    "devDependencies": {
	    "@testing-library/react": "^12.1.2"
    }
=======
  "name": "@web-stories-wp/wp-dashboard",
  "private": true,
  "engines": {
    "node": ">= 16",
    "npm": ">= 7.3"
  },
  "exports": {
    "default": "./src/index.js"
  },
  "main": "./src/index.js",
  "type": "module",
  "dependencies": {
    "@web-stories-wp/dashboard": "*",
    "@web-stories-wp/date": "*",
    "@web-stories-wp/design-system": "*",
    "@web-stories-wp/i18n": "*",
    "@web-stories-wp/patterns": "*",
    "@web-stories-wp/react": "*",
    "@web-stories-wp/story-editor": "*",
    "@web-stories-wp/tracking": "*",
    "@wordpress/api-fetch": "^5.2.1",
    "flagged": "^2.0.1",
    "styled-components": "^5.3.1"
  },
  "devDependencies": {}
>>>>>>> 28ac812f
}<|MERGE_RESOLUTION|>--- conflicted
+++ resolved
@@ -1,33 +1,4 @@
 {
-<<<<<<< HEAD
-    "name": "@web-stories-wp/wp-dashboard",
-    "private": true,
-    "engines": {
-        "node": ">= 16",
-        "npm": ">= 7.3"
-    },
-    "exports": {
-        "default": "./src/index.js"
-    },
-    "main": "./src/index.js",
-    "type": "module",
-    "dependencies": {
-        "@web-stories-wp/dashboard": "*",
-        "@web-stories-wp/date": "*",
-        "@web-stories-wp/design-system": "*",
-        "@web-stories-wp/i18n": "*",
-        "@web-stories-wp/patterns": "*",
-        "@web-stories-wp/react": "*",
-        "@web-stories-wp/story-editor": "*",
-        "@web-stories-wp/tracking": "*",
-        "@wordpress/api-fetch": "^5.2.1",
-        "flagged": "^2.0.1",
-        "styled-components": "^5.3.1"
-    },
-    "devDependencies": {
-	    "@testing-library/react": "^12.1.2"
-    }
-=======
   "name": "@web-stories-wp/wp-dashboard",
   "private": true,
   "engines": {
@@ -52,6 +23,7 @@
     "flagged": "^2.0.1",
     "styled-components": "^5.3.1"
   },
-  "devDependencies": {}
->>>>>>> 28ac812f
+  "devDependencies": {
+    "@testing-library/react": "^12.1.2"
+  }
 }