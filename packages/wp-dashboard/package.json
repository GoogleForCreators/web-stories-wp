{
  "name": "@web-stories-wp/wp-dashboard",
  "description": "WordPress Web Stories dashboard",
  "private": true,
  "author": {
    "name": "Google",
    "url": "https://creators.google/"
  },
  "license": "Apache-2.0",
  "keywords": [
    "web stories",
    "wordpress"
  ],
  "homepage": "https://github.com/GoogleForCreators/web-stories-wp/blob/main/packages/wp-dashboard/README.md",
  "repository": {
    "type": "git",
    "url": "https://github.com/GoogleForCreators/web-stories-wp.git",
    "directory": "packages/wp-dashboard"
  },
  "bugs": {
    "url": "https://github.com/googleforcreators/web-stories-wp/issues"
  },
  "engines": {
    "node": ">= 12 || >= 14 || >= 16",
    "npm": ">= 7.3"
  },
  "type": "module",
  "main": "./src/index.js",
  "dependencies": {
    "@googleforcreators/dashboard": "*",
    "@googleforcreators/date": "*",
    "@googleforcreators/design-system": "*",
    "@googleforcreators/element-library": "*",
    "@googleforcreators/elements": "*",
    "@googleforcreators/fonts": "*",
    "@googleforcreators/i18n": "*",
    "@googleforcreators/media": "*",
    "@googleforcreators/output": "*",
    "@googleforcreators/patterns": "*",
    "@googleforcreators/react": "*",
    "@googleforcreators/tracking": "*",
    "@googleforcreators/url": "*",
    "@web-stories-wp/wp-utils": "*",
<<<<<<< HEAD
    "@wordpress/api-fetch": "^6.4.0",
    "@wordpress/dom-ready": "^3.7.0",
    "flagged": "^2.0.4",
=======
    "@wordpress/api-fetch": "^6.8.0",
    "@wordpress/dom-ready": "^3.11.0",
    "flagged": "^2.0.3",
>>>>>>> 6a99c4c3
    "opentype.js": "^1.3.4",
    "prop-types": "^15.8.1",
    "styled-components": "^5.3.3",
    "uuid": "^8.3.2"
  },
  "devDependencies": {
<<<<<<< HEAD
    "@testing-library/react": "^13.3.0",
=======
    "@storybook/addon-essentials": "^6.4.20",
    "@testing-library/react": "^12.1.5",
    "@testing-library/react-hooks": "^8.0.0",
>>>>>>> 6a99c4c3
    "@testing-library/user-event": "^14.2.1"
  }
}<|MERGE_RESOLUTION|>--- conflicted
+++ resolved
@@ -41,28 +41,17 @@
     "@googleforcreators/tracking": "*",
     "@googleforcreators/url": "*",
     "@web-stories-wp/wp-utils": "*",
-<<<<<<< HEAD
-    "@wordpress/api-fetch": "^6.4.0",
-    "@wordpress/dom-ready": "^3.7.0",
-    "flagged": "^2.0.4",
-=======
     "@wordpress/api-fetch": "^6.8.0",
     "@wordpress/dom-ready": "^3.11.0",
-    "flagged": "^2.0.3",
->>>>>>> 6a99c4c3
+    "flagged": "^2.0.4",
     "opentype.js": "^1.3.4",
     "prop-types": "^15.8.1",
     "styled-components": "^5.3.3",
     "uuid": "^8.3.2"
   },
   "devDependencies": {
-<<<<<<< HEAD
+    "@storybook/addon-essentials": "^6.4.20",
     "@testing-library/react": "^13.3.0",
-=======
-    "@storybook/addon-essentials": "^6.4.20",
-    "@testing-library/react": "^12.1.5",
-    "@testing-library/react-hooks": "^8.0.0",
->>>>>>> 6a99c4c3
     "@testing-library/user-event": "^14.2.1"
   }
 }