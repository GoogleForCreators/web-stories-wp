/*
 * Copyright 2020 Google LLC
 *
 * Licensed under the Apache License, Version 2.0 (the "License");
 * you may not use this file except in compliance with the License.
 * You may obtain a copy of the License at
 *
 *     https://www.apache.org/licenses/LICENSE-2.0
 *
 * Unless required by applicable law or agreed to in writing, software
 * distributed under the License is distributed on an "AS IS" BASIS,
 * WITHOUT WARRANTIES OR CONDITIONS OF ANY KIND, either express or implied.
 * See the License for the specific language governing permissions and
 * limitations under the License.
 */

/**
 * Internal dependencies
 */
// The __webpack_public_path__ assignment will be done after the imports.
// That's why the public path assignment is in its own dedicated module and imported here at the very top.
// See https://webpack.js.org/guides/public-path/#on-the-fly
import './publicPath';
import './style.css'; // This way the general dashboard styles are loaded before all the component styles.

/**
 * External dependencies
 */
import Dashboard, { InterfaceSkeleton } from '@web-stories-wp/dashboard';
import { setAppElement } from '@web-stories-wp/design-system';
import { StrictMode, render } from '@web-stories-wp/react';
import { FlagsProvider } from 'flagged';
import { updateSettings } from '@web-stories-wp/date';
import { initializeTracking } from '@web-stories-wp/tracking';

/**
 * Internal dependencies
 */
<<<<<<< HEAD
import * as apiCallbacks from './api';
import { GlobalStyle } from './theme';
import { LEFT_RAIL_SECONDARY_NAVIGATION } from './constants';
=======
import getApiCallbacks from './api/utils/getApiCallbacks';
>>>>>>> 38ba121a

/**
 * Initializes the Web Stories dashboard screen.
 *
 * @param {string} id       ID of the root element to render the screen in.
 * @param {Object} config   Story editor settings.
 * @param {Object} flags    The flags for the application.
 */
const initialize = async (id, config, flags) => {
  const appElement = document.getElementById(id);

  // see http://reactcommunity.org/react-modal/accessibility/
  setAppElement(appElement);

  updateSettings(config.locale);

  // Already tracking screen views in AppContent, no need to send page views as well.
  await initializeTracking('Dashboard', false);

  const dashboardConfig = {
    ...config,
<<<<<<< HEAD
    apiCallbacks,
    leftRailSecondaryNavigation: LEFT_RAIL_SECONDARY_NAVIGATION,
=======
    apiCallbacks: getApiCallbacks(config),
>>>>>>> 38ba121a
  };

  render(
    <FlagsProvider features={flags}>
      <StrictMode>
        <Dashboard config={dashboardConfig}>
          <GlobalStyle />
          <InterfaceSkeleton />
        </Dashboard>
      </StrictMode>
    </FlagsProvider>,
    appElement
  );
};

const initializeWithConfig = () => {
  const { id, config, flags } = window.webStoriesDashboardSettings;
  initialize(id, config, flags);
};

if ('loading' === document.readyState) {
  document.addEventListener('DOMContentLoaded', initializeWithConfig);
} else {
  initializeWithConfig();
}<|MERGE_RESOLUTION|>--- conflicted
+++ resolved
@@ -36,13 +36,9 @@
 /**
  * Internal dependencies
  */
-<<<<<<< HEAD
-import * as apiCallbacks from './api';
+import getApiCallbacks from './api/utils/getApiCallbacks';
 import { GlobalStyle } from './theme';
 import { LEFT_RAIL_SECONDARY_NAVIGATION } from './constants';
-=======
-import getApiCallbacks from './api/utils/getApiCallbacks';
->>>>>>> 38ba121a
 
 /**
  * Initializes the Web Stories dashboard screen.
@@ -64,12 +60,8 @@
 
   const dashboardConfig = {
     ...config,
-<<<<<<< HEAD
-    apiCallbacks,
+    apiCallbacks: getApiCallbacks(config),
     leftRailSecondaryNavigation: LEFT_RAIL_SECONDARY_NAVIGATION,
-=======
-    apiCallbacks: getApiCallbacks(config),
->>>>>>> 38ba121a
   };
 
   render(
