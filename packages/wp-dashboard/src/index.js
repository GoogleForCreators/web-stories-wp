--- conflicted
+++ resolved
@@ -37,12 +37,9 @@
  * Internal dependencies
  */
 import getApiCallbacks from './api/utils/getApiCallbacks';
-<<<<<<< HEAD
 import { GlobalStyle } from './theme';
 import { LEFT_RAIL_SECONDARY_NAVIGATION } from './constants';
-=======
 import { Layout } from './components';
->>>>>>> bb9128fe
 
 /**
  * Initializes the Web Stories dashboard screen.
@@ -72,12 +69,8 @@
     <FlagsProvider features={flags}>
       <StrictMode>
         <Dashboard config={dashboardConfig}>
-<<<<<<< HEAD
           <GlobalStyle />
-          <InterfaceSkeleton />
-=======
           <Layout />
->>>>>>> bb9128fe
         </Dashboard>
       </StrictMode>
     </FlagsProvider>,
