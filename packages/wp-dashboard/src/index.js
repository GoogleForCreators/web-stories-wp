/*
 * Copyright 2020 Google LLC
 *
 * Licensed under the Apache License, Version 2.0 (the "License");
 * you may not use this file except in compliance with the License.
 * You may obtain a copy of the License at
 *
 *     https://www.apache.org/licenses/LICENSE-2.0
 *
 * Unless required by applicable law or agreed to in writing, software
 * distributed under the License is distributed on an "AS IS" BASIS,
 * WITHOUT WARRANTIES OR CONDITIONS OF ANY KIND, either express or implied.
 * See the License for the specific language governing permissions and
 * limitations under the License.
 */

/**
 * Internal dependencies
 */
// The __webpack_public_path__ assignment will be done after the imports.
// That's why the public path assignment is in its own dedicated module and imported here at the very top.
// See https://webpack.js.org/guides/public-path/#on-the-fly
import './publicPath';
import './style.css'; // This way the general dashboard styles are loaded before all the component styles.

/**
 * External dependencies
 */
import Dashboard, { InterfaceSkeleton } from '@web-stories-wp/dashboard';
import { setAppElement } from '@web-stories-wp/design-system';
import { StrictMode, render } from '@web-stories-wp/react';
import { FlagsProvider } from 'flagged';
import { updateSettings } from '@web-stories-wp/date';
import { initializeTracking } from '@web-stories-wp/tracking';

/**
 * Internal dependencies
 */
import * as apiCallbacks from './api';

/**
 * Initializes the Web Stories dashboard screen.
 *
 * @param {string} id       ID of the root element to render the screen in.
 * @param {Object} config   Story editor settings.
 * @param {Object} flags    The flags for the application.
 */
const initialize = async (id, config, flags) => {
  const appElement = document.getElementById(id);

  // see http://reactcommunity.org/react-modal/accessibility/
  setAppElement(appElement);

  updateSettings(config.locale);

  // Already tracking screen views in AppContent, no need to send page views as well.
  await initializeTracking('Dashboard', false);

  const dashboardConfig = {
    ...config,
    apiCallbacks,
  };

  render(
    <FlagsProvider features={flags}>
      <StrictMode>
<<<<<<< HEAD
        <App config={dashboardConfig} />
=======
        <Dashboard config={config}>
          <InterfaceSkeleton />
        </Dashboard>
>>>>>>> 4ea87a69
      </StrictMode>
    </FlagsProvider>,
    appElement
  );
};

const initializeWithConfig = () => {
  const { id, config, flags } = window.webStoriesDashboardSettings;
  initialize(id, config, flags);
};

if ('loading' === document.readyState) {
  document.addEventListener('DOMContentLoaded', initializeWithConfig);
} else {
  initializeWithConfig();
}<|MERGE_RESOLUTION|>--- conflicted
+++ resolved
@@ -64,13 +64,9 @@
   render(
     <FlagsProvider features={flags}>
       <StrictMode>
-<<<<<<< HEAD
-        <App config={dashboardConfig} />
-=======
-        <Dashboard config={config}>
+        <Dashboard config={dashboardConfig}>
           <InterfaceSkeleton />
         </Dashboard>
->>>>>>> 4ea87a69
       </StrictMode>
     </FlagsProvider>,
     appElement
