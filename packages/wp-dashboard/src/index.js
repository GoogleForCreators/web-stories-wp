--- conflicted
+++ resolved
@@ -30,19 +30,11 @@
 /**
  * External dependencies
  */
-<<<<<<< HEAD
 import Dashboard from '@googleforcreators/dashboard';
-import { setAppElement } from '@googleforcreators/design-system';
+import { domReady, setAppElement } from '@googleforcreators/design-system';
 import { StrictMode, render } from '@googleforcreators/react';
 import { updateSettings } from '@googleforcreators/date';
 import { initializeTracking } from '@googleforcreators/tracking';
-=======
-import Dashboard from '@web-stories-wp/dashboard';
-import { domReady, setAppElement } from '@web-stories-wp/design-system';
-import { StrictMode, render } from '@web-stories-wp/react';
-import { updateSettings } from '@web-stories-wp/date';
-import { initializeTracking } from '@web-stories-wp/tracking';
->>>>>>> 7a4b423b
 
 /**
  * Internal dependencies
