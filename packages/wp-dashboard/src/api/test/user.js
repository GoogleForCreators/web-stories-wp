--- conflicted
+++ resolved
@@ -39,17 +39,7 @@
     jest.clearAllMocks();
   });
 
-<<<<<<< HEAD
   // Payload `__PAYLOAD_DATA__.meta.web_stories_tracking_optin` must be flipped value
-=======
-  const config = {
-    api: {
-      currentUser: currentUserPath,
-    },
-  };
-
-  // Payload `__PAYLOAD_DATA__.meta.webStoriesTrackingOptin` must be flipped value
->>>>>>> db3effa0
   it('toggleWebStoriesTrackingOptIn: validate request payload & path', () => {
     const currentUser = {
       meta: {
