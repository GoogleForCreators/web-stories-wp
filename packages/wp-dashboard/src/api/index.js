--- conflicted
+++ resolved
@@ -15,8 +15,5 @@
  */
 export * from './story';
 export * from './authors';
-<<<<<<< HEAD
 export * from './taxonomies';
-=======
 export * from './shopping';
->>>>>>> e2b13b1a
