--- conflicted
+++ resolved
@@ -196,16 +196,8 @@
   }, []);
 
   const handleDelete = useCallback(async () => {
-<<<<<<< HEAD
-    await deleteCustomFont(toDelete);
-    setToDelete(null);
-    setShowDialog(false);
-    setInputError('');
-  }, [toDelete, deleteCustomFont]);
-=======
     try {
       await deleteCustomFont(toDelete);
-      await fetchCustomFonts();
     } catch (err) {
       trackError('remove_custom_font', err?.message);
       showSnackbar({
@@ -216,9 +208,9 @@
     } finally {
       setToDelete(null);
       setShowDialog(false);
+      setInputError('');
     }
-  }, [deleteCustomFont, toDelete, fetchCustomFonts, showSnackbar]);
->>>>>>> 295564a1
+  }, [deleteCustomFont, toDelete, showSnackbar]);
 
   const handleOnSave = useCallback(async () => {
     if (canSave) {
