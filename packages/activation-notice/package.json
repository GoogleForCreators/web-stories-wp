{
  "name": "@web-stories-wp/activation-notice",
  "description": "Web Stories for WordPress plugin activation notice",
  "private": true,
  "author": {
    "name": "Google",
    "url": "https://creators.google/"
  },
  "license": "Apache-2.0",
  "keywords": [
    "web stories",
    "wordpress"
  ],
  "homepage": "https://github.com/GoogleForCreators/web-stories-wp/blob/main/packages/activation-notice/README.md",
  "repository": {
    "type": "git",
    "url": "https://github.com/GoogleForCreators/web-stories-wp.git",
    "directory": "packages/activation-notice"
  },
  "bugs": {
    "url": "https://github.com/googleforcreators/web-stories-wp/issues"
  },
  "engines": {
    "node": ">= 12 || >= 14 || >= 16 || >= 18 || >= 20",
    "npm": ">= 7.3"
  },
  "main": "./src/index.tsx",
  "types": "dist-types/index.d.ts",
  "dependencies": {
    "@emotion/is-prop-valid": "^1.3.1",
    "@googleforcreators/tracking": "*",
    "@wordpress/element": "^6.24.0",
    "@wordpress/i18n": "^5.22.0",
    "flagged": "^2.0.10",
    "polished": "^4.3.1",
    "styled-components": "^6.0.7",
    "stylis-plugin-rtl": "^2.1.1"
  },
  "devDependencies": {
<<<<<<< HEAD
    "@testing-library/react": "^14.0.0"
=======
    "@storybook/addon-essentials": "^8.6.12",
    "@testing-library/react": "^16.3.0"
>>>>>>> 102c8a5e
  }
}<|MERGE_RESOLUTION|>--- conflicted
+++ resolved
@@ -37,11 +37,6 @@
     "stylis-plugin-rtl": "^2.1.1"
   },
   "devDependencies": {
-<<<<<<< HEAD
-    "@testing-library/react": "^14.0.0"
-=======
-    "@storybook/addon-essentials": "^8.6.12",
     "@testing-library/react": "^16.3.0"
->>>>>>> 102c8a5e
   }
 }