--- conflicted
+++ resolved
@@ -17,10 +17,6 @@
 /**
  * External dependencies
  */
-<<<<<<< HEAD
-import type { CSSObject } from 'styled-components';
-=======
->>>>>>> 0282eab6
 import { rgba } from 'polished';
 
 /**
@@ -110,11 +106,7 @@
 function generatePatternStyles(
   pattern: Pattern | null = null,
   property = 'background'
-<<<<<<< HEAD
-): CSSObject {
-=======
 ): Record<string, string> {
->>>>>>> 0282eab6
   if (pattern === null) {
     return { [property]: 'transparent' };
   }
