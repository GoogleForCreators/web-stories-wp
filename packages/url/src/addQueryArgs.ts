/*
 * Copyright 2020 Google LLC
 *
 * Licensed under the Apache License, Version 2.0 (the "License");
 * you may not use this file except in compliance with the License.
 * You may obtain a copy of the License at
 *
 *     https://www.apache.org/licenses/LICENSE-2.0
 *
 * Unless required by applicable law or agreed to in writing, software
 * distributed under the License is distributed on an "AS IS" BASIS,
 * WITHOUT WARRANTIES OR CONDITIONS OF ANY KIND, either express or implied.
 * See the License for the specific language governing permissions and
 * limitations under the License.
 */

/**
 * Appends search params to the provided URL.
 *
 * @param url URL to be modified.
 * @param args Query arguments to apply to URL.
 * @example
 * ```js
 * const newURL = addQueryArgs( 'https://google.com', { q: 'test' } ); // https://google.com/?q=test
 * ```
 * @return URL with arguments applied.
 */
export default function addQueryArgs(
  url: string,
<<<<<<< HEAD
  args: Record<string, string | number | string[] | boolean>
=======
  args: Record<string, null | string | undefined>
>>>>>>> 31f1a52d
): string {
  let isRelativeUrl = false;
  let parsedURL;

  try {
    parsedURL = new URL(url);
  } catch {
    parsedURL = new URL(url, document.location.href);
    isRelativeUrl = true;
  }

  for (const key in args) {
    if (!Object.prototype.hasOwnProperty.call(args, key)) {
      continue;
    }

    const value = args[key];

    if (typeof value !== 'undefined' && value !== null) {
      parsedURL.searchParams.set(key, value.toString());
    }
  }

  return isRelativeUrl ? parsedURL.pathname + parsedURL.search : parsedURL.href;
}<|MERGE_RESOLUTION|>--- conflicted
+++ resolved
@@ -27,11 +27,7 @@
  */
 export default function addQueryArgs(
   url: string,
-<<<<<<< HEAD
-  args: Record<string, string | number | string[] | boolean>
-=======
-  args: Record<string, null | string | undefined>
->>>>>>> 31f1a52d
+  args: Record<string, string | number | string[] | boolean | null>
 ): string {
   let isRelativeUrl = false;
   let parsedURL;
