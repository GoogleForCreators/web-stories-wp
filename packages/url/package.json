{
<<<<<<< HEAD
  "name": "@googleforcreators/url",
  "description": "URL utility package for Web Stories editor",
  "private": false,
  "version": "0.1.202202071716",
  "author": {
    "name": "Google",
    "url": "https://creators.google/"
  },
  "license": "Apache-2.0",
  "keywords": [
    "web stories"
  ],
  "homepage": "https://github.com/GoogleForCreators/web-stories-wp/blob/main/packages/url/README.md",
  "repository": {
    "type": "git",
    "url": "https://github.com/GoogleForCreators/web-stories-wp.git",
    "directory": "packages/url"
  },
  "bugs": {
    "url": "https://github.com/googleforcreators/web-stories-wp/issues"
  },
  "engines": {
    "node": ">= 12 || >= 14 || >= 16",
    "npm": ">= 7.3"
  },
  "type": "module",
  "customExports": {
    ".": {
      "default": "./src/index.js"
    }
  },
  "main": "dist/index.js",
  "module": "dist-module/index.js",
  "source": "src/index.js",
  "publishConfig": {
    "access": "public"
  },
  "dependencies": {},
  "devDependencies": {}
=======
    "name": "@googleforcreators/url",
    "description": "URL utility package for Web Stories editor",
    "private": false,
    "version": "0.1.202203010801",
    "author": {
        "name": "Google",
        "url": "https://creators.google/"
    },
    "license": "Apache-2.0",
    "keywords": [
        "web stories"
    ],
    "homepage": "https://github.com/GoogleForCreators/web-stories-wp/blob/main/packages/url/README.md",
    "repository": {
        "type": "git",
        "url": "https://github.com/GoogleForCreators/web-stories-wp.git",
        "directory": "packages/url"
    },
    "bugs": {
        "url": "https://github.com/googleforcreators/web-stories-wp/issues"
    },
    "engines": {
        "node": ">= 12 || >= 14 || >= 16",
        "npm": ">= 7.3"
    },
    "type": "module",
    "main": "dist/index.js",
    "module": "dist-module/index.js",
    "source": "src/index.js",
    "publishConfig": {
        "access": "public"
    },
    "dependencies": {},
    "devDependencies": {}
>>>>>>> c6218f7a
}<|MERGE_RESOLUTION|>--- conflicted
+++ resolved
@@ -1,9 +1,8 @@
 {
-<<<<<<< HEAD
   "name": "@googleforcreators/url",
   "description": "URL utility package for Web Stories editor",
   "private": false,
-  "version": "0.1.202202071716",
+  "version": "0.1.202203010801",
   "author": {
     "name": "Google",
     "url": "https://creators.google/"
@@ -39,40 +38,4 @@
   },
   "dependencies": {},
   "devDependencies": {}
-=======
-    "name": "@googleforcreators/url",
-    "description": "URL utility package for Web Stories editor",
-    "private": false,
-    "version": "0.1.202203010801",
-    "author": {
-        "name": "Google",
-        "url": "https://creators.google/"
-    },
-    "license": "Apache-2.0",
-    "keywords": [
-        "web stories"
-    ],
-    "homepage": "https://github.com/GoogleForCreators/web-stories-wp/blob/main/packages/url/README.md",
-    "repository": {
-        "type": "git",
-        "url": "https://github.com/GoogleForCreators/web-stories-wp.git",
-        "directory": "packages/url"
-    },
-    "bugs": {
-        "url": "https://github.com/googleforcreators/web-stories-wp/issues"
-    },
-    "engines": {
-        "node": ">= 12 || >= 14 || >= 16",
-        "npm": ">= 7.3"
-    },
-    "type": "module",
-    "main": "dist/index.js",
-    "module": "dist-module/index.js",
-    "source": "src/index.js",
-    "publishConfig": {
-        "access": "public"
-    },
-    "dependencies": {},
-    "devDependencies": {}
->>>>>>> c6218f7a
 }