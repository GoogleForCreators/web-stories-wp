/*
 * Copyright 2022 Google LLC
 *
 * Licensed under the Apache License, Version 2.0 (the "License");
 * you may not use this file except in compliance with the License.
 * You may obtain a copy of the License at
 *
 *     https://www.apache.org/licenses/LICENSE-2.0
 *
 * Unless required by applicable law or agreed to in writing, software
 * distributed under the License is distributed on an "AS IS" BASIS,
 * WITHOUT WARRANTIES OR CONDITIONS OF ANY KIND, either express or implied.
 * See the License for the specific language governing permissions and
 * limitations under the License.
 */

/**
 * External dependencies
 */
import type { Solid } from '@googleforcreators/patterns';
import type { Resource, SequenceResource } from '@googleforcreators/media';
import type { ElementBox } from '@googleforcreators/units';

/**
 * Internal dependencies
 */
import type { ElementType } from './elementType';
import type { ProductData } from './data';

export interface Link {
  url: string;
  desc?: string;
  needsProxy?: boolean;
  icon?: string | null;
  rel?: string[];
}

export interface Flip {
  vertical: boolean;
  horizontal: boolean;
}

export interface Mask {
  type: string;
  // TODO(#12259): Remove these from the type & from templates.
  showInLibrary?: boolean;
  name?: string;
  path?: string;
  ratio?: number;
  iconPath?: string;
  iconRatio?: number;
  supportsBorder?: boolean;
}

export interface Border {
  top: number;
  right: number;
  bottom: number;
  left: number;
  locked?: boolean;
  lockedWidth?: boolean;
  color?: Solid;
}

export interface BorderRadius {
  topLeft: number;
  topRight: number;
  bottomLeft: number;
  bottomRight: number;
  locked: boolean;
}

export type ElementId = string;

export interface Element extends ElementBox {
  id: ElementId;
  type: ElementType;
  mask?: Mask;
  link?: Link;
  opacity?: number;
  lockAspectRatio?: boolean;
  flip?: Flip;
  groupId?: string;
  border?: Border;
  borderRadius?: BorderRadius;
  basedOn?: string;
  layerName?: string;
  isLocked?: boolean;
}

export interface DefaultBackgroundElement extends Element {
  isDefaultBackground: boolean;
  backgroundColor: Solid;
}

export interface BackgroundableElement extends Element {
  isBackground?: boolean;
}

export interface MediaElement extends BackgroundableElement {
  resource: Resource;
  scale?: number;
  focalX?: number;
  focalY?: number;
}

export interface SequenceMediaElement extends MediaElement {
  resource: SequenceResource;
}

<<<<<<< HEAD
=======
export interface ProductElement extends Element {
  type: ElementType.Product;
  product: ProductData;
}

>>>>>>> 550ff16f
export interface TextElement extends Element {
  content: string;
  font: {
    service: string;
    family: string;
    fallbacks: string[];
  };
}<|MERGE_RESOLUTION|>--- conflicted
+++ resolved
@@ -108,19 +108,36 @@
   resource: SequenceResource;
 }
 
-<<<<<<< HEAD
-=======
 export interface ProductElement extends Element {
   type: ElementType.Product;
   product: ProductData;
 }
 
->>>>>>> 550ff16f
+interface BaseTextElementFont {
+  service: string;
+  family: string;
+  fallbacks: string[];
+}
+
+export interface GoogleTextElementFont extends BaseTextElementFont {
+  service: 'fonts.google.com';
+}
+
+export interface SystemTextElementFont extends BaseTextElementFont {
+  service: 'system';
+}
+
+export interface CustomTextElementFont extends BaseTextElementFont {
+  service: 'custom';
+  url: string;
+}
+
+export type TextElementFont =
+  | GoogleTextElementFont
+  | SystemTextElementFont
+  | CustomTextElementFont;
+
 export interface TextElement extends Element {
   content: string;
-  font: {
-    service: string;
-    family: string;
-    fallbacks: string[];
-  };
+  font: TextElementFont;
 }