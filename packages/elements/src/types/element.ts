/*
 * Copyright 2022 Google LLC
 *
 * Licensed under the Apache License, Version 2.0 (the "License");
 * you may not use this file except in compliance with the License.
 * You may obtain a copy of the License at
 *
 *     https://www.apache.org/licenses/LICENSE-2.0
 *
 * Unless required by applicable law or agreed to in writing, software
 * distributed under the License is distributed on an "AS IS" BASIS,
 * WITHOUT WARRANTIES OR CONDITIONS OF ANY KIND, either express or implied.
 * See the License for the specific language governing permissions and
 * limitations under the License.
 */

/**
 * External dependencies
 */
import type { Solid, Pattern } from '@googleforcreators/patterns';
import type {
  Resource,
  SequenceResource,
  GifResource,
  VideoResource,
} from '@googleforcreators/media';
import type { ElementBox } from '@googleforcreators/units';

/**
 * Internal dependencies
 */
import type { ElementType } from './elementType';
import type { Track } from './media';
import type {
  ProductData,
  GoogleFontData,
  SystemFontData,
  CustomFontData,
} from './data';

export enum LinkType {
  Regular = 'regular',
  Branching = 'branching',
}

export interface Link {
  type?: LinkType;
  pageId?: ElementId;
  url: string;
  desc?: string;
  needsProxy?: boolean;
  icon?: string | null;
  rel?: string[];
}

export interface Flip {
  vertical: boolean;
  horizontal: boolean;
}

export interface Mask {
  type: string;
  // TODO(#12259): Remove these from the type & from templates.
  showInLibrary?: boolean;
  name?: string;
  path?: string;
  ratio?: number;
  iconPath?: string;
  iconRatio?: number;
  supportsBorder?: boolean;
}

export interface Border {
  top: number;
  right: number;
  bottom: number;
  left: number;
  locked?: boolean;
  lockedWidth?: boolean;
  color?: Solid;
}

export interface BorderRadius {
  topLeft: number;
  topRight: number;
  bottomLeft: number;
  bottomRight: number;
  locked: boolean;
}

export type ElementId = string;

export interface Element extends ElementBox {
  id: ElementId;
  type: ElementType;
  mask?: Mask;
  link?: Link;
  opacity?: number;
  lockAspectRatio?: boolean;
  flip?: Flip;
  groupId?: string;
  border?: Border;
  borderRadius?: BorderRadius;
  layerName?: string;
  isLocked?: boolean;
  isHidden?: boolean;
}

export interface LinkableElement extends Element {
  link: Link;
}

export interface DefaultBackgroundElement extends Element {
  isDefaultBackground: boolean;
  backgroundColor: Solid;
}

export interface BackgroundableElement extends Element {
  isBackground?: boolean;
}

export interface MediaElement extends BackgroundableElement {
  resource: Resource;
  scale?: number;
  focalX?: number;
  focalY?: number;
}

export interface SequenceMediaElement extends MediaElement {
  resource: SequenceResource;
}

export interface VideoElement extends SequenceMediaElement {
  type: ElementType.Video;
  tracks: Track[];
  resource: VideoResource;
  poster?: string;
  loop?: boolean;
}

export interface GifElement extends SequenceMediaElement {
  type: ElementType.Gif;
  resource: GifResource;
}

export interface ImageElement extends MediaElement {
  type: ElementType.Image;
}

export interface OverlayableElement extends Element {
  overlay?: Pattern | null;
}

export interface ProductElement extends Element {
  type: ElementType.Product;
  product: ProductData;
}

export interface StickerElement extends Element {
  type: ElementType.Sticker;
  sticker: {
    type: string;
  };
}

export type TextElementFont = GoogleFontData | SystemFontData | CustomFontData;

export interface Padding {
  horizontal: number;
  vertical: number;
  locked: boolean;
  hasHiddenPadding?: boolean;
}

export type TextAlign = 'center' | 'justify' | 'left' | 'right';
export interface TextElement extends Element {
  backgroundColor: Solid;
  content: string;
  font: TextElementFont;
  fontSize: number;

  backgroundTextMode?: string;
  tagName?: 'h1' | 'h2' | 'h3' | 'p' | 'auto';
  padding?: Padding;
  marginOffset: number;
  lineHeight: number;
  textAlign: TextAlign;
}

<<<<<<< HEAD
export interface AudioStickerElement extends Element {
  type: ElementType.AudioSticker;
  sticker: string;
  size: string;
  style: string;
=======
export interface ShapeElement extends Element {
  type: ElementType.Shape;
>>>>>>> ef233cf2
}<|MERGE_RESOLUTION|>--- conflicted
+++ resolved
@@ -187,14 +187,13 @@
   textAlign: TextAlign;
 }
 
-<<<<<<< HEAD
 export interface AudioStickerElement extends Element {
   type: ElementType.AudioSticker;
   sticker: string;
   size: string;
   style: string;
-=======
+}
+
 export interface ShapeElement extends Element {
   type: ElementType.Shape;
->>>>>>> ef233cf2
 }