/*
 * Copyright 2022 Google LLC
 *
 * Licensed under the Apache License, Version 2.0 (the "License");
 * you may not use this file except in compliance with the License.
 * You may obtain a copy of the License at
 *
 *     https://www.apache.org/licenses/LICENSE-2.0
 *
 * Unless required by applicable law or agreed to in writing, software
 * distributed under the License is distributed on an "AS IS" BASIS,
 * WITHOUT WARRANTIES OR CONDITIONS OF ANY KIND, either express or implied.
 * See the License for the specific language governing permissions and
 * limitations under the License.
 */

/**
 * External dependencies
 */
import type { Pattern } from '@googleforcreators/patterns';
import type { AudioResource } from '@googleforcreators/media';

/**
 * Internal dependencies
 */
import type { FontData } from './data';

interface FeaturedMedia {
  id: number;
  height: number;
  width: number;
  url: string;
  needsProxy: boolean;
  isExternal: boolean;
}
interface PublisherLogo {
  id: number;
  height: number;
  width: number;
  url: string;
}

interface Author {
  id: number;
  name: string;
}
interface CurrentStyles {
  colors: Pattern[];
}
interface GlobalStyles {
  colors: Pattern[];
  textStyles: Partial<Text>;
}

// General story post data as it is in the story state and history entry.
export interface Story {
  storyId: number;
<<<<<<< HEAD
  author: {
    id: number;
    name: string;
  };
  content: string;
  version: number;
  pages: Page[];
  featuredMedia?: {
    isExternal?: boolean;
    needsProxy?: boolean;
    url: string;
    width: number;
    height: number;
  };
  publisherLogo?: {
    id: number;
    height: number;
    width: number;
    url: string;
  };
=======
  title: string;
  author: Author;
  date: null | string;
  modified: string;
  excerpt: string;
  slug: string;
  link: string;
  extras: Record<string, unknown>;
  featuredMedia: FeaturedMedia;
  permalinkConfig: null | {
    prefix: string;
    suffix: string;
  };
  publisherLogo: PublisherLogo;
  previewLink: string;
  editLink: string;
  password: string;
  embedPostLink: string;
  revisions: {
    count: number;
  };
  currentStoryStyles: CurrentStyles;
  globalStoryStyles: GlobalStyles;
  taxonomies: string[];
  terms: string[];
  status: string;
>>>>>>> f42d68b9
  backgroundAudio?: {
    resource: AudioResource;
  };
  fonts: Record<string, FontData>;
  autoAdvance?: boolean;
  defaultPageDuration?: number;
}<|MERGE_RESOLUTION|>--- conflicted
+++ resolved
@@ -55,28 +55,6 @@
 // General story post data as it is in the story state and history entry.
 export interface Story {
   storyId: number;
-<<<<<<< HEAD
-  author: {
-    id: number;
-    name: string;
-  };
-  content: string;
-  version: number;
-  pages: Page[];
-  featuredMedia?: {
-    isExternal?: boolean;
-    needsProxy?: boolean;
-    url: string;
-    width: number;
-    height: number;
-  };
-  publisherLogo?: {
-    id: number;
-    height: number;
-    width: number;
-    url: string;
-  };
-=======
   title: string;
   author: Author;
   date: null | string;
@@ -103,7 +81,7 @@
   taxonomies: string[];
   terms: string[];
   status: string;
->>>>>>> f42d68b9
+
   backgroundAudio?: {
     resource: AudioResource;
   };
