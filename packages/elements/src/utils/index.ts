--- conflicted
+++ resolved
@@ -20,11 +20,5 @@
 export { default as isElementBelowLimit } from './isElementBelowLimit';
 export { default as getTransformFlip } from './getTransformFlip';
 export { default as getLayerName } from './getLayerName';
-<<<<<<< HEAD
 export { default as duplicateElement } from './duplicateElement';
-export * from './getElementOffsets';
-export { default as getElementOrigin } from './getElementOrigin';
-export { default as elementIs } from './elementIs';
-=======
-export { default as duplicateElement } from './duplicateElement';
->>>>>>> 7e8f7037
+export { default as elementIs } from './elementIs';