/*
 * Copyright 2022 Google LLC
 *
 * Licensed under the Apache License, Version 2.0 (the "License");
 * you may not use this file except in compliance with the License.
 * You may obtain a copy of the License at
 *
 *     https://www.apache.org/licenses/LICENSE-2.0
 *
 * Unless required by applicable law or agreed to in writing, software
 * distributed under the License is distributed on an "AS IS" BASIS,
 * WITHOUT WARRANTIES OR CONDITIONS OF ANY KIND, either express or implied.
 * See the License for the specific language governing permissions and
 * limitations under the License.
 */
export { default as getDefinitionForType } from './getDefinitionForType';
export { default as createNewElement } from './createNewElement';
export { default as createPage } from './createPage';
export { default as duplicatePage } from './duplicatePage';
export { default as isElementBelowLimit } from './isElementBelowLimit';
export { default as getTransformFlip } from './getTransformFlip';
export { default as getLayerName } from './getLayerName';
<<<<<<< HEAD
export {
  default as duplicateElement,
  getOffsetCoordinates,
} from './duplicateElement';
=======
export { default as duplicateElement } from './duplicateElement';
export * from './getElementOffsets';
export { default as getElementOrigin } from './getElementOrigin';
>>>>>>> 38996f88
<|MERGE_RESOLUTION|>--- conflicted
+++ resolved
@@ -20,13 +20,4 @@
 export { default as isElementBelowLimit } from './isElementBelowLimit';
 export { default as getTransformFlip } from './getTransformFlip';
 export { default as getLayerName } from './getLayerName';
-<<<<<<< HEAD
-export {
-  default as duplicateElement,
-  getOffsetCoordinates,
-} from './duplicateElement';
-=======
-export { default as duplicateElement } from './duplicateElement';
-export * from './getElementOffsets';
-export { default as getElementOrigin } from './getElementOrigin';
->>>>>>> 38996f88
+export { default as duplicateElement } from './duplicateElement';