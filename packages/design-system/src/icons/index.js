--- conflicted
+++ resolved
@@ -17,7 +17,6 @@
 /**
  * Internal dependencies
  */
-<<<<<<< HEAD
 export { default as AlignBottom } from './align_bottom.svg';
 export { default as AlignCenter } from './align_center.svg';
 export { default as AlignLeft } from './align_left.svg';
@@ -29,7 +28,6 @@
 export { default as AlignTextRight } from './align_text_right.svg';
 export { default as AlignTop } from './align_top.svg';
 export { default as Angle } from './angle.svg';
-export { default as ArrowCircle } from './arrow_circle.svg';
 export { default as ArrowCloud } from './arrow_cloud.svg';
 export { default as ArrowDown } from './arrow_down.svg';
 export { default as ArrowDownLeft } from './arrow_down_left.svg';
@@ -146,134 +144,4 @@
 export { default as TurningLine } from './turning_line.svg';
 export { default as Union } from './union.svg';
 export { default as Video } from './video.svg';
-export { default as Launch } from './launch.svg';
-=======
-export { ReactComponent as AlignBottom } from './align_bottom.svg';
-export { ReactComponent as AlignCenter } from './align_center.svg';
-export { ReactComponent as AlignLeft } from './align_left.svg';
-export { ReactComponent as AlignMiddle } from './align_middle.svg';
-export { ReactComponent as AlignRight } from './align_right.svg';
-export { ReactComponent as AlignTextCenter } from './align_text_center.svg';
-export { ReactComponent as AlignTextJustified } from './align_text_justified.svg';
-export { ReactComponent as AlignTextLeft } from './align_text_left.svg';
-export { ReactComponent as AlignTextRight } from './align_text_right.svg';
-export { ReactComponent as AlignTop } from './align_top.svg';
-export { ReactComponent as Angle } from './angle.svg';
-export { ReactComponent as ArrowCloud } from './arrow_cloud.svg';
-export { ReactComponent as ArrowDown } from './arrow_down.svg';
-export { ReactComponent as ArrowDownLeft } from './arrow_down_left.svg';
-export { ReactComponent as ArrowDownLeftCurved } from './arrow_down_left_curved.svg';
-export { ReactComponent as ArrowDownRight } from './arrow_down_right.svg';
-export { ReactComponent as ArrowDownRightCurved } from './arrow_down_right_curved.svg';
-export { ReactComponent as ArrowLeft } from './arrow_left.svg';
-export { ReactComponent as ArrowLeftCurved } from './arrow_left_curved.svg';
-export { ReactComponent as ArrowLeftLarge } from './arrow_left_large.svg';
-export { ReactComponent as ArrowLeftright } from './arrow_leftright.svg';
-export { ReactComponent as ArrowOutline } from './arrow_outline.svg';
-export { ReactComponent as ArrowRight } from './arrow_right.svg';
-export { ReactComponent as ArrowRightCurved } from './arrow_right_curved.svg';
-export { ReactComponent as ArrowRightLarge } from './arrow_right_large.svg';
-export { ReactComponent as ArrowUp } from './arrow_up.svg';
-export { ReactComponent as ArrowUpdown } from './arrow_updown.svg';
-export { ReactComponent as ArrowUpdownSmall } from './arrow_updown_small.svg';
-export { ReactComponent as ArrowUpleft } from './arrow_upleft.svg';
-export { ReactComponent as ArrowUpright } from './arrow_upright.svg';
-export { ReactComponent as ArrowsLeftright } from './arrows_leftright.svg';
-export { ReactComponent as Bookmark } from './bookmark.svg';
-export { ReactComponent as Border } from './border.svg';
-export { ReactComponent as Box1 } from './box1.svg';
-export { ReactComponent as Box4 } from './box4.svg';
-export { ReactComponent as Box4Alternate } from './box4_alternate.svg';
-export { ReactComponent as Box6 } from './box6.svg';
-export { ReactComponent as Bucket } from './bucket.svg';
-export { ReactComponent as Captions } from './captions.svg';
-export { ReactComponent as Checkbox } from './checkbox.svg';
-export { ReactComponent as Checklist } from './checklist.svg';
-export { ReactComponent as Checkmark } from './checkmark.svg';
-export { ReactComponent as CheckmarkCircle } from './checkmark_circle.svg';
-export { ReactComponent as CheckmarkSmall } from './checkmark_small.svg';
-export { ReactComponent as ChevronDown } from './chevron_down.svg';
-export { ReactComponent as ChevronDownSmall } from './chevron_down_small.svg';
-export { ReactComponent as ChevronRightSmall } from './chevron_right_small.svg';
-export { ReactComponent as ChevronUp } from './chevron_up.svg';
-export { ReactComponent as ChevronUpSmall } from './chevron_up_small.svg';
-export { ReactComponent as CircleSpeed } from './circle_speed.svg';
-export { ReactComponent as ColorBucket } from './color_bucket.svg';
-export { ReactComponent as ColorDrop } from './color_drop.svg';
-export { ReactComponent as Corner } from './corner.svg';
-export { ReactComponent as Cross } from './cross.svg';
-export { ReactComponent as CrossLarge } from './cross_large.svg';
-export { ReactComponent as CrossSmall } from './cross_small.svg';
-export { ReactComponent as DistributeHorizontal } from './distribute_horizontal.svg';
-export { ReactComponent as DistributeHorizontalchevron } from './distribute_horizontal_chevron.svg';
-export { ReactComponent as DistributeVertical } from './distribute_vertical.svg';
-export { ReactComponent as Dots } from './dots.svg';
-export { ReactComponent as DotsFill } from './dots_fill.svg';
-export { ReactComponent as DotsSquare } from './dots_square.svg';
-export { ReactComponent as DoubleChevronLeft } from './double_chevron_left.svg';
-export { ReactComponent as DoubleChevronRight } from './double_chevron_right.svg';
-export { ReactComponent as Eraser } from './eraser.svg';
-export { ReactComponent as ExclamationOutline } from './exclamation_outline.svg';
-export { ReactComponent as ExclamationTriangle } from './exclamation_triangle.svg';
-export { ReactComponent as Eye } from './eye.svg';
-export { ReactComponent as FloppyDisk } from './floppy_disk.svg';
-export { ReactComponent as Gear } from './gear.svg';
-export { ReactComponent as GearWithGauge } from './gear_with_gauge.svg';
-export { ReactComponent as Keyboard } from './keyboard.svg';
-export { ReactComponent as LetterAHeight } from './letter_a_height.svg';
-export { ReactComponent as LetterAWidth } from './letter_a_width.svg';
-export { ReactComponent as LetterBBold } from './letter_b_bold.svg';
-export { ReactComponent as LetterIItalic } from './letter_i_italic.svg';
-export { ReactComponent as LetterIOutline } from './letter_i_outline.svg';
-export { ReactComponent as LetterMOutline } from './letter_m_outline.svg';
-export { ReactComponent as LetterSStrikethrough } from './letter_s_strikethrough.svg';
-export { ReactComponent as LetterT } from './letter_t.svg';
-export { ReactComponent as LetterTArrow } from './letter_t_arrow.svg';
-export { ReactComponent as LetterTPlus } from './letter_t_plus.svg';
-export { ReactComponent as LetterTUppercase } from './letter_t_uppercase.svg';
-export { ReactComponent as LetterTLargeLetterTSmall } from './letter_t_large_letter_t_small.svg';
-export { ReactComponent as LetterUUnderline } from './letter_u_underline.svg';
-export { ReactComponent as Link } from './link.svg';
-export { ReactComponent as LockClosed } from './lock_closed.svg';
-export { ReactComponent as LockOpen } from './lock_open.svg';
-export { ReactComponent as Magnifier } from './magnifier.svg';
-export { ReactComponent as MagnifierMinus } from './magnifier_minus.svg';
-export { ReactComponent as MagnifierPlus } from './magnifier_plus.svg';
-export { ReactComponent as Media } from './media.svg';
-export { ReactComponent as MirrorLeftright } from './mirror_leftright.svg';
-export { ReactComponent as MirrorUpdown } from './mirror_updown.svg';
-export { ReactComponent as Muted } from './muted.svg';
-export { ReactComponent as PageMargin } from './page_margin.svg';
-export { ReactComponent as PagePlus } from './page_plus.svg';
-export { ReactComponent as PageSwap } from './page_swap.svg';
-export { ReactComponent as PatternLinear } from './pattern_linear.svg';
-export { ReactComponent as PatternRadial } from './pattern_radial.svg';
-export { ReactComponent as PatternSolid } from './pattern_solid.svg';
-export { ReactComponent as Pencil } from './pencil.svg';
-export { ReactComponent as Percent } from './percent.svg';
-export { ReactComponent as Picture } from './picture.svg';
-export { ReactComponent as PictureSwap } from './picture_swap.svg';
-export { ReactComponent as Pipette } from './pipette.svg';
-export { ReactComponent as Play } from './play.svg';
-export { ReactComponent as PlayFilled } from './play_filled.svg';
-export { ReactComponent as PlayOutline } from './play_outline.svg';
-export { ReactComponent as Plus } from './plus.svg';
-export { ReactComponent as PlusFilled } from './plus_filled.svg';
-export { ReactComponent as PlusOutline } from './plus_outline.svg';
-export { ReactComponent as QuestionMarkOutline } from './question_mark_outline.svg';
-export { ReactComponent as Scissors } from './scissors.svg';
-export { ReactComponent as Shapes } from './shapes.svg';
-export { ReactComponent as Sparkles } from './sparkles.svg';
-export { ReactComponent as StepsDown } from './steps_down.svg';
-export { ReactComponent as StepsUp } from './steps_up.svg';
-export { ReactComponent as StopFilled } from './stop_filled.svg';
-export { ReactComponent as StopOutline } from './stop_outline.svg';
-export { ReactComponent as Table } from './table.svg';
-export { ReactComponent as TailedRectangle } from './tailed_rectangle.svg';
-export { ReactComponent as Timeline } from './timeline.svg';
-export { ReactComponent as Trash } from './trash.svg';
-export { ReactComponent as TurningLine } from './turning_line.svg';
-export { ReactComponent as Union } from './union.svg';
-export { ReactComponent as Video } from './video.svg';
-export { ReactComponent as Launch } from './launch.svg';
->>>>>>> 8359db31
+export { default as Launch } from './launch.svg';