/*
 * Copyright 2020 Google LLC
 *
 * Licensed under the Apache License, Version 2.0 (the "License");
 * you may not use this file except in compliance with the License.
 * You may obtain a copy of the License at
 *
 *     https://www.apache.org/licenses/LICENSE-2.0
 *
 * Unless required by applicable law or agreed to in writing, software
 * distributed under the License is distributed on an "AS IS" BASIS,
 * WITHOUT WARRANTIES OR CONDITIONS OF ANY KIND, either express or implied.
 * See the License for the specific language governing permissions and
 * limitations under the License.
 */

/**
 * Internal dependencies
 */
export { default as AlignBottom } from './align_bottom.svg';
export { default as AlignCenter } from './align_center.svg';
export { default as AlignLeft } from './align_left.svg';
export { default as AlignMiddle } from './align_middle.svg';
export { default as AlignRight } from './align_right.svg';
export { default as AlignTextCenter } from './align_text_center.svg';
export { default as AlignTextJustified } from './align_text_justified.svg';
export { default as AlignTextLeft } from './align_text_left.svg';
export { default as AlignTextRight } from './align_text_right.svg';
export { default as AlignTop } from './align_top.svg';
export { default as Angle } from './angle.svg';
export { default as ArrowCloud } from './arrow_cloud.svg';
export { default as ArrowDown } from './arrow_down.svg';
export { default as ArrowDownLeftCurved } from './arrow_down_left_curved.svg';
export { default as ArrowDownRightCurved } from './arrow_down_right_curved.svg';
export { default as ArrowLeft } from './arrow_left.svg';
export { default as ArrowLeftCurved } from './arrow_left_curved.svg';
export { default as ArrowLeftLarge } from './arrow_left_large.svg';
export { default as ArrowOutline } from './arrow_outline.svg';
export { default as ArrowRight } from './arrow_right.svg';
export { default as ArrowRightCurved } from './arrow_right_curved.svg';
export { default as ArrowRightLarge } from './arrow_right_large.svg';
export { default as ArrowUp } from './arrow_up.svg';
export { default as ArrowsLeftRight } from './arrows_leftright.svg';
export { default as Border } from './border.svg';
export { default as BorderBox } from './border_box.svg';
export { default as Box1 } from './box1.svg';
export { default as Box4 } from './box4.svg';
export { default as Box4Alternate } from './box4_alternate.svg';
export { default as Bucket } from './bucket.svg';
export { default as Camera } from './camera.svg';
export { default as Captions } from './captions.svg';
export { default as Checkbox } from './checkbox.svg';
export { default as Checklist } from './checklist.svg';
export { default as Checkmark } from './checkmark.svg';
export { default as CheckmarkCircle } from './checkmark_circle.svg';
export { default as CheckmarkSmall } from './checkmark_small.svg';
export { default as ChevronDown } from './chevron_down.svg';
export { default as ChevronDownSmall } from './chevron_down_small.svg';
export { default as ChevronRightSmall } from './chevron_right_small.svg';
export { default as ChevronUp } from './chevron_up.svg';
export { default as ChevronUpSmall } from './chevron_up_small.svg';
export { default as CircleSpeed } from './circle_speed.svg';
export { default as ColorBucket } from './color_bucket.svg';
export { default as ColorDrop } from './color_drop.svg';
export { default as Corner } from './corner.svg';
export { default as Cross } from './cross.svg';
export { default as CrossLarge } from './cross_large.svg';
export { default as CrossSmall } from './cross_small.svg';
export { default as DistributeHorizontal } from './distribute_horizontal.svg';
export { default as DistributeVertical } from './distribute_vertical.svg';
export { default as Dots } from './dots.svg';
export { default as DotsFillSmall } from './dots_fill_small.svg';
export { default as Eraser } from './eraser.svg';
export { default as ExclamationOutline } from './exclamation_outline.svg';
export { default as ExclamationTriangle } from './exclamation_triangle.svg';
export { default as Eye } from './eye.svg';
export { default as FloppyDisk } from './floppy_disk.svg';
export { default as GearWithGauge } from './gear_with_gauge.svg';
<<<<<<< HEAD
export { default as Gif } from './gif.svg';
=======
export { default as Group } from './group.svg';
>>>>>>> 43624c80
export { default as Keyboard } from './keyboard.svg';
export { default as Launch } from './launch.svg';
export { default as LetterAHeight } from './letter_a_height.svg';
export { default as LetterAWidth } from './letter_a_width.svg';
export { default as LetterBBold } from './letter_b_bold.svg';
export { default as LetterIItalic } from './letter_i_italic.svg';
export { default as LetterIOutline } from './letter_i_outline.svg';
export { default as LetterMOutline } from './letter_m_outline.svg';
export { default as LetterSStrikethrough } from './letter_s_strikethrough.svg';
export { default as LetterT } from './letter_t.svg';
export { default as LetterTArrow } from './letter_t_arrow.svg';
export { default as LetterTPlus } from './letter_t_plus.svg';
export { default as LetterTUppercase } from './letter_t_uppercase.svg';
export { default as LetterTLargeLetterTSmall } from './letter_t_large_letter_t_small.svg';
export { default as LetterUUnderline } from './letter_u_underline.svg';
export { default as Link } from './link.svg';
export { default as LockClosed } from './lock_closed.svg';
export { default as LockFilledClosed } from './lock_filled_closed.svg';
export { default as LockOpen } from './lock_open.svg';
export { default as Magnifier } from './magnifier.svg';
export { default as Media } from './media.svg';
export { default as Mic } from './mic.svg';
export { default as MicOff } from './mic_off.svg';
export { default as MirrorLeftRight } from './mirror_leftright.svg';
export { default as MirrorUpDown } from './mirror_updown.svg';
export { default as Muted } from './muted.svg';
export { default as PageMargin } from './page_margin.svg';
export { default as PagePlus } from './page_plus.svg';
export { default as PageSwap } from './page_swap.svg';
export { default as PatternLinear } from './pattern_linear.svg';
export { default as PatternRadial } from './pattern_radial.svg';
export { default as PatternSolid } from './pattern_solid.svg';
export { default as Pencil } from './pencil.svg';
export { default as Percent } from './percent.svg';
export { default as PhotoCamera } from './photo_camera.svg';
export { default as Picture } from './picture.svg';
export { default as PictureSwap } from './picture_swap.svg';
export { default as Pipette } from './pipette.svg';
export { default as Play } from './play.svg';
export { default as PlayFilled } from './play_filled.svg';
export { default as PlusFilledSmall } from './plus_filled_small.svg';
export { default as PlayOutline } from './play_outline.svg';
export { default as Plus } from './plus.svg';
export { default as PlusFilled } from './plus_filled.svg';
export { default as PlusOutline } from './plus_outline.svg';
export { default as QuestionMarkOutline } from './question_mark_outline.svg';
export { default as Rotate } from './rotate.svg';
export { default as Scissors } from './scissors.svg';
export { default as Settings } from './settings.svg';
export { default as Shapes } from './shapes.svg';
export { default as Shopping } from './shopping.svg';
export { default as Sort } from './sort.svg';
export { default as Sparkles } from './sparkles.svg';
export { default as StopFilled } from './stop_filled.svg';
export { default as StopOutline } from './stop_outline.svg';
export { default as Table } from './table.svg';
export { default as TailedRectangle } from './tailed_rectangle.svg';
export { default as Timeline } from './timeline.svg';
export { default as Trash } from './trash.svg';
export { default as TrashFilledSmall } from './trash_filled_small.svg';
export { default as TurningLine } from './turning_line.svg';
export { default as Union } from './union.svg';
export { default as Video } from './video.svg';
export { default as RemoveMask } from './remove_mask.svg';<|MERGE_RESOLUTION|>--- conflicted
+++ resolved
@@ -76,11 +76,8 @@
 export { default as Eye } from './eye.svg';
 export { default as FloppyDisk } from './floppy_disk.svg';
 export { default as GearWithGauge } from './gear_with_gauge.svg';
-<<<<<<< HEAD
 export { default as Gif } from './gif.svg';
-=======
 export { default as Group } from './group.svg';
->>>>>>> 43624c80
 export { default as Keyboard } from './keyboard.svg';
 export { default as Launch } from './launch.svg';
 export { default as LetterAHeight } from './letter_a_height.svg';
