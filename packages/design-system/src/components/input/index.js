--- conflicted
+++ resolved
@@ -18,16 +18,12 @@
  * External dependencies
  */
 import PropTypes from 'prop-types';
-<<<<<<< HEAD
-import { forwardRef, useMemo, useState } from 'react';
-=======
 import {
   forwardRef,
   useMemo,
   useRef,
-  useInputEventHandlers,
+  useState,
 } from '@web-stories-wp/react';
->>>>>>> 0bcbdb62
 import styled, { css } from 'styled-components';
 import { v4 as uuidv4 } from 'uuid';
 /**
