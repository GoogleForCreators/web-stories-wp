/*
 * Copyright 2020 Google LLC
 *
 * Licensed under the Apache License, Version 2.0 (the "License");
 * you may not use this file except in compliance with the License.
 * You may obtain a copy of the License at
 *
 *     https://www.apache.org/licenses/LICENSE-2.0
 *
 * Unless required by applicable law or agreed to in writing, software
 * distributed under the License is distributed on an "AS IS" BASIS,
 * WITHOUT WARRANTIES OR CONDITIONS OF ANY KIND, either express or implied.
 * See the License for the specific language governing permissions and
 * limitations under the License.
 */

/**
 * External dependencies
 */
import styled from 'styled-components';
import {
  useLayoutEffect,
  useCallback,
  useState,
  useRef,
  useResizeEffect,
  createPortal,
<<<<<<< HEAD
  useEffect,
} from '@web-stories-wp/react';
=======
} from '@googleforcreators/react';
>>>>>>> eebdc23d
import PropTypes from 'prop-types';

/**
 * Internal dependencies
 */
import { themeHelpers } from '../../theme';
import { noop } from '../../utils';
import { getTransforms, getOffset } from './utils';
import { PLACEMENT } from './constants';

// TODO scrollbar update, commented out until design updates are done
const DEFAULT_POPUP_Z_INDEX = 11;

const Container = styled.div.attrs(
  ({
    $offset: { x, y, width, height },
    fillWidth,
    fillHeight,
    placement,
    zIndex,
  }) => ({
    style: {
      transform: `translate(${x}px, ${y}px) ${getTransforms(placement)}`,
      ...(fillWidth ? { width: `${width}px` } : {}),
      ...(fillHeight ? { height: `${height}px` } : {}),
      zIndex,
    },
  })
)`
  /*! @noflip */
  left: 0px;
  top: 0px;
  position: fixed;

  ${themeHelpers.scrollbarCSS};
`;

function Popup({
  anchor,
  dock,
  children,
  renderContents,
  placement = PLACEMENT.BOTTOM,
  zIndex = DEFAULT_POPUP_Z_INDEX,
  spacing,
  isOpen,
  fillWidth = false,
  fillHeight = false,
  onPositionUpdate = noop,
  refCallback = noop,
}) {
  const [popupState, setPopupState] = useState(null);
  const isMounted = useRef(false);
  const popup = useRef(null);

  useEffect(() => {
    isMounted.current = true;

    return () => {
      isMounted.current = false;
    };
  }, []);

  const positionPopup = useCallback(
    async (evt) => {
      if (!isMounted.current) {
        return;
      }

      // If scrolling within the popup, ignore.
      if (evt?.target?.nodeType && popup.current?.contains(evt.target)) {
        return;
      }

      await setPopupState({
        offset:
          anchor?.current && getOffset(placement, spacing, anchor, dock, popup),
      });
    },
    [anchor, dock, placement, spacing]
  );

  useLayoutEffect(() => {
    if (!isOpen) {
      return () => {};
    }
    isMounted.current = true;
    positionPopup();
    // Adjust the position when scrolling.
    document.addEventListener('scroll', positionPopup, true);
    return () => {
      document.removeEventListener('scroll', positionPopup, true);
      isMounted.current = false;
    };
  }, [isOpen, positionPopup]);

  useLayoutEffect(() => {
    if (!isMounted.current) {
      return;
    }

    onPositionUpdate(popupState);
    refCallback(popup);
  }, [popupState, onPositionUpdate, refCallback]);

  useResizeEffect({ current: document.body }, positionPopup, [positionPopup]);

  return popupState && isOpen
    ? createPortal(
        <Container
          ref={popup}
          fillWidth={fillWidth}
          fillHeight={fillHeight}
          placement={placement}
          zIndex={zIndex}
          $offset={popupState.offset}
        >
          {renderContents
            ? renderContents({ propagateDimensionChange: positionPopup })
            : children}
        </Container>,
        document.body
      )
    : null;
}

Popup.propTypes = {
  anchor: PropTypes.shape({ current: PropTypes.instanceOf(Element) })
    .isRequired,
  dock: PropTypes.shape({ current: PropTypes.instanceOf(Element) }),
  children: PropTypes.node,
  renderContents: PropTypes.func,
  placement: PropTypes.oneOf(Object.values(PLACEMENT)),
  zIndex: PropTypes.number,
  spacing: PropTypes.object,
  isOpen: PropTypes.bool,
  fillWidth: PropTypes.oneOfType([PropTypes.number, PropTypes.bool]),
  fillHeight: PropTypes.oneOfType([PropTypes.number, PropTypes.bool]),
  onPositionUpdate: PropTypes.func,
  refCallback: PropTypes.func,
};

export { Popup, PLACEMENT };<|MERGE_RESOLUTION|>--- conflicted
+++ resolved
@@ -25,12 +25,8 @@
   useRef,
   useResizeEffect,
   createPortal,
-<<<<<<< HEAD
   useEffect,
-} from '@web-stories-wp/react';
-=======
 } from '@googleforcreators/react';
->>>>>>> eebdc23d
 import PropTypes from 'prop-types';
 
 /**
