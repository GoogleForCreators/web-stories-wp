/*
 * Copyright 2020 Google LLC
 *
 * Licensed under the Apache License, Version 2.0 (the "License");
 * you may not use this file except in compliance with the License.
 * You may obtain a copy of the License at
 *
 *     https://www.apache.org/licenses/LICENSE-2.0
 *
 * Unless required by applicable law or agreed to in writing, software
 * distributed under the License is distributed on an "AS IS" BASIS,
 * WITHOUT WARRANTIES OR CONDITIONS OF ANY KIND, either express or implied.
 * See the License for the specific language governing permissions and
 * limitations under the License.
 */

/**
 * External dependencies
 */
import styled from 'styled-components';
import {
  useLayoutEffect,
  useEffect,
  useCallback,
  useState,
  useRef,
  useResizeEffect,
  createPortal,
  useEffect,
} from '@googleforcreators/react';
import PropTypes from 'prop-types';

/**
 * Internal dependencies
 */
import { themeHelpers } from '../../theme';
import { noop } from '../../utils';
import { getTransforms, getOffset } from './utils';
import { PLACEMENT } from './constants';
const DEFAULT_TOPOFFSET = 0;
const Container = styled.div.attrs(
  ({
    $offset: { x, y, width, height },
    fillWidth,
    fillHeight,
    placement,
    isRTL,
    invisible,
  }) => ({
    style: {
      transform: `translate(${x}px, ${y}px) ${getTransforms(placement, isRTL)}`,
      ...(fillWidth ? { width: `${width}px` } : {}),
      ...(fillHeight ? { height: `${height}px` } : {}),
      ...(invisible ? { visibility: `hidden` } : {}),
    },
  })
)`
  /*! @noflip */
  left: 0px;
  top: 0px;
  position: fixed;
  z-index: 2;
  ${({ noOverFlow }) => (noOverFlow ? `` : `overflow-y: auto;`)};
  max-height: ${({ topOffset }) => `calc(100vh - ${topOffset}px)`};
  ${themeHelpers.scrollbarCSS}
`;
function Popup({
  isRTL = false,
  anchor,
  dock,
  children,
  renderContents,
  placement = PLACEMENT.BOTTOM,
  spacing,
  isOpen,
  invisible,
  fillWidth = false,
  fillHeight = false,
  onPositionUpdate = noop,
  refCallback = noop,
  topOffset = DEFAULT_TOPOFFSET,
  noOverFlow = false,
  shouldHaveDifferentoffset = false,
}) {
  const [popupState, setPopupState] = useState(null);
  const isMounted = useRef(false);
  const popup = useRef(null);
<<<<<<< HEAD
  const positionPopup = useCallback(
    (evt) => {
      if (!mounted) {
=======

  useEffect(() => {
    isMounted.current = true;

    return () => {
      isMounted.current = false;
    };
  }, []);

  const positionPopup = useCallback(
    async (evt) => {
      if (!isMounted.current) {
>>>>>>> d685e05b
        return;
      }
      // If scrolling within the popup, ignore.
      if (evt?.target?.nodeType && popup.current?.contains(evt.target)) {
        return;
      }
      setPopupState({
        offset:
          anchor?.current &&
          getOffset(
            placement,
            spacing,
            anchor,
            dock,
            popup,
            isRTL,
            topOffset,
            shouldHaveDifferentoffset
          ),
        height: popup.current?.getBoundingClientRect()?.height,
      });
    },
<<<<<<< HEAD
    [
      mounted,
      anchor,
      placement,
      spacing,
      dock,
      isRTL,
      topOffset,
      shouldHaveDifferentoffset,
    ]
=======
    [anchor, dock, placement, spacing]
>>>>>>> d685e05b
  );
  useEffect(() => {
    // If the popup height changes meanwhile, let's update the popup, too.
    if (
      popupState?.height &&
      popupState.height !== popup.current?.getBoundingClientRect()?.height
    ) {
      positionPopup();
    }
  }, [popupState?.height, positionPopup]);

  useLayoutEffect(() => {
    setMounted(true);
    if (!isOpen) {
      return undefined;
    }
<<<<<<< HEAD
=======
    isMounted.current = true;
>>>>>>> d685e05b
    positionPopup();
    // Adjust the position when scrolling.
    document.addEventListener('scroll', positionPopup, true);
    return () => {
      document.removeEventListener('scroll', positionPopup, true);
      isMounted.current = false;
    };
  }, [isOpen, positionPopup]);

  useLayoutEffect(() => {
    if (!isMounted.current) {
      return;
    }

    onPositionUpdate(popupState);
    refCallback(popup);
  }, [popupState, onPositionUpdate, refCallback]);

  useResizeEffect({ current: document.body }, positionPopup, [positionPopup]);
  return popupState && isOpen
    ? createPortal(
        <Container
          ref={popup}
          fillWidth={fillWidth}
          fillHeight={fillHeight}
          placement={placement}
          $offset={popupState.offset}
          invisible={invisible}
          topOffset={topOffset}
          noOverFlow={noOverFlow}
        >
          {renderContents
            ? renderContents({ propagateDimensionChange: positionPopup })
            : children}
        </Container>,
        document.body
      )
    : null;
}

Popup.propTypes = {
  anchor: PropTypes.shape({ current: PropTypes.instanceOf(Element) })
    .isRequired,
  dock: PropTypes.shape({ current: PropTypes.instanceOf(Element) }),
  children: PropTypes.node,
  renderContents: PropTypes.func,
  placement: PropTypes.oneOf(Object.values(PLACEMENT)),
  zIndex: PropTypes.number,
  spacing: PropTypes.object,
  isOpen: PropTypes.bool,
  noOverFlow: PropTypes.bool,
  fillWidth: PropTypes.oneOfType([PropTypes.number, PropTypes.bool]),
  fillHeight: PropTypes.oneOfType([PropTypes.number, PropTypes.bool]),
  onPositionUpdate: PropTypes.func,
  refCallback: PropTypes.func,
};

export { Popup, PLACEMENT };<|MERGE_RESOLUTION|>--- conflicted
+++ resolved
@@ -26,7 +26,6 @@
   useRef,
   useResizeEffect,
   createPortal,
-  useEffect,
 } from '@googleforcreators/react';
 import PropTypes from 'prop-types';
 
@@ -85,11 +84,6 @@
   const [popupState, setPopupState] = useState(null);
   const isMounted = useRef(false);
   const popup = useRef(null);
-<<<<<<< HEAD
-  const positionPopup = useCallback(
-    (evt) => {
-      if (!mounted) {
-=======
 
   useEffect(() => {
     isMounted.current = true;
@@ -100,9 +94,8 @@
   }, []);
 
   const positionPopup = useCallback(
-    async (evt) => {
+    (evt) => {
       if (!isMounted.current) {
->>>>>>> d685e05b
         return;
       }
       // If scrolling within the popup, ignore.
@@ -125,20 +118,15 @@
         height: popup.current?.getBoundingClientRect()?.height,
       });
     },
-<<<<<<< HEAD
     [
-      mounted,
       anchor,
-      placement,
-      spacing,
       dock,
       isRTL,
+      placement,
+      shouldHaveDifferentoffset,
+      spacing,
       topOffset,
-      shouldHaveDifferentoffset,
     ]
-=======
-    [anchor, dock, placement, spacing]
->>>>>>> d685e05b
   );
   useEffect(() => {
     // If the popup height changes meanwhile, let's update the popup, too.
@@ -151,14 +139,10 @@
   }, [popupState?.height, positionPopup]);
 
   useLayoutEffect(() => {
-    setMounted(true);
     if (!isOpen) {
       return undefined;
     }
-<<<<<<< HEAD
-=======
     isMounted.current = true;
->>>>>>> d685e05b
     positionPopup();
     // Adjust the position when scrolling.
     document.addEventListener('scroll', positionPopup, true);
