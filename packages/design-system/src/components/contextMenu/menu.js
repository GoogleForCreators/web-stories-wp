--- conflicted
+++ resolved
@@ -17,19 +17,7 @@
  * External dependencies
  */
 import PropTypes from 'prop-types';
-<<<<<<< HEAD
-import {
-  useCallback,
-  useEffect,
-  useMemo,
-  useRef,
-  useState,
-  forwardRef,
-  useCombinedRefs,
-} from '@web-stories-wp/react';
-=======
 import { useCallback, useEffect, useMemo, useRef } from '@web-stories-wp/react';
->>>>>>> a794afcf
 import styled, { css } from 'styled-components';
 /**
  * Internal dependencies
@@ -42,17 +30,7 @@
   useMouseDownOutsideRef,
 } from '../../utils';
 import { useKeyDownEffect } from '../keyboard';
-<<<<<<< HEAD
-import { KEYS, noop } from '../../utils';
-import { MenuItem, MenuItemProps } from './menuItem';
-
-const FOCUSABLE_ELEMENTS = ['A', 'BUTTON'];
-
-const SEPARATOR_TOP_CLASS = 'separatorTop';
-const SEPARATOR_BOTTOM_CLASS = 'separatorBottom';
-=======
 import { useContextMenu } from './contextMenuProvider';
->>>>>>> a794afcf
 
 const MenuWrapper = styled.div(
   ({ theme }) => css`
@@ -112,55 +90,6 @@
         focusableChildren?.[0]?.focus();
       }
     },
-<<<<<<< HEAD
-    ref
-  ) => {
-    const [focusedIndex, setFocusedIndex] = useState(-1);
-    const wrapperRef = useRef(null);
-    const listRef = useRef(null);
-    const menuWasAlreadyOpen = useRef(false);
-    const ids = useMemo(() => items.map(() => uuidv4()), [items]);
-
-    const composedWrapperRef = useCombinedRefs(wrapperRef, ref);
-
-    // Need ref so that `items.length` changes do not trigger the effect
-    // that focuses an item in the menu when it is first opened.
-    const totalIndex = useRef(items.length - 1);
-    totalIndex.current = items.length - 1;
-
-    /**
-     * Focus event handler for each menu item. Sets the tracked
-     * `focusedIndex` and calls a `focusCallback` if provided.
-     *
-     * @param {Event} ev The triggering event.
-     * @param {number} itemIndex The index of the item.
-     * @param {Function} focusCallback An optional callback function.
-     */
-    const handleFocusItem = useCallback((ev, itemIndex, focusCallback) => {
-      setFocusedIndex(itemIndex);
-      focusCallback?.(ev);
-    }, []);
-
-    /**
-     * Allow navigation of the list using the UP and DOWN arrow keys.
-     * Close menu if ESCAPE is pressed.
-     *
-     * @param {Event} event The synthetic event
-     * @return {void} void
-     */
-    const handleKeyboardNav = useCallback(
-      (evt) => {
-        const { key, shiftKey } = evt;
-        if (key === 'Escape') {
-          onDismiss?.(evt);
-          return;
-        }
-
-        const isAscending =
-          [KEYS.UP, KEYS.LEFT].includes(key) || (key === KEYS.TAB && shiftKey);
-        let index = focusedIndex + (isAscending ? -1 : 1);
-        let terminate = isAscending ? index < 0 : index > totalIndex.current;
-=======
     [onFocus]
   );
 
@@ -178,7 +107,6 @@
         onDismiss(evt);
         return;
       }
->>>>>>> a794afcf
 
       const focusableChildren = getFocusableChildren(menuRef.current);
 
