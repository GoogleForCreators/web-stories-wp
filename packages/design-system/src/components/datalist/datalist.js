--- conflicted
+++ resolved
@@ -99,11 +99,8 @@
     containerStyleOverrides,
     title,
     dropdownButtonLabel,
-<<<<<<< HEAD
     className,
-=======
     offsetOverride = false,
->>>>>>> 4463cdff
     ...rest
   },
   ref
