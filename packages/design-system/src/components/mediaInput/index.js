--- conflicted
+++ resolved
@@ -199,11 +199,7 @@
         )}
         {isLoading && <LoadingDots />}
       </ImageWrapper>
-<<<<<<< HEAD
       {canUpload && (
-        <Tooltip
-          title={hasMenu ? null : __('Open media picker', 'web-stories')}
-=======
       <Tooltip title={hasMenu ? null : __('Open media picker', 'web-stories')}>
         <Button
           ref={(node) => {
@@ -225,7 +221,6 @@
           aria-pressed={isMenuOpen}
           aria-expanded={isMenuOpen}
           {...rest}
->>>>>>> 52ae26f2
         >
           <Button
             ref={buttonRef}
