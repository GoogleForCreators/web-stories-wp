--- conflicted
+++ resolved
@@ -14,29 +14,11 @@
  * limitations under the License.
  */
 
-<<<<<<< HEAD
-export interface Notification {
-  id?: string;
-  key?: string;
-  'aria-label'?: string;
-  message: string;
-  onDismiss?: () => void;
-  dismissible?: boolean;
-  thumbnail?: {
-    src: string;
-    alt: string;
-  };
-  actionLabel?: string;
-  onAction?: () => void;
-  actionHelpText?: string;
-}
-=======
 /**
  * Internal dependencies
  */
 import type { SnackbarNotification } from '../components';
 
->>>>>>> da48d676
 export interface SnackbarState {
   showSnackbar: (snackbar: Omit<SnackbarNotification, 'id'>) => void;
   clearSnackbar: () => void;
