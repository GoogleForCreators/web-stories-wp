/*
 * Copyright 2022 Google LLC
 *
 * Licensed under the Apache License, Version 2.0 (the "License");
 * you may not use this file except in compliance with the License.
 * You may obtain a copy of the License at
 *
 *     https://www.apache.org/licenses/LICENSE-2.0
 *
 * Unless required by applicable law or agreed to in writing, software
 * distributed under the License is distributed on an "AS IS" BASIS,
 * WITHOUT WARRANTIES OR CONDITIONS OF ANY KIND, either express or implied.
 * See the License for the specific language governing permissions and
 * limitations under the License.
 */

// Temporary workaround while this package is not fully converted yet.
// Adjust tsconfig.json and "types" field in package.json and then
// delete this file once complete.

export * from './components/keyboard';
<<<<<<< HEAD
export * from './theme/constants';
export * from './types/keyboard';
=======
export * from './contexts/snackbar';
export * from './theme/constants';
>>>>>>> 4c5dbcc4
export * from './utils/constants';
export * from './utils/localStore';
export * from './utils/sessionStore';

export {};<|MERGE_RESOLUTION|>--- conflicted
+++ resolved
@@ -19,13 +19,9 @@
 // delete this file once complete.
 
 export * from './components/keyboard';
-<<<<<<< HEAD
+export * from './contexts/snackbar';
 export * from './theme/constants';
 export * from './types/keyboard';
-=======
-export * from './contexts/snackbar';
-export * from './theme/constants';
->>>>>>> 4c5dbcc4
 export * from './utils/constants';
 export * from './utils/localStore';
 export * from './utils/sessionStore';
