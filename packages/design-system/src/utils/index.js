--- conflicted
+++ resolved
@@ -19,12 +19,9 @@
 export { default as addQueryArgs } from './addQueryArgs';
 export { default as labelAccessibilityValidator } from './labelAccessibilityValidator';
 export { default as useLiveRegion } from './useLiveRegion';
-<<<<<<< HEAD
+export { default as domReady } from './domReady';
 export { default as deepMerge } from './deepMerge';
-=======
-export { default as domReady } from './domReady';
->>>>>>> 15ccd464
+export { default as useMouseDownOutsideRef } from './useMouseDownOutsideRef';
+export { default as useComposeRefs } from './useComposeRefs';
 export * from './constants';
-export * from './directions';
-export { default as useMouseDownOutsideRef } from './useMouseDownOutsideRef';
-export { default as useComposeRefs } from './useComposeRefs';+export * from './directions';