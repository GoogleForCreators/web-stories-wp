--- conflicted
+++ resolved
@@ -19,13 +19,10 @@
 export { default as addQueryArgs } from './addQueryArgs';
 export { default as labelAccessibilityValidator } from './labelAccessibilityValidator';
 export { default as useLiveRegion } from './useLiveRegion';
-<<<<<<< HEAD
 export { default as uniqueEntriesByKey } from './uniqueEntriesByKey';
-=======
 export { default as domReady } from './domReady';
 export { default as deepMerge } from './deepMerge';
 export { default as useMouseDownOutsideRef } from './useMouseDownOutsideRef';
 export { default as useComposeRefs } from './useComposeRefs';
->>>>>>> 031b4c47
 export * from './constants';
 export * from './directions';