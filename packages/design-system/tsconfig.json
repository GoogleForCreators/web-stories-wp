--- conflicted
+++ resolved
@@ -11,19 +11,13 @@
     { "path": "../tracking" }
   ],
   "include": [
-<<<<<<< HEAD
     "src/components/keyboard/*",
     "src/components/snackbar/constants.ts",
     "src/contexts/snackbar/*",
     "src/types/*",
     "src/types.ts",
-    "src/utils/*.ts"
-=======
-    "src/types.ts",
-    "src/components/keyboard/*",
-    "src/types/*",
+    "src/utils/*.ts",
     "src/utils/constants.ts",
     "src/utils/localStore.ts"
->>>>>>> 3f30fe7c
   ]
 }