--- conflicted
+++ resolved
@@ -38,19 +38,11 @@
   },
   "sideEffects": false,
   "dependencies": {
-<<<<<<< HEAD
     "@googleforcreators/i18n": "file:../i18n",
     "@googleforcreators/patterns": "file:../patterns",
     "@googleforcreators/react": "file:../react",
     "@googleforcreators/tracking": "file:../tracking",
-    "@types/react-modal": "^3.16.0",
-=======
-    "@googleforcreators/i18n": "*",
-    "@googleforcreators/patterns": "*",
-    "@googleforcreators/react": "*",
-    "@googleforcreators/tracking": "*",
     "@types/react-modal": "^3.16.1",
->>>>>>> 95b68b87
     "big.js": "^6.2.1",
     "mousetrap": "^1.6.5",
     "polished": "^4.2.2",
