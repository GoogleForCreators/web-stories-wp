<?php
/**
 * Main plugin file.
 *
 * @package   Google\Web_Stories
 * @copyright 2020 Google LLC
 * @license   https://www.apache.org/licenses/LICENSE-2.0 Apache License 2.0
 * @link      https://github.com/google/web-stories-wp
 *
 * Plugin Name: Web Stories
 * Description: Visual storytelling for WordPress.
 * Plugin URI: https://wp.stories.google/
 * Author: Google
 * Author URI: https://opensource.google.com/
 * Version: 1.3.0
 * Requires at least: 5.3
 * Requires PHP: 5.6
 * Text Domain: web-stories
 * License: Apache License 2.0
 * License URI: https://www.apache.org/licenses/LICENSE-2.0
 */

/**
 * Copyright 2020 Google LLC
 *
 * Licensed under the Apache License, Version 2.0 (the "License");
 * you may not use this file except in compliance with the License.
 * You may obtain a copy of the License at
 *
 *     https://www.apache.org/licenses/LICENSE-2.0
 *
 * Unless required by applicable law or agreed to in writing, software
 * distributed under the License is distributed on an "AS IS" BASIS,
 * WITHOUT WARRANTIES OR CONDITIONS OF ANY KIND, either express or implied.
 * See the License for the specific language governing permissions and
 * limitations under the License.
 */

if ( ! defined( 'ABSPATH' ) ) {
	exit;
}

<<<<<<< HEAD
define( 'WEBSTORIES_VERSION', '1.1.1' );
define( 'WEBSTORIES_DB_VERSION', '3.0.2' );
define( 'WEBSTORIES_AMP_VERSION', '2.0.6' ); // Version of the AMP library included in the plugin.
=======
define( 'WEBSTORIES_VERSION', '1.3.0' );
define( 'WEBSTORIES_DB_VERSION', '3.0.6' );
define( 'WEBSTORIES_AMP_VERSION', '2.0.10' ); // Version of the AMP library included in the plugin.
>>>>>>> 3e11853b
define( 'WEBSTORIES_PLUGIN_FILE', __FILE__ );
define( 'WEBSTORIES_PLUGIN_DIR_PATH', plugin_dir_path( WEBSTORIES_PLUGIN_FILE ) );
define( 'WEBSTORIES_PLUGIN_DIR_URL', plugin_dir_url( WEBSTORIES_PLUGIN_FILE ) );
define( 'WEBSTORIES_ASSETS_URL', WEBSTORIES_PLUGIN_DIR_URL . 'assets' );
define( 'WEBSTORIES_MINIMUM_PHP_VERSION', '5.6' );
define( 'WEBSTORIES_MINIMUM_WP_VERSION', '5.3' );
define( 'WEBSTORIES_CDN_URL', 'https://wp.stories.google/static/main' );

if ( ! defined( 'WEBSTORIES_DEV_MODE' ) ) {
	define( 'WEBSTORIES_DEV_MODE', false );
}

/**
 * Setup web stories compatibility class.
 *
 * @SuppressWarnings(PHPMD.MissingImport)
 *
 * @since 1.2.0
 *
 * @return Web_Stories_Compatibility
 */
function web_stories_get_compat_instance() {
	$error      = new WP_Error();
	$extensions = array(
		'date'   => array(
			'classes' => array(
				'DateTimeImmutable',
			),
		),
		'dom'    => array(
			'classes' => array(
				'DOMAttr',
				'DOMComment',
				'DOMDocument',
				'DOMElement',
				'DOMNode',
				'DOMNodeList',
				'DOMText',
				'DOMXPath',
			),
		),
		'json'   => array(
			'functions' => array(
				'json_decode',
				'json_encode',
			),
		),
		'libxml' => array(
			'functions' => array(
				'libxml_use_internal_errors',
				'libxml_clear_errors',
			),
		),
		'spl'    => array(
			'functions' => array(
				'spl_autoload_register',
			),
		),
	);

	// Load Compatibility class the old fashioned way.
	if ( ! class_exists( 'Web_Stories_Compatibility' ) ) {
		require_once WEBSTORIES_PLUGIN_DIR_PATH . '/includes/compat/Web_Stories_Compatibility.php';
	}

	$compatibility = new Web_Stories_Compatibility( $error );
	$compatibility->set_extensions( $extensions );
	$compatibility->set_php_version( WEBSTORIES_MINIMUM_PHP_VERSION );
	$compatibility->set_wp_version( WEBSTORIES_MINIMUM_WP_VERSION );
	$compatibility->set_required_files(
		array(
			WEBSTORIES_PLUGIN_DIR_PATH . '/assets/js/edit-story.js',
			WEBSTORIES_PLUGIN_DIR_PATH . '/assets/js/stories-dashboard.js',
			WEBSTORIES_PLUGIN_DIR_PATH . '/assets/js/web-stories-embed-block.js',
			WEBSTORIES_PLUGIN_DIR_PATH . '/includes/vendor/autoload.php',
			WEBSTORIES_PLUGIN_DIR_PATH . '/third-party/vendor/scoper-autoload.php',
		)
	);

	return $compatibility;
}

/**
 * Displays an admin notice about why the plugin is unable to load.
 *
 * @since 1.0.0
 *
 * @return void
 */
function web_stories_print_admin_notice() {
	$compatibility = web_stories_get_compat_instance();

	$compatibility->run_checks();
	$_error = $compatibility->get_error();
	if ( ! $_error->errors ) {
		return;
	}

	?>
	<div class="notice notice-error">
		<p><strong><?php esc_html_e( 'Web Stories plugin could not be initialized.', 'web-stories' ); ?></strong></p>
		<ul>
			<?php
			foreach ( array_keys( $_error->errors ) as $error_code ) {
				$message = $_error->get_error_message( $error_code );
				printf( '<li>%s</li>', wp_kses( $message, array( 'code' => array() ) ) );
			}
			?>
		</ul>
	</div>
	<?php
}
add_action( 'admin_notices', 'web_stories_print_admin_notice' );

$web_stories_compatibility = web_stories_get_compat_instance();
if ( ( defined( 'WP_CLI' ) && WP_CLI ) || 'true' === getenv( 'CI' ) || 'cli' === PHP_SAPI ) {
	// Only check for built php files in a CLI context.
	$web_stories_compatibility->set_required_files(
		array(
			WEBSTORIES_PLUGIN_DIR_PATH . '/third-party/vendor/scoper-autoload.php',
			WEBSTORIES_PLUGIN_DIR_PATH . '/includes/vendor/autoload.php',
		)
	);
	$web_stories_compatibility->run_checks();
	$_error = $web_stories_compatibility->get_error();
	if ( $_error->errors ) {
		$heading = esc_html__( 'Web Stories plugin could not be initialized.', 'web-stories' );
		if ( class_exists( '\WP_CLI' ) ) {
			\WP_CLI::warning( $heading );
		} else {
			echo "$heading\n"; // phpcs:ignore WordPress.Security.EscapeOutput.OutputNotEscaped
		}
		foreach ( array_keys( $_error->errors ) as $error_code ) {
			$message = $_error->get_error_message( $error_code );
			$body    = htmlspecialchars_decode( wp_strip_all_tags( $message ) );
			if ( class_exists( '\WP_CLI' ) ) {
				\WP_CLI::line( $body );
			} else {
				echo "$body\n"; // phpcs:ignore WordPress.Security.EscapeOutput.OutputNotEscaped
			}
		}

		return;
	}
}

if ( ! $web_stories_compatibility->check_required_files() || ! $web_stories_compatibility->check_php_version() || ! $web_stories_compatibility->check_wp_version() ) {
	// However, we still need to stop further execution.
	return;
}

unset( $web_stories_compatibility );

// Autoloader for dependencies.
if ( file_exists( WEBSTORIES_PLUGIN_DIR_PATH . '/third-party/vendor/scoper-autoload.php' ) ) {
	require WEBSTORIES_PLUGIN_DIR_PATH . '/third-party/vendor/scoper-autoload.php';
}

// Autoloader for plugin itself.
if ( file_exists( WEBSTORIES_PLUGIN_DIR_PATH . '/includes/vendor/autoload.php' ) ) {
	require WEBSTORIES_PLUGIN_DIR_PATH . '/includes/vendor/autoload.php';
}

// Main plugin initialization happens there so that this file is still parsable in PHP < 5.6.
require WEBSTORIES_PLUGIN_DIR_PATH . '/includes/namespace.php';<|MERGE_RESOLUTION|>--- conflicted
+++ resolved
@@ -40,15 +40,9 @@
 	exit;
 }
 
-<<<<<<< HEAD
-define( 'WEBSTORIES_VERSION', '1.1.1' );
-define( 'WEBSTORIES_DB_VERSION', '3.0.2' );
-define( 'WEBSTORIES_AMP_VERSION', '2.0.6' ); // Version of the AMP library included in the plugin.
-=======
 define( 'WEBSTORIES_VERSION', '1.3.0' );
 define( 'WEBSTORIES_DB_VERSION', '3.0.6' );
-define( 'WEBSTORIES_AMP_VERSION', '2.0.10' ); // Version of the AMP library included in the plugin.
->>>>>>> 3e11853b
+define( 'WEBSTORIES_AMP_VERSION', '2.1.0-alpha' ); // Version of the AMP library included in the plugin.
 define( 'WEBSTORIES_PLUGIN_FILE', __FILE__ );
 define( 'WEBSTORIES_PLUGIN_DIR_PATH', plugin_dir_path( WEBSTORIES_PLUGIN_FILE ) );
 define( 'WEBSTORIES_PLUGIN_DIR_URL', plugin_dir_url( WEBSTORIES_PLUGIN_FILE ) );
