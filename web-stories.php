--- conflicted
+++ resolved
@@ -9,13 +9,8 @@
  * Plugin URI: https://wp.stories.google/
  * Author: Google
  * Author URI: https://opensource.google.com/
-<<<<<<< HEAD
- * Version: 1.36.0-alpha.0
+ * Version: 1.37.0-alpha.0
  * Requires at least: 6.3
-=======
- * Version: 1.37.0-alpha.0
- * Requires at least: 6.2
->>>>>>> 72c5f8b8
  * Requires PHP: 7.4
  * Text Domain: web-stories
  * License: Apache License 2.0
