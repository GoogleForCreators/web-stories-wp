<?php
/**
 * Main plugin file.
 *
 * @link      https://github.com/googleforcreators/web-stories-wp
 *
 * Plugin Name: Web Stories
 * Description: Visual storytelling for WordPress.
 * Plugin URI: https://wp.stories.google/
 * Author: Google
 * Author URI: https://opensource.google.com/
 * Version: 1.27.0-alpha.0
<<<<<<< HEAD
 * Requires at least: 5.9
 * Requires PHP: 7.2
=======
 * Requires at least: 5.7
 * Requires PHP: 7.4
>>>>>>> 37e6adbc
 * Text Domain: web-stories
 * License: Apache License 2.0
 * License URI: https://www.apache.org/licenses/LICENSE-2.0
 *
 * @copyright 2020 Google LLC
 * @license   https://www.apache.org/licenses/LICENSE-2.0 Apache License 2.0
 */

/**
 * Copyright 2020 Google LLC
 *
 * Licensed under the Apache License, Version 2.0 (the "License");
 * you may not use this file except in compliance with the License.
 * You may obtain a copy of the License at
 *
 *     https://www.apache.org/licenses/LICENSE-2.0
 *
 * Unless required by applicable law or agreed to in writing, software
 * distributed under the License is distributed on an "AS IS" BASIS,
 * WITHOUT WARRANTIES OR CONDITIONS OF ANY KIND, either express or implied.
 * See the License for the specific language governing permissions and
 * limitations under the License.
 */

if ( ! defined( 'ABSPATH' ) ) {
	exit;
}

define( 'WEBSTORIES_VERSION', '1.27.0-alpha.0' );
define( 'WEBSTORIES_DB_VERSION', '3.0.14' );
define( 'WEBSTORIES_AMP_VERSION', '2.3.0' ); // Version of the AMP library included in the plugin.
define( 'WEBSTORIES_PLUGIN_FILE', __FILE__ );
define( 'WEBSTORIES_PLUGIN_DIR_PATH', plugin_dir_path( WEBSTORIES_PLUGIN_FILE ) );
define( 'WEBSTORIES_PLUGIN_DIR_URL', plugin_dir_url( WEBSTORIES_PLUGIN_FILE ) );
<<<<<<< HEAD
define( 'WEBSTORIES_MINIMUM_PHP_VERSION', '7.2.24' );
define( 'WEBSTORIES_MINIMUM_WP_VERSION', '5.9' );
=======
define( 'WEBSTORIES_MINIMUM_PHP_VERSION', '7.4' );
define( 'WEBSTORIES_MINIMUM_WP_VERSION', '5.7' );
>>>>>>> 37e6adbc
define( 'WEBSTORIES_CDN_URL', 'https://wp.stories.google/static/main' );

if ( ! defined( 'WEBSTORIES_DEV_MODE' ) ) {
	define( 'WEBSTORIES_DEV_MODE', false );
}

/**
 * Setup web stories compatibility class.
 *
 * @SuppressWarnings(PHPMD.MissingImport)
 *
 * @since 1.2.0
 *
 * @return Web_Stories_Compatibility
 */
function web_stories_get_compat_instance() {
	$error      = new \WP_Error();
	$extensions = array(
		'date'   => array(
			'classes' => array(
				'DateTimeImmutable',
			),
		),
		'dom'    => array(
			'classes' => array(
				'DOMAttr',
				'DOMComment',
				'DOMDocument',
				'DOMElement',
				'DOMNode',
				'DOMNodeList',
				'DOMText',
				'DOMXPath',
			),
		),
		'json'   => array(
			'functions' => array(
				'json_decode',
				'json_encode',
			),
		),
		'libxml' => array(
			'functions' => array(
				'libxml_use_internal_errors',
				'libxml_clear_errors',
			),
		),
		'spl'    => array(
			'functions' => array(
				'spl_autoload_register',
			),
		),
	);

	// Load Compatibility class the old fashioned way.
	if ( ! class_exists( 'Web_Stories_Compatibility' ) ) {
		require_once WEBSTORIES_PLUGIN_DIR_PATH . '/includes/compat/Web_Stories_Compatibility.php';
	}

	$compatibility = new Web_Stories_Compatibility( $error );
	$compatibility->set_extensions( $extensions );
	$compatibility->set_php_version( WEBSTORIES_MINIMUM_PHP_VERSION );
	$compatibility->set_wp_version( WEBSTORIES_MINIMUM_WP_VERSION );
	$compatibility->set_required_files(
		array(
			WEBSTORIES_PLUGIN_DIR_PATH . '/assets/js/wp-story-editor.js',
			WEBSTORIES_PLUGIN_DIR_PATH . '/assets/js/wp-dashboard.js',
			WEBSTORIES_PLUGIN_DIR_PATH . '/assets/js/web-stories-block.js',
			WEBSTORIES_PLUGIN_DIR_PATH . '/includes/vendor/autoload.php',
			WEBSTORIES_PLUGIN_DIR_PATH . '/third-party/vendor/scoper-autoload.php',
		)
	);

	return $compatibility;
}

/**
 * Displays an admin notice about why the plugin is unable to load.
 *
 * @since 1.0.0
 *
 * @return void
 */
function web_stories_print_admin_notice() {
	$compatibility = web_stories_get_compat_instance();

	$compatibility->run_checks();
	$_error = $compatibility->get_error();
	if ( ! $_error->errors ) {
		return;
	}

	?>
	<div class="notice notice-error">
		<p><strong><?php esc_html_e( 'Web Stories plugin could not be initialized.', 'web-stories' ); ?></strong></p>
		<ul>
			<?php
			foreach ( array_keys( $_error->errors ) as $error_code ) {
				$message = $_error->get_error_message( $error_code );
				printf( '<li>%s</li>', wp_kses( $message, array( 'code' => array() ) ) );
			}
			?>
		</ul>
	</div>
	<?php
}
add_action( 'admin_notices', 'web_stories_print_admin_notice' );

$web_stories_compatibility = web_stories_get_compat_instance();
if ( ( defined( 'WP_CLI' ) && WP_CLI ) || 'true' === getenv( 'CI' ) || 'cli' === PHP_SAPI ) {
	// Only check for built php files in a CLI context.
	$web_stories_compatibility->set_required_files(
		array(
			WEBSTORIES_PLUGIN_DIR_PATH . '/third-party/vendor/scoper-autoload.php',
			WEBSTORIES_PLUGIN_DIR_PATH . '/includes/vendor/autoload.php',
		)
	);
	$web_stories_compatibility->run_checks();
	$_error = $web_stories_compatibility->get_error();
	if ( $_error->errors ) {
		$heading = esc_html__( 'Web Stories plugin could not be initialized.', 'web-stories' );
		if ( class_exists( '\WP_CLI' ) ) {
			\WP_CLI::warning( $heading );
		} else {
			echo "$heading\n"; // phpcs:ignore WordPress.Security.EscapeOutput.OutputNotEscaped
		}
		foreach ( array_keys( $_error->errors ) as $error_code ) {
			$message = $_error->get_error_message( $error_code );
			$body    = htmlspecialchars_decode( wp_strip_all_tags( $message ) );
			if ( class_exists( '\WP_CLI' ) ) {
				\WP_CLI::line( $body );
			} else {
				echo "$body\n"; // phpcs:ignore WordPress.Security.EscapeOutput.OutputNotEscaped
			}
		}

		return;
	}
}

if ( ! $web_stories_compatibility->check_required_files() || ! $web_stories_compatibility->check_php_version() || ! $web_stories_compatibility->check_wp_version() ) {
	// However, we still need to stop further execution.
	return;
}

unset( $web_stories_compatibility );

// Autoloader for dependencies.
if ( file_exists( WEBSTORIES_PLUGIN_DIR_PATH . '/third-party/vendor/scoper-autoload.php' ) ) {
	require WEBSTORIES_PLUGIN_DIR_PATH . '/third-party/vendor/scoper-autoload.php';
}

// Autoloader for plugin itself.
if ( file_exists( WEBSTORIES_PLUGIN_DIR_PATH . '/includes/vendor/autoload.php' ) ) {
	require WEBSTORIES_PLUGIN_DIR_PATH . '/includes/vendor/autoload.php';
}

// Main plugin initialization happens there so that this file is still parsable in PHP < 7.0.
require WEBSTORIES_PLUGIN_DIR_PATH . '/includes/namespace.php';<|MERGE_RESOLUTION|>--- conflicted
+++ resolved
@@ -10,13 +10,8 @@
  * Author: Google
  * Author URI: https://opensource.google.com/
  * Version: 1.27.0-alpha.0
-<<<<<<< HEAD
  * Requires at least: 5.9
- * Requires PHP: 7.2
-=======
- * Requires at least: 5.7
  * Requires PHP: 7.4
->>>>>>> 37e6adbc
  * Text Domain: web-stories
  * License: Apache License 2.0
  * License URI: https://www.apache.org/licenses/LICENSE-2.0
@@ -51,13 +46,8 @@
 define( 'WEBSTORIES_PLUGIN_FILE', __FILE__ );
 define( 'WEBSTORIES_PLUGIN_DIR_PATH', plugin_dir_path( WEBSTORIES_PLUGIN_FILE ) );
 define( 'WEBSTORIES_PLUGIN_DIR_URL', plugin_dir_url( WEBSTORIES_PLUGIN_FILE ) );
-<<<<<<< HEAD
-define( 'WEBSTORIES_MINIMUM_PHP_VERSION', '7.2.24' );
+define( 'WEBSTORIES_MINIMUM_PHP_VERSION', '7.4' );
 define( 'WEBSTORIES_MINIMUM_WP_VERSION', '5.9' );
-=======
-define( 'WEBSTORIES_MINIMUM_PHP_VERSION', '7.4' );
-define( 'WEBSTORIES_MINIMUM_WP_VERSION', '5.7' );
->>>>>>> 37e6adbc
 define( 'WEBSTORIES_CDN_URL', 'https://wp.stories.google/static/main' );
 
 if ( ! defined( 'WEBSTORIES_DEV_MODE' ) ) {
