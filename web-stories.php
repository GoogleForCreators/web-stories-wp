--- conflicted
+++ resolved
@@ -12,13 +12,8 @@
  * Plugin URI: https://wp.stories.google/
  * Author: Google
  * Author URI: https://opensource.google.com/
-<<<<<<< HEAD
- * Version: 1.8.0-alpha.0
+ * Version: 1.9.0-alpha.0
  * Requires at least: 5.5
-=======
- * Version: 1.9.0-alpha.0
- * Requires at least: 5.3
->>>>>>> 01cc3aba
  * Requires PHP: 5.6
  * Text Domain: web-stories
  * License: Apache License 2.0
