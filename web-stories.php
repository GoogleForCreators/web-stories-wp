<?php
/**
 * Main plugin file.
 *
 * @package   Google\Web_Stories
 * @copyright 2020 Google LLC
 * @license   https://www.apache.org/licenses/LICENSE-2.0 Apache License 2.0
 * @link      https://github.com/google/web-stories-wp
 *
 * Plugin Name: Web Stories
 * Description: Visual storytelling for WordPress.
 * Plugin URI: https://wp.stories.google/
 * Author: Google
 * Author URI: https://opensource.google.com/
 * Version: 1.9.0-alpha.0
 * Requires at least: 5.3
 * Requires PHP: 7.0
 * Text Domain: web-stories
 * License: Apache License 2.0
 * License URI: https://www.apache.org/licenses/LICENSE-2.0
 */

/**
 * Copyright 2020 Google LLC
 *
 * Licensed under the Apache License, Version 2.0 (the "License");
 * you may not use this file except in compliance with the License.
 * You may obtain a copy of the License at
 *
 *     https://www.apache.org/licenses/LICENSE-2.0
 *
 * Unless required by applicable law or agreed to in writing, software
 * distributed under the License is distributed on an "AS IS" BASIS,
 * WITHOUT WARRANTIES OR CONDITIONS OF ANY KIND, either express or implied.
 * See the License for the specific language governing permissions and
 * limitations under the License.
 */

if ( ! defined( 'ABSPATH' ) ) {
	exit;
}

<<<<<<< HEAD
define( 'WEBSTORIES_VERSION', '1.8.0-alpha.0' );
define( 'WEBSTORIES_DB_VERSION', '3.0.10' );
=======
define( 'WEBSTORIES_VERSION', '1.9.0-alpha.0' );
define( 'WEBSTORIES_DB_VERSION', '3.0.9' );
>>>>>>> dc9e4bc7
define( 'WEBSTORIES_AMP_VERSION', '2.1.2' ); // Version of the AMP library included in the plugin.
define( 'WEBSTORIES_PLUGIN_FILE', __FILE__ );
define( 'WEBSTORIES_PLUGIN_DIR_PATH', plugin_dir_path( WEBSTORIES_PLUGIN_FILE ) );
define( 'WEBSTORIES_PLUGIN_DIR_URL', plugin_dir_url( WEBSTORIES_PLUGIN_FILE ) );
define( 'WEBSTORIES_ASSETS_URL', WEBSTORIES_PLUGIN_DIR_URL . 'assets' );
define( 'WEBSTORIES_MINIMUM_PHP_VERSION', '7.0' );
define( 'WEBSTORIES_MINIMUM_WP_VERSION', '5.3' );
define( 'WEBSTORIES_CDN_URL', 'https://wp.stories.google/static/main' );

if ( ! defined( 'WEBSTORIES_DEV_MODE' ) ) {
	define( 'WEBSTORIES_DEV_MODE', false );
}

/**
 * Setup web stories compatibility class.
 *
 * @SuppressWarnings(PHPMD.MissingImport)
 *
 * @since 1.2.0
 *
 * @return Web_Stories_Compatibility
 */
function web_stories_get_compat_instance() {
	$error      = new WP_Error();
	$extensions = array(
		'date'   => array(
			'classes' => array(
				'DateTimeImmutable',
			),
		),
		'dom'    => array(
			'classes' => array(
				'DOMAttr',
				'DOMComment',
				'DOMDocument',
				'DOMElement',
				'DOMNode',
				'DOMNodeList',
				'DOMText',
				'DOMXPath',
			),
		),
		'json'   => array(
			'functions' => array(
				'json_decode',
				'json_encode',
			),
		),
		'libxml' => array(
			'functions' => array(
				'libxml_use_internal_errors',
				'libxml_clear_errors',
			),
		),
		'spl'    => array(
			'functions' => array(
				'spl_autoload_register',
			),
		),
	);

	// Load Compatibility class the old fashioned way.
	if ( ! class_exists( 'Web_Stories_Compatibility' ) ) {
		require_once WEBSTORIES_PLUGIN_DIR_PATH . '/includes/compat/Web_Stories_Compatibility.php';
	}

	$compatibility = new Web_Stories_Compatibility( $error );
	$compatibility->set_extensions( $extensions );
	$compatibility->set_php_version( WEBSTORIES_MINIMUM_PHP_VERSION );
	$compatibility->set_wp_version( WEBSTORIES_MINIMUM_WP_VERSION );
	$compatibility->set_required_files(
		array(
			WEBSTORIES_PLUGIN_DIR_PATH . '/assets/js/edit-story.js',
			WEBSTORIES_PLUGIN_DIR_PATH . '/assets/js/stories-dashboard.js',
			WEBSTORIES_PLUGIN_DIR_PATH . '/assets/js/web-stories-block.js',
			WEBSTORIES_PLUGIN_DIR_PATH . '/includes/vendor/autoload.php',
			WEBSTORIES_PLUGIN_DIR_PATH . '/third-party/vendor/scoper-autoload.php',
		)
	);

	return $compatibility;
}

/**
 * Displays an admin notice about why the plugin is unable to load.
 *
 * @since 1.0.0
 *
 * @return void
 */
function web_stories_print_admin_notice() {
	$compatibility = web_stories_get_compat_instance();

	$compatibility->run_checks();
	$_error = $compatibility->get_error();
	if ( ! $_error->errors ) {
		return;
	}

	?>
	<div class="notice notice-error">
		<p><strong><?php esc_html_e( 'Web Stories plugin could not be initialized.', 'web-stories' ); ?></strong></p>
		<ul>
			<?php
			foreach ( array_keys( $_error->errors ) as $error_code ) {
				$message = $_error->get_error_message( $error_code );
				printf( '<li>%s</li>', wp_kses( $message, array( 'code' => array() ) ) );
			}
			?>
		</ul>
	</div>
	<?php
}
add_action( 'admin_notices', 'web_stories_print_admin_notice' );

$web_stories_compatibility = web_stories_get_compat_instance();
if ( ( defined( 'WP_CLI' ) && WP_CLI ) || 'true' === getenv( 'CI' ) || 'cli' === PHP_SAPI ) {
	// Only check for built php files in a CLI context.
	$web_stories_compatibility->set_required_files(
		array(
			WEBSTORIES_PLUGIN_DIR_PATH . '/third-party/vendor/scoper-autoload.php',
			WEBSTORIES_PLUGIN_DIR_PATH . '/includes/vendor/autoload.php',
		)
	);
	$web_stories_compatibility->run_checks();
	$_error = $web_stories_compatibility->get_error();
	if ( $_error->errors ) {
		$heading = esc_html__( 'Web Stories plugin could not be initialized.', 'web-stories' );
		if ( class_exists( '\WP_CLI' ) ) {
			\WP_CLI::warning( $heading );
		} else {
			echo "$heading\n"; // phpcs:ignore WordPress.Security.EscapeOutput.OutputNotEscaped
		}
		foreach ( array_keys( $_error->errors ) as $error_code ) {
			$message = $_error->get_error_message( $error_code );
			$body    = htmlspecialchars_decode( wp_strip_all_tags( $message ) );
			if ( class_exists( '\WP_CLI' ) ) {
				\WP_CLI::line( $body );
			} else {
				echo "$body\n"; // phpcs:ignore WordPress.Security.EscapeOutput.OutputNotEscaped
			}
		}

		return;
	}
}

if ( ! $web_stories_compatibility->check_required_files() || ! $web_stories_compatibility->check_php_version() || ! $web_stories_compatibility->check_wp_version() ) {
	// However, we still need to stop further execution.
	return;
}

unset( $web_stories_compatibility );

// Autoloader for dependencies.
if ( file_exists( WEBSTORIES_PLUGIN_DIR_PATH . '/third-party/vendor/scoper-autoload.php' ) ) {
	require WEBSTORIES_PLUGIN_DIR_PATH . '/third-party/vendor/scoper-autoload.php';
}

// Autoloader for plugin itself.
if ( file_exists( WEBSTORIES_PLUGIN_DIR_PATH . '/includes/vendor/autoload.php' ) ) {
	require WEBSTORIES_PLUGIN_DIR_PATH . '/includes/vendor/autoload.php';
}

// Main plugin initialization happens there so that this file is still parsable in PHP < 7.0.
require WEBSTORIES_PLUGIN_DIR_PATH . '/includes/namespace.php';<|MERGE_RESOLUTION|>--- conflicted
+++ resolved
@@ -40,13 +40,8 @@
 	exit;
 }
 
-<<<<<<< HEAD
-define( 'WEBSTORIES_VERSION', '1.8.0-alpha.0' );
-define( 'WEBSTORIES_DB_VERSION', '3.0.10' );
-=======
 define( 'WEBSTORIES_VERSION', '1.9.0-alpha.0' );
 define( 'WEBSTORIES_DB_VERSION', '3.0.9' );
->>>>>>> dc9e4bc7
 define( 'WEBSTORIES_AMP_VERSION', '2.1.2' ); // Version of the AMP library included in the plugin.
 define( 'WEBSTORIES_PLUGIN_FILE', __FILE__ );
 define( 'WEBSTORIES_PLUGIN_DIR_PATH', plugin_dir_path( WEBSTORIES_PLUGIN_FILE ) );
