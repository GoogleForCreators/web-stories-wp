{
  "references": [
<<<<<<< HEAD
    { "path": "packages/elements" },
    { "path": "packages/element-library" },
=======
    { "path": "packages/activation-notice" },
    { "path": "packages/elements" },
>>>>>>> 9d1a828d
    { "path": "packages/fonts" },
    { "path": "packages/i18n" },
    { "path": "packages/media" },
    { "path": "packages/migration" },
    { "path": "packages/moveable" },
    { "path": "packages/patterns" },
    { "path": "packages/react" },
    { "path": "packages/rich-text" },
    { "path": "packages/stickers" },
    { "path": "packages/templates" },
    { "path": "packages/text-sets" },
    { "path": "packages/tracking" },
    { "path": "packages/transform" },
    { "path": "packages/units" },
    { "path": "packages/url" },
    { "path": "packages/wp-utils" }
  ],
  "include": []
}<|MERGE_RESOLUTION|>--- conflicted
+++ resolved
@@ -1,12 +1,7 @@
 {
   "references": [
-<<<<<<< HEAD
-    { "path": "packages/elements" },
-    { "path": "packages/element-library" },
-=======
     { "path": "packages/activation-notice" },
     { "path": "packages/elements" },
->>>>>>> 9d1a828d
     { "path": "packages/fonts" },
     { "path": "packages/i18n" },
     { "path": "packages/media" },
