{
  "references": [
    { "path": "packages/activation-notice" },
<<<<<<< HEAD
    { "path": "packages/animation" },
=======
    { "path": "packages/element-library" },
>>>>>>> 859d9cc8
    { "path": "packages/dashboard" },
    { "path": "packages/elements" },
    { "path": "packages/fonts" },
    { "path": "packages/i18n" },
    { "path": "packages/masks" },
    { "path": "packages/media" },
    { "path": "packages/migration" },
    { "path": "packages/moveable" },
    { "path": "packages/patterns" },
    { "path": "packages/react" },
    { "path": "packages/rich-text" },
    { "path": "packages/stickers" },
    { "path": "packages/story-editor" },
    { "path": "packages/templates" },
    { "path": "packages/text-sets" },
    { "path": "packages/tracking" },
    { "path": "packages/transform" },
    { "path": "packages/units" },
    { "path": "packages/url" },
    { "path": "packages/wp-utils" }
  ],
  "files": []
}<|MERGE_RESOLUTION|>--- conflicted
+++ resolved
@@ -1,11 +1,8 @@
 {
   "references": [
     { "path": "packages/activation-notice" },
-<<<<<<< HEAD
     { "path": "packages/animation" },
-=======
     { "path": "packages/element-library" },
->>>>>>> 859d9cc8
     { "path": "packages/dashboard" },
     { "path": "packages/elements" },
     { "path": "packages/fonts" },
