--- conflicted
+++ resolved
@@ -4,11 +4,8 @@
     { "path": "packages/media" },
     { "path": "packages/moveable" },
     { "path": "packages/react" },
-<<<<<<< HEAD
     { "path": "packages/rich-text" },
-=======
     { "path": "packages/stickers" },
->>>>>>> 62aa0061
     { "path": "packages/tracking" },
     { "path": "packages/units" }
   ],
