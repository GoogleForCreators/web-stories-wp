{
  "references": [
    { "path": "packages/activation-notice" },
<<<<<<< HEAD
    { "path": "packages/dom" },
=======
    { "path": "packages/dashboard" },
>>>>>>> 37e6adbc
    { "path": "packages/elements" },
    { "path": "packages/fonts" },
    { "path": "packages/i18n" },
    { "path": "packages/masks" },
    { "path": "packages/media" },
    { "path": "packages/migration" },
    { "path": "packages/moveable" },
    { "path": "packages/patterns" },
    { "path": "packages/react" },
    { "path": "packages/rich-text" },
    { "path": "packages/stickers" },
    { "path": "packages/story-editor" },
    { "path": "packages/templates" },
    { "path": "packages/text-sets" },
    { "path": "packages/tracking" },
    { "path": "packages/transform" },
    { "path": "packages/types" },
    { "path": "packages/units" },
    { "path": "packages/url" },
    { "path": "packages/wp-utils" }
  ],
  "files": []
}<|MERGE_RESOLUTION|>--- conflicted
+++ resolved
@@ -1,11 +1,8 @@
 {
   "references": [
     { "path": "packages/activation-notice" },
-<<<<<<< HEAD
+    { "path": "packages/dashboard" },
     { "path": "packages/dom" },
-=======
-    { "path": "packages/dashboard" },
->>>>>>> 37e6adbc
     { "path": "packages/elements" },
     { "path": "packages/fonts" },
     { "path": "packages/i18n" },
