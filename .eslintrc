{
  "root": true,
  "parser": "babel-eslint",
  "extends": [
    "plugin:@wordpress/eslint-plugin/i18n",
    "eslint:recommended",
    "plugin:import/recommended",
    "plugin:eslint-comments/recommended",
    "plugin:react/recommended",
    "plugin:prettier/recommended",
    "prettier/react",
    "plugin:jsx-a11y/recommended",
    "plugin:jsdoc/recommended"
  ],
  "plugins": [
    "react",
    "react-hooks",
    "jsx-a11y",
    "header",
    "@wordpress"
  ],
  "parserOptions": {
    "ecmaFeatures": {
      "jsx": true
    }
  },
  "rules": {
    "block-scoped-var": "error",
    "complexity": ["error", {"max": 20}],
    "consistent-return": "error",
    "curly": ["error", "all"],
    "default-case": "error",
    "guard-for-in": "error",
    "no-await-in-loop": "error",
    "no-extra-bind": "error",
    "no-extra-label": "error",
    "no-floating-decimal": "error",
    "no-implicit-coercion": "error",
    "no-implicit-globals": "error",
    "no-implied-eval": "error",
    "no-loop-func": "error",
    "no-new": "error",
    "no-new-func": "error",
    "no-new-wrappers": "error",
    "header/header": [ "error", "block", [
      "",
      {
        "pattern": " \\* Copyright \\d{4} Google LLC",
        "template": " * Copyright 2020 Google LLC"
      },
      " *",
      " * Licensed under the Apache License, Version 2.0 (the \"License\");",
      " * you may not use this file except in compliance with the License.",
      " * You may obtain a copy of the License at",
      " *",
      " *     https://www.apache.org/licenses/LICENSE-2.0",
      " *",
      " * Unless required by applicable law or agreed to in writing, software",
      " * distributed under the License is distributed on an \"AS IS\" BASIS,",
      " * WITHOUT WARRANTIES OR CONDITIONS OF ANY KIND, either express or implied.",
      " * See the License for the specific language governing permissions and",
      " * limitations under the License.",
      " "
    ] ],
    "import/no-restricted-paths": [ "error", {
      "zones": [ {
        "target": "./assets/src/edit-story/migration/migrations",
        "from": "./assets/src/edit-story",
        "except": [ "./migration/migrations" ]
      }, {
        "target": "./assets/src/edit-story",
        "from": "./assets/src/edit-story/utils/useWhyDidYouUpdate.js"
      } ]
    } ],
    "no-restricted-properties": "error",
    "no-return-assign": "error",
    "no-return-await": "error",
    "no-sequences": "error",
    "no-shadow": "error",
    "no-template-curly-in-string": "error",
    "no-throw-literal": "error",
    "no-unmodified-loop-condition": "error",
    "no-unused-vars": [
      "error",
      {
        "ignoreRestSiblings": true
      }
    ],
    "no-useless-call": "error",
    "no-useless-concat": "error",
    "no-console": "error",
    "prefer-object-spread": "error",
    "prefer-promise-reject-errors": "error",
    "prefer-rest-params": "error",
    "prefer-spread": "error",
    "radix": ["error", "as-needed"],
    "require-await": "error",
    "rest-spread-spacing": ["error", "never"],
    "react/prop-types": "error",
    "react-hooks/exhaustive-deps": ["error", {"additionalHooks": "useBatchingCallback"}],
    "react/jsx-fragments": "error",
    "react/jsx-no-literals": "error",
    "react/jsx-no-useless-fragment": "error",
    "react/no-unused-prop-types": "error",
    "react/react-in-jsx-scope": "off",
    "react/self-closing-comp": "error",
    "import/no-extraneous-dependencies": "error",
    "import/no-unresolved": "error",
    "import/order": [
      "error",
      {
        "groups": [
          "builtin",
          ["external", "unknown"],
          "internal",
          "parent",
          "sibling",
          "index"
        ]
      }
    ],
    "jsdoc/require-jsdoc": "off",
    "jsdoc/require-returns": "off",
    "jsdoc/require-param-description": "off",
    "jsdoc/check-indentation": "error",
    "eslint-comments/no-unused-disable": "error",
    "@wordpress/dependency-group": "error",
    "@wordpress/no-unused-vars-before-return": ["error", {
      "excludePattern": "^use"
    }],
    "@wordpress/react-no-unsafe-timeout": "error",
    "@wordpress/i18n-text-domain": ["error", {
      "allowedTextDomain":  "web-stories"
    }],
    "@wordpress/valid-sprintf": "error"
  },
  "env": {
    "browser": true,
    "es6": true
  },
  "globals": {
    "global": true,
    "window": true,
    "document": true,
    "wp": "readonly",
    "process": "readonly"
  },
  "settings": {
    "jsdoc": {
      "preferredTypes": {
        "object": "Object"
      },
      "tagNamePreference": {
        "returns": "return",
        "yields": "yield"
      }
    },
    "react": {
      "version": "detect"
    }
  },
  "overrides": [
    {
      "files": [
        "__mocks__/**/*.js",
        "**/__tests__/**/*.js",
        "**/test/**/*.js",
        "**/?(*.)test.js",
        "tests/js/**/*.js"
      ],
      "excludedFiles": [
        "**/karma/**/*.js",
        "**/test/**/*.karma.js"
      ],
      "extends": [
        "plugin:jest/all",
        "plugin:testing-library/recommended",
        "plugin:jest-dom/recommended"
      ],
      "plugins": [
        "jsx-a11y",
        "header",
        "testing-library",
        "jest-dom"
      ],
      "rules": {
        "jest/lowercase-name": [
          "error",
          {
            "ignore": ["describe"]
          }
        ],
        "jest/no-hooks": "off",
        "jest/prefer-expect-assertions": "off",
        "jest/prefer-inline-snapshots": "off",
        "testing-library/no-debug": "error",
        "testing-library/no-dom-import": "error"
      }
    },
    {
      "files": [
        "**/karma/**/*.js"
      ],
      "plugins": [
        "jsx-a11y",
        "header",
        "testing-library"
      ],
      "env": {
        "jasmine": true
      },
      "rules": {
        "testing-library/no-debug": "error",
        "testing-library/no-dom-import": "error"
      }
    },
    {
      "files": ["tests/e2e/**/*.js"],
      "extends": [
        "plugin:jest/all"
      ],
      "rules": {
        "jest/lowercase-name": [
          "error",
          {
            "ignore": ["describe"]
          }
        ],
        "jest/no-hooks": "off",
        "jest/prefer-expect-assertions": "off",
        "jest/prefer-inline-snapshots": "off"
      },
      "globals": {
        "browser": "readonly",
        "page": "readonly",
        "wp": "readonly"
      }
    },
    {
      "files": [
        "__mocks__/**/*.js",
        "bin/**/*.js",
<<<<<<< HEAD
        "babel.config.cjs",
        "jest-puppeteer.config.cjs",
        "webpack.config.cjs",
=======
        "babel.config.js",
        "jest-puppeteer.config.js",
        "karma.config.js",
        "webpack.config.js",
>>>>>>> 8483b8ee
        ".storybook/*.js",
        "tests/js/*.js",
        "tests/e2e/*.js",
        "tests/e2e/config/*.js"
      ],
      "env": {
        "node": true
      }
    },
    {
      "files": [
        "*.md",
        "**/*.md"
      ],
      "plugins": [
        "markdown"
      ],
      "rules": {
        "no-undef": "off",
        "no-unused-vars": "off",
        "header/header": "off"
      }
    }
  ]
}<|MERGE_RESOLUTION|>--- conflicted
+++ resolved
@@ -240,16 +240,10 @@
       "files": [
         "__mocks__/**/*.js",
         "bin/**/*.js",
-<<<<<<< HEAD
         "babel.config.cjs",
         "jest-puppeteer.config.cjs",
+        "karma.config.cjs",
         "webpack.config.cjs",
-=======
-        "babel.config.js",
-        "jest-puppeteer.config.js",
-        "karma.config.js",
-        "webpack.config.js",
->>>>>>> 8483b8ee
         ".storybook/*.js",
         "tests/js/*.js",
         "tests/e2e/*.js",
