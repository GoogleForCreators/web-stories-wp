{
  "root": true,
  "parser": "@babel/eslint-parser",
  "extends": [
    "plugin:@wordpress/eslint-plugin/i18n",
    "eslint:recommended",
    "plugin:import/recommended",
    "plugin:eslint-comments/recommended",
    "plugin:react/recommended",
    "plugin:prettier/recommended",
    "plugin:jsx-a11y/recommended",
    "plugin:jsdoc/recommended",
    "plugin:styled-components-a11y/recommended"
  ],
  "plugins": [
    "@babel",
    "@wordpress",
    "header",
    "jsdoc",
    "jsx-a11y",
    "markdown",
    "react",
    "react-hooks",
    "styled-components-a11y"
  ],
  "parserOptions": {
    "ecmaVersion": "latest",
    "ecmaFeatures": {
      "jsx": true
    }
  },
  "rules": {
    "array-callback-return": "error",
    "block-scoped-var": "error",
    "complexity": ["error", {"max": 20}],
    "consistent-return": "error",
    "curly": ["error", "all"],
    "default-case": "error",
    "eol-last": "error",
    "eqeqeq": "error",
    "guard-for-in": "error",
    "no-await-in-loop": "error",
    "no-constant-binary-expression": "error",
    "no-extra-bind": "error",
    "no-extra-label": "error",
    "no-floating-decimal": "error",
    "no-implicit-coercion": "error",
    "no-implicit-globals": "error",
    "no-implied-eval": "error",
    "no-loop-func": "error",
    "no-new": "error",
    "no-new-func": "error",
    "no-new-wrappers": "error",
    "no-multiple-empty-lines": "error",
    "no-trailing-spaces": "error",
    "header/header": [ "error", "block", [
      "",
      {
        "pattern": " \\* Copyright \\d{4} Google LLC",
        "template": " * Copyright 2022 Google LLC"
      },
      " *",
      " * Licensed under the Apache License, Version 2.0 (the \"License\");",
      " * you may not use this file except in compliance with the License.",
      " * You may obtain a copy of the License at",
      " *",
      " *     https://www.apache.org/licenses/LICENSE-2.0",
      " *",
      " * Unless required by applicable law or agreed to in writing, software",
      " * distributed under the License is distributed on an \"AS IS\" BASIS,",
      " * WITHOUT WARRANTIES OR CONDITIONS OF ANY KIND, either express or implied.",
      " * See the License for the specific language governing permissions and",
      " * limitations under the License.",
      " "
    ] ],
    "import/no-cycle": "error",
    "import/no-restricted-paths": [ "error", {
      "zones": [ {
        "target": "./packages/migration/src/migrations",
        "from": "./packages/story-editor/src",
        "except": [ "./migration/migrations" ]
      }, {
        "target": "./packages/story-editor/src",
        "from": "./packages/story-editor/src/utils/useWhyDidYouUpdate.js"
      } ]
    } ],
    "import/dynamic-import-chunkname": [ "error", {
      "webpackChunknameFormat": "[0-9a-zA-Z-_/.[\\]]+"
    } ],
    "import/no-useless-path-segments": ["error", {
      "noUselessIndex": true
    }],
    "import/no-relative-packages": "error",
    "import/no-internal-modules": [ "error", {
      "forbid": [ "@googleforcreators/**/*" ]
    } ],
    "jsx-a11y/label-has-for": "off",
    "jsx-a11y/media-has-caption": [ "error", {
      "audio": [ "Audio" ],
      "video": [ "Video", "FadedVideo", "CropVideo", "StyledVideo" ],
      "track": [ "Track" ]
    }],
    "no-restricted-properties": "error",
    "no-return-assign": "error",
    "no-return-await": "error",
    "no-sequences": "error",
    "no-shadow": ["error",
      {
        "ignoreOnInitialization": true
      }
    ],
    "no-template-curly-in-string": "error",
    "no-throw-literal": "error",
    "no-unmodified-loop-condition": "error",
    "no-unused-vars": [
      "error",
      {
        "ignoreRestSiblings": true
      }
    ],
    "no-useless-call": "error",
    "jsx-a11y/anchor-has-content": "off",
    "no-useless-concat": "error",
    "no-console": "error",
    "no-duplicate-imports": "error",
    "no-var": "error",
    "prefer-arrow-callback": [
      "error",
      {
        "allowNamedFunctions": true
      }
    ],
    "prefer-const": "error",
    "prefer-object-spread": "error",
    "prefer-promise-reject-errors": "error",
    "prefer-rest-params": "error",
    "prefer-spread": "error",
    "radix": ["error", "as-needed"],
    "require-await": "error",
    "rest-spread-spacing": ["error", "never"],
    "react/forbid-component-props": ["error", {
      "forbid": ["for"]
    }],
    "react/no-array-index-key": "warn",
    "react/prop-types": "error",
    "react-hooks/rules-of-hooks": "error",
    "react-hooks/exhaustive-deps": [
      "error",
      {
        "enableDangerousAutofixThisMayCauseInfiniteLoops": false,
        "additionalHooks": [
          {
            "test": "useSelect$",
            "callbackIndex": 0
          },
          {
            "test": "useBatchingCallback",
            "callbackIndex": 0
          },
          {
            "test": "useKeyEffectInternal",
            "callbackIndex": 3
          },
          {
            "test": "useKeyEffect",
            "callbackIndex": 2
          },
          {
            "test": "useKeyDownEffect",
            "callbackIndex": 2
          },
          {
            "test": "useKeyUpEffect",
            "callbackIndex": 2
          },
          {
            "test": "useGlobalKeyDownEffect",
            "callbackIndex": 1
          },
          {
            "test": "useGlobalKeyUpEffect",
            "callbackIndex": 1
          },
          {
            "test": "useIntersectionEffect",
            "callbackIndex": 2
          },
          {
            "test": "useResizeEffect",
            "callbackIndex": 1
          }
        ]
      }
    ],
    "react/jsx-boolean-value": "error",
    "react/jsx-fragments": "error",
    "react/jsx-no-literals": "error",
    "react/jsx-no-useless-fragment": "error",
    "react/no-unused-prop-types": "error",
    "react/react-in-jsx-scope": "off",
    "react/self-closing-comp": "error",
    "import/no-extraneous-dependencies": "error",
    "import/no-unresolved": "error",
    "import/order": [
      "error",
      {
        "groups": [
          "builtin",
          ["external", "unknown"],
          "internal",
          "parent",
          "sibling",
          "index"
        ]
      }
    ],
    "jsdoc/check-indentation": "error",
    "jsdoc/check-syntax": "error",
    "jsdoc/require-jsdoc": ["off", {
      "publicOnly": true
    }],
    "jsdoc/require-returns": "error",
    "jsdoc/require-param-description": "error",
    "jsdoc/valid-types": "error",
    "eslint-comments/no-unused-disable": "error",
    "eslint-comments/require-description": "error",
    "@wordpress/dependency-group": "error",
    "@wordpress/i18n-no-flanking-whitespace": "error",
    "@wordpress/no-unused-vars-before-return": ["error", {
      "excludePattern": "^use"
    }],
    "@wordpress/react-no-unsafe-timeout": "error",
    "@wordpress/i18n-text-domain": ["error", {
      "allowedTextDomain": "web-stories"
    }],
    "@wordpress/valid-sprintf": "error",
    "@babel/no-unused-expressions": [
      "error",
      {
        "allowShortCircuit": true
      }
    ]
  },
  "env": {
    "browser": true,
    "es2020": true
  },
  "globals": {
    "__webpack_public_path__": "writable",
    "WEB_STORIES_CI": "readonly",
    "WEB_STORIES_DISABLE_ERROR_BOUNDARIES": "readonly",
    "WEB_STORIES_DISABLE_OPTIMIZED_RENDERING": "readonly",
    "WEB_STORIES_DISABLE_PREVENT": "readonly",
    "WEB_STORIES_DISABLE_QUICK_TIPS": "readonly",
    "WEB_STORIES_ENV": "readonly"
  },
  "settings": {
    "import/resolver": {
      "@web-stories-wp/eslint-import-resolver": {
        "mapping": {
          "^@googleforcreators\\/(.*)\\/(.*)": "./packages/$1/src/$2",
          "^@googleforcreators\\/(.*)": "./packages/$1/src/",
          "^@web-stories-wp\\/(.*)": "./packages/$1/src/"
        },
        "extensions": [ ".js", ".jsx", ".ts", ".tsx" ]
      }
    },
    "jsdoc": {
      "mode": "typescript",
      "preferredTypes": {
        "object": "Object"
      },
      "tagNamePreference": {
        "returns": "return",
        "yields": "yield"
      }
    },
    "react": {
      "version": "detect"
    },
    "linkComponents": [
      "Link",
      {"name": "Plain", "linkAttribute": "href"},
      {"name": "Primary", "linkAttribute": "href"},
      "PrimaryLink",
      "SecondaryLink",
      "ExternalLink",
      "ScrimAnchor"
    ],
    "testing-library/custom-renders": [
      "arrange",
      "renderWithTheme",
      "renderWithProviders",
      "renderPanel",
      "setup"
    ]
  },
  "overrides": [
    {
      "files": [
        "**/*.ts",
        "**/*.tsx"
      ],
      "excludedFiles": [
        "**/*.d.ts"
      ],
      "plugins": [
        "@typescript-eslint"
      ],
      "extends": [
        "plugin:@typescript-eslint/recommended",
        "plugin:@typescript-eslint/recommended-requiring-type-checking"
      ],
      "parser": "@typescript-eslint/parser",
      "parserOptions": {
        "project": [
          "./tsconfig.json",
          "./packages/*/tsconfig.json"
        ]
      },
      "rules": {
        "@typescript-eslint/no-duplicate-imports": "error",
        "@typescript-eslint/no-shadow": "error",
<<<<<<< HEAD
        "@typescript-eslint/unbound-method": [
          "error",
          {
            "ignoreStatic": true
          }
        ],
        "react/prop-types": "off",
=======
        "jsdoc/check-param-names": "off",
        "jsdoc/require-param": "off",
>>>>>>> 56af426c
        "jsdoc/require-param-type": "off",
        "jsdoc/require-returns": "off",
        "jsdoc/require-returns-check": "off",
        "jsdoc/require-returns-type": "off",
        "jsdoc/no-types": "error",
        "no-duplicate-imports": "off",
        "no-unused-vars": "off",
<<<<<<< HEAD
        "no-shadow": "off"
=======
        "no-shadow": "off",
        "no-restricted-imports": [
          "error",
          {
            "paths": [
              {
                "name": "prop-types",
                "message": "Use TypeScript instead."
              }
            ]
          }
        ]
>>>>>>> 56af426c
      }
    },
    {
      "files": [
        "typings/**/*.ts",
        "**/*.d.ts"
      ],
      "rules": {
        "no-undef": "off",
        "no-unused-vars": "off",
        "no-var": "off",
        "@wordpress/dependency-group": "off"
      }
    },
    {
      "files": [
        "__mocks__/**/*.js",
        "**/test/**/*.js",
        "**/testUtils/**/*.js",
        "tests/js/**/*.js"
      ],
      "excludedFiles": [
        "**/karma/**/*.js",
        "**/test/**/*.karma.js"
      ],
      "extends": [
        "plugin:jest/all",
        "plugin:testing-library/react",
        "plugin:jest-dom/recommended"
      ],
      "plugins": [
        "jsx-a11y",
        "header",
        "testing-library",
        "jest-dom"
      ],
      "env": {
        "node": true
      },
      "rules": {
        "eslint-comments/require-description": "off",
        "react/prop-types": "off",
        "jest/no-hooks": "off",
        "jest/max-expects": "off",
        "jest/prefer-expect-assertions": "off",
        "jest/prefer-inline-snapshots": "off",
        "jest/prefer-lowercase-title": [
          "error",
          {
            "ignore": ["describe"]
          }
        ],
        "jest/prefer-mock-promise-shorthand": "off",
        "jest/prefer-snapshot-hint": "off",
        "jsdoc/require-jsdoc": "off",
        "jest/unbound-method": "off",
        "testing-library/no-await-sync-events": "error",
        "testing-library/no-debugging-utils": "error",
        "testing-library/no-dom-import": "error"
      }
    },
    {
      "files": [
        "__mocks__/**/*.js"
      ],
      "rules": {
        "jest/require-hook":  "off"
      }
    },
    {
      "files": [
        "**/karma/**/*.js",
        "packages/karma-*/**/*.js"
      ],
      "extends": [
        "plugin:jasmine/recommended"
      ],
      "plugins": [
        "jsx-a11y",
        "header",
        "testing-library",
        "jasmine"
      ],
      "env": {
        "jasmine": true,
        "node": true
      },
      "rules": {
        "eslint-comments/require-description": "off",
        "testing-library/no-await-sync-events": "error",
        "testing-library/no-await-sync-query": "error",
        "testing-library/no-debugging-utils": "error",
        "testing-library/no-dom-import": "error",
        "jasmine/new-line-before-expect": "off",
        "jasmine/no-disabled-tests": "error",
        "jasmine/no-spec-dupes": ["error", "branch"],
        "jasmine/no-suite-dupes": ["error", "branch"],
        "jsdoc/require-jsdoc": "off",
        "no-restricted-imports": [
          "error",
          {
            "paths": [
              {
                "name": "@testing-library/react-hooks",
                "message": "Use karma fixtures instead."
              }
            ]
          }
        ]
      },
      "globals": {
        "karmaPuppeteer": "readonly",
        "karmaSnapshot": "readonly"
      }
    },
    {
      "files": [
        "packages/karma-puppeteer-client/**/*.js"
      ],
      "rules": {
        "no-var": "off",
        "prefer-const": "off"
      }
    },
    {
      "files": [
        "packages/jest-amp/src/**/*.js",
        "packages/jest-puppeteer-amp/src/**/*.js"
      ],
      "env": {
        "node": true
      }
    },
    {
      "files": [
        "packages/e2e-test-utils/**/*.js",
        "packages/e2e-tests/src/**/*.js"
      ],
      "extends": [
        "plugin:jest/all"
      ],
      "env": {
        "node": true
      },
      "rules": {
        "eslint-comments/require-description": "off",
        "jest/max-expects": "off",
        "jest/no-hooks": "off",
        "jest/prefer-expect-assertions": "off",
        "jest/prefer-inline-snapshots": "off",
        "jest/prefer-lowercase-title": [
          "error",
          {
            "ignore": ["describe"]
          }
        ],
        "jest/require-hook": [
          "error",
          {
            "allowedFunctionCalls": [
              "minWPVersionRequired",
              "withDisabledToolbarOnFrontend",
              "withExperimentalFeatures",
              "withPlugin",
              "withRTL",
              "withUser"
            ]
          }
        ],
        "jest/prefer-snapshot-hint": "off",
        "jest/unbound-method": "off"
      },
      "globals": {
        "browser": "readonly",
        "page": "readonly",
        "wp": "readonly"
      }
    },
    {
      "files": [
        "packages/e2e-test-utils/**/*.js"
      ],
      "rules": {
        "eslint-comments/require-description": "off",
        "jest/expect-expect": "off",
        "jest/max-expects": "off",
        "jest/no-export": "off",
        "jest/require-top-level-describe": "off"
      }
    },
    {
      "files": ["packages/e2e-tests/src/specs/**/*.js"],
      "rules": {
        "jsdoc/require-jsdoc": "off"
      }
    },
    {
      "files": [
        "packages/e2e-tests/src/config/**/*.js",
        "**/testUtils/**/*.js"
      ],
      "rules": {
        "eslint-comments/require-description": "off",
        "jest/require-hook": "off"
      }
    },
    {
      "files": [
        "packages/commander/**/*.js",
        "packages/fonts/scripts/**/*.js",
        "packages/migration/scripts/**/*.js",
        "packages/templates/scripts/**/*.js",
        "packages/text-sets/scripts/**/*.js"
      ],
      "rules": {
        "import/no-useless-path-segments": ["error", {
          "noUselessIndex": false
        }]
      }
    },
    {
      "files": [
        "__mocks__/**/*.js",
        "bin/**/*.js",
        "babel.config.cjs",
        "rollup.config.js",
        "jest-puppeteer.config.cjs",
        "karma-*.config.cjs",
        "webpack.*.cjs",
        ".storybook/*.cjs",
        ".storybook/*.js",
        "tests/js/*.js",
        "packages/e2e-tests/src/*.js",
        "packages/e2e-tests/src/config/*.js",
        "packages/dashboard/src/karma-tests.cjs",
        "packages/story-editor/src/karma-tests.cjs",
        "packages/eslint-import-resolver/**/*.cjs",
        "packages/jest-resolver/**/*.cjs",
        "packages/fonts/**/*.js",
        "packages/commander/**/*.js",
        "packages/migration/scripts/**/*.js",
        "packages/templates/scripts/**/*.js",
        "packages/text-sets/scripts/**/*.js"
      ],
      "extends": [
        "plugin:node/recommended",
        "plugin:security/recommended"
      ],
      "plugins": [
        "security"
      ],
      "env": {
        "node": true
      },
      "rules": {
        "eslint-comments/require-description": "off",
        "node/no-extraneous-import": "off",
        "node/no-missing-import": "off",
        "node/no-unpublished-import": "off",
        "node/no-unpublished-require": "off"
      }
    },
    {
      "files": [
        "packages/migration/scripts/utils/updateTemplates.js"
      ],
      "rules": {
        "eslint-comments/no-unused-disable": "off"
      }
    },
    {
      "files": [
        "*.md",
        "**/*.md"
      ],
      "processor": "markdown/markdown"
    },
    {
      "files": [
        "**/*.md/*.js"
      ],
      "parserOptions": {
        "ecmaFeatures": {
          "impliedStrict": true
        }
      },
      "rules": {
        "import/no-unresolved": "off",
        "import/no-extraneous-dependencies": "off",
        "@wordpress/dependency-group": "off",
        "no-console": "off",
        "no-undef": "off",
        "no-unused-vars": "off",
        "header/header": "off",
        "prettier/prettier": "off",
        "eslint-comments/require-description": "off",
        "react/prop-types" : "off"
      }
    },
    {
      "files": [
        "packages/dashboard/src/**/*.js",
        "packages/story-editor/src/**/*.js",
        "packages/**/*.js"
      ],
      "excludedFiles": [
        "packages/activation-notice/**/*.js",
        "packages/i18n/**/*.js",
        "packages/stories-block/**/*.js",
        "packages/tinymce-button/**/*.js"
      ],
      "rules":{
        "no-restricted-imports": [
          "error",
          {
            "paths": [
              {
                "name": "@wordpress/i18n",
                "message": "Use @googleforcreators/i18n instead."
              }
            ]
          }
        ]
      }
    },
    {
      "files": [
        "packages/activation-notice/**/*.js",
        "packages/stories-block/**/*.js",
        "packages/tinymce-button/**/*.js"
      ],
      "rules":{
        "@wordpress/data-no-store-string-literals": "error",
        "no-restricted-imports": [
          "error",
          {
            "paths": [
              {
                "name": "@googleforcreators/i18n",
                "message": "Use @wordpress/i18n instead."
              },
              {
                "name": "react",
                "message": "Please use React API through `@wordpress/element` instead."
              },
              {
                "name": "react-dom",
                "message": "Please use React API through `@wordpress/element` instead."
              }
            ]
          }
        ]
      }
    },
    {
      "files": [
        "packages/**/*.js"
      ],
      "excludedFiles": [
        ".storybook/preview.js",
        "__mocks__/**/*.js",
        "packages/activation-notice/**/*.js",
        "packages/react/**/*.js",
        "packages/dashboard/src/karma/fixture.js",
        "packages/story-editor/src/karma/fixture/fixture.js",
        "packages/story-block/**/*.js",
        "packages/tinymce-button/**/*.js"
      ],
      "rules":{
        "no-restricted-imports": [
          "error",
          {
            "paths": [
              {
                "name": "react",
                "message": "Use @googleforcreators/react instead."
              },
              {
                "name": "react-dom",
                "message": "Use @googleforcreators/react instead."
              }
            ]
          }
        ]
      }
    },
    {
      "files": [
        "packages/tinymce-button/src/**/*.js"
      ],
      "globals": {
        "tinymce": "readonly"
      }
    },
    {
      "files": [
        "**/stories/*.js",
        ".storybook/main.cjs"
      ],
      "rules": {
        "react/no-array-index-key" : "off",
        "react/prop-types": "off",
        "eslint-comments/no-unused-disable": "off",
        "eslint-comments/require-description": "off"
      }
    },
    {
      "files": [
        "packages/story-editor/src/**/*.js",
        "packages/dashboard/src/**/*.js"
      ],
      "rules": {
        "no-restricted-imports": [
          "error",
          {
            "patterns": [
              {
                "group": [
                  "**/*.css"
                ],
                "message": "css import is not allowed in story-editor and dashboard"
              }
            ]
          }
        ]
      }
    }
  ]
}<|MERGE_RESOLUTION|>--- conflicted
+++ resolved
@@ -321,7 +321,6 @@
       "rules": {
         "@typescript-eslint/no-duplicate-imports": "error",
         "@typescript-eslint/no-shadow": "error",
-<<<<<<< HEAD
         "@typescript-eslint/unbound-method": [
           "error",
           {
@@ -329,10 +328,8 @@
           }
         ],
         "react/prop-types": "off",
-=======
         "jsdoc/check-param-names": "off",
         "jsdoc/require-param": "off",
->>>>>>> 56af426c
         "jsdoc/require-param-type": "off",
         "jsdoc/require-returns": "off",
         "jsdoc/require-returns-check": "off",
@@ -340,9 +337,6 @@
         "jsdoc/no-types": "error",
         "no-duplicate-imports": "off",
         "no-unused-vars": "off",
-<<<<<<< HEAD
-        "no-shadow": "off"
-=======
         "no-shadow": "off",
         "no-restricted-imports": [
           "error",
@@ -355,7 +349,6 @@
             ]
           }
         ]
->>>>>>> 56af426c
       }
     },
     {
