--- conflicted
+++ resolved
@@ -97,13 +97,13 @@
     "require-await": "error",
     "rest-spread-spacing": ["error", "never"],
     "react/prop-types": "error",
-<<<<<<< HEAD
     "react-hooks/rules-of-hooks": "error",
     "react-hooks/exhaustive-deps": [
       "error",
       {
         "enableDangerousAutofixThisMayCauseInfiniteLoops": false,
         "additionalHooksMap": {
+          "useSelect": 0,
           "useBatchingCallback": 0,
           "useKeyEffectInternal": 3,
           "useKeyEffect": 2,
@@ -116,9 +116,6 @@
         }
       }
     ],
-=======
-    "react-hooks/exhaustive-deps": ["error", {"additionalHooks": "useBatchingCallback|useSelect"}],
->>>>>>> 337041b6
     "react/jsx-fragments": "error",
     "react/jsx-no-literals": "error",
     "react/jsx-no-useless-fragment": "error",
