{
  "root": true,
  "parser": "@babel/eslint-parser",
  "extends": [
    "plugin:@wordpress/eslint-plugin/i18n",
    "eslint:recommended",
    "plugin:import/recommended",
    "plugin:eslint-comments/recommended",
    "plugin:react/recommended",
    "plugin:prettier/recommended",
    "plugin:jsx-a11y/recommended",
    "plugin:jsdoc/recommended",
    "plugin:styled-components-a11y/recommended"
  ],
  "plugins": [
    "@babel",
    "@wordpress",
    "header",
    "jsdoc",
    "jsx-a11y",
    "markdown",
    "react",
    "react-hooks",
    "styled-components-a11y"
  ],
  "parserOptions": {
    "ecmaFeatures": {
      "jsx": true
    }
  },
  "rules": {
    "block-scoped-var": "error",
    "complexity": ["error", {"max": 20}],
    "consistent-return": "error",
    "curly": ["error", "all"],
    "default-case": "error",
    "guard-for-in": "error",
    "no-await-in-loop": "error",
    "no-extra-bind": "error",
    "no-extra-label": "error",
    "no-floating-decimal": "error",
    "no-implicit-coercion": "error",
    "no-implicit-globals": "error",
    "no-implied-eval": "error",
    "no-loop-func": "error",
    "no-new": "error",
    "no-new-func": "error",
    "no-new-wrappers": "error",
    "header/header": [ "error", "block", [
      "",
      {
        "pattern": " \\* Copyright \\d{4} Google LLC",
        "template": " * Copyright 2021 Google LLC"
      },
      " *",
      " * Licensed under the Apache License, Version 2.0 (the \"License\");",
      " * you may not use this file except in compliance with the License.",
      " * You may obtain a copy of the License at",
      " *",
      " *     https://www.apache.org/licenses/LICENSE-2.0",
      " *",
      " * Unless required by applicable law or agreed to in writing, software",
      " * distributed under the License is distributed on an \"AS IS\" BASIS,",
      " * WITHOUT WARRANTIES OR CONDITIONS OF ANY KIND, either express or implied.",
      " * See the License for the specific language governing permissions and",
      " * limitations under the License.",
      " "
    ] ],
    "import/no-cycle": "error",
    "import/no-restricted-paths": [ "error", {
      "zones": [ {
        "target": "./packages/migration/src/migrations",
        "from": "./packages/story-editor/src",
        "except": [ "./migration/migrations" ]
      }, {
        "target": "./packages/story-editor/src",
        "from": "./packages/story-editor/src/utils/useWhyDidYouUpdate.js"
      } ]
    } ],
    "import/dynamic-import-chunkname": [ "error", {
      "webpackChunknameFormat": "[0-9a-zA-Z-_/.[\\]]+"
    } ],
    "import/no-useless-path-segments": ["error", {
      "noUselessIndex": true
    }],
    "jsx-a11y/label-has-for": "off",
    "no-restricted-properties": "error",
    "no-return-assign": "error",
    "no-return-await": "error",
    "no-sequences": "error",
    "no-shadow": "error",
    "no-template-curly-in-string": "error",
    "no-throw-literal": "error",
    "no-unmodified-loop-condition": "error",
    "no-unused-vars": [
      "error",
      {
        "ignoreRestSiblings": true
      }
    ],
    "no-useless-call": "error",
    "no-useless-concat": "error",
    "no-console": "error",
    "no-duplicate-imports": "error",
    "no-var": "error",
    "prefer-const": "error",
    "prefer-object-spread": "error",
    "prefer-promise-reject-errors": "error",
    "prefer-rest-params": "error",
    "prefer-spread": "error",
    "radix": ["error", "as-needed"],
    "require-await": "error",
    "rest-spread-spacing": ["error", "never"],
    "react/forbid-component-props": ["error", {
      "forbid": ["for"]
    }],
    "react/no-array-index-key": "warn",
    "react/prop-types": "error",
    "react-hooks/rules-of-hooks": "error",
    "react-hooks/exhaustive-deps": [
      "error",
      {
        "enableDangerousAutofixThisMayCauseInfiniteLoops": false,
        "additionalHooks": [
          {
            "test": "useSelect$",
            "callbackIndex": 0
          },
          {
            "test": "useBatchingCallback",
            "callbackIndex": 0
          },
          {
            "test": "useKeyEffectInternal",
            "callbackIndex": 3
          },
          {
            "test": "useKeyEffect",
            "callbackIndex": 2
          },
          {
            "test": "useKeyDownEffect",
            "callbackIndex": 2
          },
          {
            "test": "useKeyUpEffect",
            "callbackIndex": 2
          },
          {
            "test": "useGlobalKeyDownEffect",
            "callbackIndex": 1
          },
          {
            "test": "useGlobalKeyUpEffect",
            "callbackIndex": 1
          },
          {
            "test": "useIntersectionEffect",
            "callbackIndex": 2
          },
          {
            "test": "useResizeEffect",
            "callbackIndex": 1
          }
        ]
      }
    ],
    "react/jsx-boolean-value": "error",
    "react/jsx-fragments": "error",
    "react/jsx-no-literals": "error",
    "react/jsx-no-useless-fragment": "error",
    "react/no-unused-prop-types": "error",
    "react/react-in-jsx-scope": "off",
    "react/self-closing-comp": "error",
    "import/no-extraneous-dependencies": "error",
    "import/no-unresolved": "error",
    "import/order": [
      "error",
      {
        "groups": [
          "builtin",
          ["external", "unknown"],
          "internal",
          "parent",
          "sibling",
          "index"
        ]
      }
    ],
    "jsdoc/check-indentation": "error",
    "jsdoc/check-syntax": "error",
    "jsdoc/require-jsdoc": ["off", {
      "publicOnly": true
    }],
    "jsdoc/require-returns": "warn",
    "jsdoc/require-param-description": "warn",
    "jsdoc/valid-types": "error",
    "eslint-comments/no-unused-disable": "error",
    "@wordpress/dependency-group": "error",
    "@wordpress/no-unused-vars-before-return": ["error", {
      "excludePattern": "^use"
    }],
    "@wordpress/react-no-unsafe-timeout": "error",
    "@wordpress/i18n-text-domain": ["error", {
      "allowedTextDomain": "web-stories"
    }],
    "@wordpress/valid-sprintf": "error",
    "@babel/no-unused-expressions": [
      "error",
      {
        "allowShortCircuit": true
      }
    ]
  },
  "env": {
    "browser": true,
    "es6": true
  },
  "globals": {
    "global": true,
    "window": true,
    "document": true,
    "wp": "readonly",
    "process": "readonly",
    "__webpack_public_path__": true
  },
  "settings": {
    "jsdoc": {
      "mode": "typescript",
      "preferredTypes": {
        "object": "Object"
      },
      "tagNamePreference": {
        "returns": "return",
        "yields": "yield"
      }
    },
    "react": {
      "version": "detect"
    },
    "linkComponents": [
      "Link",
      {"name": "Plain", "linkAttribute": "href"},
      {"name": "Primary", "linkAttribute": "href"},
      "PrimaryLink",
      "SecondaryLink",
      "ExternalLink"
    ],
    "testing-library/custom-renders": [
      "arrange",
      "renderWithTheme",
      "renderWithProviders",
      "renderPanel",
      "setup"
    ]
  },
  "overrides": [
    {
      "files": [
        "__mocks__/**/*.js",
        "**/__tests__/**/*.js",
        "**/test/**/*.js",
        "**/?(*.)test.js",
        "tests/js/**/*.js"
      ],
      "excludedFiles": [
        "**/karma/**/*.js",
        "**/test/**/*.karma.js"
      ],
      "extends": [
        "plugin:jest/all",
        "plugin:testing-library/react",
        "plugin:jest-dom/recommended"
      ],
      "plugins": [
        "jsx-a11y",
        "header",
        "testing-library",
        "jest-dom"
      ],
      "rules": {
        "jest/lowercase-name": [
          "error",
          {
            "ignore": ["describe"]
          }
        ],
        "jest/no-hooks": "off",
        "jest/prefer-expect-assertions": "off",
        "jest/prefer-inline-snapshots": "off",
        "jsdoc/require-jsdoc": "off",
        "testing-library/no-await-sync-events": "error",
        "testing-library/no-debug": "error",
        "testing-library/no-dom-import": "error"
      }
    },
    {
      "files": [
        "**/karma/**/*.js",
        "assets/src/karma-*/**/*.js",
        "packages/karma-*/**/*.js"
      ],
      "extends": [
        "plugin:jasmine/recommended"
      ],
      "plugins": [
        "jsx-a11y",
        "header",
        "testing-library",
        "jasmine"
      ],
      "env": {
        "jasmine": true
      },
      "rules": {
        "testing-library/no-debug": "error",
        "testing-library/no-dom-import": "error",
        "jasmine/new-line-before-expect": "off",
        "jasmine/no-disabled-tests": "error",
        "jasmine/no-spec-dupes": ["error", "branch"],
        "jasmine/no-suite-dupes": ["error", "branch"],
        "jsdoc/require-jsdoc": "off",
        "no-restricted-imports": [
          "error",
          {
            "paths": [
              {
                "name": "@testing-library/react-hooks",
                "message": "Use karma fixtures instead."
              }
            ]
          }
        ]
      },
      "globals": {
        "karmaPuppeteer": "readonly",
        "karmaSnapshot": "readonly"
      }
    },
    {
      "files": [
        "packages/karma-puppeteer-client/**/*.js"
      ],
      "rules": {
        "no-var": "off",
        "prefer-const": "off"
      }
    },
    {
      "files": [
        "packages/e2e-test-utils/**/*.js",
        "packages/e2e-tests/src/**/*.js"
      ],
      "extends": [
        "plugin:jest/all"
      ],
      "rules": {
        "jest/lowercase-name": [
          "error",
          {
            "ignore": ["describe"]
          }
        ],
        "jest/no-hooks": "off",
        "jest/prefer-expect-assertions": "off",
        "jest/prefer-inline-snapshots": "off"
      },
      "globals": {
        "browser": "readonly",
        "page": "readonly",
        "wp": "readonly"
      }
    },
    {
      "files": ["packages/e2e-tests/src/specs/**/*.js"],
      "rules": {
        "jsdoc/require-jsdoc": "off"
      }
    },
    {
      "files": [
        "packages/commander/**/*.js",
        "packages/fonts/src/cli.js",
        "packages/migration/src/cli.js",
        "packages/text-sets/src/cli.js"
      ],
      "rules": {
        "import/no-useless-path-segments": ["error", {
          "noUselessIndex": false
        }]
      }
    },
    {
      "files": [
        "__mocks__/**/*.js",
        "bin/**/*.js",
        "babel.config.cjs",
        "rollup.config.migrate.cjs",
        "jest-puppeteer.config.cjs",
        "karma-*.config.cjs",
        "webpack.*.cjs",
        ".storybook/*.cjs",
        ".storybook/*.js",
        "tests/js/*.js",
        "packages/e2e-tests/src/*.js",
        "packages/e2e-tests/src/config/*.js",
        "packages/dashboard/src/karma-tests.cjs",
        "packages/story-editor/src/karma-tests.cjs",
        "packages/migration/src/**/*.js",
        "packages/fonts/**/*.js",
        "packages/commander/**/*.js",
        "packages/text-sets/src/cli.js"
      ],
      "extends": [
        "plugin:node/recommended",
        "plugin:security/recommended"
      ],
      "plugins": [
        "security"
      ],
      "env": {
        "node": true
      },
      "rules": {
        "node/no-extraneous-import": "off",
        "node/no-missing-import": "off",
        "node/no-unpublished-import": "off",
        "node/no-unpublished-require": "off"
      }
    },
    {
      "files": [
        "packages/migration/src/utils/updateTemplates.js"
      ],
      "rules": {
        "eslint-comments/no-unused-disable": "off"
      }
    },
    {
      "files": [
        "*.md",
        "**/*.md"
      ],
      "processor": "markdown/markdown"
    },
    {
      "files": [
        "**/*.md/*.js"
      ],
      "parserOptions": {
        "ecmaFeatures": {
          "impliedStrict": true
        }
      },
      "rules": {
        "import/no-extraneous-dependencies": "off",
        "@wordpress/dependency-group": "off",
        "no-console": "off",
        "no-undef": "off",
        "no-unused-vars": "off",
        "header/header": "off",
        "prettier/prettier": "off"
      }
    },
    {
      "files": [
        "packages/dashboard/src/**/*.js",
        "packages/story-editor/src/**/*.js",
        "packages/**/*.js"
      ],
      "excludedFiles": [
        "packages/activation-notice/**/*.js",
        "packages/i18n/**/*.js",
        "packages/stories-block/**/*.js",
        "packages/tinymce-button/**/*.js"
      ],
      "rules":{
        "no-restricted-imports": [
          "error",
          {
            "paths": [
              {
                "name": "@wordpress/i18n",
                "message": "Use @web-stories-wp/i18n instead."
              }
            ]
          }
        ]
      }
    },
    {
      "files": [
<<<<<<< HEAD
        "packages/activation-notice/**/*.js",
        "packages/stories-block/**/*.js",
=======
        "packages/**/*.js"
      ],
      "excludedFiles": [
        ".storybook/preview.js",
        "__mocks__/**/*.js",
        "packages/activation-notice/**/*.js",
        "packages/react/**/*.js",
        "packages/dashboard/src/karma/fixture.js",
        "packages/story-editor/src/components/canvas/test/useCanvasKeys.js",
        "packages/story-editor/src/karma/fixture/fixture.js",
        "packages/story-block/**/*.js",
>>>>>>> 0bcbdb62
        "packages/tinymce-button/**/*.js"
      ],
      "rules":{
        "no-restricted-imports": [
          "error",
          {
            "paths": [
              {
<<<<<<< HEAD
                "name": "@web-stories-wp/i18n",
                "message": "Use @wordpress/i18n instead."
              },
              {
                "name": "react",
                "message": "Please use React API through `@wordpress/element` instead."
              },
              {
                "name": "react-dom",
                "message": "Please use React API through `@wordpress/element` instead."
=======
                "name": "react",
                "message": "Use @web-stories-wp/react instead."
              },
              {
                "name": "react-dom",
                "message": "Use @web-stories-wp/react instead."
>>>>>>> 0bcbdb62
              }
            ]
          }
        ]
      }
    },
    {
      "files": [
        "packages/tinymce-button/src/**/*.js"
      ],
      "globals": {
        "tinymce": "readonly"
      }
    }
  ]
}<|MERGE_RESOLUTION|>--- conflicted
+++ resolved
@@ -490,10 +490,6 @@
     },
     {
       "files": [
-<<<<<<< HEAD
-        "packages/activation-notice/**/*.js",
-        "packages/stories-block/**/*.js",
-=======
         "packages/**/*.js"
       ],
       "excludedFiles": [
@@ -505,7 +501,6 @@
         "packages/story-editor/src/components/canvas/test/useCanvasKeys.js",
         "packages/story-editor/src/karma/fixture/fixture.js",
         "packages/story-block/**/*.js",
->>>>>>> 0bcbdb62
         "packages/tinymce-button/**/*.js"
       ],
       "rules":{
@@ -514,25 +509,12 @@
           {
             "paths": [
               {
-<<<<<<< HEAD
-                "name": "@web-stories-wp/i18n",
-                "message": "Use @wordpress/i18n instead."
-              },
-              {
-                "name": "react",
-                "message": "Please use React API through `@wordpress/element` instead."
-              },
-              {
-                "name": "react-dom",
-                "message": "Please use React API through `@wordpress/element` instead."
-=======
                 "name": "react",
                 "message": "Use @web-stories-wp/react instead."
               },
               {
                 "name": "react-dom",
                 "message": "Use @web-stories-wp/react instead."
->>>>>>> 0bcbdb62
               }
             ]
           }
