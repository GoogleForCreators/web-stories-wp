--- conflicted
+++ resolved
@@ -222,6 +222,7 @@
     "__webpack_public_path__": true,
     "WEB_STORIES_CI": "readonly",
     "WEB_STORIES_DISABLE_ERROR_BOUNDARIES": "readonly",
+    "WEB_STORIES_DISABLE_OPTIMIZED_RENDERING": "readonly",
     "WEB_STORIES_DISABLE_PREVENT": "readonly",
     "WEB_STORIES_DISABLE_QUICK_TIPS": "readonly",
     "WEB_STORIES_ENV": "readonly"
@@ -406,11 +407,8 @@
         "tests/js/*.js",
         "packages/e2e-tests/src/*.js",
         "packages/e2e-tests/src/config/*.js",
-<<<<<<< HEAD
-=======
         "packages/dashboard/src/karma-tests.cjs",
         "packages/story-editor/src/karma-tests.cjs",
->>>>>>> 6ace712f
         "packages/migration/src/**/*.js",
         "packages/fonts/**/*.js",
         "packages/commander/**/*.js",
