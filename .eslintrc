--- conflicted
+++ resolved
@@ -222,11 +222,6 @@
     "es2020": true
   },
   "globals": {
-<<<<<<< HEAD
-    "window": true,
-    "document": true,
-=======
->>>>>>> 8359db31
     "__webpack_public_path__": true,
     "WEB_STORIES_CI": "readonly",
     "WEB_STORIES_DISABLE_ERROR_BOUNDARIES": "readonly",
@@ -442,17 +437,10 @@
     {
       "files": [
         "packages/commander/**/*.js",
-<<<<<<< HEAD
-        "packages/fonts/scripts/cli.js",
-        "packages/migration/scripts/cli.js",
-        "packages/templates/scripts/cli.js",
-        "packages/text-sets/scripts/cli.js"
-=======
         "packages/fonts/scripts/**/*.js",
         "packages/migration/scripts/**/*.js",
         "packages/templates/scripts/**/*.js",
         "packages/text-sets/scripts/**/*.js"
->>>>>>> 8359db31
       ],
       "rules": {
         "import/no-useless-path-segments": ["error", {
@@ -484,11 +472,8 @@
         "packages/e2e-tests/src/config/*.js",
         "packages/dashboard/src/karma-tests.cjs",
         "packages/story-editor/src/karma-tests.cjs",
-<<<<<<< HEAD
-=======
         "packages/eslint-import-resolver/**/*.cjs",
         "packages/jest-resolver/**/*.cjs",
->>>>>>> 8359db31
         "packages/fonts/**/*.js",
         "packages/commander/**/*.js",
         "packages/migration/scripts/**/*.js",
