{
  "root": true,
  "extends": [
    "plugin:@wordpress/eslint-plugin/recommended",
    "plugin:import/recommended",
<<<<<<< HEAD
    "plugin:eslint-comments/recommended"
  ],
  "plugins": [
    "jsx-a11y",
    "header"
=======
    "plugin:eslint-comments/recommended",
    "plugin:prettier/recommended",
    "prettier/react"
>>>>>>> bf0cb058
  ],
  "plugins": ["jsx-a11y"],
  "rules": {
    "block-scoped-var": "error",
    "complexity": ["error", {"max": 20}],
    "consistent-return": "error",
    "default-case": "error",
    "guard-for-in": "error",
    "no-await-in-loop": "error",
    "no-extra-bind": "error",
    "no-extra-label": "error",
    "no-floating-decimal": "error",
    "no-implicit-coercion": "error",
    "no-implicit-globals": "error",
    "no-implied-eval": "error",
    "no-loop-func": "error",
    "no-new": "error",
    "no-new-func": "error",
    "no-new-wrappers": "error",
    "import/no-restricted-paths": [ "error", {
      "zones": [ {
        "target": "./assets/src/edit-story/migration/migrations",
        "from": "./assets/src/edit-story",
        "except": [ "./migration/migrations" ]
      } ]
    } ],
    "no-restricted-properties": "error",
    "no-return-assign": "error",
    "no-return-await": "error",
    "no-sequences": "error",
    "no-shadow": "error",
    "no-template-curly-in-string": "error",
    "no-throw-literal": "error",
    "no-unmodified-loop-condition": "error",
    "no-unused-vars": [
      "error",
      {
        "ignoreRestSiblings": true
      }
    ],
    "no-useless-call": "error",
    "no-useless-concat": "error",
    "prefer-object-spread": "error",
    "prefer-promise-reject-errors": "error",
    "prefer-rest-params": "error",
    "prefer-spread": "error",
    "radix": ["error", "as-needed"],
    "require-await": "error",
<<<<<<< HEAD
    "rest-spread-spacing": [ "error", "never" ],
    "header/header": [ "error", "block", [
      "",
      {
        "pattern": " \\* Copyright \\d{4} Google LLC",
        "template": " * Copyright 2020 Google LLC"
      },
      " *",
      " * Licensed under the Apache License, Version 2.0 (the \"License\");",
      " * you may not use this file except in compliance with the License.",
      " * You may obtain a copy of the License at",
      " *",
      " *     https://www.apache.org/licenses/LICENSE-2.0",
      " *",
      " * Unless required by applicable law or agreed to in writing, software",
      " * distributed under the License is distributed on an \"AS IS\" BASIS,",
      " * WITHOUT WARRANTIES OR CONDITIONS OF ANY KIND, either express or implied.",
      " * See the License for the specific language governing permissions and",
      " * limitations under the License.",
      " "
    ] ],
=======
    "rest-spread-spacing": ["error", "never"],
>>>>>>> bf0cb058
    "react/prop-types": "error",
    "react-hooks/exhaustive-deps": ["error", {"additionalHooks": "useSelect"}],
    "react/jsx-fragments": "error",
    "react/jsx-no-literals": "error",
    "react/jsx-no-useless-fragment": "error",
    "react/no-unused-prop-types": "error",
    "react/self-closing-comp": "error",
    "import/no-unresolved": [
      "error",
      {
        "ignore": ["jquery", "amp-block-editor-data"]
      }
    ],
    "import/order": [
      "error",
      {
        "groups": [
          "builtin",
          ["external", "unknown"],
          "internal",
          "parent",
          "sibling",
          "index"
        ]
      }
    ],
    "jsdoc/check-indentation": "error",
    "@wordpress/dependency-group": "error",
    "@wordpress/react-no-unsafe-timeout": "error",
    "eslint-comments/no-unused-disable": "error"
  },
  "overrides": [
    {
      "files": [
        "**/__tests__/**/*.js",
        "**/test/*.js",
        "**/?(*.)test.js",
        "tests/js/**/*.js"
      ],
      "extends": ["plugin:jest/all"],
      "rules": {
        "jest/lowercase-name": [
          "error",
          {
            "ignore": ["describe"]
          }
        ],
        "jest/no-hooks": "off",
        "jest/prefer-expect-assertions": "off",
        "jest/prefer-inline-snapshots": "off"
      }
    },
    {
      "files": ["tests/e2e/**/*.js"],
      "extends": [
        "plugin:@wordpress/eslint-plugin/test-e2e",
        "plugin:jest/all"
      ],
      "rules": {
        "jest/lowercase-name": [
          "error",
          {
            "ignore": ["describe"]
          }
        ],
        "jest/no-hooks": "off",
        "jest/prefer-expect-assertions": "off",
        "jest/prefer-inline-snapshots": "off"
      }
    }
  ]
}<|MERGE_RESOLUTION|>--- conflicted
+++ resolved
@@ -3,19 +3,11 @@
   "extends": [
     "plugin:@wordpress/eslint-plugin/recommended",
     "plugin:import/recommended",
-<<<<<<< HEAD
-    "plugin:eslint-comments/recommended"
-  ],
-  "plugins": [
-    "jsx-a11y",
-    "header"
-=======
     "plugin:eslint-comments/recommended",
     "plugin:prettier/recommended",
     "prettier/react"
->>>>>>> bf0cb058
   ],
-  "plugins": ["jsx-a11y"],
+  "plugins": ["jsx-a11y", "header"],
   "rules": {
     "block-scoped-var": "error",
     "complexity": ["error", {"max": 20}],
@@ -33,6 +25,26 @@
     "no-new": "error",
     "no-new-func": "error",
     "no-new-wrappers": "error",
+    "header/header": [ "error", "block", [
+      "",
+      {
+        "pattern": " \\* Copyright \\d{4} Google LLC",
+        "template": " * Copyright 2020 Google LLC"
+      },
+      " *",
+      " * Licensed under the Apache License, Version 2.0 (the \"License\");",
+      " * you may not use this file except in compliance with the License.",
+      " * You may obtain a copy of the License at",
+      " *",
+      " *     https://www.apache.org/licenses/LICENSE-2.0",
+      " *",
+      " * Unless required by applicable law or agreed to in writing, software",
+      " * distributed under the License is distributed on an \"AS IS\" BASIS,",
+      " * WITHOUT WARRANTIES OR CONDITIONS OF ANY KIND, either express or implied.",
+      " * See the License for the specific language governing permissions and",
+      " * limitations under the License.",
+      " "
+    ] ],
     "import/no-restricted-paths": [ "error", {
       "zones": [ {
         "target": "./assets/src/edit-story/migration/migrations",
@@ -62,31 +74,7 @@
     "prefer-spread": "error",
     "radix": ["error", "as-needed"],
     "require-await": "error",
-<<<<<<< HEAD
-    "rest-spread-spacing": [ "error", "never" ],
-    "header/header": [ "error", "block", [
-      "",
-      {
-        "pattern": " \\* Copyright \\d{4} Google LLC",
-        "template": " * Copyright 2020 Google LLC"
-      },
-      " *",
-      " * Licensed under the Apache License, Version 2.0 (the \"License\");",
-      " * you may not use this file except in compliance with the License.",
-      " * You may obtain a copy of the License at",
-      " *",
-      " *     https://www.apache.org/licenses/LICENSE-2.0",
-      " *",
-      " * Unless required by applicable law or agreed to in writing, software",
-      " * distributed under the License is distributed on an \"AS IS\" BASIS,",
-      " * WITHOUT WARRANTIES OR CONDITIONS OF ANY KIND, either express or implied.",
-      " * See the License for the specific language governing permissions and",
-      " * limitations under the License.",
-      " "
-    ] ],
-=======
     "rest-spread-spacing": ["error", "never"],
->>>>>>> bf0cb058
     "react/prop-types": "error",
     "react-hooks/exhaustive-deps": ["error", {"additionalHooks": "useSelect"}],
     "react/jsx-fragments": "error",
