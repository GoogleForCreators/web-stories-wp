{
  "compilerOptions": {
    "allowJs": true,
    "checkJs": true,
    "allowSyntheticDefaultImports": true,
    "jsx": "preserve",
    "target": "esnext",
    "module": "esnext",
    "lib": ["dom", "dom.iterable", "esnext"],
    "declaration": true,
    "declarationMap": true,
    "composite": true,
    "emitDeclarationOnly": true,
    "isolatedModules": true,
    "strict": true,
    "noUnusedLocals": true,
    "noUnusedParameters": true,
    "noImplicitReturns": true,
    "noFallthroughCasesInSwitch": true,
    "importsNotUsedAsValues": "error",
    "moduleResolution": "node",
    "esModuleInterop": false,
    "resolveJsonModule": true,
    "allowUnreachableCode": false,
    "allowUnusedLabels": false,
    "forceConsistentCasingInFileNames": true,
    "noEmitOnError": true,
    "pretty": true,
    "sourceMap": true,
    "typeRoots": ["./typings", "./node_modules/@types"],
<<<<<<< HEAD
    "types": [],
    "paths": {
      "react": ["./node_modules/preact/compat/"],
      "react-dom": ["./node_modules/preact/compat/"]
    }
=======
    "types": ["jest", "jest-extended", "node"]
>>>>>>> 244e3746
  },
  "exclude": [
    "packages/*/dist-*/**",
    "packages/*/dist/**",
    "packages/*/node_modules/**",
    "**/karma/**",
    "**/stories/**",
    "**/storybookUtils/**",
    "**/test/**/*.js",
    "**/testUtils/**/*.js"
  ]
}<|MERGE_RESOLUTION|>--- conflicted
+++ resolved
@@ -28,15 +28,11 @@
     "pretty": true,
     "sourceMap": true,
     "typeRoots": ["./typings", "./node_modules/@types"],
-<<<<<<< HEAD
-    "types": [],
     "paths": {
       "react": ["./node_modules/preact/compat/"],
       "react-dom": ["./node_modules/preact/compat/"]
-    }
-=======
+    },
     "types": ["jest", "jest-extended", "node"]
->>>>>>> 244e3746
   },
   "exclude": [
     "packages/*/dist-*/**",
