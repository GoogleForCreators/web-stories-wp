--- conflicted
+++ resolved
@@ -45,13 +45,8 @@
       npm ci
     fi
   - |
-<<<<<<< HEAD
     if [ "$LINT" = "1" ] || [ "$PHP" = "1" ] || [ "$E2E" = "1" ] || [ "$DEPLOY_PLUGIN" = "1" ]; then
-      composer install
-=======
-    if [ "$LINT" = "1" ] || [ "$PHP" = "1" ] || [ "$DEPLOY_PLUGIN" = "1" ]; then
       composer install --no-interaction
->>>>>>> 486c3a04
     fi
   - |
     if [ "$DEPLOY_PLUGIN" = "1" ]; then
@@ -103,17 +98,16 @@
         npm run test:php
       fi
     fi
+  - | +    if [ "$ANALYSIS" = "1" ]; then
+      vendor/bin/phpstan analyze --memory-limit=256M
+    fi
   - |
-<<<<<<< HEAD
     if [ "$E2E" = "1" ]; then
       npm run build:js
       npm run env:start
       npm run env:e2e:ci
       npm run env:stop
-=======
-    if [ "$ANALYSIS" = "1" ]; then
-      vendor/bin/phpstan analyze --memory-limit=256M
->>>>>>> 486c3a04
     fi
 
 jobs:
