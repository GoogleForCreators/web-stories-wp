--- conflicted
+++ resolved
@@ -41,15 +41,10 @@
 
 install:
   - nvm install
-<<<<<<< HEAD
   # TODO: Use npm ci
   # See https://github.com/npm/cli/issues/1905
   - npm install
-=======
-  - npm ci
-  - npx rollup --config bin/rollup.config.migrate.js
   - composer self-update --1
->>>>>>> ad45bb9d
   - composer install --no-interaction
 
 script:
