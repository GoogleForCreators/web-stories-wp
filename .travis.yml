# Copyright 2020 Google LLC
#
# Licensed under the Apache License, Version 2.0 (the "License");
# you may not use this file except in compliance with the License.
# You may obtain a copy of the License at
#
#     https://www.apache.org/licenses/LICENSE-2.0
#
# Unless required by applicable law or agreed to in writing, software
# distributed under the License is distributed on an "AS IS" BASIS,
# WITHOUT WARRANTIES OR CONDITIONS OF ANY KIND, either express or implied.
# See the License for the specific language governing permissions and
# limitations under the License.
#

dist: xenial

language: php

notifications:
  email:
    on_success: never
    on_failure: change

cache:
  directories:
    - $HOME/.cache/composer
    - $HOME/.jest-cache
    - $HOME/.npm
    - $HOME/.nvm/.cache
    - $HOME/.wp-cli/.cache

branches:
  only:
    - master

env:
  global:
    - PUPPETEER_SKIP_CHROMIUM_DOWNLOAD=true

install:
  - set -e
  - |
    if [ "$JS" = "1" ] || [ "$E2E" = "1" ] || [ "$DEPLOY_PLUGIN" = "1" ]; then
      nvm install
      npm ci
    fi
  - |
    if ! [ -z $PUPPETEER_PRODUCT ] ; then
      npm ci puppeteer
    fi
  - |
    if [ "$PHP" = "1" ] || [ "$E2E" = "1" ] || [ "$DEPLOY_PLUGIN" = "1" ]; then
      composer install --no-interaction
    fi
  - set +e

before_script:
  - set -e
  - |
    if [ "$COVERAGE" != "1" ]; then
      phpenv config-rm xdebug.ini || echo "xdebug.ini does not exist."
    fi
  - set +e

script:
  - set -e
  - |
    if [ "$JS" = "1" ]; then
      if [ "$COVERAGE" = "1" ]; then
        npm run test:js -- --ci --cacheDirectory="$HOME/.jest-cache" --collectCoverage
        bash <(curl -s https://codecov.io/bash) -cF javascript -f build/logs/lcov.info
      else
        npm run test:js -- --ci --cacheDirectory="$HOME/.jest-cache"
      fi
    fi
  - |
    if [ "$PHP" = "1" ]; then
      bash bin/install-wp-tests.sh wordpress_test root '' localhost
      if [ "$COVERAGE" = "1" ]; then
        npm run test:php -- --coverage-clover build/logs/clover.xml
        bash <(curl -s https://codecov.io/bash) -cF php -f build/logs/clover.xml
      else
        npm run test:php
      fi
    fi
  - |
    if [ "$E2E" = "1" ]; then
      npm run build:js
      npm run env:start
      npm run test:e2e
      npm run env:stop
    fi
  - set +e

jobs:
  fast_finish: true
  include:
    - stage: test
      name: JavaScript unit tests
      php: 7.4
      env: JS=1 PUPPETEER_SKIP_CHROMIUM_DOWNLOAD=
    - name: PHP unit tests (7.4, WordPress latest)
      php: 7.4
      env: PHP=1 WP_VERSION=latest
    - name: PHP unit tests (7.3, WordPress latest)
      php: 7.3
      env: PHP=1 WP_VERSION=latest
    - name: PHP unit tests (7.0, WordPress latest)
      php: 7.0
      env: PHP=1 WP_VERSION=latest
    - name: PHP unit tests (5.6, WordPress latest)
      php: 5.6
      env: PHP=1 WP_VERSION=latest
    - name: PHP unit tests (nightly, WordPress trunk)
      php: nightly
      env: PHP=1 WP_VERSION=trunk
    - name: PHP and JavaScript unit tests (7.4, WordPress latest, with code coverage)
      php: 7.4
<<<<<<< HEAD
      env: JS=1 PHP=1 COVERAGE=1 WP_VERSION=latest PUPPETEER_SKIP_CHROMIUM_DOWNLOAD=
    - name: E2E tests
=======
      env: JS=1 PHP=1 COVERAGE=1 WP_VERSION=latest
    - name: E2E tests (Chromium)
>>>>>>> d181a4ea
      php: 7.4
      env: E2E=1 WP_VERSION=latest PUPPETEER_SKIP_CHROMIUM_DOWNLOAD=
    - name: E2E tests (Firefox)
      php: 7.4
      env: E2E=1 WP_VERSION=latest PUPPETEER_SKIP_CHROMIUM_DOWNLOAD= PUPPETEER_PRODUCT=firefox
    - stage: deploy
      if: (NOT type IN (pull_request)) AND (branch = master)
      php: 7.3
      name: Deploy Storybook / Playground
      env: DEPLOY_PLUGIN=1
      before_deploy:
        - npm run build:storybook
      deploy:
        - provider: pages
          edge: true
          github_token: $GITHUB_TOKEN
          keep_history: true
          local_dir: build/storybook
          on:
            branch: master
        - provider: script
          edge: true
          # This script also runs `npm run build`.
          script: bin/deploy-to-test-environment.sh
          on:
            branch: master

services:
  - mysql

addons:
  ssh_known_hosts: codeserver.dev.6b7f1eeb-705b-4201-864d-2007030c8372.drush.in:2222<|MERGE_RESOLUTION|>--- conflicted
+++ resolved
@@ -117,13 +117,8 @@
       env: PHP=1 WP_VERSION=trunk
     - name: PHP and JavaScript unit tests (7.4, WordPress latest, with code coverage)
       php: 7.4
-<<<<<<< HEAD
       env: JS=1 PHP=1 COVERAGE=1 WP_VERSION=latest PUPPETEER_SKIP_CHROMIUM_DOWNLOAD=
-    - name: E2E tests
-=======
-      env: JS=1 PHP=1 COVERAGE=1 WP_VERSION=latest
     - name: E2E tests (Chromium)
->>>>>>> d181a4ea
       php: 7.4
       env: E2E=1 WP_VERSION=latest PUPPETEER_SKIP_CHROMIUM_DOWNLOAD=
     - name: E2E tests (Firefox)
