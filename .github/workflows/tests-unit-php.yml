name: PHP Unit Tests

on:
  push:
    # Only run if PHP-related files changed.
    paths:
      - '**.php'
      - 'phpunit.xml.dist'
      - 'phpunit-multisite.xml.dist'
      - 'composer.json'
      - 'composer.lock'
      - 'tests/phpunit/**'
      - 'includes/data/**'
      - '.github/workflows/tests-unit-php.yml'
    branches:
      - main
      - release/*
  pull_request:
    # Only run if PHP-related files changed.
    paths:
      - '**.php'
      - 'phpunit.xml.dist'
      - 'phpunit-multisite.xml.dist'
      - 'composer.json'
      - 'composer.lock'
      - 'tests/phpunit/**'
      - 'includes/data/**'
      - '.github/workflows/tests-unit-php.yml'

# Cancels all previous workflow runs for pull requests that have not completed.
concurrency:
  # The concurrency group contains the workflow name and the branch name for pull requests
  # or the commit hash for any other events.
  group: ${{ github.workflow }}-${{ github.event_name == 'pull_request' && github.head_ref || github.sha }}
  cancel-in-progress: true

jobs:
  unit-php:
    name: PHP ${{ matrix.php }} - WP ${{ matrix.wp }}${{ matrix.experimental && ' (experimental)' || '' }}${{ matrix.coverage && ' (with coverage)' || '' }}${{ matrix.random && ' (in random order)' || '' }}
    runs-on: ubuntu-latest
    timeout-minutes: 60
    services:
      mysql:
        image: mariadb:latest
        env:
          MYSQL_ALLOW_EMPTY_PASSWORD: true
          MYSQL_ROOT_PASSWORD:
          MYSQL_DATABASE: wordpress_test
        ports:
          - 3306
        options: --health-cmd="mysqladmin ping" --health-interval=10s --health-timeout=5s --health-retries=3
    continue-on-error: ${{ matrix.experimental == true }}
    strategy:
      matrix:
        php: ['7.0', '8.0']
        wp: ['latest']
        coverage: [false]
        include:
          - php: '7.4'
            wp: 'latest'
            coverage: true

          - php: '7.0'
            wp: '5.5'

          - php: '8.0'
            wp: 'latest'
            random: true
            experimental: true

    # TODO: Re-enable in https://github.com/google/web-stories-wp/pull/8607
    #     - php: '8.0'
    #       wp: 'trunk'
    #       experimental: true

    steps:
      - name: Checkout
        uses: actions/checkout@v2

      - name: Get Composer cache directory
        id: composer-cache
        run: echo "::set-output name=dir::$(composer config cache-files-dir)"

      - name: Setup Composer cache
        uses: pat-s/always-upload-cache@v2.1.5
        with:
          path: ${{ steps.composer-cache.outputs.dir }}
          key: ${{ runner.os }}-composer-${{ hashFiles('**/composer.lock') }}
          restore-keys: |
            ${{ runner.os }}-composer-
            ${{ runner.os }}-

      # PHP-Scoper only works on PHP 7.2+ and we need to prefix our dependencies to accurately test them.
      # So we temporarily switch PHP versions, do a full install and then remove the package.
      # Then switch back to the PHP version we want to test and delete the vendor directory.

      - name: Setup PHP 7.4
        uses: shivammathur/setup-php@v2
        with:
          php-version: 7.4
          tools: composer

      - name: Install prefixed dependencies
        run: |
          composer install --prefer-dist --no-progress --no-interaction
          rm -rf vendor/*

      - name: Setup PHP
        uses: shivammathur/setup-php@v2
        with:
          php-version: ${{ matrix.php }}
          extensions: mysql
          coverage: ${{ matrix.coverage && 'xdebug' || 'none' }}
          tools: composer, cs2pr

      - name: Install dependencies
        run: |
          composer install --prefer-dist --no-progress --no-interaction --no-scripts
          composer dump-autoload --no-interaction

      - name: Shutdown default MySQL service
        run: sudo service mysql stop

      - name: Verify MariaDB connection
        run: |
          while ! mysqladmin ping -h"127.0.0.1" -P"${{ job.services.mysql.ports[3306] }}" --silent; do
            sleep 1
          done

      - name: Set up tests
        run: bash bin/install-wp-tests.sh wordpress_test root '' 127.0.0.1:${{ job.services.mysql.ports['3306'] }} ${{ matrix.wp }} true

      # 1. Installs PHPUnit 7.5 and patches it to run on PHP 8.
      # 2. Dumps autoloader so mcaskill/composer-plugin-exclude-files is triggered.
      - name: Update PHPUnit
        run: |
          composer require --dev --ignore-platform-reqs --no-interaction --no-scripts --update-with-all-dependencies phpunit/phpunit:^7.5
          git apply patches/composer.patch
          composer dump-autoload --no-interaction
        if: ${{ matrix.php == '8.0' }}

      - name: Set up problem matchers for PHPUnit
        run: echo "::add-matcher::${{ runner.tool_cache }}/phpunit.json"

      - name: Run tests
        run: |
<<<<<<< HEAD
          npm run test:php
          npm run test:php:multisite
=======
          npm run test:php:unit
          npm run test:php:integration:single
          npm run test:php:integration:multisite
>>>>>>> 019d2d6b
        if: ${{ ! matrix.coverage && ! matrix.random }}

      - name: Run tests with coverage
        run: |
<<<<<<< HEAD
          npm run test:php -- --coverage-clover build/logs/php-coverage.xml
          npm run test:php -- --coverage-clover build/logs/php-coverage-multisite.xml -c phpunit-multisite.xml.dist
=======
          npm run test:php:unit -- --coverage-clover build/logs/php-coverage.xml
          npm run test:php:integration:single -- --coverage-clover build/logs/php-coverage-integration.xml
          npm run test:php:integration:multisite -- --coverage-clover build/logs/php-coverage-multisite.xml
>>>>>>> 019d2d6b
        if: ${{ matrix.coverage && ! matrix.random }}

      - name: Run tests in random order
        run: |
<<<<<<< HEAD
          npm run test:php -- --order-by random
          npm run test:php:multisite -- --order-by random
=======
          npm run test:php:unit -- --order-by random
          npm run test:php:integration:single -- --order-by random
          npm run test:php:integration:multisite -- --order-by random
>>>>>>> 019d2d6b
        if: ${{ matrix.random }}

      - name: Upload code coverage report
        uses: codecov/codecov-action@v2.0.3
        with:
          file: build/logs/*.xml
        if: ${{ matrix.coverage }}<|MERGE_RESOLUTION|>--- conflicted
+++ resolved
@@ -144,38 +144,23 @@
 
       - name: Run tests
         run: |
-<<<<<<< HEAD
-          npm run test:php
-          npm run test:php:multisite
-=======
           npm run test:php:unit
           npm run test:php:integration:single
           npm run test:php:integration:multisite
->>>>>>> 019d2d6b
         if: ${{ ! matrix.coverage && ! matrix.random }}
 
       - name: Run tests with coverage
         run: |
-<<<<<<< HEAD
-          npm run test:php -- --coverage-clover build/logs/php-coverage.xml
-          npm run test:php -- --coverage-clover build/logs/php-coverage-multisite.xml -c phpunit-multisite.xml.dist
-=======
           npm run test:php:unit -- --coverage-clover build/logs/php-coverage.xml
           npm run test:php:integration:single -- --coverage-clover build/logs/php-coverage-integration.xml
           npm run test:php:integration:multisite -- --coverage-clover build/logs/php-coverage-multisite.xml
->>>>>>> 019d2d6b
         if: ${{ matrix.coverage && ! matrix.random }}
 
       - name: Run tests in random order
         run: |
-<<<<<<< HEAD
-          npm run test:php -- --order-by random
-          npm run test:php:multisite -- --order-by random
-=======
           npm run test:php:unit -- --order-by random
           npm run test:php:integration:single -- --order-by random
           npm run test:php:integration:multisite -- --order-by random
->>>>>>> 019d2d6b
         if: ${{ matrix.random }}
 
       - name: Upload code coverage report
