--- conflicted
+++ resolved
@@ -63,21 +63,14 @@
           - php: '7.0'
             wp: '5.5'
 
-<<<<<<< HEAD
-          - php: '7.4'
-            wp: 'trunk'
-            experimental: true
-=======
           - php: '8.0'
             wp: 'latest'
             random: true
             experimental: true
 
-    # TODO: Re-enable in https://github.com/google/web-stories-wp/pull/8607
-    #     - php: '8.0'
-    #       wp: 'trunk'
-    #       experimental: true
->>>>>>> db1a6c83
+          - php: '8.0'
+            wp: 'trunk'
+            experimental: true
 
     steps:
       - name: Checkout
