--- conflicted
+++ resolved
@@ -436,27 +436,16 @@
         run: |
           echo 'assets/images/templates' >> .distignore
           npm run build:js
-<<<<<<< HEAD
-          npm run workflow:build-plugin
-          npm run workflow:bundle-plugin web-stories.zip
-          npm run workflow:bundle-plugin web-stories-composer.zip -- --composer
-=======
-          npm run build:plugin -- --cdn
-          npm run bundle-plugin web-stories-composer.zip -- --composer --skip-delete
-          npm run bundle-plugin web-stories.zip -- --skip-delete
->>>>>>> 16f9160d
+          npm run workflow:build-plugin -- -cdn
+          npm run workflow:bundle-plugin web-stories-composer.zip -- --composer --skip-delete
+          npm run workflow:bundle-plugin web-stories.zip -- --skip-delete
 
       - name: Bundle development version
         run: |
           rm -rf assets/css/* assets/js/*
           NODE_ENV=development npx webpack
-<<<<<<< HEAD
           npm run workflow:build-plugin
-          npm run workflow:bundle-plugin web-stories-dev.zip
-=======
-          npm run build:plugin
-          npm run bundle-plugin web-stories-dev.zip -- --skip-delete
->>>>>>> 16f9160d
+          npm run workflow:bundle-plugin web-stories-dev.zip -- --skip-delete
 
       - name: Upload full bundle
         uses: actions/upload-artifact@v2
