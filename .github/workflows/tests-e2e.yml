name: E2E Tests

on:
  push:
    # Don't run for irrelevant changes.
    paths-ignore:
      - 'docs/**'
      - '!.github/workflows/tests-e2e.yml'
      - '.storybook/**'
      - '.wordpress-org/**'
      - '__mocks__/**'
      - '__static__/**'
      - 'readme.txt'
    branches:
      - main
      - release/*
  pull_request:
    # Don't run for irrelevant changes.
    paths-ignore:
      - 'docs/**'
      - '!.github/workflows/tests-e2e.yml'
      - '.storybook/**'
      - '.wordpress-org/**'
      - '__mocks__/**'
      - '__static__/**'
      - 'readme.txt'
    types:
      - opened
      - reopened
      - synchronize
      - ready_for_review

jobs:
  e2e:
    name: '${{ matrix.browser }} - WP ${{ matrix.wp }}'
    runs-on: ubuntu-latest
    timeout-minutes: 60
    strategy:
      matrix:
        # TODO: add back Firefox once support is more mature.
        include:
          - browser: 'chrome'
            wp: 'latest'
            snapshots: true
          - browser: 'chrome'
            wp: '5.3.6'
            snapshots: false
          - browser: 'firefox'
            wp: 'latest'
            snapshots: false

    steps:
      - name: Cancel previous
        uses: styfle/cancel-workflow-action@0.9.0
        with:
          access_token: ${{ github.token }}

      - name: Checkout
        uses: actions/checkout@v2

      # See https://github.com/puppeteer/puppeteer/blob/main/docs/troubleshooting.md#chrome-headless-doesnt-launch-on-unix
      - name: Install libgbm1
        run: sudo apt-get install libgbm1

      - name: Read .nvmrc
        run: echo "##[set-output name=NVMRC;]$(cat .nvmrc)"
        id: nvm

      - name: Setup Node
        uses: actions/setup-node@v2.1.5
        with:
          node-version: '${{ steps.nvm.outputs.NVMRC }}'

      - name: Cache node modules
        uses: pat-s/always-upload-cache@v2.1.5
        with:
          # npm cache files are stored in `~/.npm` on Linux/macOS
          path: ~/.npm
          key: ${{ runner.os }}-build-${{ env.cache-name }}-${{ hashFiles('**/package-lock.json') }}
          restore-keys: |
            ${{ runner.os }}-build-${{ env.cache-name }}-
            ${{ runner.os }}-build-
            ${{ runner.os }}-
        env:
          cache-name: cache-node-modules

      - name: Setup PHP
        uses: shivammathur/setup-php@v2
        with:
          php-version: '7.4'
<<<<<<< HEAD
          snapshots: none
          tools: composer
=======
          coverage: none
          tools: composer:v2.1.1
>>>>>>> 75ac447b

      - name: Get Composer cache directory
        id: composer-cache
        run: echo "::set-output name=dir::$(composer config cache-files-dir)"

      - name: Setup Composer cache
        uses: pat-s/always-upload-cache@v2.1.5
        with:
          path: ${{ steps.composer-cache.outputs.dir }}
          key: ${{ runner.os }}-composer-${{ hashFiles('**/composer.lock') }}
          restore-keys: |
            ${{ runner.os }}-composer-
            ${{ runner.os }}-

      # TODO: Remove need for `npm install puppeteer`.
      - name: Install dependencies
        run: |
          npm ci
          npm install puppeteer
          composer install --prefer-dist --no-progress --no-interaction
        env:
          CI: true
          PUPPETEER_PRODUCT: ${{ matrix.browser }}

      - name: Build plugin
        run: npm run build:js
        env:
          # TODO: remove eventually
          DISABLE_PREVENT: true
          DISABLE_QUICK_TIPS: true

      - name: Start Docker environment
        run: npm run env:start
        env:
          COMPOSE_INTERACTIVE_NO_CLI: true
          WP_VERSION: ${{ matrix.wp }}

      - name: Run E2E tests with percy
        run: npm run test:e2e:percy
        env:
          PERCY_TOKEN: ${{ secrets.PERCY_TOKEN_E2E }}
          PUPPETEER_PRODUCT: ${{ matrix.browser }}
        if: ( matrix.snapshots ) && ( github.event.pull_request.draft == false )

      - name: Run E2E tests
        run: npm run test:e2e
        env:
          PUPPETEER_PRODUCT: ${{ matrix.browser }}
        if: ( ! matrix.snapshots ) || ( github.event.pull_request.draft == true )

      - name: Stop Docker environment
        run: npm run env:stop
        if: always()
        env:
          COMPOSE_INTERACTIVE_NO_CLI: true<|MERGE_RESOLUTION|>--- conflicted
+++ resolved
@@ -42,9 +42,11 @@
           - browser: 'chrome'
             wp: 'latest'
             snapshots: true
+
           - browser: 'chrome'
             wp: '5.3.6'
             snapshots: false
+
           - browser: 'firefox'
             wp: 'latest'
             snapshots: false
@@ -88,13 +90,8 @@
         uses: shivammathur/setup-php@v2
         with:
           php-version: '7.4'
-<<<<<<< HEAD
           snapshots: none
-          tools: composer
-=======
-          coverage: none
           tools: composer:v2.1.1
->>>>>>> 75ac447b
 
       - name: Get Composer cache directory
         id: composer-cache
