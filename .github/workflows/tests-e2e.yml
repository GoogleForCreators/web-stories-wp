--- conflicted
+++ resolved
@@ -153,17 +153,6 @@
             experimental: false
             snapshots: true
             shard: '2/2'
-<<<<<<< HEAD
-          - browser: 'chrome'
-            wp: '6.1-RC2'
-            experimental: true
-            snapshots: false
-            shard: '1/2'
-          - browser: 'chrome'
-            wp: '6.1-RC2'
-            experimental: true
-            snapshots: false
-            shard: '2/2'
           - browser: 'firefox'
             wp: 'latest'
             experimental: true
@@ -174,8 +163,6 @@
             experimental: true
             snapshots: false
             shard: '2/2'
-=======
->>>>>>> fb0d9c29
 
     steps:
       - name: Harden Runner
