--- conflicted
+++ resolved
@@ -77,16 +77,8 @@
       - name: Checkout
         uses: actions/checkout@b4ffde65f46336ab88eb53be808477a3936bae11
 
-<<<<<<< HEAD
       - name: Setup Bun
-        uses: oven-sh/setup-bun@a1800f471a0bc25cddac36bb13e6f436ddf341d7
-=======
-      - name: Setup Node
-        uses: actions/setup-node@8f152de45cc393bb48ce5d89d36b731f54556e65
-        with:
-          node-version-file: '.nvmrc'
-          cache: npm
->>>>>>> 95b68b87
+        uses: oven-sh/setup-bun@9b21598af8d4dfc302e5a30250007de0fda92acc
 
       - name: Setup PHP
         uses: shivammathur/setup-php@e6f75134d35752277f093989e72e140eaa222f35
@@ -105,14 +97,9 @@
         with:
           composer-options: '--prefer-dist --no-progress --no-interaction'
 
-<<<<<<< HEAD
-=======
       - name: Setup Bun
-        uses: oven-sh/setup-bun@e900e6b10896cd3a94ded8f5d6094c6547532020
-        with:
-          bun-version: latest
-
->>>>>>> 95b68b87
+        uses: oven-sh/setup-bun@9b21598af8d4dfc302e5a30250007de0fda92acc
+
       - name: Build plugin
         run: bun run build:js
         env:
@@ -185,16 +172,10 @@
         run: sudo apt-get install libgbm1
 
       - name: Setup Bun
-        uses: oven-sh/setup-bun@a1800f471a0bc25cddac36bb13e6f436ddf341d7
-
-      - name: Setup Node
-        uses: actions/setup-node@8f152de45cc393bb48ce5d89d36b731f54556e65
-        with:
-          node-version-file: '.nvmrc'
-          cache: npm
+        uses: oven-sh/setup-bun@9b21598af8d4dfc302e5a30250007de0fda92acc
 
       - name: Install dependencies
-        run: npm ci
+        run: bun install
         env:
           PUPPETEER_PRODUCT: ${{ matrix.browser }}
 
@@ -219,12 +200,11 @@
           echo "validator_file=$AMP_VALIDATOR_FILE" >> $GITHUB_ENV
 
       - name: Run E2E tests
-        run: npx jest --runInBand --config=packages/e2e-tests/src/jest.config.js --shard=$SHARD
+        run: bun run test:e2e -- --shard=$SHARD
         env:
           WP_VERSION: ${{ matrix.wp }}
           SHARD: ${{ matrix.shard }}
           AMP_VALIDATOR_FILE: ${{ env.validator_file }}
-          JEST_PUPPETEER_CONFIG: jest-puppeteer.config.cjs
 
       - name: Stop Docker environment
         run: bun run env:stop
