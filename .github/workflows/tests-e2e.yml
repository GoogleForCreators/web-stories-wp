name: E2E Tests

on:
  push:
    # Don't run for irrelevant changes.
    paths-ignore:
      - 'docs/**'
      - '.storybook/**'
      - '.wordpress-org/**'
      - '__mocks__/**'
      - '__static__/**'
      - 'tests/**'
      - '**.md'
      - '**.yml'
      - '**.neon.dist'
      - '**.xml.dist'
      - 'readme.txt'
      - '.editorconfig'
      - '.eslint*'
      - '.markdownlint*'
      - '.phpstorm.meta.php'
      - '.prettier*'
      - '.stylelint*'
      - '.github/workflows/**'
      - '!.github/workflows/tests-e2e.yml'
    branches:
      - main
      - release/*
  pull_request:
    # Don't run for irrelevant changes.
    paths-ignore:
      - 'docs/**'
      - '.storybook/**'
      - '.wordpress-org/**'
      - '__mocks__/**'
      - '__static__/**'
      - 'tests/**'
      - '**.md'
      - '**.yml'
      - '**.neon.dist'
      - '**.xml.dist'
      - 'readme.txt'
      - '.editorconfig'
      - '.eslint*'
      - '.markdownlint*'
      - '.phpstorm.meta.php'
      - '.prettier*'
      - '.stylelint*'
      - '.github/workflows/**'
      - '!.github/workflows/tests-e2e.yml'
    types:
      - opened
      - reopened
      - synchronize
      - ready_for_review

permissions:
  contents: read

# Cancels all previous workflow runs for pull requests that have not completed.
concurrency:
  # The concurrency group contains the workflow name and the (target) branch name.
  group: ${{ github.workflow }}-${{ github.head_ref || github.ref }}
  cancel-in-progress: true

jobs:
  build:
    name: Build plugin
    runs-on: ubuntu-latest
    timeout-minutes: 30
    steps:
      - name: Harden Runner
        uses: step-security/harden-runner@2e205a28d0e1da00c5f53b161f4067b052c61f34
        with:
          egress-policy: audit # TODO: change to 'egress-policy: block' after couple of runs

      - name: Checkout
        uses: actions/checkout@93ea575cb5d8a053eaa0ac8fa3b40d7e05a33cc8

      - name: Setup Node
        uses: actions/setup-node@8c91899e586c5b171469028077307d293428b516
        with:
          node-version-file: '.nvmrc'
          cache: npm

      - name: Setup PHP
        uses: shivammathur/setup-php@e04e1d97f0c0481c6e1ba40f8a538454fe5d7709
        with:
          php-version: '8.0'
          coverage: none
          tools: composer

      - name: Install dependencies
        run: npm ci
        env:
          PUPPETEER_SKIP_CHROMIUM_DOWNLOAD: true

      - name: Install PHP dependencies
        uses: ramsey/composer-install@f680dac46551dffb2234a240d65ae806c2999dd6
        with:
          composer-options: '--prefer-dist --no-progress --no-interaction'

      - name: Build plugin
        run: npm run build:js
        env:
          # TODO: remove eventually
          DISABLE_PREVENT: true
          DISABLE_QUICK_TIPS: true

      - name: Bundle plugin
        run: npm run workflow:build-plugin

      - name: Upload bundle
        uses: actions/upload-artifact@3cea5372237819ed00197afe530f5a7ea3e805c8
        with:
          name: web-stories
          path: build/web-stories

  nonce:
    name: Percy Nonce
    runs-on: ubuntu-latest
    outputs:
      result: ${{ env.result }}
    steps:
      - id: nonce
        run: echo "result=${{ github.run_id }}-${{ github.run_attempt }}-$(date +%s)" >> $GITHUB_ENV

  e2e:
    name: '${{ matrix.browser }} - WP ${{ matrix.wp }} (${{ matrix.shard }})'
    runs-on: ubuntu-latest
    timeout-minutes: 30
    continue-on-error: ${{ matrix.experimental == true }}
    needs: [build, nonce]
    strategy:
      fail-fast: false
      matrix:
        # TODO: add back Firefox once support is more mature.
        browser: ['chrome']
        wp: ['5.7']
        snapshots: [false]
        # We want to split up the tests into 2 parts running in parallel.
        shard: ['1/2', '2/2']
        include:
          - browser: 'chrome'
            wp: 'latest'
            snapshots: true
            shard: '1/2'
          - browser: 'chrome'
            wp: 'latest'
            snapshots: true
            shard: '2/2'
          - browser: 'chrome'
<<<<<<< HEAD
            wp: '6.1-RC1'
=======
            wp: 'latest'
            snapshots: true
            shard: '1/2'
          - browser: 'chrome'
            wp: '6.1-RC2'
>>>>>>> 3ba6d256
            experimental: true
            snapshots: false
            shard: '1/2'
          - browser: 'chrome'
            wp: '6.1-RC2'
            experimental: true
            snapshots: false
            shard: '2/2'

    steps:
      - name: Harden Runner
        uses: step-security/harden-runner@2e205a28d0e1da00c5f53b161f4067b052c61f34
        with:
          egress-policy: audit # TODO: change to 'egress-policy: block' after couple of runs

      - name: Checkout
        uses: actions/checkout@93ea575cb5d8a053eaa0ac8fa3b40d7e05a33cc8

      - name: Download bundle
        uses: actions/download-artifact@fb598a63ae348fa914e94cd0ff38f362e927b741
        with:
          name: web-stories

      # See https://github.com/puppeteer/puppeteer/blob/main/docs/troubleshooting.md#chrome-headless-doesnt-launch-on-unix
      - name: Install libgbm1
        run: sudo apt-get install libgbm1

      - name: Install dependencies
        run: |
          npm install puppeteer
          npm install expect-puppeteer --no-save
          npx patch-package # Apply patches to expect-puppeteer
        env:
          PUPPETEER_PRODUCT: ${{ matrix.browser }}

      - name: Start Docker environment
        run: npm run env:start
        env:
          COMPOSE_INTERACTIVE_NO_CLI: true
          WP_VERSION: ${{ matrix.wp }}

      - name: Get Chromium executable path
        id: chromium_path
        run: |
          CHROMIUM=$(node -p "const puppeteer = require('puppeteer'); puppeteer.executablePath();")
          echo "chromium_path=${CHROMIUM}" >> $GITHUB_ENV
        if: ( matrix.snapshots ) && ( github.event.pull_request.draft == false )

      - name: Download AMP validator JS
        id: amp_validator
        run: |
          cd $RUNNER_TEMP && curl -O -f -s -S https://cdn.ampproject.org/v0/validator_wasm.js
          AMP_VALIDATOR_FILE="${RUNNER_TEMP}/validator_wasm.js"
          echo "validator_file=$AMP_VALIDATOR_FILE" >> $GITHUB_ENV

      - name: Run E2E tests with percy
        run: npm run test:e2e:percy -- -- --shard=$SHARD
        env:
          PERCY_TOKEN: ${{ secrets.PERCY_TOKEN_E2E }}
          WP_VERSION: ${{ matrix.wp }}
          PERCY_BROWSER_EXECUTABLE: ${{ env.chromium_path }}
          PERCY_PARALLEL_NONCE: ${{ needs.nonce.outputs.result }}
          SHARD: ${{ matrix.shard }}
          AMP_VALIDATOR_FILE: ${{ env.validator_file }}
        if: ( matrix.snapshots ) && ( github.event.pull_request.draft == false )

      - name: Run E2E tests
        run: npm run test:e2e -- --shard=$SHARD
        env:
          WP_VERSION: ${{ matrix.wp }}
          SHARD: ${{ matrix.shard }}
          AMP_VALIDATOR_FILE: ${{ env.validator_file }}
        if: ( ! matrix.snapshots ) || ( github.event.pull_request.draft == true )

      - name: Stop Docker environment
        run: npm run env:stop
        if: always()
        env:
          COMPOSE_INTERACTIVE_NO_CLI: true

      - name: Upload artifacts
        uses: actions/upload-artifact@3cea5372237819ed00197afe530f5a7ea3e805c8
        if: always()
        with:
          name: failures-artifacts
          path: build/e2e-artifacts
          if-no-files-found: ignore

  percy:
    name: Percy
    runs-on: ubuntu-latest
    timeout-minutes: 5
    if: >
      always() &&
      github.event.pull_request.draft == false &&
      github.event.pull_request.head.repo.fork == false &&
      github.event.pull_request.user.login != 'dependabot[bot]'
    needs: [e2e, nonce]
    steps:
      - name: Harden Runner
        uses: step-security/harden-runner@2e205a28d0e1da00c5f53b161f4067b052c61f34
        with:
          egress-policy: audit # TODO: change to 'egress-policy: block' after couple of runs

      - name: Checkout
        uses: actions/checkout@93ea575cb5d8a053eaa0ac8fa3b40d7e05a33cc8

      - name: Setup Node
        uses: actions/setup-node@8c91899e586c5b171469028077307d293428b516
        with:
          node-version-file: '.nvmrc'
          cache: npm

      - name: Install dependencies
        run: npm install @percy/cli

      - name: Finalize Percy build
        run: npx percy build:finalize
        env:
          PERCY_TOKEN: ${{ secrets.PERCY_TOKEN_E2E }}
          PERCY_PARALLEL_NONCE: ${{ needs.nonce.outputs.result }}<|MERGE_RESOLUTION|>--- conflicted
+++ resolved
@@ -150,15 +150,7 @@
             snapshots: true
             shard: '2/2'
           - browser: 'chrome'
-<<<<<<< HEAD
-            wp: '6.1-RC1'
-=======
-            wp: 'latest'
-            snapshots: true
-            shard: '1/2'
-          - browser: 'chrome'
             wp: '6.1-RC2'
->>>>>>> 3ba6d256
             experimental: true
             snapshots: false
             shard: '1/2'
