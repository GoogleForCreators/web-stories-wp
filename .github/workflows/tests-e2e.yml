name: E2E Tests

on:
  push:
    # Don't run for irrelevant changes.
    paths-ignore:
      - 'docs/**'
      - '.storybook/**'
      - '.wordpress-org/**'
      - '__mocks__/**'
      - '__static__/**'
      - 'tests/**'
      - '**.md'
      - '**.yml'
      - '**.neon.dist'
      - '**.xml.dist'
      - 'readme.txt'
      - '.editorconfig'
      - '.eslint*'
      - '.markdownlint*'
      - '.phpstorm.meta.php'
      - '.prettier*'
      - '.stylelint*'
      - '.github/workflows/**'
      - '!.github/workflows/tests-e2e.yml'
    branches:
      - main
      - release/*
  pull_request:
    # Don't run for irrelevant changes.
    paths-ignore:
      - 'docs/**'
      - '.storybook/**'
      - '.wordpress-org/**'
      - '__mocks__/**'
      - '__static__/**'
      - 'tests/**'
      - '**.md'
      - '**.yml'
      - '**.neon.dist'
      - '**.xml.dist'
      - 'readme.txt'
      - '.editorconfig'
      - '.eslint*'
      - '.markdownlint*'
      - '.phpstorm.meta.php'
      - '.prettier*'
      - '.stylelint*'
      - '.github/workflows/**'
      - '!.github/workflows/tests-e2e.yml'
    types:
      - opened
      - reopened
      - synchronize
      - ready_for_review

permissions:
  contents: read

# Cancels all previous workflow runs for pull requests that have not completed.
concurrency:
  # The concurrency group contains the workflow name and the (target) branch name.
  group: ${{ github.workflow }}-${{ github.head_ref || github.ref }}
  cancel-in-progress: true

jobs:
  build:
    name: Build plugin
    runs-on: ubuntu-latest
    timeout-minutes: 30
    steps:
      - name: Harden Runner
        uses: step-security/harden-runner@dd2c410b088af7c0dc8046f3ac9a8f4148492a95
        with:
          egress-policy: audit # TODO: change to 'egress-policy: block' after couple of runs

      - name: Checkout
        uses: actions/checkout@2541b1294d2704b0964813337f33b291d3f8596b

      - name: Setup Node
        uses: actions/setup-node@2fddd8803e2f5c9604345a0b591c3020ee971a93
        with:
          node-version-file: '.nvmrc'
          cache: npm

      - name: Setup PHP
        uses: shivammathur/setup-php@e04e1d97f0c0481c6e1ba40f8a538454fe5d7709
        with:
          php-version: '8.0'
          coverage: none
          tools: composer

      - name: Install dependencies
        run: npm ci
        env:
          PUPPETEER_SKIP_CHROMIUM_DOWNLOAD: true

      - name: Install PHP dependencies
        uses: ramsey/composer-install@f680dac46551dffb2234a240d65ae806c2999dd6
        with:
          composer-options: '--prefer-dist --no-progress --no-interaction'

      - name: Build plugin
        run: npm run build:js
        env:
          # TODO: remove eventually
          DISABLE_PREVENT: true
          DISABLE_QUICK_TIPS: true

      - name: Bundle plugin
        run: npm run workflow:build-plugin

      - name: Upload bundle
        uses: actions/upload-artifact@3cea5372237819ed00197afe530f5a7ea3e805c8
        with:
          name: web-stories
          path: build/web-stories

  nonce:
    name: Percy Nonce
    runs-on: ubuntu-latest
    outputs:
      result: ${{ steps.nonce.outputs.result }}
    steps:
      - id: nonce
        run: echo "::set-output name=result::${{ github.run_id }}-${{ github.run_attempt }}-$(date +%s)"

  e2e:
    name: ${{ matrix.browser }} - WP ${{ matrix.wp }} (${{ matrix.shard }})${{ matrix.experimental && ' (experimental)' || '' }}
    runs-on: ubuntu-latest
    timeout-minutes: 30
    continue-on-error: ${{ matrix.experimental }}
    needs: [build, nonce]
    strategy:
      # TODO: Perhaps remove eventually. See also https://github.com/actions/toolkit/issues/399
      fail-fast: false
      matrix:
        # TODO: add back Firefox once support is more mature.
        browser: ['chrome']
        wp: ['5.7']
        snapshots: [false]
<<<<<<< HEAD
        experimental: [false]
        # We want to split up the tests into 4 parts running in parallel.
        shard: ['1/4', '2/4', '3/4', '4/4']
=======
        # We want to split up the tests into 2 parts running in parallel.
        shard: ['1/2', '2/2']
>>>>>>> 45dac6fa
        include:
          - browser: 'chrome'
            wp: 'latest'
            experimental: false
            snapshots: true
            shard: '1/2'
          - browser: 'chrome'
            wp: 'latest'
            experimental: false
            snapshots: true
<<<<<<< HEAD
            shard: '2/4'
          - browser: 'chrome'
            wp: 'latest'
            experimental: false
            snapshots: true
            shard: '3/4'
          - browser: 'chrome'
            wp: 'latest'
            experimental: false
            snapshots: true
            shard: '4/4'
          - browser: 'firefox'
            wp: 'latest'
            experimental: true
            snapshots: false
            shard: '1/2'
          - browser: 'firefox'
            wp: 'latest'
            experimental: true
            snapshots: false
=======
>>>>>>> 45dac6fa
            shard: '2/2'

    steps:
      - name: Harden Runner
        uses: step-security/harden-runner@dd2c410b088af7c0dc8046f3ac9a8f4148492a95
        with:
          egress-policy: audit # TODO: change to 'egress-policy: block' after couple of runs

      - name: Checkout
        uses: actions/checkout@2541b1294d2704b0964813337f33b291d3f8596b

      - name: Download bundle
        uses: actions/download-artifact@fb598a63ae348fa914e94cd0ff38f362e927b741
        with:
          name: web-stories

      # See https://github.com/puppeteer/puppeteer/blob/main/docs/troubleshooting.md#chrome-headless-doesnt-launch-on-unix
      - name: Install libgbm1
        run: sudo apt-get install libgbm1

      - name: Install dependencies
        run: |
          npm install puppeteer
          npm install expect-puppeteer --no-save
          npx patch-package # Apply patches to expect-puppeteer
        env:
          PUPPETEER_PRODUCT: ${{ matrix.browser }}

      - name: Start Docker environment
        run: npm run env:start
        env:
          COMPOSE_INTERACTIVE_NO_CLI: true
          WP_VERSION: ${{ matrix.wp }}

      - name: Get Chromium executable path
        id: chromium_path
        run: |
          CHROMIUM=$(node -p "const puppeteer = require('puppeteer'); puppeteer.executablePath();")
          echo "::set-output name=chromium_path::${CHROMIUM}"
        if: ( matrix.snapshots ) && ( github.event.pull_request.draft == false )

      - name: Run E2E tests with percy
        run: npm run test:e2e:percy -- -- --shard=$SHARD
        env:
          PERCY_TOKEN: ${{ secrets.PERCY_TOKEN_E2E }}
          PUPPETEER_PRODUCT: ${{ matrix.browser }}
          WP_VERSION: ${{ matrix.wp }}
          PERCY_BROWSER_EXECUTABLE: ${{ steps.chromium_path.outputs.chromium_path }}
          PERCY_PARALLEL_NONCE: ${{ needs.nonce.outputs.result }}
          SHARD: ${{ matrix.shard }}
        if: ( matrix.snapshots ) && ( github.event.pull_request.draft == false )

      - name: Run E2E tests
        run: npm run test:e2e -- --shard=$SHARD
        env:
          PUPPETEER_PRODUCT: ${{ matrix.browser }}
          WP_VERSION: ${{ matrix.wp }}
          SHARD: ${{ matrix.shard }}
        if: ( ! matrix.snapshots ) || ( github.event.pull_request.draft == true )

      - name: Stop Docker environment
        run: npm run env:stop
        if: always()
        env:
          COMPOSE_INTERACTIVE_NO_CLI: true

      - name: Upload artifacts
        uses: actions/upload-artifact@3cea5372237819ed00197afe530f5a7ea3e805c8
        if: always()
        with:
          name: failures-artifacts
          path: build/e2e-artifacts
          if-no-files-found: ignore

  percy:
    name: Percy
    runs-on: ubuntu-latest
    timeout-minutes: 5
    if: >
      always() &&
      github.event.pull_request.draft == false &&
      github.event.pull_request.head.repo.fork == false &&
      github.event.pull_request.user.login != 'dependabot[bot]'
    needs: [e2e, nonce]
    steps:
      - name: Harden Runner
        uses: step-security/harden-runner@dd2c410b088af7c0dc8046f3ac9a8f4148492a95
        with:
          egress-policy: audit # TODO: change to 'egress-policy: block' after couple of runs

      - name: Checkout
        uses: actions/checkout@2541b1294d2704b0964813337f33b291d3f8596b

      - name: Setup Node
        uses: actions/setup-node@2fddd8803e2f5c9604345a0b591c3020ee971a93
        with:
          node-version-file: '.nvmrc'
          cache: npm

      - name: Install dependencies
        run: npm install @percy/cli

      - name: Finalize Percy build
        run: npx percy build:finalize
        env:
          PERCY_TOKEN: ${{ secrets.PERCY_TOKEN_E2E }}
          PERCY_PARALLEL_NONCE: ${{ needs.nonce.outputs.result }}<|MERGE_RESOLUTION|>--- conflicted
+++ resolved
@@ -139,14 +139,9 @@
         browser: ['chrome']
         wp: ['5.7']
         snapshots: [false]
-<<<<<<< HEAD
         experimental: [false]
-        # We want to split up the tests into 4 parts running in parallel.
-        shard: ['1/4', '2/4', '3/4', '4/4']
-=======
         # We want to split up the tests into 2 parts running in parallel.
         shard: ['1/2', '2/2']
->>>>>>> 45dac6fa
         include:
           - browser: 'chrome'
             wp: 'latest'
@@ -157,18 +152,7 @@
             wp: 'latest'
             experimental: false
             snapshots: true
-<<<<<<< HEAD
-            shard: '2/4'
-          - browser: 'chrome'
-            wp: 'latest'
-            experimental: false
-            snapshots: true
-            shard: '3/4'
-          - browser: 'chrome'
-            wp: 'latest'
-            experimental: false
-            snapshots: true
-            shard: '4/4'
+            shard: '2/2'
           - browser: 'firefox'
             wp: 'latest'
             experimental: true
@@ -178,8 +162,6 @@
             wp: 'latest'
             experimental: true
             snapshots: false
-=======
->>>>>>> 45dac6fa
             shard: '2/2'
 
     steps:
