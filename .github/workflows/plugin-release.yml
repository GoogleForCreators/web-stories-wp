# Plugin release automation
#
# Builds the plugin for release candidates and stable releases.
#
# Creates the release branch, the actual release on GitHub, and the correct tag.
#
# For new major releases, the action should be run from the `main` branch.
# For patch releases, the action should be run from the corresponding release branch (e.g. `release/1.2.0`)

name: Plugin Release

on:
  workflow_dispatch:
    inputs:
      version:
        description: 'Plugin version (e.g. 1.2.3 or 7.2.0-rc.1)'
        required: true

permissions:
  contents: read

env:
  PLUGIN_VERSION: ${{ github.event.inputs.version }}
  TAG_NAME: 'v${{ github.event.inputs.version }}'
  IS_RC: ${{ contains(github.event.inputs.version, 'rc') }}
  IS_PATCH_RELEASE: ${{ startsWith(github.ref, 'refs/heads/release/') }}
  GIT_AUTHOR_EMAIL: 94923726+googleforcreators-bot@users.noreply.github.com
  GIT_AUTHOR_NAME: googleforcreators-bot
  GIT_COMMITTER_EMAIL: 94923726+googleforcreators-bot@users.noreply.github.com
  GIT_COMMITTER_NAME: googleforcreators-bot
  GITHUB_REPO_ID: 235435637

jobs:
  # Perform some sanity checks at the beginning to avoid surprises.
  checks:
    name: Checks
    runs-on: ubuntu-latest
    timeout-minutes: 5
    # This step requires additional review
    # See https://docs.github.com/en/actions/reference/environments
    environment: Production
    steps:
      - name: Harden Runner
        uses: step-security/harden-runner@eb238b55efaa70779f274895e782ed17c84f2895
        with:
          egress-policy: audit # TODO: change to 'egress-policy: block' after couple of runs

      - name: Checkout
        uses: actions/checkout@b4ffde65f46336ab88eb53be808477a3936bae11

      - name: Verify semver compatibility
        run: |
          if [[ $PLUGIN_VERSION =~ $SEMVER_VERSION_REGEX ]]; then
            echo "Given plugin version string is a valid semver version"
          else
            echo "Given plugin version string is not a valid semver version"
            exit 1
          fi
        env:
          SEMVER_VERSION_REGEX: ^([0-9]+)\.([0-9]+)\.([0-9]+)(-([0-9A-Za-z-]+(\.[0-9A-Za-z-]+)*))?(\+[0-9A-Za-z-]+)?$

      - name: Verify release does not exist yet
        run: |
          if git describe --abbrev=0 --tags --match "$TAG_NAME" &>/dev/null; then
            echo "The planned plugin version already exists!"
            exit 1
          fi

      #      - name: Ensure RC exists for stable release
      #        if: ${{ ! contains(github.event.inputs.version, 'rc') }}
      #        run: |
      #          VERSION_WITHOUT_SUFFIX=${PLUGIN_VERSION/-rc.*/}
      #          BRANCH=release/$VERSION_WITHOUT_SUFFIX
      #
      #          if [[ -z $(git ls-remote origin $BRANCH) ]]; then
      #            echo "No release branch exists for this planned stable release"
      #            exit 1
      #          fi
      #
      #          git checkout --track origin/$BRANCH
      #
      #          if ! git describe --abbrev=0 --tags --match "$TAG_NAME-rc.*" &>/dev/null; then
      #            echo "No RC exists for this planned stable release"
      #            exit 1
      #          fi

      - name: Ensure readme.txt contains changelog
        run: |
          VERSION_WITHOUT_SUFFIX=${PLUGIN_VERSION/-rc.*/}
          CHANGELOG_REGEX="= $VERSION_WITHOUT_SUFFIX ="

          if ! grep -q -P "$CHANGELOG_REGEX" readme.txt; then
            echo "No changelog found in readme.txt"
            exit 1
          fi

  # Get the current CDN assets version.
  # If the static assets on the CDN have changed since the last release,
  # bump the assets version accordingly in the GoogleForCreators/wp.stories.google repo.
  assets-version:
    name: Prepare static assets
    runs-on: ubuntu-latest
    timeout-minutes: 10
    needs: [checks]
    steps:
      - name: Harden Runner
        uses: step-security/harden-runner@eb238b55efaa70779f274895e782ed17c84f2895
        with:
          egress-policy: audit # TODO: change to 'egress-policy: block' after couple of runs

      # TODO: Define behavior for patch releases.
      #
      # A patch release is done from a specific release branch instead of `main`
      #
      # Patch releases must not necessarily copy assets from `main`.
      # Given the following assets versions:
      # main  1  2  3  4 <- next major release
      #             ^
      #             |
      #       current branch
      #
      # The patch release should probably get version 3.1 or similar,
      # since version 4 is already used by the next major release.
      #
      # Right now, this is needs to be done manually for patch releases,
      # otherwise the assets version is left unchanged here.

      # Grab current assets version from `web-stories.php` and pass on to next steps.
      # - name: Checkout
      #   uses: actions/checkout@b4ffde65f46336ab88eb53be808477a3936bae11
      #   with:
      #     ref:

      # - name: Get current assets version
      #   id: base_assets_version
      #   run: |
      #     BASE_ASSETS_VERSION=main
      #     if  [[ $(cat web-stories.php) =~ $ASSETS_VERSION_REGEX ]]; then
      #       BASE_ASSETS_VERSION=${BASH_REMATCH[1]}
      #     fi
      #     echo "BASE_ASSETS_VERSION=$BASE_ASSETS_VERSION" >> $GITHUB_OUTPUT
      #     env:
      #       ASSETS_VERSION_REGEX: "https://wp.stories.google/static/([^']+)"

      - name: Checkout wp.stories.google
        uses: actions/checkout@b4ffde65f46336ab88eb53be808477a3936bae11
        with:
          repository: GoogleForCreators/wp.stories.google
          lfs: true
          # Needed so the below commits will trigger a website deployment.
          token: ${{ secrets.GOOGLEFORCREATORS_BOT_TOKEN }}

      - name: Authenticate
        uses: google-github-actions/auth@67e9c72af6e0492df856527b474995862b7b6591
        with:
          credentials_json: ${{ secrets.GCP_SA_KEY }}

      - name: Setup Cloud SDK
        uses: google-github-actions/setup-gcloud@e30db14379863a8c79331b04a9969f4c1e225e0b
        with:
          project_id: ${{ secrets.GCP_PROJECT_ID }}

      # For release candidates of new major releases:
      #
      # 1. Get highest assets version
      # 2. Compare with `main`
      # 3. If they differ:
      # 3.1 Set new_version = version+1
      # 3.2 Copy `main` to new_version
      # 3.2 Push new directory
      # 4. Else, keep currently highest version
      - name: Prepare assets for RC
        if: ${{ contains(github.event.inputs.version, 'rc') && ! startsWith(github.ref, 'refs/heads/release/') }}
        run: |
          LATEST_ASSETS_VERSION=$(gsutil ls gs://web-stories-wp-cdn-assets/ | sed 's/gs:\/\/web-stories-wp-cdn-assets\///' | sed 's/\///' | sort -n | tail -1)
          NEW_ASSETS_VERSION=$LATEST_ASSETS_VERSION

          NUMBER_OF_NEW_ASSETS=$(ls main | wc -l)

          if [[ "0" -eq NUMBER_OF_NEW_ASSETS ]]; then
            echo "No new assets found. Not uploading anything."
          else
            echo "New assets found."
            NEW_ASSETS_VERSION=$((LATEST_ASSETS_VERSION+1))

            echo "Copying existing assets over to new version."

            gsutil -m rsync -r gs://web-stories-wp-cdn-assets/$LATEST_ASSETS_VERSION gs://web-stories-wp-cdn-assets/$NEW_ASSETS_VERSION

            echo "Uploading new assets to new version."
            gsutil -m rsync -r -x '(^|/)\.' main gs://web-stories-wp-cdn-assets/$NEW_ASSETS_VERSION

            rm -rf main/*

            echo "Updating LATEST_ASSETS_VERSION Firebase env variable."

            echo "LATEST_ASSETS_VERSION=$NEW_ASSETS_VERSION" > ../../packages/functions/.env

            git add ../../packages/functions/.env
            git add .
            git status
            git commit -m "Preparing assets for plugin release $PLUGIN_VERSION"
            git pull --rebase
            git push origin main
          fi

          echo "Assets version for this release: $NEW_ASSETS_VERSION"

          mkdir -p assets_version
          echo $NEW_ASSETS_VERSION > assets_version/assets_version.txt
          echo "ASSETS_VERSION=${NEW_ASSETS_VERSION}" >> $GITHUB_ENV
        working-directory: public/static
        env:
          BASE_ASSETS_VERSION: main

      # Uploads an empty file just so we have something to download in the next step
      # Essentially a no-op.
      - name: Prepare assets for stable release
        if: ${{ ! contains(github.event.inputs.version, 'rc') || startsWith(github.ref, 'refs/heads/release/') }}
        run: |
          mkdir -p assets_version
          echo "" > assets_version/assets_version.txt

      - name: Upload assets version
        uses: actions/upload-artifact@a8a3f3ad30e3422c9c7b888a15615d19a852ae32
        with:
          name: assets-version
          path: public/static/assets_version

      - name: Write summary
        run: |
          echo "Preparing assets for release" >> $GITHUB_STEP_SUMMARY
          echo "" >> $GITHUB_STEP_SUMMARY
          echo "Assets version: $ASSETS_VERSION" >> $GITHUB_STEP_SUMMARY
        env:
          ASSETS_VERSION: ${{ env.ASSES_VERSION }}

  build:
    name: Build new version
    runs-on: ubuntu-latest
    timeout-minutes: 20
    needs: [assets-version]
    outputs:
      release_branch: ${{ steps.release_branch.outputs.release_branch }}
      release_name: ${{ steps.release_branch.outputs.release_name }}
    steps:
      - name: Harden Runner
        uses: step-security/harden-runner@eb238b55efaa70779f274895e782ed17c84f2895
        with:
          egress-policy: audit # TODO: change to 'egress-policy: block' after couple of runs

      - name: Checkout
        uses: actions/checkout@b4ffde65f46336ab88eb53be808477a3936bae11
        with:
          fetch-depth: 0 # 0 indicates all history for all branches and tags.
          token: ${{ secrets.GOOGLEFORCREATORS_BOT_TOKEN }}

      - name: Download assets version
        uses: actions/download-artifact@9bc31d5ccc31df68ecc42ccf4149144866c47d8a
        with:
          name: assets-version
        continue-on-error: true

      - name: Retrieve assets version
        id: assets_version
        run: |
          echo "ASSETS_VERSION=$(cat assets_version.txt)" >> $GITHUB_ENV
          rm -rf assets_version.txt
        continue-on-error: true

<<<<<<< HEAD
      - name: Setup Bun
        uses: oven-sh/setup-bun@a1800f471a0bc25cddac36bb13e6f436ddf341d7
=======
      - name: Setup Node
        uses: actions/setup-node@8f152de45cc393bb48ce5d89d36b731f54556e65
        with:
          node-version-file: '.nvmrc'
          cache: npm
>>>>>>> 95b68b87

      - name: Setup PHP
        uses: shivammathur/setup-php@e6f75134d35752277f093989e72e140eaa222f35
        with:
          php-version: '8.0'
          coverage: none
          tools: composer

      - name: Install dependencies
        run: npm install
        env:
          PUPPETEER_SKIP_DOWNLOAD: true

      - name: Install PHP dependencies
        uses: ramsey/composer-install@83af392bf5f031813d25e6fe4cd626cdba9a2df6
        with:
          composer-options: '--prefer-dist --no-progress --no-interaction'

<<<<<<< HEAD
=======
      - name: Setup Bun
        uses: oven-sh/setup-bun@e900e6b10896cd3a94ded8f5d6094c6547532020
        with:
          bun-version: latest

>>>>>>> 95b68b87
      - name: Create release branch
        id: release_branch
        run: |
          VERSION_WITHOUT_SUFFIX=${PLUGIN_VERSION/-rc.*/}
          BRANCH=release/$VERSION_WITHOUT_SUFFIX

          # Patch releases are already on the correct branch.
          if $IS_PATCH_RELEASE; then
            BRANCH=${GITHUB_REF#refs/heads/}
            echo "release_branch=${BRANCH}" >> $GITHUB_OUTPUT
            exit 0
          fi

          if [[ -z $(git ls-remote origin $BRANCH) ]]; then
            git checkout -b $BRANCH
          else
            git checkout --track origin/$BRANCH
          fi

          echo "release_branch=${BRANCH/-rc./ RC}" >> $GITHUB_OUTPUT

          RELEASE_NAME=${PLUGIN_VERSION/-rc./ RC}
          echo "release_name=${RELEASE_NAME}" >> $GITHUB_OUTPUT

      - name: Update assets version
        run: bun run workflow:assets-version $ASSETS_VERSION
        if: ${{ env.ASSETS_VERSION }}
        env:
          ASSETS_VERSION: ${{ env.ASSETS_VERSION }}

      - name: Commit assets version bump
        run: |
          git add web-stories.php
          git status
          git diff --staged --quiet && echo 'No changes to commit; exiting!' && exit 0
          git commit -m "Update assets version to $ASSETS_VERSION"
          git push -u origin HEAD
        if: ${{ env.ASSETS_VERSION }}
        env:
          ASSETS_VERSION: ${{ env.ASSETS_VERSION }}

      - name: Update plugin version
        run: bun run workflow:version $PLUGIN_VERSION

      # Commit the plugin version bump if it was successful.
      # It's also possible that there were no changes, for example if the
      # workflow was run a second time and the commit has already happened,
      # but the process later failed.
      # This allows re-running the workflow again without aborting in this case.
      - name: Commit plugin version bump
        id: plugin_version_bump
        run: |
          git add web-stories.php
          git status

          if git diff --cached --exit-code > /dev/null; then
            git commit -m "Prepare release $PLUGIN_VERSION"
            git push -u origin HEAD
            echo "changes=yes" >> $GITHUB_ENV
          else
            echo 'No changes to commit; exiting!'
            echo "changes=no" >> $GITHUB_ENV
          fi

      # Only non-patch release version bumps should be cherry picked to main
      # This will cherry-pick the last commit from the release branch, as
      # we only want the plugin version bump, not the assets version bump.
      #
      # Cherry-picking is only done if there actually was
      # a version bump in the previous step.
      - name: Cherry-pick to main
        run: |
          git checkout main
          git cherry-pick $BRANCH
          git pull --rebase
          git push
          git checkout $BRANCH
        if: ${{ ! startsWith(github.ref, 'refs/heads/release/') && env.changes == 'yes' }}
        env:
          BRANCH: ${{ steps.release_branch.outputs.release_branch }}

      - name: Build plugin
        run: bun run build:js

      - name: Bundle regular version
        run: bun run workflow:build-plugin -- --zip web-stories.zip

      - name: Bundle development version
        run: |
          rm -rf assets/css/* assets/js/*
          bunx webpack --env=development
          bun run workflow:build-plugin -- --zip web-stories-dev.zip

      - name: Prepare release artifacts
        run: |
          mkdir -p build/release-assets
          mv build/*.zip build/release-assets/

      - name: Upload artifacts
        uses: actions/upload-artifact@a8a3f3ad30e3422c9c7b888a15615d19a852ae32
        with:
          name: release-assets
          path: build/release-assets

  create-release:
    name: Create Release
    runs-on: ubuntu-latest
    timeout-minutes: 5
    needs: [build]
    steps:
      - name: Harden Runner
        uses: step-security/harden-runner@eb238b55efaa70779f274895e782ed17c84f2895
        with:
          egress-policy: audit # TODO: change to 'egress-policy: block' after couple of runs

      - name: Checkout
        uses: actions/checkout@b4ffde65f46336ab88eb53be808477a3936bae11

      - name: Download release artifacts
        uses: actions/download-artifact@9bc31d5ccc31df68ecc42ccf4149144866c47d8a
        with:
          name: release-assets
          path: build

      - name: Publish Release
        id: create_release
        uses: softprops/action-gh-release@de2c0eb89ae2a093876385947365aca7b0e5f844
        with:
          tag_name: ${{ env.TAG_NAME }}
          name: ${{ env.release_name }}
          target_commitish: ${{ steps.release_branch.outputs.release_branch || github.ref }}
          prerelease: ${{ env.IS_RC }}
          generate_release_notes: true
          files: |
            build/web-stories.zip
            build/web-stories-dev.zip
          fail_on_unmatched_files: true
          token: ${{ secrets.GOOGLEFORCREATORS_BOT_TOKEN }}

  # Post-release version bumps for non-patch releases.
  post-release:
    name: Post-release version bump
    needs: [create-release]
    runs-on: ubuntu-latest
    if: ${{ ! startsWith(github.ref, 'refs/heads/release/') && ! contains(github.event.inputs.version, 'rc') }}
    steps:
      - name: Harden Runner
        uses: step-security/harden-runner@eb238b55efaa70779f274895e782ed17c84f2895
        with:
          egress-policy: audit # TODO: change to 'egress-policy: block' after couple of runs

      - name: Checkout
        uses: actions/checkout@b4ffde65f46336ab88eb53be808477a3936bae11
        with:
          ref: main
          token: ${{ secrets.GOOGLEFORCREATORS_BOT_TOKEN }}

<<<<<<< HEAD
      - name: Setup Bun
        uses: oven-sh/setup-bun@a1800f471a0bc25cddac36bb13e6f436ddf341d7
=======
      - name: Setup Node
        uses: actions/setup-node@8f152de45cc393bb48ce5d89d36b731f54556e65
        with:
          node-version-file: '.nvmrc'
          cache: npm
>>>>>>> 95b68b87

      - name: Install dependencies
        run: bun install
        env:
          PUPPETEER_SKIP_DOWNLOAD: true

<<<<<<< HEAD
=======
      - name: Setup Bun
        uses: oven-sh/setup-bun@e900e6b10896cd3a94ded8f5d6094c6547532020
        with:
          bun-version: latest

>>>>>>> 95b68b87
      # If we're releasing 1.6.0, bump version on main to 1.7.0-alpha.0.
      - name: Update plugin version
        run: bun run workflow:version -- --increment preminor --preid alpha

      - name: Commit changes
        run: |
          git add web-stories.php
          git status
          git diff --staged --quiet && echo 'No changes to commit; exiting!' && exit 1
          git commit -m "Post-release version bump"
          git pull --rebase
          git push -u origin HEAD

  # Stable releases are automatically deployed to WordPress.org.
  # TODO: Consider also deploying other types of releases (RC, beta), but without bumping the stable tag.
  # This way we could offer users a way to beta test the plugin.
  # See http://plugins.svn.wordpress.org/buddypress/tags/ and https://wordpress.org/plugins/bp-beta-tester/ for inspiration.
  deploy:
    name: Deploy plugin to WordPress.org
    runs-on: ubuntu-latest
    timeout-minutes: 10
    needs: [create-release]
    if: ${{ ! contains(github.event.inputs.version, 'rc') }}
    env:
      PLUGIN_REPO_URL: 'https://plugins.svn.wordpress.org/web-stories'
      STABLE_TAG_REGEX: 'Stable tag:\s*(.+)'
      SVN_USERNAME: ${{ secrets.SVN_USERNAME }}
      SVN_PASSWORD: ${{ secrets.SVN_PASSWORD }}
    steps:
      - name: Harden Runner
        uses: step-security/harden-runner@eb238b55efaa70779f274895e782ed17c84f2895
        with:
          egress-policy: audit # TODO: change to 'egress-policy: block' after couple of runs

      - name: Download release artifacts
        uses: actions/download-artifact@9bc31d5ccc31df68ecc42ccf4149144866c47d8a
        with:
          name: release-assets
          path: release-assets

      - name: Check out trunk folder
        run: svn checkout $PLUGIN_REPO_URL svn --username "$SVN_USERNAME"

      - name: Get previous stable tag
        id: get_previous_stable_tag
        # Returns the whole matching line.
        run: echo stable_tag=$(grep -P "$STABLE_TAG_REGEX" ./svn/trunk/readme.txt) >> $GITHUB_ENV

      - name: Delete everything in trunk
        run: find . -maxdepth 1 -not -name ".svn" -not -name "." -not -name ".." -exec rm -rf {} +
        working-directory: ./svn/trunk

      - name: Unzip release asset into trunk
        run: |
          unzip release-assets/web-stories.zip
          mv web-stories/* svn/trunk
        env:
          PLUGIN_URL: ${{ github.event.release.assets[0].browser_download_url }}

      - name: Replace stable tag placeholder with pre-existing stable tag
        run: |
          sed -r -i "s/${STABLE_TAG_REGEX}/${STABLE_TAG}/g" ./readme.txt
        working-directory: ./svn/trunk
        env:
          STABLE_TAG: ${{ env.stable_tag }}

      # Note: Creating the tag trigger an email confirmation that needs to be confirmed by someone with commit access.
      - name: Commit changes to trunk
        run: |
          svn st | grep '^?' | awk '{print $2}' | xargs -r svn add
          svn st | grep '^!' | awk '{print $2}' | xargs -r svn rm
          svn commit -m "Committing version $PLUGIN_VERSION" \
           --no-auth-cache --non-interactive  --username "$SVN_USERNAME" --password "$SVN_PASSWORD"
        working-directory: ./svn

      # Copy trunk to the new tag directly on the server.
      # Not done in the same commit as the changes to trunk in order to reduce number of file operations
      # and to prevent potential timeouts.
      # See https://developer.wordpress.org/plugins/wordpress-org/how-to-use-subversion/#create-tags-from-trunk
      - name: Create the SVN tag
        run: |
          svn cp "$PLUGIN_REPO_URL/trunk" "$PLUGIN_REPO_URL/tags/$PLUGIN_VERSION" \
           -m "Tagging version $PLUGIN_VERSION" \
           --no-auth-cache --non-interactive  --username "$SVN_USERNAME" --password "$SVN_PASSWORD"
        working-directory: ./svn

      # It's recommended to run this only after the tag was successfully created.
      # Otherwise, if there were any errors, we risk changing this to a tag that doesn't exist.
      # The actual release still needs to be confirmed via email.
      - name: Update stable tag
        working-directory: ./svn
        run: |
          sed -r -i "s/${STABLE_TAG_REGEX}/Stable tag:        ${PLUGIN_VERSION}/g" ./trunk/readme.txt
          svn commit -m "Releasing version $PLUGIN_VERSION" \
           --no-auth-cache --non-interactive  --username "$SVN_USERNAME" --password "$SVN_PASSWORD"<|MERGE_RESOLUTION|>--- conflicted
+++ resolved
@@ -268,16 +268,8 @@
           rm -rf assets_version.txt
         continue-on-error: true
 
-<<<<<<< HEAD
       - name: Setup Bun
-        uses: oven-sh/setup-bun@a1800f471a0bc25cddac36bb13e6f436ddf341d7
-=======
-      - name: Setup Node
-        uses: actions/setup-node@8f152de45cc393bb48ce5d89d36b731f54556e65
-        with:
-          node-version-file: '.nvmrc'
-          cache: npm
->>>>>>> 95b68b87
+        uses: oven-sh/setup-bun@9b21598af8d4dfc302e5a30250007de0fda92acc
 
       - name: Setup PHP
         uses: shivammathur/setup-php@e6f75134d35752277f093989e72e140eaa222f35
@@ -287,7 +279,8 @@
           tools: composer
 
       - name: Install dependencies
-        run: npm install
+        run: |
+          bun install
         env:
           PUPPETEER_SKIP_DOWNLOAD: true
 
@@ -296,14 +289,9 @@
         with:
           composer-options: '--prefer-dist --no-progress --no-interaction'
 
-<<<<<<< HEAD
-=======
       - name: Setup Bun
-        uses: oven-sh/setup-bun@e900e6b10896cd3a94ded8f5d6094c6547532020
-        with:
-          bun-version: latest
-
->>>>>>> 95b68b87
+        uses: oven-sh/setup-bun@9b21598af8d4dfc302e5a30250007de0fda92acc
+
       - name: Create release branch
         id: release_branch
         run: |
@@ -394,7 +382,7 @@
       - name: Bundle development version
         run: |
           rm -rf assets/css/* assets/js/*
-          bunx webpack --env=development
+          npx webpack --env=development
           bun run workflow:build-plugin -- --zip web-stories-dev.zip
 
       - name: Prepare release artifacts
@@ -461,30 +449,17 @@
           ref: main
           token: ${{ secrets.GOOGLEFORCREATORS_BOT_TOKEN }}
 
-<<<<<<< HEAD
       - name: Setup Bun
-        uses: oven-sh/setup-bun@a1800f471a0bc25cddac36bb13e6f436ddf341d7
-=======
-      - name: Setup Node
-        uses: actions/setup-node@8f152de45cc393bb48ce5d89d36b731f54556e65
-        with:
-          node-version-file: '.nvmrc'
-          cache: npm
->>>>>>> 95b68b87
+        uses: oven-sh/setup-bun@9b21598af8d4dfc302e5a30250007de0fda92acc
 
       - name: Install dependencies
         run: bun install
         env:
           PUPPETEER_SKIP_DOWNLOAD: true
 
-<<<<<<< HEAD
-=======
       - name: Setup Bun
-        uses: oven-sh/setup-bun@e900e6b10896cd3a94ded8f5d6094c6547532020
-        with:
-          bun-version: latest
-
->>>>>>> 95b68b87
+        uses: oven-sh/setup-bun@9b21598af8d4dfc302e5a30250007de0fda92acc
+
       # If we're releasing 1.6.0, bump version on main to 1.7.0-alpha.0.
       - name: Update plugin version
         run: bun run workflow:version -- --increment preminor --preid alpha
