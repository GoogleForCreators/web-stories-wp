name: JavaScript Unit Tests

on:
  push:
    # Only run if JS-related files changed.
    paths:
      - '**.js'
      - '**.cjs'
      - '**.ts'
      - '**.tsx'
      - '**/package.json'
      - 'package-lock.json'
      - 'packages/templates/src/raw/**'
      - 'packages/text-sets/src/raw/**'
      - 'patches/**'
      - 'packages/fonts/src/fonts.json'
    branches:
      - main
      - release/*
  pull_request:
    # Only run if JS-related files changed.
    paths:
      - '**.js'
      - '**.cjs'
      - '**.ts'
      - '**.tsx'
      - '**/package.json'
      - 'package-lock.json'
      - 'packages/templates/src/raw/**'
      - 'packages/text-sets/src/raw/**'
      - 'patches/**'
      - 'packages/fonts/src/fonts.json'

permissions:
  contents: read

# Cancels all previous workflow runs for pull requests that have not completed.
concurrency:
  # The concurrency group contains the workflow name and the (target) branch name.
  group: ${{ github.workflow }}-${{ github.head_ref || github.ref }}
  cancel-in-progress: true

jobs:
  unit-js:
    name: Unit Tests (${{ matrix.shard }})
    runs-on: ubuntu-latest
    timeout-minutes: 30
    strategy:
      matrix:
        # We want to split up the tests into 2 parts running in parallel.
        shard: ['1/2', '2/2']
    steps:
      - name: Harden Runner
        uses: step-security/harden-runner@eb238b55efaa70779f274895e782ed17c84f2895
        with:
          disable-sudo: true
          disable-file-monitoring: true
          egress-policy: audit
          allowed-endpoints: >
            cdn.ampproject.org:443
            codecov.io:443
            github.com:443
            raw.githubusercontent.com:443
            registry.npmjs.org:443
            storage.googleapis.com:443
            uploader.codecov.io:443
            fonts.gstatic.com:443

      - name: Checkout
        uses: actions/checkout@b4ffde65f46336ab88eb53be808477a3936bae11

<<<<<<< HEAD
      - name: Setup Bun
        uses: oven-sh/setup-bun@a1800f471a0bc25cddac36bb13e6f436ddf341d7
=======
      - name: Setup Node
        uses: actions/setup-node@8f152de45cc393bb48ce5d89d36b731f54556e65
        with:
          node-version-file: '.nvmrc'
          cache: npm
>>>>>>> 95b68b87

      - name: Setup Jest cache
        uses: actions/cache@704facf57e6136b1bc63b828d79edcd491f0ee84
        with:
          path: .jest-cache
          key: ${{ runner.os }}-${{ env.NVMRC }}-jest

      # Rollup is needed for tests in `packages/migration/src` expecting `module.js`
      - name: Install dependencies
        run: |
          bun install
          bunx rollup --config packages/migration/rollup.config.js
        env:
          PUPPETEER_SKIP_DOWNLOAD: true

      - name: Download AMP validator JS
        id: amp_validator
        run: |
          cd $RUNNER_TEMP && curl -O -f -s -S https://cdn.ampproject.org/v0/validator_wasm.js
          AMP_VALIDATOR_FILE="${RUNNER_TEMP}/validator_wasm.js"
          echo "validator_file=$AMP_VALIDATOR_FILE" >> $GITHUB_ENV

      - name: Run JavaScript unit tests
        run: bunx jest --config=tests/js/jest.config.js --runInBand --ci --cacheDirectory="$HOME/.jest-cache" --collectCoverage --shard=$SHARD
        env:
          SHARD: ${{ matrix.shard }}
          AMP_VALIDATOR_FILE: ${{ env.validator_file }}

      - name: Upload code coverage report
        uses: codecov/codecov-action@eaaf4bedf32dbdc6b720b63067d99c4d77d6047d
        with:
          file: build/logs/lcov.info
          flags: unittests<|MERGE_RESOLUTION|>--- conflicted
+++ resolved
@@ -69,16 +69,8 @@
       - name: Checkout
         uses: actions/checkout@b4ffde65f46336ab88eb53be808477a3936bae11
 
-<<<<<<< HEAD
       - name: Setup Bun
-        uses: oven-sh/setup-bun@a1800f471a0bc25cddac36bb13e6f436ddf341d7
-=======
-      - name: Setup Node
-        uses: actions/setup-node@8f152de45cc393bb48ce5d89d36b731f54556e65
-        with:
-          node-version-file: '.nvmrc'
-          cache: npm
->>>>>>> 95b68b87
+        uses: oven-sh/setup-bun@9b21598af8d4dfc302e5a30250007de0fda92acc
 
       - name: Setup Jest cache
         uses: actions/cache@704facf57e6136b1bc63b828d79edcd491f0ee84
@@ -102,7 +94,7 @@
           echo "validator_file=$AMP_VALIDATOR_FILE" >> $GITHUB_ENV
 
       - name: Run JavaScript unit tests
-        run: bunx jest --config=tests/js/jest.config.js --runInBand --ci --cacheDirectory="$HOME/.jest-cache" --collectCoverage --shard=$SHARD
+        run: bun run test:js -- --runInBand --ci --cacheDirectory="$HOME/.jest-cache" --collectCoverage --shard=$SHARD
         env:
           SHARD: ${{ matrix.shard }}
           AMP_VALIDATOR_FILE: ${{ env.validator_file }}
