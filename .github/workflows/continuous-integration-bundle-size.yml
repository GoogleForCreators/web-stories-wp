--- conflicted
+++ resolved
@@ -19,18 +19,6 @@
         with:
           node-version: '${{ steps.nvm.outputs.NVMRC }}'
 
-<<<<<<< HEAD
-      - name: Install dependencies
-        run: npm ci
-        env:
-          CI: true
-
-      - name: Setup npm cache
-        uses: pat-s/always-upload-cache@v2.1.3
-        with:
-          path: node_modules
-          key: ${{ runner.os }}-npm-${{ hashFiles('**/package-lock.json') }}
-=======
       - name: Cache node modules
         uses: pat-s/always-upload-cache@v2.1.3
         with:
@@ -43,7 +31,6 @@
             ${{ runner.os }}-
         env:
           cache-name: cache-node-modules
->>>>>>> 1eb1189c
 
       - name: Bundle size check
         uses: preactjs/compressed-size-action@v2
