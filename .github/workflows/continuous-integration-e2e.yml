--- conflicted
+++ resolved
@@ -101,12 +101,7 @@
         run: npm run test:e2e:percy
         env:
           PERCY_TOKEN: ${{ secrets.PERCY_TOKEN_E2E }}
-<<<<<<< HEAD
-        if: ${{ matrix.coverage }}
-=======
-          PUPPETEER_PRODUCT: ${{ matrix.browser }}
         if: ( matrix.coverage ) && ( github.event.pull_request.draft == false )
->>>>>>> 4946821e
 
       - name: Run E2E tests
         run: npm run test:e2e
