--- conflicted
+++ resolved
@@ -113,17 +113,10 @@
         # The action cannot annotate the PR when run from a PR fork or authored by Dependabot.
         if: >
           github.event.pull_request.head.repo.fork == false &&
-<<<<<<< HEAD
           github.event.pull_request.user.login != 'dependabot[bot]'
-
-      - name: Type checking
-        run: npm run workflow:bundle-packages:types
 
       - name: JSON Schema validation
         run: |
           ls -1 packages/templates/src/raw/*/template.json | xargs -I% npx ajv validate -s bin/schemas/story.json -d %
           ls -1 packages/text-sets/src/raw/*.json | xargs -I% npx ajv validate -s bin/schemas/story.json -d %
-          npx ajv validate -s bin/schemas/story.json -d includes/data/stories/demo.json
-=======
-          github.event.pull_request.user.login != 'dependabot[bot]'
->>>>>>> 85828dcd
+          npx ajv validate -s bin/schemas/story.json -d includes/data/stories/demo.json