--- conflicted
+++ resolved
@@ -27,10 +27,6 @@
       - name: Cache node modules
         uses: pat-s/always-upload-cache@v2.1.3
         with:
-<<<<<<< HEAD
-          path: node_modules
-          key: ${{ runner.os }}-npm-${{ hashFiles('**/package-lock.json') }}
-=======
           # npm cache files are stored in `~/.npm` on Linux/macOS
           path: ~/.npm
           key: ${{ runner.os }}-build-${{ env.cache-name }}-${{ hashFiles('**/package-lock.json') }}
@@ -40,7 +36,6 @@
             ${{ runner.os }}-
         env:
           cache-name: cache-node-modules
->>>>>>> 1eb1189c
 
       - name: Setup PHP
         uses: shivammathur/setup-php@v2
