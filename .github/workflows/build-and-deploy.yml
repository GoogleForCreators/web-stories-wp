name: Build plugin

on:
  push:
    # Don't run for irrelevant changes.
    paths-ignore:
      - 'docs/**'
      - '.storybook/**'
      - '.wordpress-org/**'
      - '__mocks__/**'
      - '__static__/**'
      - 'bin/**'
      - 'packages/e2e-test-utils/**'
      - 'packages/e2e-tests/**'
      - 'packages/karma-*/**'
      - 'tests/**'
      - '**.md'
      - '**.yml'
      - '**.neon.dist'
      - '**.xml.dist'
      - '.editorconfig'
      - '.eslint*'
      - '.markdownlint*'
      - '.phpstorm.meta.php'
      - '.prettier*'
      - '.stylelint*'
      - '.github/workflows/**'
      - '!.github/workflows/build-and-deploy.yml'
    branches:
      - main
      - release/*
  pull_request:
    types:
      - opened
      - reopened
      - synchronize
      - ready_for_review
    # Don't run for irrelevant changes.
    paths-ignore:
      - 'docs/**'
      - '.storybook/**'
      - '.wordpress-org/**'
      - '__mocks__/**'
      - '__static__/**'
      - 'bin/**'
      - 'packages/e2e-test-utils/**'
      - 'packages/e2e-tests/**'
      - 'packages/karma-*/**'
      - 'tests/**'
      - '**.md'
      - '**.yml'
      - '**.neon.dist'
      - '**.xml.dist'
      - '.editorconfig'
      - '.eslint*'
      - '.markdownlint*'
      - '.phpstorm.meta.php'
      - '.prettier*'
      - '.stylelint*'
      - '.github/workflows/**'
      - '!.github/workflows/build-and-deploy.yml'

permissions:
  contents: read
  pull-requests: write

# Cancels all previous workflow runs for pull requests that have not completed.
concurrency:
  # The concurrency group contains the workflow name and the (target) branch name.
  group: ${{ github.workflow }}-${{ github.head_ref || github.ref }}
  cancel-in-progress: true

jobs:
  bundle-size:
    name: Bundle size check
    runs-on: ubuntu-latest
    timeout-minutes: 15
    # The action cannot annotate the PR when run from a PR fork or authored by Dependabot.
    if: >
      github.event_name == 'pull_request' &&
      github.event.pull_request.draft == false &&
      github.event.pull_request.head.repo.fork == false &&
      github.event.pull_request.user.login != 'dependabot[bot]'
    steps:
      - name: Harden Runner
        uses: step-security/harden-runner@eb238b55efaa70779f274895e782ed17c84f2895
        with:
          disable-file-monitoring: true
          egress-policy: block
          allowed-endpoints: >
            cloudresourcemanager.googleapis.com:443
            codeserver.dev.6b7f1eeb-705b-4201-864d-2007030c8372.drush.in:2222
            dl.google.com:443
            github.com:443
            api.github.com:443
            oauth2.googleapis.com:443
            objects.githubusercontent.com:443
            packagist.org:443
            registry.npmjs.org:443
            storage.googleapis.com:443
            54.185.253.63:443

      - name: Checkout
        uses: actions/checkout@b4ffde65f46336ab88eb53be808477a3936bae11

<<<<<<< HEAD
      - name: Setup Bun
        uses: oven-sh/setup-bun@a1800f471a0bc25cddac36bb13e6f436ddf341d7
=======
      - name: Setup Node
        uses: actions/setup-node@8f152de45cc393bb48ce5d89d36b731f54556e65
        with:
          node-version-file: '.nvmrc'
          cache: npm
>>>>>>> 95b68b87

      - name: Bundle size check
        uses: preactjs/compressed-size-action@8119d3d31b6e57b167e09c81dfa877eada3bcb35
        with:
          repo-token: ${{ secrets.GITHUB_TOKEN }}
          pattern: '{assets/js/*.js,assets/css/*.css}'
          build-script: 'build:js'
          minimum-change-threshold: 100
          # Ignore chunk and module hashes in bundle filenames.
          strip-hash: '.*-(\w{20})|^(\d{2,5})\.js$'

  build:
    name: Build & deploy
    runs-on: ubuntu-latest
    timeout-minutes: 20
    if: >
      github.event.pull_request.draft == false &&
      github.event.pull_request.head.repo.fork == false &&
      github.event.pull_request.user.login != 'dependabot[bot]'
    steps:
      - name: Harden Runner
        uses: step-security/harden-runner@eb238b55efaa70779f274895e782ed17c84f2895
        with:
          egress-policy: audit # TODO: change to 'egress-policy: block' after couple of runs

      - name: Checkout
        uses: actions/checkout@b4ffde65f46336ab88eb53be808477a3936bae11

<<<<<<< HEAD
      - name: Setup Bun
        uses: oven-sh/setup-bun@a1800f471a0bc25cddac36bb13e6f436ddf341d7
=======
      - name: Setup Node
        uses: actions/setup-node@8f152de45cc393bb48ce5d89d36b731f54556e65
        with:
          node-version-file: '.nvmrc'
          cache: npm
>>>>>>> 95b68b87

      - name: Setup PHP
        uses: shivammathur/setup-php@e6f75134d35752277f093989e72e140eaa222f35
        with:
          php-version: '8.0'
          coverage: none
          tools: composer

      - name: Install dependencies
        run: bun install
        env:
          PUPPETEER_SKIP_DOWNLOAD: true

      - name: Install PHP dependencies
        uses: ramsey/composer-install@83af392bf5f031813d25e6fe4cd626cdba9a2df6
        with:
          composer-options: '--prefer-dist --no-progress --no-interaction'

<<<<<<< HEAD
=======
      - name: Setup Bun
        uses: oven-sh/setup-bun@e900e6b10896cd3a94ded8f5d6094c6547532020
        with:
          bun-version: latest

>>>>>>> 95b68b87
      - name: Build plugin
        run: |
          bun run build:js
          bun run workflow:version -- --nightly
          mkdir -p build/web-stories-regular build/web-stories-dev

      - name: Bundle regular version
        run: |
          bun run workflow:build-plugin -- --zip web-stories.zip
          cp -r build/web-stories/ build/web-stories-regular/

      - name: Bundle development version
        run: |
          rm -rf assets/css/* assets/js/*
          bunx webpack --env=development
          bun run workflow:build-plugin -- --zip web-stories-dev.zip

      # Upload ZIP file to GCS for use in QA environment.

      - name: Authenticate
        uses: google-github-actions/auth@67e9c72af6e0492df856527b474995862b7b6591
        with:
          credentials_json: ${{ secrets.GCP_SA_KEY }}

      - name: Setup Cloud SDK
        uses: google-github-actions/setup-gcloud@e30db14379863a8c79331b04a9969f4c1e225e0b
        with:
          project_id: ${{ secrets.GCP_PROJECT_ID }}

      - name: Upload ZIP files to GCS
        run: |
          gsutil cp -r build/web-stories.zip gs://web-stories-wp-github-artifacts/${{ github.ref }}/web-stories.zip
          gsutil cp -r build/web-stories-dev.zip gs://web-stories-wp-github-artifacts/${{ github.ref }}/web-stories-dev.zip

      # Leave comment with links to plugin ZIPs.

      - name: Check if a comment was already made
        id: find-comment
        uses: peter-evans/find-comment@a54c31d7fa095754bfef525c0c8e5e5674c4b4b1
        with:
          issue-number: ${{ github.event.pull_request.number }}
          comment-author: googleforcreators-bot
          body-includes: Plugin builds for
        # Only run this step if it's a PR. One way to check for that is if `github.head_ref` is not empty.
        # Only run if the PR was not authored by Dependabot and it is not a draft or not from a fork.
        if: >
          github.head_ref &&
          github.event.pull_request.draft == false &&
          github.event.pull_request.head.repo.fork == false &&
          github.event.pull_request.user.login != 'dependabot[bot]'

      - name: Get comment body
        id: get-comment-body
        # Setting a multi-line output requires escaping line-feeds. See <https://github.community/t/set-output-truncates-multiline-strings/16852/3>.
        run: |
          EOF=$(dd if=/dev/urandom bs=15 count=1 status=none | base64)
          echo 'COMMENT_BODY<<EOF' >> $GITHUB_ENV
          echo 'Plugin builds for ${{ github.event.pull_request.head.sha }} are ready :bellhop_bell:!' >> $GITHUB_ENV
          echo '- Download [development build](https://storage.googleapis.com/web-stories-wp-github-artifacts/${{ github.ref }}/web-stories-dev.zip?${{ github.sha }})' >> $GITHUB_ENV
          echo '- Download [production build](https://storage.googleapis.com/web-stories-wp-github-artifacts/${{ github.ref }}/web-stories.zip?${{ github.sha }})' >> $GITHUB_ENV
          echo 'EOF' >> $GITHUB_ENV
        if: >
          github.head_ref &&
          github.event.pull_request.draft == false &&
          github.event.pull_request.head.repo.fork == false &&
          github.event.pull_request.user.login != 'dependabot[bot]'

      - name: Create or update comment on PR with links to plugin builds
        uses: peter-evans/create-or-update-comment@23ff15729ef2fc348714a3bb66d2f655ca9066f2
        with:
          issue-number: ${{ github.event.pull_request.number }}
          comment-id: ${{ steps.find-comment.outputs.comment-id }}
          edit-mode: replace
          body: ${{ env.COMMENT_BODY }}
          token: ${{ secrets.GOOGLEFORCREATORS_BOT_TOKEN }}
        if: >
          github.head_ref &&
          github.event.pull_request.draft == false &&
          github.event.pull_request.head.repo.fork == false &&
          github.event.pull_request.user.login != 'dependabot[bot]'

      # Deploy to staging site if on main branch.

      - name: Setup SSH Keys and known_hosts
        uses: webfactory/ssh-agent@d4b9b8ff72958532804b70bbe600ad43b36d5f2e
        with:
          ssh-private-key: ${{ secrets.PANTHEON_DEPLOY_KEY }}
        if: github.ref == 'refs/heads/main' && github.event_name == 'push'

      - name: Deploy to staging
        run: |
          rm -rf build/web-stories
          mv build/web-stories-regular/* build/web-stories
          bash bin/deploy-to-test-environment.sh
        if: github.ref == 'refs/heads/main' && github.event_name == 'push'<|MERGE_RESOLUTION|>--- conflicted
+++ resolved
@@ -103,16 +103,8 @@
       - name: Checkout
         uses: actions/checkout@b4ffde65f46336ab88eb53be808477a3936bae11
 
-<<<<<<< HEAD
       - name: Setup Bun
-        uses: oven-sh/setup-bun@a1800f471a0bc25cddac36bb13e6f436ddf341d7
-=======
-      - name: Setup Node
-        uses: actions/setup-node@8f152de45cc393bb48ce5d89d36b731f54556e65
-        with:
-          node-version-file: '.nvmrc'
-          cache: npm
->>>>>>> 95b68b87
+        uses: oven-sh/setup-bun@9b21598af8d4dfc302e5a30250007de0fda92acc
 
       - name: Bundle size check
         uses: preactjs/compressed-size-action@8119d3d31b6e57b167e09c81dfa877eada3bcb35
@@ -141,16 +133,8 @@
       - name: Checkout
         uses: actions/checkout@b4ffde65f46336ab88eb53be808477a3936bae11
 
-<<<<<<< HEAD
       - name: Setup Bun
-        uses: oven-sh/setup-bun@a1800f471a0bc25cddac36bb13e6f436ddf341d7
-=======
-      - name: Setup Node
-        uses: actions/setup-node@8f152de45cc393bb48ce5d89d36b731f54556e65
-        with:
-          node-version-file: '.nvmrc'
-          cache: npm
->>>>>>> 95b68b87
+        uses: oven-sh/setup-bun@9b21598af8d4dfc302e5a30250007de0fda92acc
 
       - name: Setup PHP
         uses: shivammathur/setup-php@e6f75134d35752277f093989e72e140eaa222f35
@@ -169,14 +153,9 @@
         with:
           composer-options: '--prefer-dist --no-progress --no-interaction'
 
-<<<<<<< HEAD
-=======
       - name: Setup Bun
-        uses: oven-sh/setup-bun@e900e6b10896cd3a94ded8f5d6094c6547532020
-        with:
-          bun-version: latest
-
->>>>>>> 95b68b87
+        uses: oven-sh/setup-bun@9b21598af8d4dfc302e5a30250007de0fda92acc
+
       - name: Build plugin
         run: |
           bun run build:js
