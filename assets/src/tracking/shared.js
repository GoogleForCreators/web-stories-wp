/*
 * Copyright 2020 Google LLC
 *
 * Licensed under the Apache License, Version 2.0 (the "License");
 * you may not use this file except in compliance with the License.
 * You may obtain a copy of the License at
 *
 *     https://www.apache.org/licenses/LICENSE-2.0
 *
 * Unless required by applicable law or agreed to in writing, software
 * distributed under the License is distributed on an "AS IS" BASIS,
 * WITHOUT WARRANTIES OR CONDITIONS OF ANY KIND, either express or implied.
 * See the License for the specific language governing permissions and
 * limitations under the License.
 */

/**
 * Internal dependencies
 */
import { DATA_LAYER } from './constants';

/**
 * Pushes data onto the data layer.
 *
 * Must push an instance of Arguments to the target.
 * Using an ES6 spread operator (i.e. `...args`) will cause tracking events to _silently_ fail.
 */
export function gtag() {
  global[DATA_LAYER] = global[DATA_LAYER] || [];
  //eslint-disable-next-line prefer-rest-params
  global[DATA_LAYER].push(arguments);
}

const DEFAULT_CONFIG = {
  trackingAllowed: false,
  trackingEnabled: false,
  trackingId: '',
  trackingIdGA4: '',
};

<<<<<<< HEAD
const { trackingAllowed, trackingId } = window.webStoriesTrackingSettings || {};
=======
const { trackingAllowed, trackingId, trackingIdGA4, appVersion } =
  global.webStoriesTrackingSettings || {};
>>>>>>> e816b2ee

export const config = {
  ...DEFAULT_CONFIG,
  trackingAllowed,
  trackingId,
  trackingIdGA4,
  appVersion,
};<|MERGE_RESOLUTION|>--- conflicted
+++ resolved
@@ -38,12 +38,8 @@
   trackingIdGA4: '',
 };
 
-<<<<<<< HEAD
-const { trackingAllowed, trackingId } = window.webStoriesTrackingSettings || {};
-=======
 const { trackingAllowed, trackingId, trackingIdGA4, appVersion } =
-  global.webStoriesTrackingSettings || {};
->>>>>>> e816b2ee
+  window.webStoriesTrackingSettings || {};
 
 export const config = {
   ...DEFAULT_CONFIG,
