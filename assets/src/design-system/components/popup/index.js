/*
 * Copyright 2020 Google LLC
 *
 * Licensed under the Apache License, Version 2.0 (the "License");
 * you may not use this file except in compliance with the License.
 * You may obtain a copy of the License at
 *
 *     https://www.apache.org/licenses/LICENSE-2.0
 *
 * Unless required by applicable law or agreed to in writing, software
 * distributed under the License is distributed on an "AS IS" BASIS,
 * WITHOUT WARRANTIES OR CONDITIONS OF ANY KIND, either express or implied.
 * See the License for the specific language governing permissions and
 * limitations under the License.
 */

/**
 * External dependencies
 */
import { createPortal } from 'react-dom';
import styled from 'styled-components';
import { useLayoutEffect, useCallback, useState, useRef } from 'react';
/**
 * Internal dependencies
 */
import useResizeEffect from '../../utils/useResizeEffect';
import { themeHelpers } from '../../theme';
import { getTransforms, getOffset } from './utils';
import { PLACEMENT } from './constants';

<<<<<<< HEAD
// TODO scrollbar update, commented out until design updates are done
const DEFAULT_POPUP_Z_INDEX = 11;
=======
const DEFAULT_POPUP_Z_INDEX = 2;
>>>>>>> 8ba558d1
const Container = styled.div.attrs(
  ({
    offset: { x, y, width, height },
    fillWidth,
    fillHeight,
    placement,
    zIndex,
  }) => ({
    style: {
      transform: `translate(${x}px, ${y}px) ${getTransforms(placement)}`,
      ...(fillWidth ? { width: `${width}px` } : {}),
      ...(fillHeight ? { height: `${height}px` } : {}),
      zIndex,
    },
  })
)`
  /*! @noflip */
  left: 0px;
  top: 0px;
  position: fixed;

  ${themeHelpers.scrollbarCSS};
`;

function Popup({
  anchor,
  dock,
  children,
  renderContents,
  placement = PLACEMENT.BOTTOM,
  zIndex = DEFAULT_POPUP_Z_INDEX,
  spacing,
  isOpen,
  fillWidth = false,
  fillHeight = false,
  onPositionUpdate = () => {},
}) {
  const [popupState, setPopupState] = useState(null);
  const [mounted, setMounted] = useState(false);
  const popup = useRef(null);

  const positionPopup = useCallback(
    (evt) => {
      if (!mounted) {
        return;
      }

      // If scrolling within the popup, ignore.
      if (evt?.target?.nodeType && popup.current?.contains(evt.target)) {
        return;
      }
      setPopupState({
        offset: getOffset(placement, spacing, anchor, dock, popup),
      });
    },
    [anchor, dock, placement, spacing, mounted]
  );

  useLayoutEffect(() => {
    if (!isOpen) {
      return () => {};
    }
    setMounted(true);
    positionPopup();
    // Adjust the position when scrolling.
    document.addEventListener('scroll', positionPopup, true);
    return () => {
      document.removeEventListener('scroll', positionPopup, true);
    };
  }, [isOpen, positionPopup]);

  useLayoutEffect(onPositionUpdate, [popupState, onPositionUpdate]);

  useResizeEffect({ current: document.body }, positionPopup, [positionPopup]);

  return popupState && isOpen
    ? createPortal(
        <Container
          ref={popup}
          fillWidth={fillWidth}
          fillHeight={fillHeight}
          placement={placement}
          zIndex={zIndex}
          offset={popupState.offset}
        >
          {renderContents
            ? renderContents({ propagateDimensionChange: positionPopup })
            : children}
        </Container>,
        document.body
      )
    : null;
}

export { Popup, PLACEMENT };<|MERGE_RESOLUTION|>--- conflicted
+++ resolved
@@ -28,12 +28,9 @@
 import { getTransforms, getOffset } from './utils';
 import { PLACEMENT } from './constants';
 
-<<<<<<< HEAD
 // TODO scrollbar update, commented out until design updates are done
 const DEFAULT_POPUP_Z_INDEX = 11;
-=======
-const DEFAULT_POPUP_Z_INDEX = 2;
->>>>>>> 8ba558d1
+
 const Container = styled.div.attrs(
   ({
     offset: { x, y, width, height },
