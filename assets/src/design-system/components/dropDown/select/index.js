/*
 * Copyright 2020 Google LLC
 *
 * Licensed under the Apache License, Version 2.0 (the "License");
 * you may not use this file except in compliance with the License.
 * You may obtain a copy of the License at
 *
 *     https://www.apache.org/licenses/LICENSE-2.0
 *
 * Unless required by applicable law or agreed to in writing, software
 * distributed under the License is distributed on an "AS IS" BASIS,
 * WITHOUT WARRANTIES OR CONDITIONS OF ANY KIND, either express or implied.
 * See the License for the specific language governing permissions and
 * limitations under the License.
 */

/**
 * External dependencies
 */
import { forwardRef } from 'react';
import PropTypes from 'prop-types';

/**
 * Internal dependencies
 */
import { THEME_CONSTANTS } from '../../../theme';
import {
  SelectButton,
  ChevronWrap,
  StyledChevron,
  Value,
  LabelText,
  Label,
} from './components';

const DropDownSelect = (
  {
    activeItemLabel,
    disabled,
    dropDownLabel,
    hasError,
    isOpen,
    onSelectClick,
    placeholder = '',
    ...rest
  },
  ref
) => (
  <SelectButton
    aria-haspopup
    isOpen={isOpen}
    disabled={disabled}
    hasError={hasError}
    onClick={onSelectClick}
    ref={ref}
    {...rest}
  >
<<<<<<< HEAD
    <Value as="span" size={THEME_CONSTANTS.TYPOGRAPHY.PRESET_SIZES.SMALL}>
=======
    <Value
      forwardedAs="span"
      size={THEME_CONSTANTS.TYPOGRAPHY.PRESET_SIZES.SMALL}
    >
>>>>>>> 158f5320
      {activeItemLabel || placeholder}
    </Value>

    <Label>
      {dropDownLabel && (
        <LabelText
<<<<<<< HEAD
          as="span"
=======
          forwardedAs="span"
>>>>>>> 158f5320
          size={THEME_CONSTANTS.TYPOGRAPHY.PRESET_SIZES.SMALL}
        >
          {dropDownLabel}
        </LabelText>
      )}

      <ChevronWrap isOpen={isOpen}>
        <StyledChevron />
      </ChevronWrap>
    </Label>
  </SelectButton>
);

export default forwardRef(DropDownSelect);

DropDownSelect.propTypes = {
  activeItemLabel: PropTypes.string,
  dropDownLabel: PropTypes.string,
  onSelectClick: PropTypes.func.isRequired,
  placeholder: PropTypes.string,
  disabled: PropTypes.bool,
  hasError: PropTypes.bool,
  isOpen: PropTypes.bool,
};<|MERGE_RESOLUTION|>--- conflicted
+++ resolved
@@ -55,25 +55,17 @@
     ref={ref}
     {...rest}
   >
-<<<<<<< HEAD
-    <Value as="span" size={THEME_CONSTANTS.TYPOGRAPHY.PRESET_SIZES.SMALL}>
-=======
     <Value
       forwardedAs="span"
       size={THEME_CONSTANTS.TYPOGRAPHY.PRESET_SIZES.SMALL}
     >
->>>>>>> 158f5320
       {activeItemLabel || placeholder}
     </Value>
 
     <Label>
       {dropDownLabel && (
         <LabelText
-<<<<<<< HEAD
-          as="span"
-=======
           forwardedAs="span"
->>>>>>> 158f5320
           size={THEME_CONSTANTS.TYPOGRAPHY.PRESET_SIZES.SMALL}
         >
           {dropDownLabel}
