--- conflicted
+++ resolved
@@ -26,12 +26,8 @@
 export * from './menu';
 export { Pill } from './pill';
 export { Popup, PLACEMENT } from './popup';
-<<<<<<< HEAD
 export * from './search';
-=======
-export { Search } from './search';
 export * from './slider';
->>>>>>> 9ef5573f
 export { Snackbar } from './snackbar';
 export * from './tooltip';
 export * from './keyboard';
