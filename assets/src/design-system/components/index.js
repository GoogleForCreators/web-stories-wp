/*
 * Copyright 2020 Google LLC
 *
 * Licensed under the Apache License, Version 2.0 (the "License");
 * you may not use this file except in compliance with the License.
 * You may obtain a copy of the License at
 *
 *     https://www.apache.org/licenses/LICENSE-2.0
 *
 * Unless required by applicable law or agreed to in writing, software
 * distributed under the License is distributed on an "AS IS" BASIS,
 * WITHOUT WARRANTIES OR CONDITIONS OF ANY KIND, either express or implied.
 * See the License for the specific language governing permissions and
 * limitations under the License.
 */

export * from './button';
export * from './checkbox';
export { Dialog } from './dialog';
export { DropDown } from './dropDown';
export { Input } from './input';
export { Modal } from './modal';
export { Pill } from './pill';
export { Popup, PLACEMENT } from './popup';
export * as Snackbar from './snackbar';
export * from './tooltip';
export * from './keyboard';
export * from './keyboard/gridview';
export * from './notificationBubble';
<<<<<<< HEAD
export { Text, Display, Headline } from './typography';
=======
export { Display, Headline, Link, Text } from './typography';
>>>>>>> 4a4265c5
<|MERGE_RESOLUTION|>--- conflicted
+++ resolved
@@ -27,8 +27,4 @@
 export * from './keyboard';
 export * from './keyboard/gridview';
 export * from './notificationBubble';
-<<<<<<< HEAD
-export { Text, Display, Headline } from './typography';
-=======
-export { Display, Headline, Link, Text } from './typography';
->>>>>>> 4a4265c5
+export { Display, Headline, Link, Text } from './typography';