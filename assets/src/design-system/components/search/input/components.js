/*
 * Copyright 2020 Google LLC
 *
 * Licensed under the Apache License, Version 2.0 (the "License");
 * you may not use this file except in compliance with the License.
 * You may obtain a copy of the License at
 *
 *     https://www.apache.org/licenses/LICENSE-2.0
 *
 * Unless required by applicable law or agreed to in writing, software
 * distributed under the License is distributed on an "AS IS" BASIS,
 * WITHOUT WARRANTIES OR CONDITIONS OF ANY KIND, either express or implied.
 * See the License for the specific language governing permissions and
 * limitations under the License.
 */

/**
 * External dependencies
 */
import styled, { css } from 'styled-components';
import PropTypes from 'prop-types';
/**
 * Internal dependencies
 */
import {
  ChevronDown as Chevron,
  CrossSmall as Clear,
  Magnifier as Search,
} from '../../../icons';
import { themeHelpers, THEME_CONSTANTS } from '../../../theme';
import { Z_INDEX } from '../constants';

export const InputContainer = styled.div(
  ({ theme }) => css`
    display: flex;
    position: relative;
    box-sizing: border-box;
    height: 36px;
    width: 100%;
    max-width: 400px;
    background-color: transparent;
    color: ${theme.colors.fg.primary};
  `
);
InputContainer.propTypes = {
  activeSearch: PropTypes.bool,
  disabled: PropTypes.bool,
};

export const Input = styled.input(
  ({ theme, hasError }) => css`
    position: absolute;
    height: 100%;
    width: 100%;
    background-color: transparent;
    outline: none;
    cursor: pointer;
    ${themeHelpers.expandPresetStyles({
      preset:
        theme.typography.presets.paragraph[
          THEME_CONSTANTS.TYPOGRAPHY.PRESET_SIZES.SMALL
        ],
      theme,
    })};
    color: ${theme.colors.fg.primary};
    border: 1px solid ${theme.colors.border.defaultNormal};
    padding: 8px 20px 8px 40px;
    &::placeholder {
      color: ${theme.colors.fg.tertiary};
    }
    &[aria-expanded='true'] {
      border-color: ${theme.colors.border.defaultActive};
    }

    border-radius: ${theme.borders.radius.small};

    &::-ms-clear {
      display: none;
    }

    &::-webkit-search-decoration,
    &::-webkit-search-cancel-button,
    &::-webkit-search-results-button,
    &::-webkit-search-results-decoration {
      appearance: none;
    }

    &:hover {
      border-color: ${theme.colors.border.defaultHover};
    }

    ${themeHelpers.focusableOutlineCSS(theme.colors.border.focus)};

    ${hasError &&
    css`
      border-color: ${theme.colors.interactiveBg.negativeHover};

      &:active,
      &:hover {
        border-color: ${theme.colors.interactiveBg.negativeHover};
      }
    `}

    &:disabled {
      pointer-events: none;
      border-color: ${theme.colors.border.disable};
      color: ${theme.colors.fg.disable};

      &:hover {
        border-color: ${theme.colors.border.disable};
      }
    }
  `
);
Input.propTypes = {
  hasError: PropTypes.bool,
};

const BaseDecorationContainer = css`
  display: flex;
  align-items: center;
  width: 32px;
  background-color: transparent;
  color: ${({ theme }) => theme.colors.fg.secondary};
  border: 0;
  margin: auto 1px auto auto;
  padding: 0;
  align-self: flex-end;
  cursor: pointer;
`;

export const ClearButton = styled.button`
  ${BaseDecorationContainer};
  display: ${({ isVisible }) => (isVisible ? 'flex' : 'none')};
  outline: none;
  ${({ theme }) => themeHelpers.focusableOutlineCSS(theme.colors.border.focus)};
  height: 30px;
  z-index: ${Z_INDEX.CLEAR_BUTTON};
`;
ClearButton.propTypes = {
  isVisible: PropTypes.bool,
};

export const ClearIcon = styled(Clear)`
  width: 32px;
  height: auto;
  margin: auto;
`;

export const ChevronDecoration = styled.div`
  ${BaseDecorationContainer};
  display: ${({ isVisible }) => (isVisible ? 'flex' : 'none')};
  height: 100%;
  ${({ disabled, theme }) =>
    disabled &&
    css`
      pointer-events: none;
      color: ${theme.colors.fg.disable};
    `}
`;
ChevronDecoration.propTypes = {
  disabled: PropTypes.bool,
  isVisible: PropTypes.bool,
};

export const ChevronIcon = styled(Chevron)`
  width: 32px;
  height: auto;
  margin: auto;

  ${({ isMenuOpen }) =>
    isMenuOpen &&
    css`
      transform: rotate(180deg);
    `}
`;
ChevronIcon.propTypes = {
  isMenuOpen: PropTypes.bool,
};

export const SearchDecoration = styled.div(
  ({ theme, activeSearch, disabled }) => css`
    ${BaseDecorationContainer};
    position: absolute;
    height: 100%;
    margin: 0;
<<<<<<< HEAD
    left: ${alignCenter ? 'calc(50% - 48px)' : '8px'};
    color: ${alignCenter ? theme.colors.fg.tertiary : theme.colors.fg.primary};
    pointer-events: none;
=======
    left: 8px;
    color: ${activeSearch ? theme.colors.fg.tertiary : theme.colors.fg.primary};
>>>>>>> 02612c81

    ${disabled &&
    css`
      color: ${theme.colors.fg.disable};
    `}
  `
);
SearchDecoration.propTypes = {
  activeSearch: PropTypes.bool,
};

export const SearchIcon = styled(Search)`
  position: relative;
  width: 32px;
  height: auto;
  margin: auto;
`;<|MERGE_RESOLUTION|>--- conflicted
+++ resolved
@@ -184,14 +184,9 @@
     position: absolute;
     height: 100%;
     margin: 0;
-<<<<<<< HEAD
-    left: ${alignCenter ? 'calc(50% - 48px)' : '8px'};
-    color: ${alignCenter ? theme.colors.fg.tertiary : theme.colors.fg.primary};
-    pointer-events: none;
-=======
     left: 8px;
     color: ${activeSearch ? theme.colors.fg.tertiary : theme.colors.fg.primary};
->>>>>>> 02612c81
+    pointer-events: none;
 
     ${disabled &&
     css`
