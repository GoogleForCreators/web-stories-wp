/*
 * Copyright 2020 Google LLC
 *
 * Licensed under the Apache License, Version 2.0 (the "License");
 * you may not use this file except in compliance with the License.
 * You may obtain a copy of the License at
 *
 *     https://www.apache.org/licenses/LICENSE-2.0
 *
 * Unless required by applicable law or agreed to in writing, software
 * distributed under the License is distributed on an "AS IS" BASIS,
 * WITHOUT WARRANTIES OR CONDITIONS OF ANY KIND, either express or implied.
 * See the License for the specific language governing permissions and
 * limitations under the License.
 */
/**
 * External dependencies
 */
import PropTypes from 'prop-types';
import { useEffect, useLayoutEffect, useRef, useState } from 'react';
import styled, { css } from 'styled-components';
/**
 * Internal dependencies
 */
import { BEZIER } from '../../../animation/constants';
import { CORNER_DIRECTIONS, DIRECTIONS } from '../../utils/directions';
import Menu, { MenuPropTypes } from './menu';
import { Popover, Shadow } from './styled';

const PERCENTAGE_OFFSET = {
  [DIRECTIONS.TOP]: 100,
  [DIRECTIONS.RIGHT]: 0,
  [DIRECTIONS.BOTTOM]: -100,
  [DIRECTIONS.LEFT]: -50,
};

const transition = `transform 0.175s ${BEZIER.default}`;
const initialScale = 0.5;
const fullSize = css`
  top: 0;
  right: 0;
  bottom: 0;
  left: 0;
`;

const MenuWrapper = styled.div`
  position: absolute;
`;

const MenuRevealer = styled.div`
  overflow: hidden;
  border-radius: ${({ theme }) => theme.borders.radius.small};
  ${fullSize}
`;

const MenuCounterRevealer = styled.div`
  border-radius: ${({ theme }) => theme.borders.radius.small};
`;

const ButtonInner = styled(Popover)`
  ${fullSize}
  transform: ${(props) => {
    switch (props.align) {
      case CORNER_DIRECTIONS.top_left:
        return `translate(${PERCENTAGE_OFFSET[DIRECTIONS.LEFT]}%, ${
          PERCENTAGE_OFFSET[DIRECTIONS.TOP]
        }%)`;
      case CORNER_DIRECTIONS.top_right:
        return `translate(${PERCENTAGE_OFFSET[DIRECTIONS.RIGHT]}%, ${
          PERCENTAGE_OFFSET[DIRECTIONS.TOP]
        }%)`;
      case CORNER_DIRECTIONS.bottom_right:
        return `translate(${PERCENTAGE_OFFSET[DIRECTIONS.RIGHT]}%, ${
          PERCENTAGE_OFFSET[DIRECTIONS.BOTTOM]
        }%)`;
      case CORNER_DIRECTIONS.bottom_left:
      default:
        return `translate(${PERCENTAGE_OFFSET[DIRECTIONS.LEFT]}%, ${
          PERCENTAGE_OFFSET[DIRECTIONS.BOTTOM]
        }%)`;
    }
  }};

  ${MenuWrapper} {
    ${(props) => {
      switch (props.align) {
        case CORNER_DIRECTIONS.top_right:
          return css`
            top: 0;
            right: 0;
          `;
        case CORNER_DIRECTIONS.top_left:
          return css`
            top: 0;
            left: 0;
          `;
        case CORNER_DIRECTIONS.bottom_right:
          return css`
            right: 0;
            bottom: 0;
          `;
        case CORNER_DIRECTIONS.bottom_left:
        default:
          return css`
            left: 0;
            bottom: 0;
          `;
      }
    }}
  }

  ${MenuRevealer} {
    transition: ${(props) => (props.isReady ? transition : 'none')};
    ${(props) => {
      const translateFromScale = 100 * (1 - initialScale);
      switch (props.align) {
        case CORNER_DIRECTIONS.top_right:
          return css`
            transform: ${props.isReady
              ? 'none'
              : `translate(${translateFromScale}%, -${translateFromScale}%)`};
          `;
        case CORNER_DIRECTIONS.top_left:
          return css`
            transform: ${props.isReady
              ? 'none'
              : `translate(-${translateFromScale}%, -${translateFromScale}%)`};
          `;
        case CORNER_DIRECTIONS.bottom_right:
          return css`
            transform: ${props.isReady
              ? 'none'
              : `translate(${translateFromScale}%, ${translateFromScale}%)`};
          `;
        case CORNER_DIRECTIONS.bottom_left:
        default:
          return css`
            transform: ${props.isReady
              ? 'none'
              : `translate(-${translateFromScale}%, ${translateFromScale}%)`};
          `;
      }
    }}
  }

  ${MenuCounterRevealer} {
    transition: ${(props) => (props.isReady ? transition : 'none')};
    ${(props) => {
      const translateFromScale = 100 * (1 - initialScale);
      switch (props.align) {
        case CORNER_DIRECTIONS.top_right:
          return css`
            transform: ${props.isReady
              ? 'none'
              : `translate(-${translateFromScale}%, ${translateFromScale}%)`};
          `;
        case CORNER_DIRECTIONS.top_left:
          return css`
            transform: ${props.isReady
              ? 'none'
              : `translate(${translateFromScale}%, ${translateFromScale}%)`};
          `;
        case CORNER_DIRECTIONS.bottom_right:
          return css`
            transform: ${props.isReady
              ? 'none'
              : `translate(-${translateFromScale}%, -${translateFromScale}%)`};
          `;
        case CORNER_DIRECTIONS.bottom_left:
        default:
          return css`
            transform: ${props.isReady
              ? 'none'
              : `translate(${translateFromScale}%, -${translateFromScale}%)`};
          `;
      }
    }}
  }

  ${Shadow} {
    transition: ${(props) => (props.isReady ? transition : 'none')};
    transform: ${(props) =>
      props.isReady ? 'none' : `scale(${initialScale})`};
    transform-origin: ${(props) => {
      switch (props.align) {
        case CORNER_DIRECTIONS.top_right:
          return 'right top';
        case CORNER_DIRECTIONS.top_left:
          return 'left top';
        case CORNER_DIRECTIONS.bottom_right:
          return 'right bottom';
        case CORNER_DIRECTIONS.bottom_left:
        default:
          return 'left bottom';
      }
    }};
  }
`;
ButtonInner.propTypes = {
  align: PropTypes.oneOf(Object.values(CORNER_DIRECTIONS)),
  isReady: PropTypes.bool,
};

function AnimationContainer({ children, isOpen, ...props }) {
  const [align, setAlign] = useState(null);
  const [isReady, setIsReady] = useState(false);
  const menuPositionRef = useRef(null);
  const menuTogglePositionRef = useRef(null);

  useLayoutEffect(() => {
    if (!isOpen) {
      setAlign(null);
      return;
    }
    if (!(menuTogglePositionRef.current && menuPositionRef.current)) {
      return;
    }

    const toggleBoundingBox = menuTogglePositionRef.current.getBoundingClientRect();
    const menuWrapperBoundingBox = menuPositionRef.current.getBoundingClientRect();

    const menuLeft =
      toggleBoundingBox.left +
      toggleBoundingBox.width * (PERCENTAGE_OFFSET[DIRECTIONS.LEFT] / 100);
    const menuBottom =
      toggleBoundingBox.bottom +
      toggleBoundingBox.height * (PERCENTAGE_OFFSET[DIRECTIONS.BOTTOM] / 100);

    const alignHorizontal =
      menuLeft + menuWrapperBoundingBox.width > window.innerWidth
        ? DIRECTIONS.RIGHT
        : DIRECTIONS.LEFT;
    const alignVertical =
      0 > menuBottom - menuWrapperBoundingBox.height
        ? DIRECTIONS.TOP
        : DIRECTIONS.BOTTOM;

    setAlign(CORNER_DIRECTIONS[`${alignVertical}_${alignHorizontal}`]);
  }, [isOpen]);

  /**
   * Seems funky, but we need 1 full render where the proper
   * alignment is set before we animate in. This prevents react
   * from batching those renders and animating from wrong alignment.
   */
  useEffect(() => {
    const frameId = requestAnimationFrame(() => setIsReady(Boolean(align)));

    return () => cancelAnimationFrame(frameId);
  }, [align]);

  return (
    <ButtonInner
      align={align}
      isOpen={isOpen}
      isReady={isReady}
      ref={menuTogglePositionRef}
      {...props}
    >
      <MenuWrapper>
        <MenuRevealer>
          <MenuCounterRevealer ref={menuPositionRef}>
            {children}
          </MenuCounterRevealer>
        </MenuRevealer>
        <Shadow />
      </MenuWrapper>
    </ButtonInner>
  );
}
AnimationContainer.propTypes = {
  isOpen: PropTypes.bool,
  children: PropTypes.node,
};

<<<<<<< HEAD
const AnimatedContextMenu = ({ isOpen, items, ...props }) => (
  <AnimationContainer isOpen={isOpen}>
    <Menu items={items} isOpen={isOpen} {...props} />
  </AnimationContainer>
);
AnimatedContextMenu.propTypes = MenuPropTypes;
=======
const AnimatedContextMenu = ({ items, ...props }) => (
  <AnimationContainer isOpen={props.isOpen}>
    <Menu items={items} {...props} />
  </AnimationContainer>
);
AnimatedContextMenu.propTypes = {
  ...MenuPropTypes,
};
>>>>>>> 0b2aa4fe

export default AnimatedContextMenu;<|MERGE_RESOLUTION|>--- conflicted
+++ resolved
@@ -273,22 +273,14 @@
   children: PropTypes.node,
 };
 
-<<<<<<< HEAD
 const AnimatedContextMenu = ({ isOpen, items, ...props }) => (
   <AnimationContainer isOpen={isOpen}>
     <Menu items={items} isOpen={isOpen} {...props} />
   </AnimationContainer>
 );
-AnimatedContextMenu.propTypes = MenuPropTypes;
-=======
-const AnimatedContextMenu = ({ items, ...props }) => (
-  <AnimationContainer isOpen={props.isOpen}>
-    <Menu items={items} {...props} />
-  </AnimationContainer>
-);
 AnimatedContextMenu.propTypes = {
   ...MenuPropTypes,
-};
->>>>>>> 0b2aa4fe
+  isOpen: PropTypes.bool,
+};
 
 export default AnimatedContextMenu;