--- conflicted
+++ resolved
@@ -25,13 +25,8 @@
 
 const ContextMenu = ({ items, ...props }) => {
   return (
-<<<<<<< HEAD
-    <Popover role="dialog" isOpen={isOpen} {...props}>
-      <Menu items={items} isOpen={isOpen} />
-=======
     <Popover role="dialog" isOpen={props.isOpen}>
       <Menu items={items} {...props} />
->>>>>>> 0b2aa4fe
       <Shadow />
     </Popover>
   );
