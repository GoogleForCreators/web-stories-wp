/*
 * Copyright 2020 Google LLC
 *
 * Licensed under the Apache License, Version 2.0 (the "License");
 * you may not use this file except in compliance with the License.
 * You may obtain a copy of the License at
 *
 *     https://www.apache.org/licenses/LICENSE-2.0
 *
 * Unless required by applicable law or agreed to in writing, software
 * distributed under the License is distributed on an "AS IS" BASIS,
 * WITHOUT WARRANTIES OR CONDITIONS OF ANY KIND, either express or implied.
 * See the License for the specific language governing permissions and
 * limitations under the License.
 */

/**
 * External dependencies
 */
import { forwardRef } from 'react';
import styled, { css } from 'styled-components';
import PropTypes from 'prop-types';
/**
 * Internal dependencies
 */
import { THEME_CONSTANTS, themeHelpers } from '../../theme';
import {
  BUTTON_SIZES,
  BUTTON_TYPES,
  BUTTON_VARIANTS,
  BUTTON_PIXELS,
} from './constants';

const Base = styled.button(
  ({ size, theme }) => css`
    display: flex;
    align-items: center;
    justify-content: space-around;
    box-sizing: border-box;
    padding: 0;
    margin: 0;
    background: transparent;
    border: none;
    color: ${theme.colors.fg.primary};
    cursor: pointer;
    ${themeHelpers.focusableOutlineCSS(theme.colors.border.focus)};
    ${themeHelpers.expandPresetStyles({
      preset: {
        ...theme.typography.presets.label[
          size === BUTTON_SIZES.SMALL
            ? THEME_CONSTANTS.TYPOGRAPHY.PRESET_SIZES.SMALL
            : THEME_CONSTANTS.TYPOGRAPHY.PRESET_SIZES.MEDIUM
        ],
      },
      theme,
    })};

    &:active {
      background-color: ${theme.colors.interactiveBg.active};
      color: ${theme.colors.interactiveFg.active};
    }

    &:disabled {
      pointer-events: none;
      background-color: ${theme.colors.interactiveBg.disable};
      color: ${theme.colors.fg.disable};
    }

    transition: background-color 0.6s ease 0s, color 0.6s ease 0s;
  `
);

const primaryColors = ({ theme }) => css`
  background-color: ${theme.colors.interactiveBg.brandNormal};
  color: ${theme.colors.interactiveFg.brandNormal};
  &:hover,
  &:focus {
    background-color: ${theme.colors.interactiveBg.brandHover};
    color: ${theme.colors.interactiveFg.brandHover};
  }
  &:active {
    background-color: ${theme.colors.interactiveBg.active};
    color: ${theme.colors.interactiveFg.active};
  }
`;

const secondaryColors = ({ theme }) => css`
  background-color: ${theme.colors.interactiveBg.secondaryNormal};

  &:hover,
  &:focus {
    background-color: ${theme.colors.interactiveBg.secondaryHover};
  }
`;

const tertiaryColors = ({ theme }) => css`
  background-color: ${theme.colors.interactiveBg.tertiaryNormal};

  &:hover,
  &:focus {
    background-color: ${theme.colors.interactiveBg.tertiaryHover};
  }

  &:disabled {
    background-color: ${theme.colors.interactiveBg.tertiaryNormal};
  }
`;

const buttonColors = {
  [BUTTON_TYPES.PRIMARY]: primaryColors,
  [BUTTON_TYPES.SECONDARY]: secondaryColors,
  [BUTTON_TYPES.TERTIARY]: tertiaryColors,
};

const ButtonRectangle = styled(Base)`
  ${({ type }) => type && buttonColors?.[type]};
  min-width: 1px;
  min-height: 1em;
  border-radius: ${({ theme }) => theme.borders.radius.small};

  padding: ${({ size }) =>
    size === BUTTON_SIZES.SMALL ? '8px 16px' : '18px 32px'};
`;

const ButtonSquare = styled(Base)`
  ${({ type }) => type && buttonColors?.[type]};
  border-radius: ${({ theme }) => theme.borders.radius.small};

  ${({ size }) => css`
    width: ${size === BUTTON_SIZES.SMALL
      ? BUTTON_PIXELS.SMALL_BUTTON
      : BUTTON_PIXELS.LARGE_BUTTON}px;
    height: ${size === BUTTON_SIZES.SMALL
      ? BUTTON_PIXELS.SMALL_BUTTON
      : BUTTON_PIXELS.LARGE_BUTTON}px;

    svg {
<<<<<<< HEAD
      width: ${size === BUTTON_SIZES.SMALL
        ? BUTTON_PIXELS.SMALL_ICON
        : BUTTON_PIXELS.LARGE_ICON}px;
      height: auto;
=======
      width: 32px;
      height: 32px;
>>>>>>> 7de9020c
    }
  `}
`;

const ButtonCircle = styled(ButtonSquare)`
  border-radius: ${({ theme }) => theme.borders.radius.round};
`;

const ButtonIcon = styled(Base)`
<<<<<<< HEAD
  ${({ size }) => css`
    width: ${size === BUTTON_SIZES.SMALL
      ? BUTTON_PIXELS.SMALL_ICON
      : BUTTON_PIXELS.LARGE_ICON}px;
    height: ${size === BUTTON_SIZES.SMALL
      ? BUTTON_PIXELS.SMALL_ICON
      : BUTTON_PIXELS.LARGE_ICON}px;
    svg {
      width: 100%;
      height: auto;
      margin: 0 auto;
    }
  `}
=======
  width: 32px;
  height: 32px;
  svg {
    width: 100%;
    height: auto;
    margin: 0 auto;
  }
>>>>>>> 7de9020c
`;

const ButtonOptions = {
  [BUTTON_VARIANTS.RECTANGLE]: ButtonRectangle,
  [BUTTON_VARIANTS.CIRCLE]: ButtonCircle,
  [BUTTON_VARIANTS.SQUARE]: ButtonSquare,
  [BUTTON_VARIANTS.ICON]: ButtonIcon,
};

const Button = forwardRef(function Button(
  {
    size = BUTTON_SIZES.MEDIUM,
    type = BUTTON_TYPES.PLAIN,
    variant = BUTTON_VARIANTS.RECTANGLE,
    children,
    ...rest
  },
  ref
) {
  const isLink = rest.href !== undefined;
  const StyledButton = ButtonOptions[variant];

  return (
    <StyledButton
      ref={ref}
      as={isLink ? 'a' : 'button'}
      size={size}
      type={type}
      {...rest}
    >
      {children}
    </StyledButton>
  );
});

Button.propTypes = {
  size: PropTypes.oneOf(Object.values(BUTTON_SIZES)),
  type: PropTypes.oneOf(Object.values(BUTTON_TYPES)),
  variant: PropTypes.oneOf(Object.values(BUTTON_VARIANTS)),
  children: PropTypes.node.isRequired,
  activeLabelText: PropTypes.string,
};

export { Button, BUTTON_SIZES, BUTTON_TYPES, BUTTON_VARIANTS, BUTTON_PIXELS };<|MERGE_RESOLUTION|>--- conflicted
+++ resolved
@@ -24,12 +24,7 @@
  * Internal dependencies
  */
 import { THEME_CONSTANTS, themeHelpers } from '../../theme';
-import {
-  BUTTON_SIZES,
-  BUTTON_TYPES,
-  BUTTON_VARIANTS,
-  BUTTON_PIXELS,
-} from './constants';
+import { BUTTON_SIZES, BUTTON_TYPES, BUTTON_VARIANTS } from './constants';
 
 const Base = styled.button(
   ({ size, theme }) => css`
@@ -128,24 +123,17 @@
 
   ${({ size }) => css`
     width: ${size === BUTTON_SIZES.SMALL
-      ? BUTTON_PIXELS.SMALL_BUTTON
-      : BUTTON_PIXELS.LARGE_BUTTON}px;
+      ? THEME_CONSTANTS.ICON_SIZE
+      : THEME_CONSTANTS.LARGE_BUTTON_SIZE}px;
     height: ${size === BUTTON_SIZES.SMALL
-      ? BUTTON_PIXELS.SMALL_BUTTON
-      : BUTTON_PIXELS.LARGE_BUTTON}px;
+      ? THEME_CONSTANTS.ICON_SIZE
+      : THEME_CONSTANTS.LARGE_BUTTON_SIZE}px;
+  `}
 
-    svg {
-<<<<<<< HEAD
-      width: ${size === BUTTON_SIZES.SMALL
-        ? BUTTON_PIXELS.SMALL_ICON
-        : BUTTON_PIXELS.LARGE_ICON}px;
-      height: auto;
-=======
-      width: 32px;
-      height: 32px;
->>>>>>> 7de9020c
-    }
-  `}
+  svg {
+    width: ${THEME_CONSTANTS.ICON_SIZE}px;
+    height: ${THEME_CONSTANTS.ICON_SIZE}px;
+  }
 `;
 
 const ButtonCircle = styled(ButtonSquare)`
@@ -153,29 +141,12 @@
 `;
 
 const ButtonIcon = styled(Base)`
-<<<<<<< HEAD
-  ${({ size }) => css`
-    width: ${size === BUTTON_SIZES.SMALL
-      ? BUTTON_PIXELS.SMALL_ICON
-      : BUTTON_PIXELS.LARGE_ICON}px;
-    height: ${size === BUTTON_SIZES.SMALL
-      ? BUTTON_PIXELS.SMALL_ICON
-      : BUTTON_PIXELS.LARGE_ICON}px;
-    svg {
-      width: 100%;
-      height: auto;
-      margin: 0 auto;
-    }
-  `}
-=======
-  width: 32px;
-  height: 32px;
+  width: ${THEME_CONSTANTS.ICON_SIZE}px;
+  height: ${THEME_CONSTANTS.ICON_SIZE}px;
   svg {
     width: 100%;
-    height: auto;
-    margin: 0 auto;
+    height: 100%;
   }
->>>>>>> 7de9020c
 `;
 
 const ButtonOptions = {
@@ -219,4 +190,4 @@
   activeLabelText: PropTypes.string,
 };
 
-export { Button, BUTTON_SIZES, BUTTON_TYPES, BUTTON_VARIANTS, BUTTON_PIXELS };+export { Button, BUTTON_SIZES, BUTTON_TYPES, BUTTON_VARIANTS };