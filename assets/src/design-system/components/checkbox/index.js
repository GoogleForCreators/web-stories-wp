--- conflicted
+++ resolved
@@ -57,25 +57,6 @@
     width: ${CONTAINER_WIDTH}px;
     min-height: ${CONTAINER_WIDTH}px;
     min-width: ${CONTAINER_WIDTH}px;
-<<<<<<< HEAD
-    border-radius: ${theme.borders.radius.small};
-    border: ${BORDER_WIDTH}px solid ${theme.colors.border.defaultNormal};
-
-    :focus-within {
-      border-color: ${theme.colors.border.focus};
-    }
-
-    :active {
-      border-color: ${theme.colors.border.defaultNormal};
-      box-shadow: 0 0 0 8px ${theme.colors.shadow.active};
-    }
-
-    ${disabled &&
-    css`
-      border-color: ${theme.colors.border.disable};
-    `}
-=======
->>>>>>> bf9853a6
 
     /* Hide Checkbox */
     input[type='checkbox'] {
@@ -90,7 +71,6 @@
         ~ ${Border} {
           border-color: ${theme.colors.border.disable};
         }
-
         ~ ${StyledCheckmark} {
           color: ${theme.colors.fg.disable};
         }
@@ -110,7 +90,13 @@
 
 const BaseCheckbox = ({ checked, disabled, ...props }, ref) => (
   <CheckboxContainer disabled={disabled}>
-    <input type="checkbox" ref={ref} disabled={disabled} {...props} />
+    <input
+      type="checkbox"
+      ref={ref}
+      checked={checked}
+      disabled={disabled}
+      {...props}
+    />
     {checked && <StyledCheckmark data-testid="checkbox-checkmark" />}
     <Border />
   </CheckboxContainer>
