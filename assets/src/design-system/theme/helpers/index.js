--- conflicted
+++ resolved
@@ -14,11 +14,7 @@
  * limitations under the License.
  */
 
-<<<<<<< HEAD
-export { focusableOutlineCSS } from './outline';
-=======
 export * from './outline';
->>>>>>> 4a4265c5
 export { expandPresetStyles, expandTextPreset } from './expandPresetStyles';
 export { fullSizeAbsolute, fullSizeRelative } from './fullSize';
 export { centerContent } from './centerContent';