--- conflicted
+++ resolved
@@ -23,9 +23,6 @@
  */
 import { FOCUS_VISIBLE_SELECTOR } from '../global';
 
-<<<<<<< HEAD
-export const focusableOutlineCSS = (colorOrProps) => {
-=======
 /**
  * A css snippet that can be used for the focus styling.
  *
@@ -43,7 +40,6 @@
 `;
 
 export const focusableOutlineCSS = (colorOrProps, background) => {
->>>>>>> 4a4265c5
   const accent =
     typeof colorOrProps === 'string'
       ? colorOrProps
@@ -52,12 +48,7 @@
     border: 2px solid transparent;
 
     &.${FOCUS_VISIBLE_SELECTOR} {
-<<<<<<< HEAD
-      outline: none;
-      border: 2px solid ${accent};
-=======
       ${focusCSS(accent, background)};
->>>>>>> 4a4265c5
     }
   `;
 };