/*
 * Copyright 2020 Google LLC
 *
 * Licensed under the Apache License, Version 2.0 (the "License");
 * you may not use this file except in compliance with the License.
 * You may obtain a copy of the License at
 *
 *     https://www.apache.org/licenses/LICENSE-2.0
 *
 * Unless required by applicable law or agreed to in writing, software
 * distributed under the License is distributed on an "AS IS" BASIS,
 * WITHOUT WARRANTIES OR CONDITIONS OF ANY KIND, either express or implied.
 * See the License for the specific language governing permissions and
 * limitations under the License.
 */

/**
 * Internal dependencies
 */
import { Toggle, Select, Color } from '../common';
import { AbstractPanel } from './abstractPanel';

/**
 * The text style panel containing inputs, toggles, dropdowns and other form elements
 * to view and manipulate the style of one or more currently selected text elements.
 */
export class TextStyle extends AbstractPanel {
  constructor(node, path) {
    super(node, path);
  }

  get bold() {
    return this._get(
      this.getByRole('checkbox', { name: /Toggle: bold/ }),
      'bold',
      Toggle
    );
  }

  get italic() {
    return this._get(
      this.getByRole('checkbox', { name: /Toggle: italic/ }),
      'italic',
      Toggle
    );
  }

  get underline() {
    return this._get(
      this.getByRole('checkbox', { name: /Toggle: underline/ }),
      'underline',
      Toggle
    );
  }

  get fontWeight() {
    return this._get(
      this.getByRole('button', { name: /Font weight/ }),
      'fontWeight',
      Select
    );
  }

  get letterSpacing() {
    return this.getByRole('textbox', { name: /Letter-spacing/ });
  }

  get lineHeight() {
    return this.getByRole('textbox', { name: /Line-height/ });
  }

  get fontColor() {
    return this._get(
      this.getByRole('region', { name: /Color input: Text/ }),
      'fontColor',
      Color
    );
  }

  get fontSize() {
    return this.getByRole('textbox', { name: /Font size/ });
  }

<<<<<<< HEAD
  get fill() {
    return this._get(
      this.getByRole('checkbox', { name: /Set text background mode: Fill/i }),
      'fill',
      Toggle
    );
=======
  get collapse() {
    return this.getByRole('button', { name: /Collapse panel/ });
>>>>>>> d5431338
  }

  // @todo: add remaining input options:
  // * font family and size
  // * justify toggles
  // * fill style
  // * background color
  // * padding (lock ratio, combined padding and individual paddings)
}<|MERGE_RESOLUTION|>--- conflicted
+++ resolved
@@ -81,17 +81,16 @@
     return this.getByRole('textbox', { name: /Font size/ });
   }
 
-<<<<<<< HEAD
+  get collapse() {
+    return this.getByRole('button', { name: /Collapse panel/ });
+  }
+
   get fill() {
     return this._get(
       this.getByRole('checkbox', { name: /Set text background mode: Fill/i }),
       'fill',
       Toggle
     );
-=======
-  get collapse() {
-    return this.getByRole('button', { name: /Collapse panel/ });
->>>>>>> d5431338
   }
 
   // @todo: add remaining input options:
