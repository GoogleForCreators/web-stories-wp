--- conflicted
+++ resolved
@@ -123,15 +123,6 @@
     return null;
   }
 
-<<<<<<< HEAD
-  get noSelection() {
-=======
-  get pageStyle() {
->>>>>>> 404aa4d5
-    // @todo: implement
-    return null;
-  }
-
   get shapeStyle() {
     // @todo: implement
     return null;
