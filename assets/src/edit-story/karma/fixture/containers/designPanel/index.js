--- conflicted
+++ resolved
@@ -32,11 +32,8 @@
 import { TextStylePreset } from './textStylePreset';
 import { ColorPreset } from './colorPreset';
 import { SizePosition } from './sizePosition';
-<<<<<<< HEAD
 import { BorderRadius } from './borderRadius';
-=======
 import { Border } from './border';
->>>>>>> c00fcf58
 
 /**
  * The editor's canvas. Includes: display, frames, editor layers, carousel,
