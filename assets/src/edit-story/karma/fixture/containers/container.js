--- conflicted
+++ resolved
@@ -81,10 +81,10 @@
   /**
    * See https://testing-library.com/docs/dom-testing-library/api-queries#byrole
    *
-<<<<<<< HEAD
-   * @param {Element} root
-   * @param {string} role
-   * @param {Object} options
+   * @param {HTMLElement} root Root node
+   * @param {Matcher} role Role name.
+   * @param {ByRoleOptions} options Options.
+   * @return {HTMLElement} The found element.
    */
   getByRoleIn(root, role, options) {
     return getByRole(root, role, options);
@@ -93,13 +93,9 @@
   /**
    * See https://testing-library.com/docs/dom-testing-library/api-queries#byrole
    *
-   * @param {string} role
-   * @param {Object} options
-=======
    * @param {Matcher} role Role name.
    * @param {ByRoleOptions} options Options.
    * @return {HTMLElement} The found element.
->>>>>>> 1809d8fe
    */
   queryByRole(role, options) {
     return queryByRole(this._node, role, options);
