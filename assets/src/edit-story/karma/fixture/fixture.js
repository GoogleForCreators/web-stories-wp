/*
 * Copyright 2020 Google LLC
 *
 * Licensed under the Apache License, Version 2.0 (the "License");
 * you may not use this file except in compliance with the License.
 * You may obtain a copy of the License at
 *
 *     https://www.apache.org/licenses/LICENSE-2.0
 *
 * Unless required by applicable law or agreed to in writing, software
 * distributed under the License is distributed on an "AS IS" BASIS,
 * WITHOUT WARRANTIES OR CONDITIONS OF ANY KIND, either express or implied.
 * See the License for the specific language governing permissions and
 * limitations under the License.
 */

/**
 * External dependencies
 */
import React, { useCallback, useState, useMemo, forwardRef } from 'react';
import { FlagsProvider } from 'flagged';
import { render, act, screen, waitFor } from '@testing-library/react';
import Modal from 'react-modal';

/**
 * Internal dependencies
 */
import FixtureEvents from '../../../../../karma/fixture/events';
import App from '../../app/index';
import APIProvider from '../../app/api/apiProvider';
import APIContext from '../../app/api/context';
import FileProvider from '../../app/file/provider';
import FileContext from '../../app/file/context';
import Layout from '../../app/layout';
import { DATA_VERSION } from '../../migration';
import { createPage } from '../../elements';
import { TEXT_ELEMENT_DEFAULT_FONT } from '../../app/font/defaultFonts';
import getMediaResponse from './db/getMediaResponse';
import { Editor as EditorContainer } from './containers';

export const MEDIA_PER_PAGE = 20;
const DEFAULT_CONFIG = {
  storyId: 1,
  api: {},
  allowedMimeTypes: {
    image: ['image/png', 'image/jpeg', 'image/jpg', 'image/gif'],
    video: ['video/mp4', 'video/ogg'],
  },
  allowedFileTypes: ['png', 'jpeg', 'jpg', 'gif', 'mp4', 'ogg'],
  capabilities: {
    hasUploadMediaAction: true,
    hasPublishAction: true,
    hasAssignAuthorAction: true,
  },
  version: '1.0.0-alpha.9',
  isRTL: false,
  locale: {
    dateFormat: 'F j, Y',
    timeFormat: 'g:i a',
    gmtOffset: -4,
    timezone: 'America/New_York',
    weekStartsOn: 0,
  },
};

/**
 * The fixture mainly follows the `@testing-library/react` library pattern, but
 * in the scope of the whole editor and the real browser. As such:
 *
 * - Call `set` and `stub` methods to configure the fixture before calling
 * the `render()` method.
 * - Call the `fixture.render()` method similarly to the
 * `@testing-library/react`'s `render()` before doing the actual tests.
 * - Call the `fixture.renderHook()` method similarly to the
 * `@testing-library/react`'s `renderHook()` to render a hook in the context
 * of the whole editor. A more fine-grained `renderHook()` can also be called
 * on a component stub. See the `fixture.stubComponent()` for more info.
 * - Call the `await fixture.act()` method similarly to the
 * `@testing-library/react`'s `act()` method for any action. Notice that events
 * automatically use `act()` internally.
 * - Call the `await fixture.events` methods to drive the events similarly
 * to the `@testing-library/react`'s `fireEvent`, except that these events will
 * be executed natively in the browser.
 */
export class Fixture {
  constructor() {
    this._config = { ...DEFAULT_CONFIG };

    this._componentStubs = new Map();
    const origCreateElement = React.createElement;
    //eslint-disable-next-line jasmine/no-unsafe-spy
    spyOn(React, 'createElement').and.callFake((type, props, ...children) => {
      if (!props?._wrapped) {
        const stubs = this._componentStubs.get(type);
        if (stubs) {
          const match = stubs.find((stub) => {
            if (!stub._matcher) {
              return true;
            }
            return stub._matcher(props);
          });
          if (match) {
            type = match._wrapper;
          }
        }
      }
      return origCreateElement(type, props, ...children);
    });

    this.apiProviderFixture_ = new APIProviderFixture();
    this.stubComponent(APIProvider).callFake(
      this.apiProviderFixture_.Component
    );

    this.fileProviderFixture_ = new FileProviderFixture();
    this.stubComponent(FileProvider).callFake(
      this.fileProviderFixture_.Component
    );

    this._layoutStub = this.stubComponent(Layout);

    this._events = new FixtureEvents(this.act.bind(this));

    this._container = null;

    this._editor = null;
  }

  restore() {
    window.location.hash = '#';
    localStorage.clear();
  }

  get container() {
    return this._container;
  }

  get document() {
    return this._container.ownerDocument;
  }

  get screen() {
    return this._screen;
  }

  get editor() {
    return this._editor;
  }

  /**
   * A fixture utility to fire native browser events. See `FixtureEvents` for
   * more info.
   *
   * @return {FixtureEvents} fixture events that are executed on the native
   * browser.
   */
  get events() {
    return this._events;
  }

  /**
   * Stubs a component. Can be used to render hooks on this component's level
   * or even to completely replace the implementation of the component.
   *
   * All components must be stubbed before the `fixture.render()` is called.
   *
   * Use sparingly. See `ComponentStub` for more info.
   *
   * @param {Function} component Component to stub.
   * @param {Function|undefined} matcher Matcher.
   * @return {ComponentStub} The component's stub.
   */
  stubComponent(component, matcher) {
    const stub = new ComponentStub(this, component, matcher);
    let stubs = this._componentStubs.get(component);
    if (!stubs) {
      stubs = [];
      this._componentStubs.set(component, stubs);
    }
    stubs.push(stub);
    return stub;
  }

  /**
   * Set the feature flags. See `flags.js` for the list of flags.
   *
   * For instance, to enable a flag in your test call `setFlags` before
   * calling the `render()` method:
   * ```
   * beforeEach(async () => {
   *   fixture = new Fixture();
   *   fixture.setFlags({FEATURE_NAME: true});
   *   await fixture.render();
   * });
   * ```
   *
   * @param {Object} flags Flags.
   */
  setFlags(flags) {
    this._flags = { ...flags };
  }

  setConfig(config) {
    this._config = { ...this._config, ...config };
  }

  /**
   * @param {Array<Object>} pages Pages.
   */
  setPages(pages) {
    this.apiProviderFixture_.setPages(pages);
  }

  /**
   * Renders the editor similarly to the `@testing-library/react`'s `render()`
   * method.
   *
   * @return {Promise} Yields when the editor rendering is complete.
   */
  async render() {
    const root = document.querySelector('test-root');
    root.setAttribute('dir', this._config.isRTL ? 'rtl' : 'ltr');

    // see http://reactcommunity.org/react-modal/accessibility/
    Modal.setAppElement(root);

    const { container, getByRole } = render(
      <FlagsProvider features={this._flags}>
        <App key={Math.random()} config={this._config} />
      </FlagsProvider>,
      {
        container: root,
      }
    );
    // The editor should always be given 100%:100% size. The testing-library
    // renders an extra container so it should be given the same size.
    container.style.width = '100%';
    container.style.height = '100%';
    this._container = container;
    this._screen = screen;

    this._editor = new EditorContainer(
      getByRole('region', { name: 'Web Stories Editor' }),
      'editor'
    );

    // wait for the media gallery items to load, as many tests assume they're
    // there
    let mediaElements;
    await waitFor(() => {
      mediaElements = this.querySelectorAll('[data-testid=mediaElement]');
      if (!mediaElements?.length) {
        throw new Error(
          `Not ready: only found ${mediaElements?.length} media elements`
        );
      }
    });

    // @todo: find a stable way to wait for the story to fully render. Can be
    // implemented via `waitFor`.
  }

  /**
   * Calls a hook in the context of the whole editor.
   *
   * Similar to the `@testing-library/react`'s `renderHook()` method.
   *
   * @param {Function} func The hook function. E.g. `useStory`.
   * @return {Promise<Object>} Resolves when the hook is rendered with the
   * value of the hook.
   */
  renderHook(func) {
    return this._layoutStub.renderHook(func);
  }

  /**
   * Calls the specified callback and performs rendering actions on the
   * whole editor.
   *
   * Similar to the `@testing-library/react`'s `act()` method.
   *
   * @param {Function} callback Callback.
   * @return {Promise<Object>} Yields when the `act()` and all related
   * editor rendering activity is complete. Resolves to the result of the
   * callback.
   */
  act(callback) {
    return actPromise(callback);
  }

  /**
   * To be deprecated.
   *
   * @param {string} selector Selector.
   * @return {Element|null} The found element or null.
   */
  querySelector(selector) {
    return this._container.querySelector(selector);
  }

  /**
   * To be deprecated?
   *
   * @param {string} selector Selector.
   * @return {Array.<Element>} The potentially empty list of found elements.
   */
  querySelectorAll(selector) {
    return this._container.querySelectorAll(selector);
  }

  /**
   * @param {Element} element Element.
   * @return {Promise} Yields when the element is displayed on the screen.
   */
  waitOnScreen(element) {
    return new Promise((resolve) => {
      const io = new IntersectionObserver((records) => {
        records.forEach((record) => {
          if (record.isIntersecting) {
            resolve();
            io.disconnect();
          }
        });
      });
      io.observe(element);
    });
  }

  /**
   * Makes a DOM snapshot of the current editor state. Karma must be run
   * with the `--snapshots` option for the snapshotting to be enabled. When
   * enabled, all snapshots are stored in the `/.test_artifacts/karma_snapshots`
   * directory.
   *
   * @param {string} name Snapshot name.
   * @return {Promise} Yields when the snapshot is completed.
   */
  snapshot(name) {
    return karmaSnapshot(name);
  }
}

/**
 * A component stub. Allows two main features:
 * 1. Mock a component's implementation.
 * 2. Execute a hook against a component.
 */
class ComponentStub {
  constructor(fixture, Component, matcher) {
    this._fixture = fixture;
    this._matcher = matcher;
    this._implementation = null;

    this._props = null;

    let setRefresher;
    this._refresh = () => {
      act(() => {
        if (setRefresher) {
          setRefresher((v) => v + 1);
        }
      });
    };

    const pendingHooks = [];
    this._pushPendingHook = (func) => {
      let resolver;
      const promise = new Promise((resolve) => {
        resolver = resolve;
      });
      pendingHooks.push(() => {
        const result = func();
        resolver(result);
      });
      this._refresh();
      return promise;
    };

    const Wrapper = forwardRef((props, ref) => {
      this._props = props;

      const [refresher, setRefresherInternal] = useState(0);
      setRefresher = setRefresherInternal;
      const hooks = useMemo(
        () => {
          const hooksToExecute = pendingHooks.slice(0);
          pendingHooks.length = 0;
          return hooksToExecute;
        },
        // eslint-disable-next-line react-hooks/exhaustive-deps
        [refresher]
      );

      const Impl = useMemo(
        () => {
          if (this._implementation) {
            const MockImpl = forwardRef((fProps, fRef) =>
              this._implementation(fProps, fRef)
            );
            MockImpl.displayName = `Stub(${
              Component.displayName || Component.name || ''
            })`;
            return MockImpl;
          }
          return Component;
        },
        // eslint-disable-next-line react-hooks/exhaustive-deps
        [refresher]
      );

      return (
        <>
          <HookExecutor key={refresher} hooks={hooks} />
          <Impl _wrapped={true} ref={ref} {...props} />
        </>
      );
    });
    Wrapper.displayName = `Mock(${
      Component.displayName || Component.name || ''
    })`;
    this._wrapper = Wrapper;
  }

  get and() {
    return this;
  }

  get props() {
    return this._props;
  }

  mockImplementation(implementation) {
    this._implementation = implementation;
    this._refresh();
    return this;
  }

  callFake(implementation) {
    return this.mockImplementation(implementation);
  }

  renderHook(func) {
    return this._fixture.act(() => this._pushPendingHook(func));
  }
}

/* eslint-disable react/prop-types, react/jsx-no-useless-fragment */
function HookExecutor({ hooks }) {
  hooks.forEach((func) => func());
  return <></>;
}
/* eslint-enable react/prop-types, react/jsx-no-useless-fragment */

class FileProviderFixture {
  constructor() {
    this._pages = [];

    // eslint-disable-next-line react/prop-types
    const Comp = ({ children }) => {
      const getFonts = useCallback(
        () =>
          asyncResponse([
            {
              name: 'Abel',
              value: 'Abel',
              family: 'Abel',
              fallbacks: ['sans-serif'],
              service: 'fonts.google.com',
              weights: [400],
              styles: ['regular'],
              variants: [[0, 400]],
            },
            {
              name: 'Abhaya Libre',
              value: 'Abhaya Libre',
              family: 'Abhaya Libre',
              fallbacks: ['serif'],
              service: 'fonts.google.com',
              weights: [400, 500, 600, 700, 800],
              styles: ['regular'],
              variants: [
                [0, 400],
                [0, 500],
                [0, 600],
                [0, 700],
                [0, 800],
              ],
            },
            ...[TEXT_ELEMENT_DEFAULT_FONT].map((font) => ({
              name: font.family,
              value: font.family,
              ...font,
            })),
            {
              name: 'Source Serif Pro',
              value: 'Source Serif Pro',
              family: 'Source Serif Pro',
              fallbacks: ['serif'],
              service: 'fonts.google.com',
              weights: [400, 600, 700],
              styles: ['regular'],
              variants: [
                [0, 400],
                [0, 600],
                [0, 700],
              ],
            },
            {
              name: 'Space Mono',
              value: 'Space Mono',
              family: 'Space Mono',
              fallbacks: ['monospace'],
              service: 'fonts.google.com',
              weights: [400, 700],
              styles: ['regular', 'italic'],
              variants: [
                [0, 400],
                [1, 400],
                [0, 700],
                [1, 700],
              ],
            },
            {
              name: 'Ubuntu',
              value: 'Ubuntu',
              family: 'Ubuntu',
              fallbacks: ['monospace'],
              service: 'fonts.google.com',
              weights: [400, 700],
              styles: ['regular', 'italic'],
              variants: [
                [0, 400],
                [1, 400],
                [0, 700],
                [1, 700],
              ],
            },
            {
              name: 'Yrsa',
              value: 'Yrsa',
              family: 'Yrsa',
              fallbacks: ['serif'],
              service: 'fonts.google.com',
              weights: [300, 400, 500, 600, 700],
              styles: ['regular'],
              variants: [
                [0, 300],
                [0, 400],
                [0, 500],
                [0, 600],
                [0, 700],
              ],
            },
          ]),
        []
      );

      const state = {
        actions: { getFonts },
      };
      return (
        <FileContext.Provider value={state}>{children}</FileContext.Provider>
      );
    };
    Comp.displayName = 'Fixture(FileProvider)';
    this._comp = Comp;
  }

  get Component() {
    return this._comp;
  }
}

/* eslint-disable jasmine/no-unsafe-spy */
class APIProviderFixture {
  constructor() {
    this._pages = [];

    // eslint-disable-next-line react/prop-types
    const Comp = ({ children }) => {
      const getStoryById = useCallback(
        // @todo: put this to __db__/
        () =>
          asyncResponse({
            title: { raw: '' },
            status: 'draft',
            author: 1,
            slug: '',
            date_gmt: '2020-05-06T22:32:37',
            modified: '2020-05-06T22:32:37',
            excerpt: { raw: '' },
            link: 'http://stories.local/?post_type=web-story&p=1',
            story_data: {
              version: DATA_VERSION,
              pages: this._pages,
            },
            featured_media: 0,
            featured_media_url: '',
            publisher_logo_url:
              'http://stories .local/wp-content/plugins/web-stories/assets/images/logo.png',
            permalink_template: 'http://stories3.local/stories/%pagename%/',
            style_presets: { textStyles: [], colors: [] },
            password: '',
            _embedded: { author: [{ id: 1, name: 'John Doe' }] },
          }),
        []
      );

      const autoSaveById = useCallback(
        () => jasmine.createSpy('autoSaveById'),
        []
      );
      const saveStoryById = useCallback(
        () => jasmine.createSpy('saveStoryById'),
        []
      );

      const getMedia = useCallback(({ mediaType, searchTerm, pagingNum }) => {
        const filterByMediaType = mediaType
          ? ({ mime_type }) => mime_type.startsWith(mediaType)
          : () => true;
        const filterBySearchTerm = searchTerm
          ? ({ alt_text }) => alt_text.includes(searchTerm)
          : () => true;
        // Generate 7*6=42 items, 3 pages
        const clonedMedia = Array(6)
          .fill(getMediaResponse)
          .flat()
          .map((media, i) => ({ ...media, id: i + 1 }));
        return asyncResponse({
          data: clonedMedia
            .slice((pagingNum - 1) * MEDIA_PER_PAGE, pagingNum * MEDIA_PER_PAGE)
            .filter(filterByMediaType)
            .filter(filterBySearchTerm),
          headers: { 'X-WP-TotalPages': 3 },
        });
      }, []);
      const uploadMedia = useCallback(
        () => jasmine.createSpy('uploadMedia'),
        []
      );
      const updateMedia = useCallback(
        () => jasmine.createSpy('updateMedia'),
        []
      );

      const getLinkMetadata = useCallback(
        () =>
          asyncResponse({
            url: 'https://example.com',
            title: 'Example Site',
            image: 'example.jpg',
          }),
        []
      );

      const getAllStatuses = useCallback(
        () => jasmine.createSpy('getAllStatuses'),
        []
      );

      const users = useMemo(
        () => [
          { id: 1, name: 'John Doe' },
          { id: 2, name: 'Jane Doe' },
        ],
        []
      );

<<<<<<< HEAD
      const getAuthors = useCallback(() => asyncResponse(users), [users]);
=======
      const getStatusCheck = useCallback(
        () =>
          asyncResponse({
            success: true,
          }),
        []
      );
>>>>>>> e942e6b8

      const state = {
        actions: {
          autoSaveById,
          getStoryById,
          getMedia,
          getLinkMetadata,
          saveStoryById,
          getAllStatuses,
          getAuthors,
          uploadMedia,
          updateMedia,
          getStatusCheck,
        },
      };
      return (
        <APIContext.Provider value={state}>{children}</APIContext.Provider>
      );
    };
    Comp.displayName = 'Fixture(APIProvider)';
    this._comp = Comp;
  }

  /**
   * @param {Array<Object>} pages Pages.
   */
  setPages(pages) {
    this._pages = pages.map((page) => {
      const result = createPage(page);
      // Overwrite ID used in testing.
      if (page.id !== undefined) {
        result.id = page.id;
      }
      return result;
    });
  }

  get Component() {
    return this._comp;
  }
}
/* eslint-enable jasmine/no-unsafe-spy */

/**
 * Wraps a fixture response in a promise. May additionally add `act()` calls as
 * needed.
 *
 * @param {*} value The reponse value.
 * @return {!Promise} The promise of the response.
 */
function asyncResponse(value) {
  return Promise.resolve(value);
}

/**
 * For integration fixture tests we want `act()` to be always async, otherwise
 * a tester would never know what to expect: switching from sync to async
 * is often an implementation detail.
 *
 * See https://github.com/facebook/react/blob/master/packages/react-dom/src/test-utils/ReactTestUtilsAct.js.
 *
 * @param {function():(!Promise|undefined)} callback The body of the `act()`.
 * @return {!Promise} The `act()` promise.
 */
function actPromise(callback) {
  return new Promise((resolve) => {
    let callbackResult;
    const actResult = act(() => {
      callbackResult = callback();
      return Promise.resolve(callbackResult);
    });
    resolve(
      new Promise((aResolve, aReject) => {
        actResult.then(aResolve, aReject);
      }).then(() => callbackResult)
    );
  });
}<|MERGE_RESOLUTION|>--- conflicted
+++ resolved
@@ -667,9 +667,8 @@
         []
       );
 
-<<<<<<< HEAD
       const getAuthors = useCallback(() => asyncResponse(users), [users]);
-=======
+
       const getStatusCheck = useCallback(
         () =>
           asyncResponse({
@@ -677,7 +676,6 @@
           }),
         []
       );
->>>>>>> e942e6b8
 
       const state = {
         actions: {
