--- conflicted
+++ resolved
@@ -17,7 +17,6 @@
 /**
  * External dependencies
  */
-import Modal from 'react-modal';
 import React, { useCallback, useState, useMemo, forwardRef } from 'react';
 import { FlagsProvider } from 'flagged';
 import { render, act, screen } from '@testing-library/react';
@@ -191,14 +190,10 @@
    */
   render() {
     const root = document.querySelector('test-root');
-<<<<<<< HEAD
-    Modal.setAppElement(root);
-=======
 
     // see http://reactcommunity.org/react-modal/accessibility/
     Modal.setAppElement(root);
 
->>>>>>> 5d1a1123
     const { container, getByRole } = render(
       <FlagsProvider features={this._flags}>
         <App key={Math.random()} config={this._config} />
