--- conflicted
+++ resolved
@@ -22,22 +22,16 @@
 import fullbleedToFill from './migrations/v0003_fullbleedToFill';
 import squareToShape from './migrations/v0004_squareToShape';
 import mediaElementToResource from './migrations/v0004_mediaElementToResource';
-<<<<<<< HEAD
-import colorToPattern from './migrations/v0005_colorToPattern';
-=======
 import setOpacity from './migrations/v0005_setOpacity';
->>>>>>> b50ee06d
+import colorToPattern from './migrations/v0006_colorToPattern';
 
 const MIGRATIONS = {
   1: [storyDataArrayToObject],
   2: [dataPixelTo1080],
   3: [fullbleedToFill],
   4: [squareToShape, mediaElementToResource],
-<<<<<<< HEAD
-  5: [colorToPattern],
-=======
   5: [setOpacity],
->>>>>>> b50ee06d
+  6: [colorToPattern],
 };
 
 export const DATA_VERSION = Math.max.apply(
