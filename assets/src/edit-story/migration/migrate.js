--- conflicted
+++ resolved
@@ -23,11 +23,8 @@
 import squareToShape from './migrations/v0004_squareToShape';
 import mediaElementToResource from './migrations/v0004_mediaElementToResource';
 import setOpacity from './migrations/v0005_setOpacity';
-<<<<<<< HEAD
-import setFlip from './migrations/v0006_setFlip';
-=======
 import colorToPattern from './migrations/v0006_colorToPattern';
->>>>>>> 8a8fc335
+import setFlip from './migrations/v0007_setFlip';
 
 const MIGRATIONS = {
   1: [storyDataArrayToObject],
@@ -35,11 +32,8 @@
   3: [fullbleedToFill],
   4: [squareToShape, mediaElementToResource],
   5: [setOpacity],
-<<<<<<< HEAD
-  6: [setFlip],
-=======
   6: [colorToPattern],
->>>>>>> 8a8fc335
+  7: [setFlip],
 };
 
 export const DATA_VERSION = Math.max.apply(
