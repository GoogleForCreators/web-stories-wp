--- conflicted
+++ resolved
@@ -16,35 +16,9 @@
 
 const GB_IN_BYTES = 1024 * 1024 * 1024;
 
-<<<<<<< HEAD
 export const MEDIA_TRANSCODING_MAX_FILE_SIZE = 2 * GB_IN_BYTES;
-
-// List of mime types supported by the video transcoding.
-// Based on the demuxers list as of FFmpeg 4.3.
-export const MEDIA_TRANSCODING_SUPPORTED_INPUT_TYPES = [
-  'video/3gpp',
-  'video/3gpp2',
-  'video/MP2T',
-  'video/mp4',
-  'video/mpeg',
-  'video/ogg',
-  'video/quicktime',
-  'video/webm',
-  'video/x-flv',
-  'video/x-h261',
-  'video/x-h263',
-  'video/x-m4v',
-  'video/x-matroska',
-  'video/x-mjpeg',
-  'video/x-ms-asf',
-  'video/x-msvideo',
-  'video/x-nut',
-];
 
 export const MEDIA_VIDEO_DIMENSIONS_THRESHOLD = {
   HEIGHT: 720,
   WIDTH: 1280,
-};
-=======
-export const MEDIA_TRANSCODING_MAX_FILE_SIZE = 2 * GB_IN_BYTES;
->>>>>>> 5c01b1ce
+};