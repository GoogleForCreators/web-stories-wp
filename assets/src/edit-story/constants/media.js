/*
 * Copyright 2021 Google LLC
 *
 * Licensed under the Apache License, Version 2.0 (the "License");
 * you may not use this file except in compliance with the License.
 * You may obtain a copy of the License at
 *
 *     https://www.apache.org/licenses/LICENSE-2.0
 *
 * Unless required by applicable law or agreed to in writing, software
 * distributed under the License is distributed on an "AS IS" BASIS,
 * WITHOUT WARRANTIES OR CONDITIONS OF ANY KIND, either express or implied.
 * See the License for the specific language governing permissions and
 * limitations under the License.
 */

const GB_IN_BYTES = 1024 * 1024 * 1024;

export const MEDIA_TRANSCODING_MAX_FILE_SIZE = 2 * GB_IN_BYTES;
<<<<<<< HEAD

export const MEDIA_TRANSCODED_MIME_TYPE = 'video/mp4';
export const MEDIA_TRANSCODED_FILE_TYPE = 'mp4';

export const MEDIA_VIDEO_DIMENSIONS_THRESHOLD = {
  HEIGHT: 720,
  WIDTH: 1280,
};
=======
export const MEDIA_POSTER_IMAGE_EXT = 'jpeg';
export const MEDIA_POSTER_IMAGE_MIME_TYPE = 'image/jpeg';
>>>>>>> 6972495f
<|MERGE_RESOLUTION|>--- conflicted
+++ resolved
@@ -17,7 +17,9 @@
 const GB_IN_BYTES = 1024 * 1024 * 1024;
 
 export const MEDIA_TRANSCODING_MAX_FILE_SIZE = 2 * GB_IN_BYTES;
-<<<<<<< HEAD
+
+export const MEDIA_POSTER_IMAGE_EXT = 'jpeg';
+export const MEDIA_POSTER_IMAGE_MIME_TYPE = 'image/jpeg';
 
 export const MEDIA_TRANSCODED_MIME_TYPE = 'video/mp4';
 export const MEDIA_TRANSCODED_FILE_TYPE = 'mp4';
@@ -25,8 +27,4 @@
 export const MEDIA_VIDEO_DIMENSIONS_THRESHOLD = {
   HEIGHT: 720,
   WIDTH: 1280,
-};
-=======
-export const MEDIA_POSTER_IMAGE_EXT = 'jpeg';
-export const MEDIA_POSTER_IMAGE_MIME_TYPE = 'image/jpeg';
->>>>>>> 6972495f
+};