--- conflicted
+++ resolved
@@ -24,11 +24,7 @@
 /**
  * Internal dependencies
  */
-<<<<<<< HEAD
-=======
-import { useResizeEffect } from '../../../design-system';
 import { ChecklistProvider } from '../checklist';
->>>>>>> 6687928b
 import CarouselLayout from './carouselLayout';
 import CarouselProvider from './carouselProvider';
 import { VERY_WIDE_WORKSPACE_LIMIT, VERY_WIDE_MARGIN } from './constants';
