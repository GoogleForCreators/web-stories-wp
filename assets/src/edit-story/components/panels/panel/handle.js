/*
 * Copyright 2020 Google LLC
 *
 * Licensed under the Apache License, Version 2.0 (the "License");
 * you may not use this file except in compliance with the License.
 * You may obtain a copy of the License at
 *
 *     https://www.apache.org/licenses/LICENSE-2.0
 *
 * Unless required by applicable law or agreed to in writing, software
 * distributed under the License is distributed on an "AS IS" BASIS,
 * WITHOUT WARRANTIES OR CONDITIONS OF ANY KIND, either express or implied.
 * See the License for the specific language governing permissions and
 * limitations under the License.
 */

/**
 * External dependencies
 */
import styled from 'styled-components';
import PropTypes from 'prop-types';

/**
 * WordPress dependencies
 */
import { useRef } from '@wordpress/element';
import { __ } from '@wordpress/i18n';

/**
 * Internal dependencies
 */
import useDragHandlers from './useDragHandlers';
import useKeyboardHandlers from './useKeyboardHandlers';

<<<<<<< HEAD
const Handle = styled.button.attrs({ type: 'button', role: 'separator' })`
  background: transparent;
  border: 0;
  padding: 0;
  height: 10px;
  display: flex;
  flex-direction: column;
  justify-content: flex-start;
  align-items: center;
  cursor: row-resize;
`;

const Bar = styled.div`
  margin-top: 4px;
  background-color: ${({ theme }) => theme.colors.bg.v0};
  width: 32px;
  height: 4px;
  border-radius: 2px;
  text-indent: -10000px; /* hide the text from non-screen-readers */
=======
const Handle = styled.button.attrs( { type: 'button', role: 'separator' } )`
	background-color: ${ ( { theme } ) => theme.colors.fg.v5 };
	border: 0;
	padding: 0;
	height: 6px;
	display: flex;
	flex-direction: column;
	justify-content: center;
	align-items: center;
	cursor: row-resize;
`;

const Bar = styled.div`
	background-color: ${ ( { theme } ) => theme.colors.bg.v0 };
	width: 36px;
	height: 4px;
	border-radius: 2px;
	text-indent: -10000px; /* hide the text from non-screen-readers */
	opacity: 0.1;
>>>>>>> 1aa4597e
`;

function DragHandle({ height, minHeight, maxHeight, handleHeightChange }) {
  const handle = useRef();
  useDragHandlers(handle, handleHeightChange);
  useKeyboardHandlers(handle, handleHeightChange);

  return (
    <Handle
      ref={handle}
      role="slider"
      aria-orientation="vertical"
      aria-valuenow={height}
      aria-valuemin={minHeight}
      aria-valuemax={maxHeight}
    >
      <Bar>{__('Set panel height', 'web-stories')}</Bar>
    </Handle>
  );
}

DragHandle.propTypes = {
  handleHeightChange: PropTypes.func.isRequired,
  height: PropTypes.number.isRequired,
  minHeight: PropTypes.number.isRequired,
  maxHeight: PropTypes.number.isRequired,
};

export default DragHandle;<|MERGE_RESOLUTION|>--- conflicted
+++ resolved
@@ -32,47 +32,25 @@
 import useDragHandlers from './useDragHandlers';
 import useKeyboardHandlers from './useKeyboardHandlers';
 
-<<<<<<< HEAD
 const Handle = styled.button.attrs({ type: 'button', role: 'separator' })`
-  background: transparent;
+  background-color: ${({ theme }) => theme.colors.fg.v5};
   border: 0;
   padding: 0;
-  height: 10px;
+  height: 6px;
   display: flex;
   flex-direction: column;
-  justify-content: flex-start;
+  justify-content: center;
   align-items: center;
   cursor: row-resize;
 `;
 
 const Bar = styled.div`
-  margin-top: 4px;
   background-color: ${({ theme }) => theme.colors.bg.v0};
-  width: 32px;
+  width: 36px;
   height: 4px;
   border-radius: 2px;
   text-indent: -10000px; /* hide the text from non-screen-readers */
-=======
-const Handle = styled.button.attrs( { type: 'button', role: 'separator' } )`
-	background-color: ${ ( { theme } ) => theme.colors.fg.v5 };
-	border: 0;
-	padding: 0;
-	height: 6px;
-	display: flex;
-	flex-direction: column;
-	justify-content: center;
-	align-items: center;
-	cursor: row-resize;
-`;
-
-const Bar = styled.div`
-	background-color: ${ ( { theme } ) => theme.colors.bg.v0 };
-	width: 36px;
-	height: 4px;
-	border-radius: 2px;
-	text-indent: -10000px; /* hide the text from non-screen-readers */
-	opacity: 0.1;
->>>>>>> 1aa4597e
+  opacity: 0.1;
 `;
 
 function DragHandle({ height, minHeight, maxHeight, handleHeightChange }) {
