/*
 * Copyright 2020 Google LLC
 *
 * Licensed under the Apache License, Version 2.0 (the "License");
 * you may not use this file except in compliance with the License.
 * You may obtain a copy of the License at
 *
 *     https://www.apache.org/licenses/LICENSE-2.0
 *
 * Unless required by applicable law or agreed to in writing, software
 * distributed under the License is distributed on an "AS IS" BASIS,
 * WITHOUT WARRANTIES OR CONDITIONS OF ANY KIND, either express or implied.
 * See the License for the specific language governing permissions and
 * limitations under the License.
 */

/**
 * External dependencies
 */
import styled from 'styled-components';
import PropTypes from 'prop-types';
<<<<<<< HEAD
import { useRef } from 'react';
=======
import { rgba } from 'polished';
>>>>>>> 66bd5604

/**
 * WordPress dependencies
 */
import { __ } from '@wordpress/i18n';

/**
 * Internal dependencies
 */
import useDragHandlers from './useDragHandlers';
import useKeyboardHandlers from './useKeyboardHandlers';

const Handle = styled.button.attrs({ type: 'button', role: 'separator' })`
  background-color: ${({ theme }) => rgba(theme.colors.fg.v1, 0.07)};
  border: 0;
  padding: 0;
  height: 6px;
  display: flex;
  flex-direction: column;
  justify-content: center;
  align-items: center;
  cursor: row-resize;
`;

const Bar = styled.div`
  background-color: ${({ theme }) => rgba(theme.colors.fg.v1, 0.7)};
  width: 36px;
  height: 4px;
  border-radius: 2px;
  text-indent: -10000px; /* hide the text from non-screen-readers */
  opacity: 0.1;
`;

function DragHandle({ height, minHeight, maxHeight, handleHeightChange }) {
  const handle = useRef();
  useDragHandlers(handle, handleHeightChange);
  useKeyboardHandlers(handle, handleHeightChange);

  return (
    <Handle
      ref={handle}
      role="slider"
      aria-orientation="vertical"
      aria-valuenow={height}
      aria-valuemin={minHeight}
      aria-valuemax={maxHeight}
    >
      <Bar>{__('Set panel height', 'web-stories')}</Bar>
    </Handle>
  );
}

DragHandle.propTypes = {
  handleHeightChange: PropTypes.func.isRequired,
  height: PropTypes.number.isRequired,
  minHeight: PropTypes.number.isRequired,
  maxHeight: PropTypes.number.isRequired,
};

export default DragHandle;<|MERGE_RESOLUTION|>--- conflicted
+++ resolved
@@ -19,11 +19,8 @@
  */
 import styled from 'styled-components';
 import PropTypes from 'prop-types';
-<<<<<<< HEAD
 import { useRef } from 'react';
-=======
 import { rgba } from 'polished';
->>>>>>> 66bd5604
 
 /**
  * WordPress dependencies
