--- conflicted
+++ resolved
@@ -31,13 +31,8 @@
 import panelContext from './context';
 
 const Form = styled.form`
-<<<<<<< HEAD
-	padding: ${ ( { padding } ) => padding || '10px 20px' };
-	overflow: auto;
-=======
-  margin: 10px 20px;
+  padding: ${({ padding }) => padding || '10px 20px'};
   overflow: auto;
->>>>>>> a9b7eca0
 
   ${({ hidden }) => hidden && 'display: none'}
 `;
@@ -51,19 +46,6 @@
     height: height === null ? 'auto' : `${height}px`,
   };
 
-<<<<<<< HEAD
-	return (
-		<Form
-			style={ formStyle }
-			onSubmit={ onSubmit }
-			id={ panelContentId }
-			hidden={ isCollapsed }
-			{ ...rest }
-		>
-			{ children }
-		</Form>
-	);
-=======
   return (
     <Form
       style={formStyle}
@@ -75,7 +57,6 @@
       {children}
     </Form>
   );
->>>>>>> a9b7eca0
 }
 
 Content.propTypes = {
