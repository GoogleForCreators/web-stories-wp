/*
 * Copyright 2020 Google LLC
 *
 * Licensed under the Apache License, Version 2.0 (the "License");
 * you may not use this file except in compliance with the License.
 * You may obtain a copy of the License at
 *
 *     https://www.apache.org/licenses/LICENSE-2.0
 *
 * Unless required by applicable law or agreed to in writing, software
 * distributed under the License is distributed on an "AS IS" BASIS,
 * WITHOUT WARRANTIES OR CONDITIONS OF ANY KIND, either express or implied.
 * See the License for the specific language governing permissions and
 * limitations under the License.
 */

/**
 * External dependencies
 */
import styled from 'styled-components';
import PropTypes from 'prop-types';

/**
 * Internal dependencies
 */
import { useContext } from 'use-context-selector';

/**
 * Internal dependencies
 */
import panelContext from '../context';

const Container = styled.div`
<<<<<<< HEAD
  padding: ${({ padding }) => padding || '4px 16px 8px'};
=======
  padding: ${({ padding }) => padding || '0px 16px 8px'};
>>>>>>> 404aa4d5
  overflow: auto;
  background-color: ${({ isSecondary, theme }) =>
    isSecondary ? theme.colors.interactiveBg.secondaryNormal : 'transparent'};
`;

function Content({ children, ...rest }) {
  const {
    state: { isCollapsed, height, resizeable, panelContentId },
  } = useContext(panelContext);

  const formStyle = {
    height: resizeable ? `${height}px` : 'auto',
  };

  return (
    <Container
      style={formStyle}
      {...rest}
      id={panelContentId}
      hidden={isCollapsed}
    >
      {children}
    </Container>
  );
}

Content.propTypes = {
  children: PropTypes.node,
  isPrimary: PropTypes.bool,
};

Content.defaultProps = {
  isPrimary: false,
};

export default Content;<|MERGE_RESOLUTION|>--- conflicted
+++ resolved
@@ -31,11 +31,7 @@
 import panelContext from '../context';
 
 const Container = styled.div`
-<<<<<<< HEAD
   padding: ${({ padding }) => padding || '4px 16px 8px'};
-=======
-  padding: ${({ padding }) => padding || '0px 16px 8px'};
->>>>>>> 404aa4d5
   overflow: auto;
   background-color: ${({ isSecondary, theme }) =>
     isSecondary ? theme.colors.interactiveBg.secondaryNormal : 'transparent'};
