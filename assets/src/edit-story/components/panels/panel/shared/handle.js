/*
 * Copyright 2020 Google LLC
 *
 * Licensed under the Apache License, Version 2.0 (the "License");
 * you may not use this file except in compliance with the License.
 * You may obtain a copy of the License at
 *
 *     https://www.apache.org/licenses/LICENSE-2.0
 *
 * Unless required by applicable law or agreed to in writing, software
 * distributed under the License is distributed on an "AS IS" BASIS,
 * WITHOUT WARRANTIES OR CONDITIONS OF ANY KIND, either express or implied.
 * See the License for the specific language governing permissions and
 * limitations under the License.
 */

/**
 * External dependencies
 */
import styled from 'styled-components';
import PropTypes from 'prop-types';
import { useRef } from 'react';
import { rgba } from 'polished';

/**
 * WordPress dependencies
 */
import { __ } from '@wordpress/i18n';

/**
 * Internal dependencies
 */
import useDragHandlers from '../useDragHandlers';
import useKeyboardHandlers from '../useKeyboardHandlers';

const Handle = styled.div`
  background-color: ${({ theme }) => rgba(theme.colors.bg.v0, 0.07)};
  border: 0;
  padding: 0;
  height: 6px;
  display: flex;
  flex-direction: column;
  justify-content: center;
  align-items: center;
  cursor: row-resize;
`;

const Bar = styled.div.attrs({
  tabIndex: 0,
})`
  background-color: ${({ theme }) => rgba(theme.colors.fg.v1, 0.1)};
  width: 36px;
  height: 4px;
  border-radius: 2px;
`;

function DragHandle({
  height,
  minHeight,
  maxHeight,
  handleHeightChange,
  handleDoubleClick,
}) {
  const handle = useRef();
  useDragHandlers(handle, handleHeightChange);
  useKeyboardHandlers(handle, handleHeightChange);

  return (
<<<<<<< HEAD
    <Handle
      ref={handle}
      role="slider"
      aria-orientation="vertical"
      aria-valuenow={height}
      aria-valuemin={minHeight}
      aria-valuemax={maxHeight}
      onDoubleClick={handleDoubleClick}
    >
      <Bar>{__('Set panel height', 'web-stories')}</Bar>
=======
    <Handle ref={handle}>
      <Bar
        role="slider"
        aria-orientation="vertical"
        aria-valuenow={height}
        aria-valuemin={minHeight}
        aria-valuemax={maxHeight}
        aria-label={__('Set panel height', 'web-stories')}
      />
>>>>>>> e87018ad
    </Handle>
  );
}

DragHandle.propTypes = {
  handleHeightChange: PropTypes.func.isRequired,
  handleDoubleClick: PropTypes.func.isRequired,
  height: PropTypes.number.isRequired,
  minHeight: PropTypes.number.isRequired,
  maxHeight: PropTypes.number.isRequired,
};

export default DragHandle;<|MERGE_RESOLUTION|>--- conflicted
+++ resolved
@@ -66,19 +66,7 @@
   useKeyboardHandlers(handle, handleHeightChange);
 
   return (
-<<<<<<< HEAD
-    <Handle
-      ref={handle}
-      role="slider"
-      aria-orientation="vertical"
-      aria-valuenow={height}
-      aria-valuemin={minHeight}
-      aria-valuemax={maxHeight}
-      onDoubleClick={handleDoubleClick}
-    >
-      <Bar>{__('Set panel height', 'web-stories')}</Bar>
-=======
-    <Handle ref={handle}>
+    <Handle ref={handle} onDoubleClick={handleDoubleClick}>
       <Bar
         role="slider"
         aria-orientation="vertical"
@@ -87,7 +75,6 @@
         aria-valuemax={maxHeight}
         aria-label={__('Set panel height', 'web-stories')}
       />
->>>>>>> e87018ad
     </Handle>
   );
 }
