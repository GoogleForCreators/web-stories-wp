/*
 * Copyright 2020 Google LLC
 *
 * Licensed under the Apache License, Version 2.0 (the "License");
 * you may not use this file except in compliance with the License.
 * You may obtain a copy of the License at
 *
 *     https://www.apache.org/licenses/LICENSE-2.0
 *
 * Unless required by applicable law or agreed to in writing, software
 * distributed under the License is distributed on an "AS IS" BASIS,
 * WITHOUT WARRANTIES OR CONDITIONS OF ANY KIND, either express or implied.
 * See the License for the specific language governing permissions and
 * limitations under the License.
 */

/**
 * External dependencies
 */
import styled from 'styled-components';
import PropTypes from 'prop-types';
import { v4 as uuidv4 } from 'uuid';
import { useState, useCallback, useEffect, useMemo } from 'react';
import { trackEvent } from '@web-stories-wp/tracking';

/**
 * Internal dependencies
 */
import localStore, { LOCAL_STORAGE_PREFIX } from '../../../utils/localStore';
import { useStory } from '../../../app/story';
import panelContext from './context';

export const PANEL_COLLAPSED_THRESHOLD = 10;
const MAX_HEIGHT_DEFAULT = 999999999;

const Wrapper = styled.section`
  display: flex;
  flex-direction: column;
  position: relative;
  border-bottom: 1px solid ${({ theme }) => theme.colors.divider.tertiary};
  ${({ noBorder }) => noBorder && 'border-bottom: none;'}
`;

function Panel({
  name,
  children,
  resizeable = false,
  canCollapse = true,
  collapsedByDefault = true,
  initialHeight = null,
  maxHeight: _maxHeight = MAX_HEIGHT_DEFAULT,
  ariaLabel = null,
  ariaHidden = false,
  isPersistable = true,
  ...rest
}) {
  // If max height is 0 - fallback to default
  // Allows us to save persisted heights if layers aren't loaded yet
  const maxHeight = _maxHeight === 0 ? MAX_HEIGHT_DEFAULT : _maxHeight;
  const { selectedElementIds } = useStory(
    ({ state: { selectedElementIds } }) => {
      return {
        selectedElementIds,
      };
    }
  );

  const persisted = useMemo(
    () =>
      isPersistable
        ? localStore.getItemByKey(`${LOCAL_STORAGE_PREFIX.PANEL}:${name}`)
        : null,
    [name, isPersistable]
  );
  const [isCollapsed, setIsCollapsed] = useState(() => {
    // If not persisted, always default to expanded.
    if (!isPersistable) {
      return false;
    }
    // If isCollapsed is not defined, return the default value.
    return persisted?.isCollapsed ?? collapsedByDefault;
  });
  const [expandToHeight, _setExpandToHeight] = useState(
    Math.min(persisted?.expandToHeight, maxHeight) || initialHeight
  );
  const [height, _setHeight] = useState(
    Math.min(persisted?.height, maxHeight) || initialHeight
  );
  const [hasTitle, setHasTitle] = useState(false);
  const [manuallyChanged, setManuallyChanged] = useState(false);

  // When setting height, compare to maxHeight
  const setHeight = useCallback(
    (newHeight) => {
      _setHeight(Math.min(newHeight, maxHeight));
    },
    [maxHeight]
  );
  // When setting expand to height, compare to maxHeight
  const setExpandToHeight = useCallback(
    (newHeight) => {
      _setExpandToHeight(Math.min(newHeight, maxHeight));
    },
    [maxHeight]
  );

  const confirmTitle = useCallback(() => setHasTitle(true), []);

  const collapse = useCallback(() => {
    if (!canCollapse) {
      return;
    }
    setIsCollapsed(true);
    setManuallyChanged(true);
    if (resizeable) {
      setHeight(0);
    }

    trackEvent('panel_toggled', {
      name: name,
      status: 'collapsed',
    });
  }, [resizeable, canCollapse, name, setHeight]);

  const expand = useCallback(
    (restoreHeight = true) => {
      setIsCollapsed(false);
      setManuallyChanged(true);
      if (restoreHeight && resizeable) {
        setHeight(expandToHeight);
      }

      trackEvent('panel_toggled', {
        name: name,
        status: 'expanded',
      });
    },
    [resizeable, expandToHeight, name, setHeight]
  );

  // Expand panel on first mount/on selection change if it can't be persisted.
  useEffect(() => {
    if (!isPersistable) {
      expand(true);
    }
  }, [expand, isPersistable, selectedElementIds]);

  // Collapse panel if height is lower than threshold
  useEffect(() => {
    if (resizeable && height <= PANEL_COLLAPSED_THRESHOLD && !isCollapsed) {
      collapse();
    }
  }, [collapse, height, resizeable, isCollapsed]);

  // Automatically set height of panel. Only happens when:
  // 1. `manuallyChanged` is false
  // 2. Nothing exists in local storage
  // 3. `resizable` is true
  useEffect(() => {
    if (manuallyChanged || persisted || !resizeable) {
      return;
    }
    setHeight(initialHeight);
    setExpandToHeight(initialHeight);
  }, [
    manuallyChanged,
    initialHeight,
    resizeable,
    persisted,
    name,
    setExpandToHeight,
    setHeight,
  ]);

  // Make sure panel height is constrained by maxHeight
  useEffect(() => {
    if (maxHeight < height) {
      setHeight(maxHeight);
    }
    if (maxHeight < expandToHeight) {
      setExpandToHeight(maxHeight);
    }
  }, [expandToHeight, height, maxHeight, setHeight, setExpandToHeight]);

  // Persist when user collapses
  useEffect(() => {
    if (!isPersistable || !manuallyChanged) {
      return;
    }

    // Persist only when after user interacts
    localStore.setItemByKey(`${LOCAL_STORAGE_PREFIX.PANEL}:${name}`, {
      height,
      isCollapsed,
      expandToHeight,
    });
  }, [
    name,
    isCollapsed,
    height,
    expandToHeight,
    manuallyChanged,
    isPersistable,
  ]);

  const manuallySetHeight = useCallback(
    (h) => {
      if (!resizeable) {
        return;
      }
      setManuallyChanged(true);
      setHeight(Math.min(h(height), maxHeight));
      if (isCollapsed && h(height) > PANEL_COLLAPSED_THRESHOLD) {
        expand(false);
      }
    },
    [
      expand,
      height,
      isCollapsed,
      maxHeight,
      resizeable,
      setHeight,
      setManuallyChanged,
    ]
  );

  const resetHeight = useCallback(() => {
    setManuallyChanged(false);
    if (isCollapsed) {
      expand(true);
    }
  }, [expand, isCollapsed]);

  const panelContentId = `panel-${name}-${uuidv4()}`;
  const panelTitleId = `panel-title-${name}-${uuidv4()}`;
  const panelTitleReadable = `panel-title-${name}`;

  const contextValue = {
    state: {
      height,
      resizeable,
      isCollapsed,
      panelContentId,
      panelTitleId,
      panelTitleReadable,
      ariaHidden,
    },
    actions: {
      setHeight: manuallySetHeight,
      setExpandToHeight,
      collapse,
      expand,
      resetHeight,
      confirmTitle,
    },
  };

  const ContextProvider = panelContext.Provider;

  const wrapperProps = useMemo(
    () =>
      hasTitle
        ? { 'aria-labelledby': panelTitleId }
        : { 'aria-label': ariaLabel },
    [hasTitle, panelTitleId, ariaLabel]
  );

  return (
    <Wrapper {...wrapperProps} aria-hidden={ariaHidden} {...rest}>
      <ContextProvider value={contextValue}>{children}</ContextProvider>
    </Wrapper>
  );
}

Panel.propTypes = {
  name: PropTypes.string.isRequired,
  children: PropTypes.node,
  initialHeight: PropTypes.number,
<<<<<<< HEAD
  maxHeight: PropTypes.number,
  isToggleDisabled: PropTypes.bool,
=======
>>>>>>> a3159246
  resizeable: PropTypes.bool,
  canCollapse: PropTypes.bool,
  collapsedByDefault: PropTypes.bool,
  ariaLabel: PropTypes.string,
  ariaHidden: PropTypes.bool,
  isPersistable: PropTypes.bool,
};

export default Panel;<|MERGE_RESOLUTION|>--- conflicted
+++ resolved
@@ -277,11 +277,7 @@
   name: PropTypes.string.isRequired,
   children: PropTypes.node,
   initialHeight: PropTypes.number,
-<<<<<<< HEAD
   maxHeight: PropTypes.number,
-  isToggleDisabled: PropTypes.bool,
-=======
->>>>>>> a3159246
   resizeable: PropTypes.bool,
   canCollapse: PropTypes.bool,
   collapsedByDefault: PropTypes.bool,
