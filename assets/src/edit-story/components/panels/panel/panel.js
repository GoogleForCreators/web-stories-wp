/*
 * Copyright 2020 Google LLC
 *
 * Licensed under the Apache License, Version 2.0 (the "License");
 * you may not use this file except in compliance with the License.
 * You may obtain a copy of the License at
 *
 *     https://www.apache.org/licenses/LICENSE-2.0
 *
 * Unless required by applicable law or agreed to in writing, software
 * distributed under the License is distributed on an "AS IS" BASIS,
 * WITHOUT WARRANTIES OR CONDITIONS OF ANY KIND, either express or implied.
 * See the License for the specific language governing permissions and
 * limitations under the License.
 */

/**
 * External dependencies
 */
import styled from 'styled-components';
import PropTypes from 'prop-types';
import { v4 as uuidv4 } from 'uuid';
import { useState, useCallback, useEffect } from 'react';

/**
 * Internal dependencies
 */
import panelContext from './context';

export const PANEL_COLLAPSED_THRESHOLD = 10;

const Wrapper = styled.section`
  display: flex;
  flex-direction: column;
`;

function Panel({ resizeable, initialHeight, name, children }) {
  const [isCollapsed, setIsCollapsed] = useState(false);
  const [expandToHeight, setExpandToHeight] = useState(initialHeight);
  const [height, setHeight] = useState(initialHeight);
  const [manuallyChanged, setManuallyChanged] = useState(false);
<<<<<<< HEAD

  const collapse = useCallback(() => setIsCollapsed(true), []);
  const expand = useCallback(() => {
    setIsCollapsed(false);
    setHeight(initialHeight);
  }, [initialHeight]);

  useEffect(() => {
    if (height === 0 && isCollapsed === false) {
      collapse();
    }
  }, [collapse, height, isCollapsed]);

  useEffect(() => {
    if (manuallyChanged) {
      return;
    }
    setHeight(initialHeight);
  }, [manuallyChanged, initialHeight]);

  const manuallySetHeight = (h) => {
    setManuallyChanged(true);
    setHeight(h);
  };
=======

  const collapse = useCallback(() => {
    setIsCollapsed(true);
    if (resizeable) {
      setHeight(0);
    }
  }, [resizeable]);
  const expand = useCallback(
    (restoreHeight = true) => {
      setIsCollapsed(false);
      if (restoreHeight && resizeable) {
        setHeight(expandToHeight);
      }
    },
    [resizeable, expandToHeight]
  );

  useEffect(() => {
    if (
      resizeable &&
      height <= PANEL_COLLAPSED_THRESHOLD &&
      isCollapsed === false
    ) {
      collapse();
    }
  }, [collapse, height, resizeable, isCollapsed]);

  useEffect(() => {
    if (manuallyChanged || !resizeable) {
      return;
    }
    setHeight(initialHeight);
    setExpandToHeight(initialHeight);
  }, [manuallyChanged, initialHeight, resizeable]);

  const manuallySetHeight = useCallback(
    (h) => {
      if (!resizeable) {
        return;
      }
      setManuallyChanged(true);
      setHeight(h);
      if (isCollapsed && h(height) > PANEL_COLLAPSED_THRESHOLD) {
        expand(false);
      }
    },
    [setManuallyChanged, setHeight, height, expand, resizeable, isCollapsed]
  );

  const resetHeight = useCallback(() => {
    setManuallyChanged(false);
    if (isCollapsed) {
      expand(true);
    }
  }, [expand, isCollapsed]);
>>>>>>> b1edefd2

  const panelContentId = `panel-${name}-${uuidv4()}`;

  const contextValue = {
    state: {
      height,
      resizeable,
      isCollapsed,
      panelContentId,
    },
    actions: {
      setHeight: manuallySetHeight,
<<<<<<< HEAD
=======
      setExpandToHeight,
>>>>>>> b1edefd2
      collapse,
      expand,
      resetHeight,
    },
  };

  const ContextProvider = panelContext.Provider;

  return (
    <Wrapper>
      <ContextProvider value={contextValue}>{children}</ContextProvider>
    </Wrapper>
  );
}

Panel.propTypes = {
  children: PropTypes.oneOfType([
    PropTypes.arrayOf(PropTypes.node),
    PropTypes.node,
  ]).isRequired,
  name: PropTypes.string.isRequired,
  initialHeight: PropTypes.number,
  resizeable: PropTypes.bool,
};

Panel.defaultProps = {
  initialHeight: null,
};

export default Panel;<|MERGE_RESOLUTION|>--- conflicted
+++ resolved
@@ -39,32 +39,6 @@
   const [expandToHeight, setExpandToHeight] = useState(initialHeight);
   const [height, setHeight] = useState(initialHeight);
   const [manuallyChanged, setManuallyChanged] = useState(false);
-<<<<<<< HEAD
-
-  const collapse = useCallback(() => setIsCollapsed(true), []);
-  const expand = useCallback(() => {
-    setIsCollapsed(false);
-    setHeight(initialHeight);
-  }, [initialHeight]);
-
-  useEffect(() => {
-    if (height === 0 && isCollapsed === false) {
-      collapse();
-    }
-  }, [collapse, height, isCollapsed]);
-
-  useEffect(() => {
-    if (manuallyChanged) {
-      return;
-    }
-    setHeight(initialHeight);
-  }, [manuallyChanged, initialHeight]);
-
-  const manuallySetHeight = (h) => {
-    setManuallyChanged(true);
-    setHeight(h);
-  };
-=======
 
   const collapse = useCallback(() => {
     setIsCollapsed(true);
@@ -120,7 +94,6 @@
       expand(true);
     }
   }, [expand, isCollapsed]);
->>>>>>> b1edefd2
 
   const panelContentId = `panel-${name}-${uuidv4()}`;
 
@@ -133,10 +106,7 @@
     },
     actions: {
       setHeight: manuallySetHeight,
-<<<<<<< HEAD
-=======
       setExpandToHeight,
->>>>>>> b1edefd2
       collapse,
       expand,
       resetHeight,
