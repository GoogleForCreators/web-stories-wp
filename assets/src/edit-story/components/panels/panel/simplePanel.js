/*
 * Copyright 2020 Google LLC
 *
 * Licensed under the Apache License, Version 2.0 (the "License");
 * you may not use this file except in compliance with the License.
 * You may obtain a copy of the License at
 *
 *     https://www.apache.org/licenses/LICENSE-2.0
 *
 * Unless required by applicable law or agreed to in writing, software
 * distributed under the License is distributed on an "AS IS" BASIS,
 * WITHOUT WARRANTIES OR CONDITIONS OF ANY KIND, either express or implied.
 * See the License for the specific language governing permissions and
 * limitations under the License.
 */

/**
 * WordPress dependencies
 */
import { __, sprintf } from '@wordpress/i18n';

/**
 * External dependencies
 */
import PropTypes from 'prop-types';

/**
 * Internal dependencies
 */
import Panel from './panel';
import PanelTitle from './shared/title';
import PanelContent from './shared/content';

function SimplePanel({ children, name, title, ...rest }) {
  return (
<<<<<<< HEAD
    <Panel name={name}>
      <PanelTitle
        title={sprintf(
          /* translators: %s: panel name. */
          __('%s panel', 'web-stories'),
          title
        )}
      >
        {title}
      </PanelTitle>
=======
    <Panel name={name} {...rest}>
      <PanelTitle>{title}</PanelTitle>
>>>>>>> ea8aec51
      <PanelContent>{children}</PanelContent>
    </Panel>
  );
}

SimplePanel.propTypes = {
  children: PropTypes.node,
  name: PropTypes.string.isRequired,
  title: PropTypes.oneOfType([PropTypes.string, PropTypes.node]).isRequired,
};

export default SimplePanel;<|MERGE_RESOLUTION|>--- conflicted
+++ resolved
@@ -33,7 +33,6 @@
 
 function SimplePanel({ children, name, title, ...rest }) {
   return (
-<<<<<<< HEAD
     <Panel name={name}>
       <PanelTitle
         title={sprintf(
@@ -44,10 +43,6 @@
       >
         {title}
       </PanelTitle>
-=======
-    <Panel name={name} {...rest}>
-      <PanelTitle>{title}</PanelTitle>
->>>>>>> ea8aec51
       <PanelContent>{children}</PanelContent>
     </Panel>
   );
