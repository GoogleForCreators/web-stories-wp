--- conflicted
+++ resolved
@@ -36,12 +36,7 @@
 
 function BackgroundSizePositionPanel({ selectedElements, pushUpdate }) {
   // Background can only have one selected element.
-<<<<<<< HEAD
-  const flip = selectedElements[0]?.flip;
-  const [state, setState] = useState({ flip });
-=======
-  const flip = selectedElements[0].flip || DEFAULT_FLIP;
->>>>>>> c8d129e8
+  const flip = selectedElements[0]?.flip || DEFAULT_FLIP;
 
   const {
     actions: { setBackgroundElement },
