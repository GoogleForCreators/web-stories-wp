--- conflicted
+++ resolved
@@ -22,28 +22,39 @@
 /**
  * WordPress dependencies
  */
-import {useEffect, useState} from '@wordpress/element';
-import {__, _x} from '@wordpress/i18n';
+import { useEffect, useState } from '@wordpress/element';
+import { __, _x } from '@wordpress/i18n';
 
 /**
  * Internal dependencies
  */
-<<<<<<< HEAD
-import {InputGroup} from '../form';
-import {SimplePanel} from './panel';
+import { InputGroup } from '../form';
+import { dataPixels } from '../../units';
+import { SimplePanel } from './panel';
 import getCommonValue from './utils/getCommonValue';
 
-function SizePanel({selectedElements, onSetProperties}) {
+function SizePanel({ selectedElements, onSetProperties }) {
   const width = getCommonValue(selectedElements, 'width');
   const height = getCommonValue(selectedElements, 'height');
-  const isFullbleed = getCommonValue(selectedElements, 'isFullbleed');
-  const [state, setState] = useState({width, height});
+  const isFill = getCommonValue(selectedElements, 'isFill');
+  const [state, setState] = useState({ width, height });
   const [lockRatio, setLockRatio] = useState(true);
   useEffect(() => {
-    setState({width, height});
+    setState({ width, height });
   }, [width, height]);
-  const handleSubmit = evt => {
-    onSetProperties(state);
+  const handleSubmit = (evt) => {
+    onSetProperties(({ width: oldWidth, height: oldHeight }) => {
+      let { width: newWidth, height: newHeight } = state;
+      if (lockRatio && (newHeight === '' || newWidth === '')) {
+        const ratio = oldWidth / oldHeight;
+        if (newWidth === '') {
+          newWidth = dataPixels(newHeight * ratio);
+        } else {
+          newHeight = dataPixels(newWidth / ratio);
+        }
+      }
+      return { width: newWidth, height: newHeight };
+    });
     evt.preventDefault();
   };
   return (
@@ -56,7 +67,7 @@
         label={__('Width', 'web-stories')}
         value={state.width}
         isMultiple={width === ''}
-        onChange={value => {
+        onChange={(value) => {
           const ratio = width / height;
           const newWidth =
             isNaN(value) || value === '' ? '' : parseFloat(value);
@@ -64,19 +75,19 @@
             ...state,
             width: newWidth,
             height:
-              typeof newWidth === 'number' && lockRatio
-                ? newWidth / ratio
+              height !== '' && typeof newWidth === 'number' && lockRatio
+                ? dataPixels(newWidth / ratio)
                 : height,
           });
         }}
         postfix={_x('px', 'pixels, the measurement of size', 'web-stories')}
-        disabled={isFullbleed}
+        disabled={isFill}
       />
       <InputGroup
         label={__('Height', 'web-stories')}
         value={state.height}
         isMultiple={height === ''}
-        onChange={value => {
+        onChange={(value) => {
           const ratio = width / height;
           const newHeight =
             isNaN(value) || value === '' ? '' : parseFloat(value);
@@ -84,103 +95,26 @@
             ...state,
             height: newHeight,
             width:
-              typeof newHeight === 'number' && lockRatio
-                ? newHeight * ratio
+              width !== '' && typeof newHeight === 'number' && lockRatio
+                ? dataPixels(newHeight * ratio)
                 : width,
           });
         }}
         postfix={_x('px', 'pixels, the measurement of size', 'web-stories')}
-        disabled={isFullbleed}
+        disabled={isFill}
       />
       <InputGroup
         type="checkbox"
         label={__('Keep ratio', 'web-stories')}
         value={lockRatio}
         isMultiple={false}
-        onChange={value => {
+        onChange={(value) => {
           setLockRatio(value);
         }}
-        disabled={isFullbleed}
+        disabled={isFill}
       />
     </SimplePanel>
   );
-=======
-import { InputGroup } from '../form';
-import { dataPixels } from '../../units';
-import { SimplePanel } from './panel';
-import getCommonValue from './utils/getCommonValue';
-
-function SizePanel( { selectedElements, onSetProperties } ) {
-	const width = getCommonValue( selectedElements, 'width' );
-	const height = getCommonValue( selectedElements, 'height' );
-	const isFill = getCommonValue( selectedElements, 'isFill' );
-	const [ state, setState ] = useState( { width, height } );
-	const [ lockRatio, setLockRatio ] = useState( true );
-	useEffect( () => {
-		setState( { width, height } );
-	}, [ width, height ] );
-	const handleSubmit = ( evt ) => {
-		onSetProperties( ( { width: oldWidth, height: oldHeight } ) => {
-			let { width: newWidth, height: newHeight } = state;
-			if ( lockRatio && ( newHeight === '' || newWidth === '' ) ) {
-				const ratio = oldWidth / oldHeight;
-				if ( newWidth === '' ) {
-					newWidth = dataPixels( newHeight * ratio );
-				} else {
-					newHeight = dataPixels( newWidth / ratio );
-				}
-			}
-			return { width: newWidth, height: newHeight };
-		} );
-		evt.preventDefault();
-	};
-	return (
-		<SimplePanel name="size" title={ __( 'Size', 'web-stories' ) } onSubmit={ handleSubmit }>
-			<InputGroup
-				label={ __( 'Width', 'web-stories' ) }
-				value={ state.width }
-				isMultiple={ width === '' }
-				onChange={ ( value ) => {
-					const ratio = width / height;
-					const newWidth = isNaN( value ) || value === '' ? '' : parseFloat( value );
-					setState( {
-						...state,
-						width: newWidth,
-						height: height !== '' && typeof newWidth === 'number' && lockRatio ? dataPixels( newWidth / ratio ) : height,
-					} );
-				} }
-				postfix={ _x( 'px', 'pixels, the measurement of size', 'web-stories' ) }
-				disabled={ isFill }
-			/>
-			<InputGroup
-				label={ __( 'Height', 'web-stories' ) }
-				value={ state.height }
-				isMultiple={ height === '' }
-				onChange={ ( value ) => {
-					const ratio = width / height;
-					const newHeight = isNaN( value ) || value === '' ? '' : parseFloat( value );
-					setState( {
-						...state,
-						height: newHeight,
-						width: width !== '' && typeof newHeight === 'number' && lockRatio ? dataPixels( newHeight * ratio ) : width,
-					} );
-				} }
-				postfix={ _x( 'px', 'pixels, the measurement of size', 'web-stories' ) }
-				disabled={ isFill }
-			/>
-			<InputGroup
-				type="checkbox"
-				label={ __( 'Keep ratio', 'web-stories' ) }
-				value={ lockRatio }
-				isMultiple={ false }
-				onChange={ ( value ) => {
-					setLockRatio( value );
-				} }
-				disabled={ isFill }
-			/>
-		</SimplePanel>
-	);
->>>>>>> c43668a7
 }
 
 SizePanel.propTypes = {
