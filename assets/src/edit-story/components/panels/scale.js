--- conflicted
+++ resolved
@@ -18,15 +18,11 @@
  * External dependencies
  */
 import PropTypes from 'prop-types';
-import { useEffect, useState } from 'react';
+import { useEffect, useState, useCallback } from 'react';
 
 /**
  * WordPress dependencies
  */
-<<<<<<< HEAD
-import { useEffect, useState, useCallback } from '@wordpress/element';
-=======
->>>>>>> 8061cf91
 import { __, _x } from '@wordpress/i18n';
 
 /**
