/*
 * Copyright 2020 Google LLC
 *
 * Licensed under the Apache License, Version 2.0 (the "License");
 * you may not use this file except in compliance with the License.
 * You may obtain a copy of the License at
 *
 *     https://www.apache.org/licenses/LICENSE-2.0
 *
 * Unless required by applicable law or agreed to in writing, software
 * distributed under the License is distributed on an "AS IS" BASIS,
 * WITHOUT WARRANTIES OR CONDITIONS OF ANY KIND, either express or implied.
 * See the License for the specific language governing permissions and
 * limitations under the License.
 */

/**
 * External dependencies
 */
import styled from 'styled-components';
import PropTypes from 'prop-types';
import styled from 'styled-components';

/**
 * WordPress dependencies
 */
import { __ } from '@wordpress/i18n';

/**
 * Internal dependencies
 */
import { ReactComponent as FlipHorizontal } from '../../../icons/flip_horizontal.svg';
import { ReactComponent as FlipVertical } from '../../../icons/flip_vertical.svg';
import Toggle from '../../form/toggle';

const ToggleContainer = styled.div`
<<<<<<< HEAD
  width: 32px;
  height: 32px;
  display: flex;
  align-items: center;
  justify-content: center;
`;

function FlipControls({ value, onChange }) {
  return (
    <>
      <ToggleContainer>
=======
  width: 36px;
  height: 36px;
  display: flex;
  justify-content: center;
  align-items: center;
  margin-right: ${({ margin }) => (margin ? margin : 0)}px;
`;

const ControlsContainer = styled.div`
  display: flex;
  justify-content: left;
  align-items: flex-start;
`;

/**
 * Get flip controls for flipping elements horizontally and vertically.
 *
 * @param {Object} props Component props.
 * @param {Object} props.value Element's flip object.
 * @param {function(boolean)} props.onChange Callback to flip element.
 * @param {number} props.elementSpacing Space between the two flip toggles (defaults to 8).
 * @return {*} Rendered component.
 */
function FlipControls({ value, onChange, elementSpacing }) {
  return (
    <ControlsContainer>
      <ToggleContainer margin={elementSpacing}>
>>>>>>> f847f1b4
        <Toggle
          title={__('Flip horizontally', 'web-stories')}
          aria-label={__('Flip horizontally', 'web-stories')}
          icon={<FlipHorizontal />}
          value={value.horizontal === true}
          onChange={(horizontal) => onChange({ ...value, horizontal })}
        />
      </ToggleContainer>
      <ToggleContainer>
        <Toggle
          title={__('Flip vertically', 'web-stories')}
          aria-label={__('Flip vertically', 'web-stories')}
          icon={<FlipVertical />}
          value={value.vertical === true}
          onChange={(vertical) => onChange({ ...value, vertical })}
        />
      </ToggleContainer>
<<<<<<< HEAD
    </>
=======
    </ControlsContainer>
>>>>>>> f847f1b4
  );
}

FlipControls.propTypes = {
  value: PropTypes.object.isRequired,
  onChange: PropTypes.func.isRequired,
  elementSpacing: PropTypes.number,
};

FlipControls.defaultProps = {
  elementSpacing: 8,
};

export default FlipControls;<|MERGE_RESOLUTION|>--- conflicted
+++ resolved
@@ -19,7 +19,6 @@
  */
 import styled from 'styled-components';
 import PropTypes from 'prop-types';
-import styled from 'styled-components';
 
 /**
  * WordPress dependencies
@@ -34,19 +33,6 @@
 import Toggle from '../../form/toggle';
 
 const ToggleContainer = styled.div`
-<<<<<<< HEAD
-  width: 32px;
-  height: 32px;
-  display: flex;
-  align-items: center;
-  justify-content: center;
-`;
-
-function FlipControls({ value, onChange }) {
-  return (
-    <>
-      <ToggleContainer>
-=======
   width: 36px;
   height: 36px;
   display: flex;
@@ -74,7 +60,6 @@
   return (
     <ControlsContainer>
       <ToggleContainer margin={elementSpacing}>
->>>>>>> f847f1b4
         <Toggle
           title={__('Flip horizontally', 'web-stories')}
           aria-label={__('Flip horizontally', 'web-stories')}
@@ -92,11 +77,7 @@
           onChange={(vertical) => onChange({ ...value, vertical })}
         />
       </ToggleContainer>
-<<<<<<< HEAD
-    </>
-=======
     </ControlsContainer>
->>>>>>> f847f1b4
   );
 }
 
