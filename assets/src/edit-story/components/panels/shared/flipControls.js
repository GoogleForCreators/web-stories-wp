--- conflicted
+++ resolved
@@ -35,41 +35,24 @@
 function FlipControls({ value, onChange }) {
   return (
     <>
-<<<<<<< HEAD
       <WithTooltip title={__('Flip horizontally', 'web-stories')}>
         <Toggle
+          title={__('Flip horizontally', 'web-stories')}
+          aria-label={__('Flip horizontally', 'web-stories')}
           icon={<FlipHorizontal />}
-          value={value.horizontal}
-          onChange={(horizontal) => {
-            onChange({ ...value, horizontal });
-          }}
+          value={value.horizontal === true}
+          onChange={(horizontal) => onChange({ ...value, horizontal })}
         />
       </WithTooltip>
       <WithTooltip title={__('Flip vertically', 'web-stories')}>
         <Toggle
+          title={__('Flip vertically', 'web-stories')}
+          aria-label={__('Flip vertically', 'web-stories')}
           icon={<FlipVertical />}
-          value={value.vertical}
-          onChange={(vertical) => {
-            onChange({ ...value, vertical });
-          }}
+          value={value.vertical === true}
+          onChange={(vertical) => onChange({ ...value, vertical })}
         />
       </WithTooltip>
-=======
-      <Toggle
-        title={__('Flip horizontally', 'web-stories')}
-        aria-label={__('Flip horizontally', 'web-stories')}
-        icon={<FlipHorizontal />}
-        value={value.horizontal === true}
-        onChange={(horizontal) => onChange({ ...value, horizontal })}
-      />
-      <Toggle
-        title={__('Flip vertically', 'web-stories')}
-        aria-label={__('Flip vertically', 'web-stories')}
-        icon={<FlipVertical />}
-        value={value.vertical === true}
-        onChange={(vertical) => onChange({ ...value, vertical })}
-      />
->>>>>>> 36c846e7
     </>
   );
 }
