/*
 * Copyright 2020 Google LLC
 *
 * Licensed under the Apache License, Version 2.0 (the "License");
 * you may not use this file except in compliance with the License.
 * You may obtain a copy of the License at
 *
 *     https://www.apache.org/licenses/LICENSE-2.0
 *
 * Unless required by applicable law or agreed to in writing, software
 * distributed under the License is distributed on an "AS IS" BASIS,
 * WITHOUT WARRANTIES OR CONDITIONS OF ANY KIND, either express or implied.
 * See the License for the specific language governing permissions and
 * limitations under the License.
 */

/**
 * External dependencies
 */
import PropTypes from 'prop-types';
import styled from 'styled-components';
import { rgba } from 'polished';

/**
 * WordPress dependencies
 */
import { useEffect, useCallback, useMemo, useState } from 'react';
import { __ } from '@wordpress/i18n';

/**
 * Internal dependencies
 */
import { useDebouncedCallback } from 'use-debounce';
import { TextInput, Media, Row } from '../form';
<<<<<<< HEAD
import {
  createLink,
  inferLinkType,
  getLinkFromElement,
  LinkType,
} from '../link';
=======
import { createLink } from '../link';
import { useAPI } from '../../app/api';
import { isValidUrl, toAbsoluteUrl, withProtocol } from '../../utils/url';
>>>>>>> 0192c1b1
import { SimplePanel } from './panel';

const BoxedTextInput = styled(TextInput)`
  padding: 6px 6px;
  border-radius: 4px;
`;

const ExpandedTextInput = styled(BoxedTextInput)`
  flex-grow: 1;
`;

const Note = styled.span`
  color: ${({ theme }) => rgba(theme.colors.fg.v1, 0.54)};
  font-family: ${({ theme }) => theme.fonts.body1.family};
  font-size: 12px;
  line-height: 16px;
`;

function LinkPanel({ selectedElements, onSetProperties }) {
  const selectedElement = selectedElements[0];
  const { isFill } = selectedElement;
  const link = getLinkFromElement(selectedElement);
  const inferredLinkType = useMemo(() => inferLinkType(selectedElement), [
    selectedElement,
  ]);

  const [state, setState] = useState({
    ...(link || createLink({ type: inferredLinkType })),
  });

<<<<<<< HEAD
=======
  const [fetchingMetadata, setFetchingMetadata] = useState(false);
  const [state, setState] = useState({ ...(link || createLink()) });
>>>>>>> 0192c1b1
  useEffect(() => {
    setState({ ...link });
  }, [link]);

  const handleChange = useCallback(
    (property) => (value) =>
      setState((originalState) => ({
        ...(originalState && originalState?.type
          ? originalState
          : createLink({ type: inferredLinkType })),
        [property]: value,
      })),
    [setState, inferredLinkType]
  );
  const handleChangeIcon = useCallback(
    (image) => {
      const icon = image.sizes?.medium?.url || image.url;
      setState((originalState) => ({
        ...originalState,
        icon,
      }));
      onSetProperties({ link: { ...state, icon } });
    },
    [state, onSetProperties]
  );
  const handleSubmit = useCallback(
    (evt) => {
      onSetProperties({ link: state?.url ? { ...state } : null });
      if (evt) {
        evt.preventDefault();
      }
    },
    [state, onSetProperties]
  );

  const {
    actions: { getLinkMetadata },
  } = useAPI();

  const canLink = selectedElements.length === 1 && !isFill;

  const [populateMetadata] = useDebouncedCallback((url) => {
    const urlWithProtocol = withProtocol(url);
    if (!isValidUrl(urlWithProtocol)) {
      return;
    }
    setFetchingMetadata(true);
    getLinkMetadata(urlWithProtocol)
      .then(({ title, image }) => {
        setState((originalState) => ({
          ...originalState,
          desc: title ? title : originalState.desc,
          icon: image
            ? toAbsoluteUrl(urlWithProtocol, image)
            : originalState.icon,
        }));
      })
      .finally(() => {
        setFetchingMetadata(false);
      });
  }, 1200);

  useEffect(() => {
    if (state.url === '') {
<<<<<<< HEAD
      setState({ url: null, desc: null, icon: null, type: inferredLinkType });
      onSetProperties({ link: null });
    } else if (state?.url) {
      populateMetadata(state?.url);
    }
  }, [onSetProperties, populateMetadata, inferredLinkType, state]);
=======
      setState({ url: null, desc: null, icon: null });
      onSetProperties({ link: null });
    } else if (state.url) {
      populateMetadata(state.url);
    }
  }, [onSetProperties, populateMetadata, state.url]);
>>>>>>> 0192c1b1

  return (
    <SimplePanel
      name="link"
      title={__('Link', 'web-stories')}
      onSubmit={(evt) => handleSubmit(evt)}
    >
      <Row>
        <Note>
          {__('Enter an address to apply a 1 or 2 tap link', 'web-stories')}
        </Note>
      </Row>

      <Row>
        <ExpandedTextInput
          placeholder={__('Web address', 'web-stories')}
          disabled={!canLink}
          onChange={handleChange('url')}
          value={state.url || ''}
          clear
        />
      </Row>

      {Boolean(state.url) && state.type === LinkType.TWO_TAP && (
        <Row>
          <ExpandedTextInput
            placeholder={__('Optional description', 'web-stories')}
            disabled={!canLink}
            onChange={handleChange('desc')}
            value={state.desc || ''}
          />
        </Row>
      )}
<<<<<<< HEAD
      {/** TODO(@wassgha): Replace with image upload component */}
      {Boolean(state.url) && state.type === LinkType.TWO_TAP && (
=======
      {Boolean(state.url) && (
>>>>>>> 0192c1b1
        <Row spaceBetween={false}>
          <Media
            value={state?.icon}
            onChange={handleChangeIcon}
            title={__('Select as link icon', 'web-stories')}
            buttonInsertText={__('Select as link icon', 'web-stories')}
            type={'image'}
            size={60}
            loading={fetchingMetadata}
            circle
          />
          <span>{__('Optional brand icon', 'web-stories')}</span>
        </Row>
      )}
    </SimplePanel>
  );
}

LinkPanel.propTypes = {
  selectedElements: PropTypes.array.isRequired,
  onSetProperties: PropTypes.func.isRequired,
};

export default LinkPanel;<|MERGE_RESOLUTION|>--- conflicted
+++ resolved
@@ -32,18 +32,14 @@
  */
 import { useDebouncedCallback } from 'use-debounce';
 import { TextInput, Media, Row } from '../form';
-<<<<<<< HEAD
 import {
   createLink,
   inferLinkType,
   getLinkFromElement,
   LinkType,
 } from '../link';
-=======
-import { createLink } from '../link';
 import { useAPI } from '../../app/api';
 import { isValidUrl, toAbsoluteUrl, withProtocol } from '../../utils/url';
->>>>>>> 0192c1b1
 import { SimplePanel } from './panel';
 
 const BoxedTextInput = styled(TextInput)`
@@ -74,11 +70,7 @@
     ...(link || createLink({ type: inferredLinkType })),
   });
 
-<<<<<<< HEAD
-=======
   const [fetchingMetadata, setFetchingMetadata] = useState(false);
-  const [state, setState] = useState({ ...(link || createLink()) });
->>>>>>> 0192c1b1
   useEffect(() => {
     setState({ ...link });
   }, [link]);
@@ -143,21 +135,12 @@
 
   useEffect(() => {
     if (state.url === '') {
-<<<<<<< HEAD
       setState({ url: null, desc: null, icon: null, type: inferredLinkType });
       onSetProperties({ link: null });
-    } else if (state?.url) {
+    } else if (state.url) {
       populateMetadata(state?.url);
     }
-  }, [onSetProperties, populateMetadata, inferredLinkType, state]);
-=======
-      setState({ url: null, desc: null, icon: null });
-      onSetProperties({ link: null });
-    } else if (state.url) {
-      populateMetadata(state.url);
-    }
-  }, [onSetProperties, populateMetadata, state.url]);
->>>>>>> 0192c1b1
+  }, [onSetProperties, populateMetadata, inferredLinkType, state.url, state]);
 
   return (
     <SimplePanel
@@ -191,12 +174,7 @@
           />
         </Row>
       )}
-<<<<<<< HEAD
-      {/** TODO(@wassgha): Replace with image upload component */}
       {Boolean(state.url) && state.type === LinkType.TWO_TAP && (
-=======
-      {Boolean(state.url) && (
->>>>>>> 0192c1b1
         <Row spaceBetween={false}>
           <Media
             value={state?.icon}
