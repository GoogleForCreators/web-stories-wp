--- conflicted
+++ resolved
@@ -32,11 +32,7 @@
  * Internal dependencies
  */
 import { TextInput, Media, Row } from '../form';
-<<<<<<< HEAD
 import { createLink, inferLinkType } from '../link';
-=======
-import { createLink } from '../link';
->>>>>>> 66030e1b
 import { SimplePanel } from './panel';
 import getCommonValue from './utils/getCommonValue';
 
@@ -62,11 +58,9 @@
   const link = getCommonValue(selectedElements, 'link') || null;
   const isFill = getCommonValue(selectedElements, 'isFill');
 
-<<<<<<< HEAD
-  const [state, setState] = useState(createLink('', inferredLinkType));
-=======
-  const [state, setState] = useState({ link: createLink() });
->>>>>>> 66030e1b
+  const [state, setState] = useState({
+    link: createLink('', inferredLinkType),
+  });
   useEffect(() => {
     setState({ ...link });
   }, [link]);
