--- conflicted
+++ resolved
@@ -46,12 +46,8 @@
 import theme from '../../../theme';
 import useBatchingCallback from '../../../utils/useBatchingCallback';
 import { Plain } from '../../button';
-<<<<<<< HEAD
+import { useCanvas } from '../../canvas';
 import LinkInfoDialog from './dialogContent';
-=======
-import { useCanvas } from '../../canvas';
-import LinkInfoDialog from './infoDialog';
->>>>>>> 0b8d99f7
 
 const BrandIconText = styled.span`
   margin-left: 12px;
