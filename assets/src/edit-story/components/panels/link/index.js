--- conflicted
+++ resolved
@@ -30,13 +30,8 @@
  * Internal dependencies
  */
 import { useDebouncedCallback } from 'use-debounce';
-<<<<<<< HEAD
-import { Media, Row, Button } from '../../form';
+import { Media, Row, Button, LinkInput } from '../../form';
 import { createLink } from '../../elementLink';
-=======
-import { Media, Row, Button, LinkInput } from '../../form';
-import { createLink, getLinkFromElement } from '../../elementLink';
->>>>>>> 4311c2e3
 import { useAPI } from '../../../app/api';
 import { isValidUrl, toAbsoluteUrl, withProtocol } from '../../../utils/url';
 import { SimplePanel } from '../panel';
@@ -44,18 +39,8 @@
 import useBatchingCallback from '../../../utils/useBatchingCallback';
 import { useCanvas } from '../../canvas';
 import { Close } from '../../../icons';
-<<<<<<< HEAD
 import { useCommonObjectValue } from '../utils';
-
-const MIN_MAX = {
-  URL: {
-    MIN: 2,
-    MAX: 2048, // Based on sitemaps url limits (safe side)
-  },
-};
-=======
 import useElementsWithLinks from '../../../utils/useElementsWithLinks';
->>>>>>> 4311c2e3
 
 const IconText = styled.span`
   color: ${({ theme }) => theme.colors.fg.white};
@@ -99,12 +84,11 @@
     displayLinkGuidelines: state.state.displayLinkGuidelines,
   }));
 
-<<<<<<< HEAD
-=======
-  const { isElementInAttachmentArea } = useElementsWithLinks();
-
-  const selectedElement = selectedElements[0];
->>>>>>> 4311c2e3
+  const { getElementsInAttachmentArea } = useElementsWithLinks();
+  console.log(getElementsInAttachmentArea(selectedElements));
+  const hasElementsInAttachmentArea =
+    getElementsInAttachmentArea(selectedElements).length > 0;
+
   const defaultLink = useMemo(
     () => createLink({ url: '', icon: null, desc: null }),
     []
@@ -199,7 +183,7 @@
           setDisplayLinkGuidelines(false);
         }}
         onFocus={() => {
-          if (isElementInAttachmentArea(selectedElement) && !hasLinkSet) {
+          if (hasElementsInAttachmentArea && !hasLinkSet) {
             setDisplayLinkGuidelines(true);
           }
         }}
