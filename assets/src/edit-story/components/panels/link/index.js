--- conflicted
+++ resolved
@@ -30,11 +30,7 @@
  * Internal dependencies
  */
 import { useDebouncedCallback } from 'use-debounce';
-<<<<<<< HEAD
-import { Media, Row } from '../../form';
-=======
 import { Media, Row, Button } from '../../form';
->>>>>>> ff97ab30
 import { createLink, getLinkFromElement } from '../../link';
 import { useAPI } from '../../../app/api';
 import { useSnackbar } from '../../../app/snackbar';
@@ -43,8 +39,6 @@
 import { Note, ExpandedTextInput } from '../shared';
 import useBatchingCallback from '../../../utils/useBatchingCallback';
 import { useCanvas } from '../../canvas';
-<<<<<<< HEAD
-=======
 import { ReactComponent as Close } from '../../../icons/close_icon.svg';
 
 const IconText = styled.span`
@@ -54,7 +48,6 @@
   line-height: ${({ theme }) => theme.fonts.body2.lineHeight};
   letter-spacing: ${({ theme }) => theme.fonts.body2.letterSpacing};
 `;
->>>>>>> ff97ab30
 
 const IconInfo = styled.div`
   display: flex;
@@ -142,17 +135,11 @@
       }
       return pushUpdateForObject(
         'link',
-<<<<<<< HEAD
-        {
-          ...properties,
-        },
-=======
         properties.url !== ''
           ? {
               ...properties,
             }
           : null,
->>>>>>> ff97ab30
         defaultLink,
         submit
       );
