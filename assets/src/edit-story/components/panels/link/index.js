/*
 * Copyright 2020 Google LLC
 *
 * Licensed under the Apache License, Version 2.0 (the "License");
 * you may not use this file except in compliance with the License.
 * You may obtain a copy of the License at
 *
 *     https://www.apache.org/licenses/LICENSE-2.0
 *
 * Unless required by applicable law or agreed to in writing, software
 * distributed under the License is distributed on an "AS IS" BASIS,
 * WITHOUT WARRANTIES OR CONDITIONS OF ANY KIND, either express or implied.
 * See the License for the specific language governing permissions and
 * limitations under the License.
 */

/**
 * External dependencies
 */
import PropTypes from 'prop-types';
import styled from 'styled-components';

/**
 * WordPress dependencies
 */
import { useCallback, useMemo, useState } from 'react';
import { __ } from '@wordpress/i18n';

/**
 * Internal dependencies
 */
import { useDebouncedCallback } from 'use-debounce';
import { Media, Row, Button } from '../../form';
import { createLink, getLinkFromElement } from '../../elementLink';
import { useAPI } from '../../../app/api';
import { isValidUrl, toAbsoluteUrl, withProtocol } from '../../../utils/url';
import { SimplePanel } from '../panel';
import { Note, ExpandedTextInput } from '../shared';
import useBatchingCallback from '../../../utils/useBatchingCallback';
import inRange from '../../../utils/inRange';
import { useCanvas } from '../../canvas';
import { Close } from '../../../icons';

const MIN_MAX = {
  URL: {
    MIN: 2,
    MAX: 2048, // Based on sitemaps url limits (safe side)
  },
};

const IconText = styled.span`
  color: ${({ theme }) => theme.colors.fg.v1};
  font-family: ${({ theme }) => theme.fonts.body2.family};
  font-size: ${({ theme }) => theme.fonts.body2.size};
  line-height: ${({ theme }) => theme.fonts.body2.lineHeight};
  letter-spacing: ${({ theme }) => theme.fonts.body2.letterSpacing};
`;

const IconInfo = styled.div`
  display: flex;
  flex-direction: column;
  margin-left: 12px;
`;

const IconRemoveButton = styled(Button)`
  margin-top: 6px;
  justify-content: flex-start;
  align-self: flex-start;
  padding: 4px 6px;
`;

const CloseIcon = styled(Close)`
  margin-right: 4px;
`;

const Error = styled.span`
  font-size: 12px;
  line-height: 16px;
  color: ${({ theme }) => theme.colors.warning};
`;

function LinkPanel({ selectedElements, pushUpdateForObject }) {
  const { clearEditing } = useCanvas((state) => ({
    clearEditing: state.actions.clearEditing,
  }));

  const selectedElement = selectedElements[0];
  const defaultLink = useMemo(
    () => createLink({ url: '', icon: null, desc: null }),
    []
  );
  const link = useMemo(
    () => getLinkFromElement(selectedElement) || defaultLink,
    [selectedElement, defaultLink]
  );

  const [fetchingMetadata, setFetchingMetadata] = useState(false);

  const {
    actions: { getLinkMetadata },
  } = useAPI();

  const updateLinkFromMetadataApi = useBatchingCallback(
    ({ url, title, icon }) =>
      pushUpdateForObject(
        'link',
        (prev) => ({
          url,
          desc: title ? title : prev.desc,
          icon: icon ? toAbsoluteUrl(url, icon) : prev.icon,
        }),
        defaultLink,
        true
      ),
    [pushUpdateForObject, defaultLink]
  );

  const [isInvalidUrl, setIsInvalidUrl] = useState(
    !isValidUrl(withProtocol(link.url || ''))
  );

  const [populateMetadata] = useDebouncedCallback((url) => {
    setFetchingMetadata(true);
    getLinkMetadata(url)
      .then(({ title, image }) => {
        updateLinkFromMetadataApi({ url, title, icon: image });
      })
      .catch(() => {
        setIsInvalidUrl(true);
      })
      .finally(() => {
        setFetchingMetadata(false);
      });
  }, 1200);

  const handleChange = useCallback(
    (properties, submit) => {
      clearEditing();

      if (properties.url) {
        const urlWithProtocol = withProtocol(properties.url);
        const valid = isValidUrl(urlWithProtocol);
        setIsInvalidUrl(!valid);

        if (valid) {
          populateMetadata(urlWithProtocol);
        }
      }
      return pushUpdateForObject(
        'link',
        properties.url !== ''
          ? {
              ...properties,
            }
          : null,
        defaultLink,
        submit
      );
    },
    [clearEditing, pushUpdateForObject, defaultLink, populateMetadata]
  );

  const handleChangeIcon = useCallback(
    (image) => {
      handleChange({ icon: image.sizes?.medium?.url || image.url }, true);
    },
    [handleChange]
  );

  const hasSomeLinkContent =
    Boolean(link.url) && inRange(link.url.length, MIN_MAX.URL);

  return (
    <SimplePanel name="link" title={__('Link', 'web-stories')}>
      <Row>
        <Note>{__('Type an address to apply a link', 'web-stories')}</Note>
      </Row>

      <Row>
        <ExpandedTextInput
          placeholder={__('Web address', 'web-stories')}
          onChange={(value) =>
            handleChange({ url: value }, !value /* submit */)
          }
          value={link.url || ''}
          clear
          aria-label={__('Edit: Element link', 'web-stories')}
          minLength={MIN_MAX.URL.MIN}
          maxLength={MIN_MAX.URL.MAX}
        />
      </Row>
      {Boolean(link.url) && isInvalidUrl && (
        <Row>
          <Error>{__('Invalid web address.', 'web-stories')}</Error>
        </Row>
      )}

<<<<<<< HEAD
      {hasSomeLinkContent && (
        <>
          <Row>
            <ExpandedTextInput
              placeholder={__('Optional description', 'web-stories')}
              onChange={(value) =>
                handleChange({ desc: value }, !value /* submit */)
              }
              value={link.desc || ''}
              aria-label={__('Edit: Link description', 'web-stories')}
            />
          </Row>

          <Row spaceBetween={false}>
            <Media
              value={link.icon || ''}
              onChange={handleChangeIcon}
              title={__('Select link icon', 'web-stories')}
              buttonInsertText={__('Select link icon', 'web-stories')}
              type={'image'}
              size={64}
              loading={fetchingMetadata}
              circle
              ariaLabel={__('Select link icon', 'web-stories')}
            />
            <IconInfo>
              <IconText>{__('Optional brand icon', 'web-stories')}</IconText>
              {link.icon && (
                <IconRemoveButton
                  onClick={() =>
                    handleChange({ icon: null }, true /* submit */)
                  }
                >
                  <CloseIcon width={14} height={14} />
                  {__('Remove', 'web-stories')}
                </IconRemoveButton>
              )}
            </IconInfo>
          </Row>
        </>
=======
      {Boolean(link.url) && !isInvalidUrl && (
        <Row>
          <ExpandedTextInput
            placeholder={__('Optional description', 'web-stories')}
            onChange={(value) =>
              handleChange({ desc: value }, !value /* submit */)
            }
            value={link.desc || ''}
            aria-label={__('Edit: Link description', 'web-stories')}
          />
        </Row>
      )}
      {Boolean(link.url) && !isInvalidUrl && (
        <Row spaceBetween={false}>
          <Media
            value={link.icon || ''}
            onChange={handleChangeIcon}
            title={__('Select as link icon', 'web-stories')}
            ariaLabel={__('Edit link icon', 'web-stories')}
            buttonInsertText={__('Select as link icon', 'web-stories')}
            type={'image'}
            size={64}
            loading={fetchingMetadata}
            circle
          />
          <IconInfo>
            <IconText>{__('Optional brand icon', 'web-stories')}</IconText>
            {link.icon && (
              <IconRemoveButton
                onClick={() => handleChange({ icon: null }, true /* submit */)}
              >
                <CloseIcon width={14} height={14} />
                {__('Remove', 'web-stories')}
              </IconRemoveButton>
            )}
          </IconInfo>
        </Row>
>>>>>>> 7e72dbde
      )}
    </SimplePanel>
  );
}

LinkPanel.propTypes = {
  selectedElements: PropTypes.array.isRequired,
  pushUpdateForObject: PropTypes.func.isRequired,
};

export default LinkPanel;<|MERGE_RESOLUTION|>--- conflicted
+++ resolved
@@ -195,49 +195,7 @@
         </Row>
       )}
 
-<<<<<<< HEAD
-      {hasSomeLinkContent && (
-        <>
-          <Row>
-            <ExpandedTextInput
-              placeholder={__('Optional description', 'web-stories')}
-              onChange={(value) =>
-                handleChange({ desc: value }, !value /* submit */)
-              }
-              value={link.desc || ''}
-              aria-label={__('Edit: Link description', 'web-stories')}
-            />
-          </Row>
-
-          <Row spaceBetween={false}>
-            <Media
-              value={link.icon || ''}
-              onChange={handleChangeIcon}
-              title={__('Select link icon', 'web-stories')}
-              buttonInsertText={__('Select link icon', 'web-stories')}
-              type={'image'}
-              size={64}
-              loading={fetchingMetadata}
-              circle
-              ariaLabel={__('Select link icon', 'web-stories')}
-            />
-            <IconInfo>
-              <IconText>{__('Optional brand icon', 'web-stories')}</IconText>
-              {link.icon && (
-                <IconRemoveButton
-                  onClick={() =>
-                    handleChange({ icon: null }, true /* submit */)
-                  }
-                >
-                  <CloseIcon width={14} height={14} />
-                  {__('Remove', 'web-stories')}
-                </IconRemoveButton>
-              )}
-            </IconInfo>
-          </Row>
-        </>
-=======
-      {Boolean(link.url) && !isInvalidUrl && (
+      {hasSomeLinkContent && !isInvalidUrl && (
         <Row>
           <ExpandedTextInput
             placeholder={__('Optional description', 'web-stories')}
@@ -274,7 +232,6 @@
             )}
           </IconInfo>
         </Row>
->>>>>>> 7e72dbde
       )}
     </SimplePanel>
   );
