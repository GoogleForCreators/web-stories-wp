/*
 * Copyright 2020 Google LLC
 *
 * Licensed under the Apache License, Version 2.0 (the "License");
 * you may not use this file except in compliance with the License.
 * You may obtain a copy of the License at
 *
 *     https://www.apache.org/licenses/LICENSE-2.0
 *
 * Unless required by applicable law or agreed to in writing, software
 * distributed under the License is distributed on an "AS IS" BASIS,
 * WITHOUT WARRANTIES OR CONDITIONS OF ANY KIND, either express or implied.
 * See the License for the specific language governing permissions and
 * limitations under the License.
 */

/**
 * External dependencies
 */
import PropTypes from 'prop-types';
import { useCallback } from 'react';
<<<<<<< HEAD
import styled from 'styled-components';
=======
import styled, { css } from 'styled-components';
>>>>>>> 84669673
import { __ } from '@web-stories-wp/i18n';

/**
 * Internal dependencies
 */
import { Row } from '../../../form';
import { useCommonObjectValue } from '../../shared';
import {
  LockToggle,
  NumericInput,
  Text,
  THEME_CONSTANTS,
} from '../../../../../design-system';
import { MULTIPLE_DISPLAY_VALUE, MULTIPLE_VALUE } from '../../../../constants';
import { DEFAULT_BORDER } from './shared';

const INPUT_TOTAL_HEIGHT = 64;
const INPUT_WIDTH = 44;

const BorderRow = styled(Row)`
  ${({ locked }) => locked && 'justify-content: normal'};
`;

<<<<<<< HEAD
const BoxedNumeric = styled(NumericInput)`
  input {
    padding: 0;
  }
`;

const Space = styled.div`
  flex: 0 0 10px;
=======
const Separator = styled.div`
  width: 8px;
  margin: -20px 0 6px;
  height: 1px;
  background: ${({ theme }) => theme.colors.divider.primary};
>>>>>>> 84669673
`;

const Separator = styled.div`
  width: 8px;
  margin: -20px 6px 6px;
  height: 1px;
  background: ${({ theme }) => theme.colors.divider.primary};
`;

const Label = styled.label`
<<<<<<< HEAD
=======
  flex-shrink: 0;
>>>>>>> 84669673
  height: ${({ locked }) => !locked && `${INPUT_TOTAL_HEIGHT}px`};
  width: ${({ locked }) => (locked ? '50%' : `${INPUT_WIDTH}px`)};
`;

const LabelText = styled(Text).attrs({
  size: THEME_CONSTANTS.TYPOGRAPHY.PRESET_SIZES.SMALL,
  as: 'span',
})`
  color: ${({ theme }) => theme.colors.fg.secondary};
  text-align: center;
  width: 100%;
  display: inline-block;
  margin-top: 8px;
  cursor: pointer;
`;

const ToggleWrapper = styled.div`
<<<<<<< HEAD
  height: ${({ locked }) => !locked && `${INPUT_TOTAL_HEIGHT - 4}px`};
=======
  padding-top: 2px;
  ${({ locked }) =>
    locked &&
    css`
      padding-left: 8px;
    `};
  align-self: stretch;
>>>>>>> 84669673
`;

function UnLockedInput({ labelText, ...rest }) {
  return (
    <>
      <Separator />
      <Label>
<<<<<<< HEAD
        <BoxedNumeric {...rest} />
=======
        <NumericInput {...rest} />
>>>>>>> 84669673
        <LabelText>{labelText}</LabelText>
      </Label>
    </>
  );
}

UnLockedInput.propTypes = {
  labelText: PropTypes.string.isRequired,
};

function WidthControls({ selectedElements, pushUpdateForObject }) {
  const border = useCommonObjectValue(
    selectedElements,
    'border',
    DEFAULT_BORDER
  );

  // Only if true for all selected elements.
  const lockBorder = border.lockedWidth === true;

  const handleChange = useCallback(
<<<<<<< HEAD
    (name, evt) => {
=======
    (name) => (evt) => {
>>>>>>> 84669673
      const value = Number(evt?.target?.value);
      if (value) {
        const newBorder = !lockBorder
          ? {
              [name]: value,
            }
          : {
              left: value,
              top: value,
              right: value,
              bottom: value,
            };
        pushUpdateForObject('border', newBorder, DEFAULT_BORDER, true);
      }
    },
    [pushUpdateForObject, lockBorder]
  );

  const handleLockChange = useCallback(
    (newBorder) => {
      pushUpdateForObject('border', newBorder, DEFAULT_BORDER, true);
    },
    [pushUpdateForObject]
  );

  const firstInputLabel = lockBorder
    ? __('Border', 'web-stories')
    : __('Left border', 'web-stories');

  const getMixedValueProps = useCallback((value) => {
    return {
      isIndeterminate: MULTIPLE_VALUE === value,
      placeholder: MULTIPLE_VALUE === value ? MULTIPLE_DISPLAY_VALUE : null,
    };
  }, []);
  return (
    <BorderRow locked={lockBorder}>
      <Label locked={lockBorder}>
        <NumericInput
          locked={lockBorder}
          value={border.left}
<<<<<<< HEAD
          onChange={(evt) => handleChange('left', evt)}
=======
          onChange={handleChange('left')}
>>>>>>> 84669673
          aria-label={firstInputLabel}
          {...getMixedValueProps(border.left)}
        />
        {!lockBorder && <LabelText>{__('Left', 'web-stories')}</LabelText>}
      </Label>
      {!lockBorder && (
        <>
          <UnLockedInput
            value={border.top}
<<<<<<< HEAD
            onChange={(evt) => handleChange('top', evt)}
            aria-label={__('Top border', 'web-stories')}
            labelText={__('Top', 'web-stories')}
          />
          <UnLockedInput
            value={border.right}
            onChange={(evt) => handleChange('right', evt)}
=======
            onChange={handleChange('top')}
            aria-label={__('Top border', 'web-stories')}
            labelText={__('Top', 'web-stories')}
            {...getMixedValueProps(border.top)}
          />
          <UnLockedInput
            value={border.right}
            onChange={handleChange('right')}
>>>>>>> 84669673
            aria-label={__('Right border', 'web-stories')}
            labelText={__('Right', 'web-stories')}
            {...getMixedValueProps(border.right)}
          />
          <UnLockedInput
            value={border.bottom}
<<<<<<< HEAD
            onChange={(evt) => handleChange('bottom', evt)}
=======
            onChange={handleChange('bottom')}
>>>>>>> 84669673
            aria-label={__('Bottom border', 'web-stories')}
            labelText={__('Bottom', 'web-stories')}
            {...getMixedValueProps(border.bottom)}
          />
        </>
      )}
      <ToggleWrapper locked={lockBorder}>
        <LockToggle
          isLocked={lockBorder}
          onClick={() => {
            let args = {
              lockedWidth: !lockBorder,
            };
            // If the border width wasn't locked before (and is now), unify all the values.
            if (!lockBorder) {
              args = {
                ...args,
                top: border.left,
                right: border.left,
                bottom: border.left,
              };
            }
            handleLockChange(args);
          }}
          aria-label={__('Toggle border ratio lock', 'web-stories')}
        />
      </ToggleWrapper>
    </BorderRow>
  );
}

WidthControls.propTypes = {
  selectedElements: PropTypes.array.isRequired,
  pushUpdateForObject: PropTypes.func.isRequired,
};

export default WidthControls;<|MERGE_RESOLUTION|>--- conflicted
+++ resolved
@@ -19,11 +19,7 @@
  */
 import PropTypes from 'prop-types';
 import { useCallback } from 'react';
-<<<<<<< HEAD
-import styled from 'styled-components';
-=======
 import styled, { css } from 'styled-components';
->>>>>>> 84669673
 import { __ } from '@web-stories-wp/i18n';
 
 /**
@@ -47,36 +43,15 @@
   ${({ locked }) => locked && 'justify-content: normal'};
 `;
 
-<<<<<<< HEAD
-const BoxedNumeric = styled(NumericInput)`
-  input {
-    padding: 0;
-  }
-`;
-
-const Space = styled.div`
-  flex: 0 0 10px;
-=======
 const Separator = styled.div`
   width: 8px;
   margin: -20px 0 6px;
   height: 1px;
   background: ${({ theme }) => theme.colors.divider.primary};
->>>>>>> 84669673
-`;
-
-const Separator = styled.div`
-  width: 8px;
-  margin: -20px 6px 6px;
-  height: 1px;
-  background: ${({ theme }) => theme.colors.divider.primary};
 `;
 
 const Label = styled.label`
-<<<<<<< HEAD
-=======
   flex-shrink: 0;
->>>>>>> 84669673
   height: ${({ locked }) => !locked && `${INPUT_TOTAL_HEIGHT}px`};
   width: ${({ locked }) => (locked ? '50%' : `${INPUT_WIDTH}px`)};
 `;
@@ -94,9 +69,6 @@
 `;
 
 const ToggleWrapper = styled.div`
-<<<<<<< HEAD
-  height: ${({ locked }) => !locked && `${INPUT_TOTAL_HEIGHT - 4}px`};
-=======
   padding-top: 2px;
   ${({ locked }) =>
     locked &&
@@ -104,7 +76,6 @@
       padding-left: 8px;
     `};
   align-self: stretch;
->>>>>>> 84669673
 `;
 
 function UnLockedInput({ labelText, ...rest }) {
@@ -112,11 +83,7 @@
     <>
       <Separator />
       <Label>
-<<<<<<< HEAD
-        <BoxedNumeric {...rest} />
-=======
         <NumericInput {...rest} />
->>>>>>> 84669673
         <LabelText>{labelText}</LabelText>
       </Label>
     </>
@@ -138,11 +105,7 @@
   const lockBorder = border.lockedWidth === true;
 
   const handleChange = useCallback(
-<<<<<<< HEAD
-    (name, evt) => {
-=======
     (name) => (evt) => {
->>>>>>> 84669673
       const value = Number(evt?.target?.value);
       if (value) {
         const newBorder = !lockBorder
@@ -184,11 +147,7 @@
         <NumericInput
           locked={lockBorder}
           value={border.left}
-<<<<<<< HEAD
-          onChange={(evt) => handleChange('left', evt)}
-=======
           onChange={handleChange('left')}
->>>>>>> 84669673
           aria-label={firstInputLabel}
           {...getMixedValueProps(border.left)}
         />
@@ -198,15 +157,6 @@
         <>
           <UnLockedInput
             value={border.top}
-<<<<<<< HEAD
-            onChange={(evt) => handleChange('top', evt)}
-            aria-label={__('Top border', 'web-stories')}
-            labelText={__('Top', 'web-stories')}
-          />
-          <UnLockedInput
-            value={border.right}
-            onChange={(evt) => handleChange('right', evt)}
-=======
             onChange={handleChange('top')}
             aria-label={__('Top border', 'web-stories')}
             labelText={__('Top', 'web-stories')}
@@ -215,18 +165,13 @@
           <UnLockedInput
             value={border.right}
             onChange={handleChange('right')}
->>>>>>> 84669673
             aria-label={__('Right border', 'web-stories')}
             labelText={__('Right', 'web-stories')}
             {...getMixedValueProps(border.right)}
           />
           <UnLockedInput
             value={border.bottom}
-<<<<<<< HEAD
-            onChange={(evt) => handleChange('bottom', evt)}
-=======
             onChange={handleChange('bottom')}
->>>>>>> 84669673
             aria-label={__('Bottom border', 'web-stories')}
             labelText={__('Bottom', 'web-stories')}
             {...getMixedValueProps(border.bottom)}
