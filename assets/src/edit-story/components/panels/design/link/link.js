/*
 * Copyright 2020 Google LLC
 *
 * Licensed under the Apache License, Version 2.0 (the "License");
 * you may not use this file except in compliance with the License.
 * You may obtain a copy of the License at
 *
 *     https://www.apache.org/licenses/LICENSE-2.0
 *
 * Unless required by applicable law or agreed to in writing, software
 * distributed under the License is distributed on an "AS IS" BASIS,
 * WITHOUT WARRANTIES OR CONDITIONS OF ANY KIND, either express or implied.
 * See the License for the specific language governing permissions and
 * limitations under the License.
 */

/**
 * External dependencies
 */
import { useCallback, useEffect, useMemo, useState } from 'react';
import PropTypes from 'prop-types';
import styled from 'styled-components';
import { useDebouncedCallback } from 'use-debounce';
import { __, sprintf } from '@web-stories-wp/i18n';

/**
 * Internal dependencies
 */
import {
  Input,
  Text,
  THEME_CONSTANTS,
  useBatchingCallback,
} from '../../../../../design-system';
import { useStory, useAPI, useCanvas, useConfig } from '../../../../app';
import { isValidUrl, toAbsoluteUrl, withProtocol } from '../../../../utils/url';
import useElementsWithLinks from '../../../../utils/useElementsWithLinks';
import { MULTIPLE_DISPLAY_VALUE, MULTIPLE_VALUE } from '../../../../constants';
import { Media, Row, LinkInput } from '../../../form';
import { createLink } from '../../../elementLink';
import { SimplePanel } from '../../panel';
import {
  inputContainerStyleOverride,
  useCommonObjectValue,
} from '../../shared';
import { MEDIA_VARIANTS } from '../../../../../design-system/components/mediaInput/constants';

const IconInfo = styled.div`
  display: flex;
  flex-direction: column;
  margin-left: 20px;
`;

const IconText = styled(Text)`
  color: ${({ theme }) => theme.colors.fg.secondary};
`;

const StyledMedia = styled(Media)`
  width: 54px;
  height: 54px;
`;

const Error = styled.span`
  font-size: 12px;
  line-height: 16px;
  color: ${({ theme }) => theme.colors.fg.negative};
`;

function LinkPanel({ selectedElements, pushUpdateForObject }) {
  const {
    clearEditing,
    setDisplayLinkGuidelines,
    displayLinkGuidelines,
  } = useCanvas((state) => ({
    clearEditing: state.actions.clearEditing,
    setDisplayLinkGuidelines: state.actions.setDisplayLinkGuidelines,
    displayLinkGuidelines: state.state.displayLinkGuidelines,
  }));

  const { currentPage } = useStory((state) => ({
    currentPage: state.state.currentPage,
  }));

  const { getElementsInAttachmentArea } = useElementsWithLinks();
  const hasElementsInAttachmentArea =
    getElementsInAttachmentArea(selectedElements).length > 0 &&
    currentPage?.pageAttachment?.url?.length > 0;

  const defaultLink = useMemo(
    () => createLink({ url: '', icon: null, desc: null }),
    []
  );

  const link = useCommonObjectValue(selectedElements, 'link', defaultLink);

  const [fetchingMetadata, setFetchingMetadata] = useState(false);
  const [isLinkFocused, setIsLinkFocused] = useState(false);

  const {
    actions: { getLinkMetadata },
  } = useAPI();

  const { allowedImageMimeTypes, allowedImageFileTypes } = useConfig();

  const updateLinkFromMetadataApi = useBatchingCallback(
    ({ url, title, icon }) =>
      pushUpdateForObject(
        'link',
        () =>
          url
            ? {
                url,
                desc: title ? title : '',
                icon: icon ? toAbsoluteUrl(url, icon) : '',
              }
            : null,
        defaultLink,
        true
      ),
    [pushUpdateForObject, defaultLink]
  );

  const [isInvalidUrl, setIsInvalidUrl] = useState(
    !isValidUrl(withProtocol(link.url || ''))
  );

  const [populateMetadata] = useDebouncedCallback((url) => {
    setFetchingMetadata(true);
    getLinkMetadata(url)
      .then(({ title, image }) => {
        updateLinkFromMetadataApi({ url, title, icon: image });
      })
      .catch(() => {
        setIsInvalidUrl(true);
      })
      .finally(() => {
        setFetchingMetadata(false);
      });
  }, 1200);

  const handleChange = useCallback(
    (properties, submit) => {
      clearEditing();

      if (properties.url) {
        // Don't submit any changes in case of multiple value.
        if (MULTIPLE_VALUE === properties.url) {
          return;
        }
        const urlWithProtocol = withProtocol(properties.url);
        const valid = isValidUrl(urlWithProtocol);
        setIsInvalidUrl(!valid);

        if (valid) {
          populateMetadata(urlWithProtocol);
        }
      }
      pushUpdateForObject(
        'link',
        properties.url !== ''
          ? {
              ...properties,
            }
          : null,
        defaultLink,
        submit
      );
    },
    [clearEditing, pushUpdateForObject, defaultLink, populateMetadata]
  );

  const handleChangeIcon = useCallback(
    (image) => {
      handleChange({ icon: image?.sizes?.medium?.url || image?.url }, true);
    },
    [handleChange]
  );

  const iconErrorMessage = useMemo(() => {
    return sprintf(
      /* translators: %s: list of allowed file types. */
      __('Please choose only %s as an icon.', 'web-stories'),
      allowedImageFileTypes.join(
        /* translators: delimiter used in a list */
        __(', ', 'web-stories')
      )
    );
  }, [allowedImageFileTypes]);

  const hasLinkSet = Boolean(link.url?.length);
  const displayMetaFields = hasLinkSet && !isInvalidUrl;

  // If we're focusing on the link input and any of the relevant values changes,
  // Check if we need to hide/display the guidelines.
  useEffect(() => {
    if (isLinkFocused) {
      // Display the guidelines if there's no link / if it's multiple value.
      const hasLink = hasLinkSet && link.url !== MULTIPLE_VALUE;
      setDisplayLinkGuidelines(hasElementsInAttachmentArea && !hasLink);
    }
  }, [
    selectedElements,
    isLinkFocused,
    hasElementsInAttachmentArea,
    hasLinkSet,
    setDisplayLinkGuidelines,
    link.url,
  ]);

  const isMultipleUrl = MULTIPLE_VALUE === link.url;
  const isMultipleDesc = MULTIPLE_VALUE === link.desc;
  return (
    <SimplePanel name="link" title={__('Link', 'web-stories')}>
      <LinkInput
        onChange={(value) =>
          !displayLinkGuidelines &&
          handleChange({ url: value }, !value /* submit */)
        }
        onBlur={() => {
          setDisplayLinkGuidelines(false);
          setIsLinkFocused(false);
        }}
        onFocus={() => {
          setIsLinkFocused(true);
        }}
        value={link.url || ''}
        placeholder={
          isMultipleUrl
            ? MULTIPLE_DISPLAY_VALUE
            : __('Enter an address to apply a link', 'web-stories')
        }
        isIndeterminate={isMultipleUrl}
        aria-label={__('Element link', 'web-stories')}
        hasError={displayLinkGuidelines}
      />
      {displayLinkGuidelines && (
        <Row>
          <Error>
            {__(
              'Link can not reside below the dashed line when a page attachment is present',
              'web-stories'
            )}
          </Error>
        </Row>
      )}

      {displayMetaFields && (
        <>
          <Row>
            <Input
              placeholder={
                isMultipleDesc
                  ? MULTIPLE_DISPLAY_VALUE
                  : __('Optional description', 'web-stories')
              }
              onChange={({ target }) =>
                handleChange({ desc: target.value }, !target.value /* submit */)
              }
              value={link.desc || ''}
              aria-label={__('Link description', 'web-stories')}
              isIndeterminate={isMultipleDesc}
<<<<<<< HEAD
              containerStyleOverride={inputContainerStyleOverride}
=======
              disabled={fetchingMetadata}
>>>>>>> 4cb6d40c
            />
          </Row>
          <Row spaceBetween={false}>
            <StyledMedia
              value={link.icon || ''}
              onChange={handleChangeIcon}
              onChangeErrorText={iconErrorMessage}
              title={__('Select as link icon', 'web-stories')}
              ariaLabel={__('Edit link icon', 'web-stories')}
              buttonInsertText={__('Select as link icon', 'web-stories')}
              type={allowedImageMimeTypes}
              isLoading={fetchingMetadata}
              disabled={fetchingMetadata}
              variant={MEDIA_VARIANTS.CIRCLE}
              menuOptions={link.icon ? ['edit', 'remove'] : []}
            />
            <IconInfo>
              <IconText size={THEME_CONSTANTS.TYPOGRAPHY.PRESET_SIZES.SMALL}>
                {__('Optional brand icon', 'web-stories')}
              </IconText>
            </IconInfo>
          </Row>
        </>
      )}
    </SimplePanel>
  );
}

LinkPanel.propTypes = {
  selectedElements: PropTypes.array.isRequired,
  pushUpdateForObject: PropTypes.func.isRequired,
};

export default LinkPanel;<|MERGE_RESOLUTION|>--- conflicted
+++ resolved
@@ -259,11 +259,8 @@
               value={link.desc || ''}
               aria-label={__('Link description', 'web-stories')}
               isIndeterminate={isMultipleDesc}
-<<<<<<< HEAD
+              disabled={fetchingMetadata}
               containerStyleOverride={inputContainerStyleOverride}
-=======
-              disabled={fetchingMetadata}
->>>>>>> 4cb6d40c
             />
           </Row>
           <Row spaceBetween={false}>
