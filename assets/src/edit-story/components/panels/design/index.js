/*
 * Copyright 2020 Google LLC
 *
 * Licensed under the Apache License, Version 2.0 (the "License");
 * you may not use this file except in compliance with the License.
 * You may obtain a copy of the License at
 *
 *     https://www.apache.org/licenses/LICENSE-2.0
 *
 * Unless required by applicable law or agreed to in writing, software
 * distributed under the License is distributed on an "AS IS" BASIS,
 * WITHOUT WARRANTIES OR CONDITIONS OF ANY KIND, either express or implied.
 * See the License for the specific language governing permissions and
 * limitations under the License.
 */

export { default as AnimationPanel } from './animation';
<<<<<<< HEAD
export { default as BackgroundOverlayPanel } from './backgroundOverlay';
=======
export { default as BackgroundSizePositionPanel } from './backgroundSizePosition';
>>>>>>> 0048c6df
export { default as BorderRadiusPanel } from './borderRadius';
export { default as BorderStylePanel } from './border';
export { default as CaptionsPanel } from './captions';
export { default as ColorPresetPanel } from './preset/colorPreset';
export { default as ElementAlignmentPanel } from './alignment';
export { default as FilterPanel } from './filter';
export { default as ImageAccessibilityPanel } from './imageAccessibility';
export { default as LayerPanel } from './layer';
export { default as LayerStylePanel } from './layerStyle';
export { default as LinkPanel } from './link';
export { default as NoSelectionPanel } from './noSelection';
export { default as PageAttachmentPanel } from './pageAttachment';
export { default as PageBackgroundPanel } from './pageBackground';
export { default as ShapeStylePanel } from './shapeStyle';
export { default as SizePositionPanel } from './sizePosition';
export { default as StylePresetPanel } from './preset/stylePreset';
export { default as TextBoxPanel } from './textBox';
export { default as TextStylePanel } from './textStyle';
export { default as VideoAccessibilityPanel } from './videoAccessibility';
export { default as VideoOptionsPanel } from './videoOptions';
export { default as VideoPosterPanel } from './poster';<|MERGE_RESOLUTION|>--- conflicted
+++ resolved
@@ -15,11 +15,6 @@
  */
 
 export { default as AnimationPanel } from './animation';
-<<<<<<< HEAD
-export { default as BackgroundOverlayPanel } from './backgroundOverlay';
-=======
-export { default as BackgroundSizePositionPanel } from './backgroundSizePosition';
->>>>>>> 0048c6df
 export { default as BorderRadiusPanel } from './borderRadius';
 export { default as BorderStylePanel } from './border';
 export { default as CaptionsPanel } from './captions';
