/*
 * Copyright 2020 Google LLC
 *
 * Licensed under the Apache License, Version 2.0 (the "License");
 * you may not use this file except in compliance with the License.
 * You may obtain a copy of the License at
 *
 *     https://www.apache.org/licenses/LICENSE-2.0
 *
 * Unless required by applicable law or agreed to in writing, software
 * distributed under the License is distributed on an "AS IS" BASIS,
 * WITHOUT WARRANTIES OR CONDITIONS OF ANY KIND, either express or implied.
 * See the License for the specific language governing permissions and
 * limitations under the License.
 */

/**
 * External dependencies
 */
import { useCallback, useMemo, useEffect, useRef } from 'react';
import PropTypes from 'prop-types';
import { v4 as uuidv4 } from 'uuid';
import { shallowEqual } from 'react-pure-render';
import { useDebouncedCallback } from 'use-debounce';
import { __ } from '@web-stories-wp/i18n';
import styled from 'styled-components';
<<<<<<< HEAD
=======
import { Text, THEME_CONSTANTS } from '@web-stories-wp/design-system';
/**
 * Internal dependencies
 */
>>>>>>> 9edf5fc1
import {
  BACKGROUND_ANIMATION_EFFECTS,
  BG_MAX_SCALE,
  BG_MIN_SCALE,
  DIRECTION,
  SCALE_DIRECTION,
  progress,
  hasOffsets,
  STORY_ANIMATION_STATE,
  getAnimationEffectDefaults,
} from '@web-stories-wp/animation';

/**
 * Internal dependencies
 */
import StoryPropTypes, { AnimationPropType } from '../../../../types';
import { Row } from '../../../form';
import { SimplePanel } from '../../panel';
import { states, styles, useFocusHighlight } from '../../../../app/highlights';
import EffectPanel, { getEffectName, getEffectDirection } from './effectPanel';
import { EffectChooserDropdown } from './effectChooserDropdown';

const ANIMATION_PROPERTY = 'animation';

const StyledRow = styled(Row)`
  margin-bottom: -1px;
`;

const Note = styled(Text)`
  color: ${({ theme }) => theme.colors.fg.secondary};
`;

const GroupWrapper = styled.div`
  ${({ hasAnimation, theme }) =>
    hasAnimation &&
    `
    border: 1px solid ${theme.colors.border.defaultNormal};
    border-radius: ${theme.borders.radius.small};
  `}
  margin-bottom: 16px;
`;

const backgroundAnimationTooltip = __(
  'The background image is too small to animate. Double click on the bg & scale the image before applying the animation.',
  'web-stories'
);

function AnimationPanel({
  selectedElements,
  selectedElementAnimations,
  pushUpdateForObject,
  updateAnimationState,
}) {
  const playUpdatedAnimation = useRef(false);
  const dropdownRef = useRef(null);
  const highlight = useFocusHighlight(states.ANIMATION, dropdownRef);

  const isBackground =
    selectedElements.length === 1 && selectedElements[0].isBackground;
  const updatedAnimations = useMemo(() => {
    // Combining local element updates with the
    // page level applied updates
    const updated = selectedElements
      .map((element) => element.animation)
      .filter(Boolean);
    return selectedElementAnimations
      .map((anim) => ({
        ...(updated.find((a) => a.id === anim.id) || anim),
      }))
      .filter((a) => !a.delete);
  }, [selectedElements, selectedElementAnimations]);

  const handlePanelChange = useCallback(
    (animation, submitArg = false) => {
      if (shallowEqual(animation, updatedAnimations[0])) {
        return;
      }
      pushUpdateForObject(ANIMATION_PROPERTY, animation, null, submitArg);
      playUpdatedAnimation.current = true;
    },
    [pushUpdateForObject, updatedAnimations]
  );

  const handleAddOrUpdateElementEffect = useCallback(
    ({ animation, ...options }) => {
      if (!animation) {
        return;
      }

      const id = selectedElementAnimations[0]?.id || uuidv4();
      const defaults = getAnimationEffectDefaults(animation);
      const persisted =
        selectedElementAnimations[0]?.type === animation
          ? {
              duration: selectedElementAnimations[0]?.duration,
              delay: selectedElementAnimations[0]?.delay,
            }
          : {};

      pushUpdateForObject(
        ANIMATION_PROPERTY,
        {
          id,
          type: animation,
          ...defaults,
          ...persisted,
          ...options,
        },
        null,
        true
      );

      // There's nothing unique to the animation data to signify that it
      // was changed by the effect chooser, so we track it here.
      playUpdatedAnimation.current = true;
    },
    [selectedElementAnimations, pushUpdateForObject]
  );

  // Play animation of selected elements when effect chooser signals
  // that it has changed the data and the data comes back changed.
  //
  // Currently, animations get reset whenever the designInspector
  // gains focus, adding this debouncer and scheduling it after
  // the all the focus updates go through prevents the reset from
  // overriding this play call.
  const activeElement = document.activeElement;
  const debouncedUpdateAnimationState = useDebouncedCallback(() => {
    if (playUpdatedAnimation.current) {
      updateAnimationState({
        animationState: STORY_ANIMATION_STATE.PLAYING_SELECTED,
      });
      playUpdatedAnimation.current = false;
    }
  }, 300);
  useEffect(debouncedUpdateAnimationState, [
    selectedElementAnimations,
    updateAnimationState,
    activeElement,
    debouncedUpdateAnimationState,
  ]);

  const handleRemoveEffect = useCallback(() => {
    pushUpdateForObject(
      ANIMATION_PROPERTY,
      {
        ...updatedAnimations[0],
        delete: true,
      },
      null,
      true
    );
  }, [pushUpdateForObject, updatedAnimations]);

  // Figure out if any options are disabled
  // for an animation type input
  const disabledTypeOptionsMap = useMemo(() => {
    if (selectedElements[0]?.isBackground) {
      const hasOffset =
        ['media', 'image', 'video', 'gif'].includes(selectedElements[0].type) &&
        hasOffsets({ element: selectedElements[0] });
      const normalizedScale = progress(selectedElements[0]?.scale || 0, [
        BG_MIN_SCALE,
        BG_MAX_SCALE,
      ]);
      return {
        [BACKGROUND_ANIMATION_EFFECTS.PAN.value]: {
          tooltip: backgroundAnimationTooltip,
          options: [
            !hasOffset.bottom && DIRECTION.TOP_TO_BOTTOM,
            !hasOffset.left && DIRECTION.RIGHT_TO_LEFT,
            !hasOffset.top && DIRECTION.BOTTOM_TO_TOP,
            !hasOffset.right && DIRECTION.LEFT_TO_RIGHT,
          ].filter(Boolean),
        },
        [BACKGROUND_ANIMATION_EFFECTS.ZOOM.value]: {
          tooltip: backgroundAnimationTooltip,
          options: [
            normalizedScale <= 0.01 && SCALE_DIRECTION.SCALE_IN,
            normalizedScale >= 0.99 && SCALE_DIRECTION.SCALE_OUT,
          ].filter(Boolean),
        },
        [BACKGROUND_ANIMATION_EFFECTS.PAN_AND_ZOOM.value]: {
          tooltip: backgroundAnimationTooltip,
          options: [
            !hasOffset.bottom && DIRECTION.TOP_TO_BOTTOM,
            !hasOffset.left && DIRECTION.RIGHT_TO_LEFT,
            !hasOffset.top && DIRECTION.BOTTOM_TO_TOP,
            !hasOffset.right && DIRECTION.LEFT_TO_RIGHT,
            normalizedScale <= 0.01 && SCALE_DIRECTION.SCALE_IN,
            normalizedScale >= 0.99 && SCALE_DIRECTION.SCALE_OUT,
          ].filter(Boolean),
        },
      };
    }
    return {};
  }, [selectedElements]);

  const selectedEffectTitle = getEffectName(updatedAnimations[0]?.type);
  return selectedElements.length > 1 ? (
    <SimplePanel name="animation" title={__('Animation', 'web-stories')}>
      <Row>
        <Note
          forwardedAs="span"
          size={THEME_CONSTANTS.TYPOGRAPHY.PRESET_SIZES.SMALL}
        >
          {__('Group animation support coming soon.', 'web-stories')}
        </Note>
      </Row>
    </SimplePanel>
  ) : (
    <SimplePanel
      name="animation"
      title={__('Animation', 'web-stories')}
      css={highlight?.showEffect && styles.FLASH}
      isPersistable={!highlight}
    >
      <GroupWrapper hasAnimation={selectedEffectTitle}>
        <StyledRow>
          <EffectChooserDropdown
            ref={dropdownRef}
            onAnimationSelected={handleAddOrUpdateElementEffect}
            onNoEffectSelected={handleRemoveEffect}
            isBackgroundEffects={isBackground}
            disabledTypeOptionsMap={disabledTypeOptionsMap}
            direction={getEffectDirection(updatedAnimations[0])}
            selectedEffectType={updatedAnimations[0]?.type}
            selectButtonStylesOverride={highlight?.focus && styles.OUTLINE}
          />
        </StyledRow>
        {updatedAnimations[0] && (
          <EffectPanel
            animation={updatedAnimations[0]}
            onChange={handlePanelChange}
            disabledTypeOptionsMap={disabledTypeOptionsMap}
          />
        )}
      </GroupWrapper>
    </SimplePanel>
  );
}

AnimationPanel.propTypes = {
  selectedElements: PropTypes.arrayOf(StoryPropTypes.element).isRequired,
  selectedElementAnimations: PropTypes.arrayOf(AnimationPropType),
  pushUpdateForObject: PropTypes.func.isRequired,
  updateAnimationState: PropTypes.func,
};

export default AnimationPanel;<|MERGE_RESOLUTION|>--- conflicted
+++ resolved
@@ -24,13 +24,7 @@
 import { useDebouncedCallback } from 'use-debounce';
 import { __ } from '@web-stories-wp/i18n';
 import styled from 'styled-components';
-<<<<<<< HEAD
-=======
 import { Text, THEME_CONSTANTS } from '@web-stories-wp/design-system';
-/**
- * Internal dependencies
- */
->>>>>>> 9edf5fc1
 import {
   BACKGROUND_ANIMATION_EFFECTS,
   BG_MAX_SCALE,
@@ -42,7 +36,6 @@
   STORY_ANIMATION_STATE,
   getAnimationEffectDefaults,
 } from '@web-stories-wp/animation';
-
 /**
  * Internal dependencies
  */
