--- conflicted
+++ resolved
@@ -21,8 +21,6 @@
 import PropTypes from 'prop-types';
 import styled, { css } from 'styled-components';
 import { __, _x } from '@web-stories-wp/i18n';
-<<<<<<< HEAD
-=======
 import {
   Button,
   BUTTON_SIZES,
@@ -31,18 +29,12 @@
   Icons,
   Tooltip,
 } from '@web-stories-wp/design-system';
-
-/**
- * Internal dependencies
- */
->>>>>>> 9edf5fc1
 import {
   DIRECTION,
   ROTATION,
   SCALE_DIRECTION,
   SCALE_DIRECTION_MAP,
 } from '@web-stories-wp/animation';
-
 /**
  * Internal dependencies
  */
