/*
 * Copyright 2020 Google LLC
 *
 * Licensed under the Apache License, Version 2.0 (the "License");
 * you may not use this file except in compliance with the License.
 * You may obtain a copy of the License at
 *
 *     https://www.apache.org/licenses/LICENSE-2.0
 *
 * Unless required by applicable law or agreed to in writing, software
 * distributed under the License is distributed on an "AS IS" BASIS,
 * WITHOUT WARRANTIES OR CONDITIONS OF ANY KIND, either express or implied.
 * See the License for the specific language governing permissions and
 * limitations under the License.
 */

/**
 * External dependencies
 */
import PropTypes from 'prop-types';
import { useCallback } from 'react';
import styled from 'styled-components';
import { __ } from '@web-stories-wp/i18n';

/**
 * Internal dependencies
 */
import { Union } from '../../../../icons';
import { canMaskHaveBorder } from '../../../../masks';
import { Row } from '../../../form';
<<<<<<< HEAD
import Tooltip from '../../../tooltip';
import { useCommonObjectValue } from '../../shared';
=======
import {
  useCommonObjectValue,
  inputContainerStyleOverride,
  focusStyle,
} from '../../shared';
>>>>>>> a45d3543
import { SimplePanel } from '../../panel';
import { LockToggle, NumericInput } from '../../../../../design-system';
import { MULTIPLE_DISPLAY_VALUE, MULTIPLE_VALUE } from '../../../../constants';

const TOGGLE_WIDTH = 32;
const ROW_HEIGHT = 32;
const DEFAULT_BORDER_RADIUS = {
  topLeft: 0,
  topRight: 0,
  bottomRight: 0,
  bottomLeft: 0,
  locked: true,
};

const FlexContainer = styled.div`
  display: flex;
`;

const InputContainer = styled.div``;

const LockContainer = styled.div`
  position: relative;
  display: flex;
  align-items: center;
  margin-left: 8px;
  margin-bottom: 16px;
`;

const StyledLockToggle = styled(LockToggle)`
  ${focusStyle};
`;

const BoxedNumericInput = styled(NumericInput)`
  width: 100px;
  max-width: 128px;
`;

const Space = styled.div`
  flex: 0 0 ${({ space }) => (space ? space : TOGGLE_WIDTH)}px;
`;

const Icon = styled.div`
  flex: 0 0 32px;
  opacity: 0.24;
  text-align: center;
  height: ${ROW_HEIGHT}px;
  margin-bottom: -${ROW_HEIGHT * 2}px;
  svg {
    width: 24px;
  }
`;

function BorderRadiusPanel({ selectedElements, pushUpdateForObject }) {
  const borderRadius = useCommonObjectValue(
    selectedElements,
    'borderRadius',
    DEFAULT_BORDER_RADIUS
  );

  const allSupportBorder = selectedElements.every((el) =>
    canMaskHaveBorder(el)
  );

  const lockRadius = borderRadius.locked === true;

  const handleChange = useCallback(
    (name, value) => {
      const newRadius = !lockRadius
        ? {
            [name]: value,
          }
        : {
            topLeft: value,
            topRight: value,
            bottomRight: value,
            bottomLeft: value,
          };
      pushUpdateForObject(
        'borderRadius',
        newRadius,
        DEFAULT_BORDER_RADIUS,
        true
      );
    },
    [pushUpdateForObject, lockRadius]
  );

  const handleLockChange = useCallback(
    (locked) => {
      const newRadius = locked
        ? {
            locked,
            topLeft: borderRadius.topLeft,
            topRight: borderRadius.topLeft,
            bottomRight: borderRadius.topLeft,
            bottomLeft: borderRadius.topLeft,
          }
        : {
            locked,
          };
      pushUpdateForObject(
        'borderRadius',
        newRadius,
        DEFAULT_BORDER_RADIUS,
        true
      );
    },
    [pushUpdateForObject, borderRadius]
  );

  if (!allSupportBorder) {
    return null;
  }

  const firstInputLabel = lockRadius
    ? __('Corner Radius', 'web-stories')
    : __('Top left corner radius', 'web-stories');
  return (
    <SimplePanel name="borderRadius" title={__('Corner Radius', 'web-stories')}>
      <FlexContainer>
        <InputContainer>
          <Row>
            <BoxedNumericInput
              value={
                borderRadius.topLeft === MULTIPLE_VALUE
                  ? ''
                  : borderRadius.topLeft
              }
              aria-label={firstInputLabel}
              onChange={(_, value) => handleChange('topLeft', value)}
              placeholder={
                borderRadius.topLeft === MULTIPLE_VALUE
                  ? MULTIPLE_DISPLAY_VALUE
                  : ''
              }
              isIndeterminate={borderRadius.topLeft === MULTIPLE_VALUE}
              containerStyleOverride={inputContainerStyleOverride}
            />
            {!lockRadius && (
              <>
                <Icon>
                  <Union />
                </Icon>
                <BoxedNumericInput
                  value={
                    borderRadius.topRight === MULTIPLE_VALUE
                      ? ''
                      : borderRadius.topRight
                  }
                  aria-label={__('Top right corner radius', 'web-stories')}
                  onChange={(_, value) => handleChange('topRight', value)}
                  placeholder={
                    borderRadius.topRight === MULTIPLE_VALUE
                      ? MULTIPLE_DISPLAY_VALUE
                      : ''
                  }
                  isIndeterminate={borderRadius.topRight === MULTIPLE_VALUE}
                  containerStyleOverride={inputContainerStyleOverride}
                />
              </>
            )}
          </Row>
          {!lockRadius && (
            <Row>
              <BoxedNumericInput
                value={
                  borderRadius.bottomLeft === MULTIPLE_VALUE
                    ? ''
                    : borderRadius.bottomLeft
                }
                aria-label={__('Bottom left corner radius', 'web-stories')}
                onChange={(_, value) => handleChange('bottomLeft', value)}
                placeholder={
                  borderRadius.bottomLeft === MULTIPLE_VALUE
                    ? MULTIPLE_DISPLAY_VALUE
                    : ''
                }
                isIndeterminate={borderRadius.bottomLeft === MULTIPLE_VALUE}
                containerStyleOverride={inputContainerStyleOverride}
              />
              <Space space={32} />
              <BoxedNumericInput
                value={
                  borderRadius.bottomRight === MULTIPLE_VALUE
                    ? ''
                    : borderRadius.bottomRight
                }
                aria-label={__('Bottom right corner radius', 'web-stories')}
                onChange={(_, value) => handleChange('bottomRight', value)}
                placeholder={
                  borderRadius.bottomRight === MULTIPLE_VALUE
                    ? MULTIPLE_DISPLAY_VALUE
                    : ''
                }
                isIndeterminate={borderRadius.bottomRight === MULTIPLE_VALUE}
                containerStyleOverride={inputContainerStyleOverride}
              />
            </Row>
          )}
        </InputContainer>

        <LockContainer>
<<<<<<< HEAD
          <Tooltip title={__('Toggle consistent corner radius', 'web-stories')}>
            <LockToggle
              isLocked={borderRadius.locked}
              onClick={() => handleLockChange(!borderRadius.locked)}
              aria-label={__('Toggle consistent corner radius', 'web-stories')}
            />
          </Tooltip>
=======
          <StyledLockToggle
            isLocked={borderRadius.locked}
            onClick={() => handleLockChange(!borderRadius.locked)}
            aria-label={__('Toggle corner radius lock', 'web-stories')}
          />
>>>>>>> a45d3543
        </LockContainer>
      </FlexContainer>
    </SimplePanel>
  );
}

BorderRadiusPanel.propTypes = {
  selectedElements: PropTypes.array.isRequired,
  pushUpdateForObject: PropTypes.func.isRequired,
};

export default BorderRadiusPanel;<|MERGE_RESOLUTION|>--- conflicted
+++ resolved
@@ -28,16 +28,12 @@
 import { Union } from '../../../../icons';
 import { canMaskHaveBorder } from '../../../../masks';
 import { Row } from '../../../form';
-<<<<<<< HEAD
 import Tooltip from '../../../tooltip';
-import { useCommonObjectValue } from '../../shared';
-=======
 import {
   useCommonObjectValue,
   inputContainerStyleOverride,
   focusStyle,
 } from '../../shared';
->>>>>>> a45d3543
 import { SimplePanel } from '../../panel';
 import { LockToggle, NumericInput } from '../../../../../design-system';
 import { MULTIPLE_DISPLAY_VALUE, MULTIPLE_VALUE } from '../../../../constants';
@@ -240,21 +236,13 @@
         </InputContainer>
 
         <LockContainer>
-<<<<<<< HEAD
           <Tooltip title={__('Toggle consistent corner radius', 'web-stories')}>
-            <LockToggle
+            <StyledLockToggle
               isLocked={borderRadius.locked}
               onClick={() => handleLockChange(!borderRadius.locked)}
               aria-label={__('Toggle consistent corner radius', 'web-stories')}
             />
           </Tooltip>
-=======
-          <StyledLockToggle
-            isLocked={borderRadius.locked}
-            onClick={() => handleLockChange(!borderRadius.locked)}
-            aria-label={__('Toggle corner radius lock', 'web-stories')}
-          />
->>>>>>> a45d3543
         </LockContainer>
       </FlexContainer>
     </SimplePanel>
