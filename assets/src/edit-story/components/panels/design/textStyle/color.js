/*
 * Copyright 2020 Google LLC
 *
 * Licensed under the Apache License, Version 2.0 (the "License");
 * you may not use this file except in compliance with the License.
 * You may obtain a copy of the License at
 *
 *     https://www.apache.org/licenses/LICENSE-2.0
 *
 * Unless required by applicable law or agreed to in writing, software
 * distributed under the License is distributed on an "AS IS" BASIS,
 * WITHOUT WARRANTIES OR CONDITIONS OF ANY KIND, either express or implied.
 * See the License for the specific language governing permissions and
 * limitations under the License.
 */

/**
 * External dependencies
 */
import PropTypes from 'prop-types';
import styled from 'styled-components';
<<<<<<< HEAD
import { useRef, useCallback } from 'react';
=======
import { useCallback, useRef } from 'react';
>>>>>>> 60b26e4b

/**
 * WordPress dependencies
 */
import { __, sprintf } from '@wordpress/i18n';

/**
 * Internal dependencies
 */
import { BACKGROUND_TEXT_MODE } from '../../../../constants';
import { FillNone, FillFilled, FillHighlighted } from '../../../../icons/';
import { Color, Label, Row, ToggleButton } from '../../../form';
import { useKeyDownEffect } from '../../../keyboard';
import {
  useCommonColorValue,
  getCommonValue,
  getColorPickerActions,
} from '../../shared';
import useRichTextFormatting from './useRichTextFormatting';
import { applyHiddenPadding, removeHiddenPadding } from './utils';

const FillRow = styled(Row)`
  align-items: flex-start;
  justify-content: flex-start;
`;

const FillLabel = styled(Label)`
  flex-basis: 45px;
  line-height: 32px;
`;

const FillToggleButton = styled(ToggleButton)`
  flex: 1 1 32px;
  svg {
    width: 16px;
    height: 16px;
  }
`;

const Space = styled.div`
  flex: ${({ flex }) => flex};
`;

const BUTTONS = [
  {
    mode: BACKGROUND_TEXT_MODE.NONE,
    label: __('None', 'web-stories'),
    Icon: FillNone,
  },
  {
    mode: BACKGROUND_TEXT_MODE.FILL,
    label: __('Fill', 'web-stories'),
    Icon: FillFilled,
  },
  {
    mode: BACKGROUND_TEXT_MODE.HIGHLIGHT,
    label: __('Highlight', 'web-stories'),
    Icon: FillHighlighted,
  },
];

function ColorControls({ selectedElements, pushUpdate }) {
  const backgroundColor = useCommonColorValue(
    selectedElements,
    'backgroundColor'
  );
  const backgroundTextMode = getCommonValue(
    selectedElements,
    'backgroundTextMode'
  );
  const fillRow = useRef();

  const {
    textInfo: { color },
    handlers: { handleSetColor },
  } = useRichTextFormatting(selectedElements, pushUpdate);

  const pushBackgroundTextMode = useCallback(
    (mode) => {
      pushUpdate(
        (element) => ({
          backgroundTextMode: mode,
          padding: [
            BACKGROUND_TEXT_MODE.FILL,
            BACKGROUND_TEXT_MODE.HIGHLIGHT,
          ].includes(mode)
            ? applyHiddenPadding(element)
            : removeHiddenPadding(element),
        }),
        true
      );
    },
    [pushUpdate]
  );

  useKeyDownEffect(
    fillRow,
    ['left', 'right'],
    ({ key }) => {
      const current = BUTTONS.findIndex(
        ({ mode }) => mode === backgroundTextMode
      );
      const next = current + (key === 'ArrowRight' ? 1 : -1);
      if (next < 0 || next > BUTTONS.length - 1) {
        return;
      }
      pushBackgroundTextMode(BUTTONS[next].mode);
    },
    [backgroundTextMode, pushBackgroundTextMode]
  );

  const handleBackgroundModeButton = useCallback(
    (value, mode) => {
      if (!value) {
        return;
      }
      pushUpdate(() => ({ backgroundTextMode: mode }), true);
    },
    [pushUpdate]
  );

  return (
    <>
      <Row>
        <Label id="text-color-label">{__('Text', 'web-stories')}</Label>
        <Color
          data-testid="text.color"
          value={color}
          onChange={handleSetColor}
          colorPickerActions={getColorPickerActions}
          label={__('Text color', 'web-stories')}
          labelId="text-color-label"
          changedStyle="color"
        />
      </Row>
      <FillRow ref={fillRow}>
        <FillLabel>{__('Fill', 'web-stories')}</FillLabel>
        {BUTTONS.map(({ mode, label, Icon }) => (
          <FillToggleButton
            key={mode}
            icon={<Icon />}
            value={backgroundTextMode === mode}
            label={label}
            aria-label={sprintf(
              /* translators: %s: Text background mode. */
              __('Set text background mode: %s', 'web-stories'),
              label
            )}
<<<<<<< HEAD
            onChange={(value) => value && pushBackgroundTextMode(mode)}
=======
            onChange={(value) => handleBackgroundModeButton(value, mode)}
>>>>>>> 60b26e4b
          />
        ))}
        <Space flex="2" />
      </FillRow>
      {backgroundTextMode !== BACKGROUND_TEXT_MODE.NONE && (
        <Row>
          <Label id="background-color-label">
            {__('Textbox', 'web-stories')}
          </Label>
          <Color
            data-testid="text.backgroundColor"
            hasGradient
            value={backgroundColor}
            onChange={(value) =>
              pushUpdate(
                {
                  backgroundColor: value,
                },
                true
              )
            }
            label={__('Background color', 'web-stories')}
            labelId="background-color-label"
          />
        </Row>
      )}
    </>
  );
}

ColorControls.propTypes = {
  selectedElements: PropTypes.array.isRequired,
  pushUpdate: PropTypes.func.isRequired,
};

export default ColorControls;<|MERGE_RESOLUTION|>--- conflicted
+++ resolved
@@ -19,11 +19,7 @@
  */
 import PropTypes from 'prop-types';
 import styled from 'styled-components';
-<<<<<<< HEAD
-import { useRef, useCallback } from 'react';
-=======
 import { useCallback, useRef } from 'react';
->>>>>>> 60b26e4b
 
 /**
  * WordPress dependencies
@@ -140,9 +136,9 @@
       if (!value) {
         return;
       }
-      pushUpdate(() => ({ backgroundTextMode: mode }), true);
+      pushBackgroundTextMode(mode);
     },
-    [pushUpdate]
+    [pushBackgroundTextMode]
   );
 
   return (
@@ -172,11 +168,7 @@
               __('Set text background mode: %s', 'web-stories'),
               label
             )}
-<<<<<<< HEAD
-            onChange={(value) => value && pushBackgroundTextMode(mode)}
-=======
             onChange={(value) => handleBackgroundModeButton(value, mode)}
->>>>>>> 60b26e4b
           />
         ))}
         <Space flex="2" />
