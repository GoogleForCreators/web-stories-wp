--- conflicted
+++ resolved
@@ -18,14 +18,9 @@
  * External dependencies
  */
 import PropTypes from 'prop-types';
-<<<<<<< HEAD
-import { useCallback } from 'react';
-import { __ } from '@web-stories-wp/i18n';
-import styled from 'styled-components';
-=======
 import { useCallback, useMemo } from 'react';
 import { __, sprintf } from '@web-stories-wp/i18n';
->>>>>>> 89d0995c
+import styled from 'styled-components';
 
 /**
  * Internal dependencies
