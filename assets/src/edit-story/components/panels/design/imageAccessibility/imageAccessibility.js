/*
 * Copyright 2020 Google LLC
 *
 * Licensed under the Apache License, Version 2.0 (the "License");
 * you may not use this file except in compliance with the License.
 * You may obtain a copy of the License at
 *
 *     https://www.apache.org/licenses/LICENSE-2.0
 *
 * Unless required by applicable law or agreed to in writing, software
 * distributed under the License is distributed on an "AS IS" BASIS,
 * WITHOUT WARRANTIES OR CONDITIONS OF ANY KIND, either express or implied.
 * See the License for the specific language governing permissions and
 * limitations under the License.
 */

/**
 * External dependencies
 */
import PropTypes from 'prop-types';
import { __ } from '@web-stories-wp/i18n';
import { useRef } from 'react';

/**
 * Internal dependencies
 */
import { Row, TextArea } from '../../../form';
import { getCommonValue, useCommonObjectValue } from '../../shared';
import { SimplePanel } from '../../panel';
import { MULTIPLE_DISPLAY_VALUE, MULTIPLE_VALUE } from '../../../../constants';
<<<<<<< HEAD
=======
import { useFocusHighlight, states, styles } from '../../../../app/highlights';
>>>>>>> fc1bb9fb

const DEFAULT_RESOURCE = { alt: null };
const MIN_MAX = {
  ALT_TEXT: {
    MAX: 1000,
  },
};

function ImageAccessibilityPanel({ selectedElements, pushUpdate }) {
  const resource = useCommonObjectValue(
    selectedElements,
    'resource',
    DEFAULT_RESOURCE
  );
  const alt = getCommonValue(selectedElements, 'alt', resource.alt);
<<<<<<< HEAD
=======
  const ref = useRef(null);
  // When the panel needs to be focused from somewhere else (e.g. the prepublish checklist).
  const highlight = useFocusHighlight(states.ASSISTIVE_TEXT, ref);
>>>>>>> fc1bb9fb

  return (
    <SimplePanel
      name="imageAccessibility"
      title={__('Accessibility', 'web-stories')}
    >
      <Row>
        <TextArea
<<<<<<< HEAD
=======
          ref={ref}
>>>>>>> fc1bb9fb
          placeholder={
            alt === MULTIPLE_VALUE
              ? MULTIPLE_DISPLAY_VALUE
              : __(
                  'Add assistive text for visually impaired users',
                  'web-stories'
                )
          }
          value={alt || ''}
          onChange={(evt) =>
            pushUpdate({ alt: evt?.target?.value?.trim() || null }, true)
          }
          aria-label={__('Assistive text', 'web-stories')}
          maxLength={MIN_MAX.ALT_TEXT.MAX}
          rows={2}
          isIndeterminate={alt === MULTIPLE_VALUE}
        />
      </Row>
    </SimplePanel>
  );
}

ImageAccessibilityPanel.propTypes = {
  selectedElements: PropTypes.array.isRequired,
  pushUpdate: PropTypes.func.isRequired,
};

export default ImageAccessibilityPanel;<|MERGE_RESOLUTION|>--- conflicted
+++ resolved
@@ -28,10 +28,7 @@
 import { getCommonValue, useCommonObjectValue } from '../../shared';
 import { SimplePanel } from '../../panel';
 import { MULTIPLE_DISPLAY_VALUE, MULTIPLE_VALUE } from '../../../../constants';
-<<<<<<< HEAD
-=======
 import { useFocusHighlight, states, styles } from '../../../../app/highlights';
->>>>>>> fc1bb9fb
 
 const DEFAULT_RESOURCE = { alt: null };
 const MIN_MAX = {
@@ -47,24 +44,20 @@
     DEFAULT_RESOURCE
   );
   const alt = getCommonValue(selectedElements, 'alt', resource.alt);
-<<<<<<< HEAD
-=======
   const ref = useRef(null);
   // When the panel needs to be focused from somewhere else (e.g. the prepublish checklist).
   const highlight = useFocusHighlight(states.ASSISTIVE_TEXT, ref);
->>>>>>> fc1bb9fb
 
   return (
     <SimplePanel
+      css={highlight && styles.FLASH}
       name="imageAccessibility"
       title={__('Accessibility', 'web-stories')}
+      isPersistable={!highlight}
     >
       <Row>
         <TextArea
-<<<<<<< HEAD
-=======
           ref={ref}
->>>>>>> fc1bb9fb
           placeholder={
             alt === MULTIPLE_VALUE
               ? MULTIPLE_DISPLAY_VALUE
