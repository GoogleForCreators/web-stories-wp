--- conflicted
+++ resolved
@@ -39,15 +39,9 @@
     const media = fixture.editor.library.media.item(0);
     const canvas = fixture.editor.canvas.fullbleed.container;
     await fixture.events.mouse.seq(({ down, moveRel, up }) => [
-<<<<<<< HEAD
-      moveRel(media, 10, 10),
-      down(),
-      moveRel(canvas, 20, 20),
-=======
       moveRel(media, 20, 20),
       down(),
       moveRel(canvas, 5, 5),
->>>>>>> 4642f622
       up(),
     ]);
 
