/*
 * Copyright 2020 Google LLC
 *
 * Licensed under the Apache License, Version 2.0 (the "License");
 * you may not use this file except in compliance with the License.
 * You may obtain a copy of the License at
 *
 *     https://www.apache.org/licenses/LICENSE-2.0
 *
 * Unless required by applicable law or agreed to in writing, software
 * distributed under the License is distributed on an "AS IS" BASIS,
 * WITHOUT WARRANTIES OR CONDITIONS OF ANY KIND, either express or implied.
 * See the License for the specific language governing permissions and
 * limitations under the License.
 */

/**
 * External dependencies
 */
import { fireEvent, screen } from '@testing-library/react';

/**
 * Internal dependencies
 */
import ColorPresetPanel from '../colorPreset';
import StoryContext from '../../../../../app/story/context';
import { BACKGROUND_TEXT_MODE } from '../../../../../constants';
import {
  getShapePresets,
  getTextPresets,
  getPagePreset,
  areAllType,
  getPanelInitialHeight,
} from '../utils';
import { renderWithTheme } from '../../../../../testUtils';
import { TEXT_ELEMENT_DEFAULT_FONT } from '../../../../../app/font/defaultFonts';
import createSolid from '../../../../../utils/createSolid';
import { PRESET_TYPES } from '../constants';

jest.mock('../utils');

function arrange(extraStylePresets, extraStateProps, extraStoryPresets) {
  const updateStory = jest.fn();
  const updateElementsById = jest.fn();
  const updateCurrentPageProperties = jest.fn();
  const pushUpdate = jest.fn();

  const textElement = {
    id: '1',
    type: 'text',
  };
  const storyContextValue = {
    state: {
      currentPage: {
        elements: [
          {
            id: 'bg',
            type: 'shape',
          },
          textElement,
        ],
      },
      selectedElementIds: ['1'],
      selectedElements: [textElement],
      ...extraStateProps,
      story: {
        globalStoryStyles: {
          ...{ colors: [], textStyles: [] },
          ...extraStylePresets,
        },
        currentStoryStyles: {
          colors: [],
          ...extraStoryPresets,
        },
      },
    },
    actions: { updateStory, updateElementsById, updateCurrentPageProperties },
  };

  const {
    getAllByRole,
    getByRole,
    getByText,
    queryByLabelText,
    getByLabelText,
    queryByText,
    queryAllByLabelText,
  } = renderWithTheme(
    <StoryContext.Provider value={storyContextValue}>
      <ColorPresetPanel pushUpdate={pushUpdate} />
    </StoryContext.Provider>
  );
  return {
    getAllByRole,
    getByRole,
    getByText,
    queryByText,
    getByLabelText,
    pushUpdate,
    queryByLabelText,
    queryAllByLabelText,
    updateStory,
    updateElementsById,
    updateCurrentPageProperties,
  };
}

describe('Panels/Preset', () => {
  const EDIT_BUTTON_LABEL = 'Edit colors';
  const APPLY_GLOBAL_PRESET = 'Apply global color';
  const ADD_LOCAL_LABEL = 'Add local color';
  const ADD_GLOBAL_LABEL = 'Add global color';
  const PANEL_LABEL = 'Saved colors';
  const TEST_COLOR = {
    color: {
      r: 1,
      g: 1,
      b: 1,
    },
  };
  const TEST_COLOR_2 = {
    color: {
      r: 2,
      g: 2,
      b: 2,
    },
  };
  const LINEAR_COLOR = {
    type: 'linear',
    stops: [
      {
        color: { r: 255, g: 0, b: 0 },
        position: 0,
      },
      {
        color: { r: 0, g: 0, b: 255 },
        position: 1,
      },
    ],
  };
  const BACKGROUND_PROPS = {
    backgroundTextMode: BACKGROUND_TEXT_MODE.FILL,
    backgroundColor: TEST_COLOR,
  };

  areAllType.mockImplementation((elType, els) => {
    return els.length > 0 && els.every(({ type }) => elType === type);
  });

  getPanelInitialHeight.mockReturnValue(150);

  beforeAll(() => {
    localStorage.setItem(
      `web_stories_ui_panel_settings:stylepreset-${PRESET_TYPES.COLOR}`,
      JSON.stringify({ isCollapsed: false })
    );
  });

  afterAll(() => {
    localStorage.clear();
  });

  it('should render <ColorPresetPanel /> panel', () => {
    arrange();
    const element = screen.getByText(PANEL_LABEL);
    expect(element).toBeInTheDocument();
  });

  it('should not display the panel if mixed types multi-selection', () => {
    const extraStateProps = {
      selectedElements: [
        {
          id: '1',
          type: 'text',
        },
        {
          id: '2',
          type: 'shape',
        },
      ],
    };
    arrange(null, extraStateProps);
    expect(screen.queryByText(PANEL_LABEL)).not.toBeInTheDocument();
  });

  describe('Panels/Preset/Header', () => {
    it('should not display edit button if no presets exist', () => {
      arrange();

      const editButton = screen.queryByLabelText(EDIT_BUTTON_LABEL);
      expect(editButton).not.toBeInTheDocument();
    });

    it('should display buttons for adding local/global color if no presets exist', () => {
      arrange();
      const addLocal = screen.queryByLabelText(ADD_LOCAL_LABEL);
      expect(addLocal).toBeInTheDocument();

      const addGlobal = screen.queryByLabelText(ADD_GLOBAL_LABEL);
      expect(addGlobal).toBeInTheDocument();
    });

    it('should have functional Edit button if relevant presets exist', () => {
      const extraStylePresets = {
        colors: [TEST_COLOR],
      };
      arrange(extraStylePresets);
      const editButton = screen.getByLabelText(EDIT_BUTTON_LABEL);
      expect(editButton).toBeInTheDocument();

      fireEvent.click(editButton);
      const exitEditModeButton = screen.getByLabelText('Exit edit mode');
      expect(exitEditModeButton).toBeInTheDocument();
      expect(
        screen.queryByLabelText(EDIT_BUTTON_LABEL)
      ).not.toBeInTheDocument();

      fireEvent.click(exitEditModeButton);
      const newEditButton = screen.getByLabelText(EDIT_BUTTON_LABEL);
      expect(newEditButton).toBeInTheDocument();
    });

    it('should add a text color preset', () => {
      const extraStateProps = {
        selectedElements: [
          {
            id: '1',
            type: 'text',
            content: '<span style="color: rgb(2, 2, 2)">Content</span>',
            backgroundTextMode: BACKGROUND_TEXT_MODE.NONE,
            font: TEXT_ELEMENT_DEFAULT_FONT,
          },
        ],
      };
      const { updateStory } = arrange(null, extraStateProps);

      getTextPresets.mockImplementation(() => {
        return {
          colors: [TEST_COLOR_2],
          textStyles: [],
        };
      });

      // Global color for the current story.
      const addButton = screen.queryByLabelText(ADD_GLOBAL_LABEL);
      fireEvent.click(addButton);

      expect(updateStory).toHaveBeenCalledTimes(1);
      expect(updateStory).toHaveBeenCalledWith({
        properties: {
          globalStoryStyles: {
            colors: [TEST_COLOR_2],
            textStyles: [],
          },
        },
      });

      updateStory.mockReset();

      // Local color for all stories.
      const addLocal = screen.queryByLabelText(ADD_LOCAL_LABEL);
      fireEvent.click(addLocal);
      expect(updateStory).toHaveBeenCalledTimes(1);
      expect(updateStory).toHaveBeenCalledWith({
        properties: {
          currentStoryStyles: {
            colors: [TEST_COLOR_2],
          },
        },
      });
    });

    it('should add color preset from a Text with correct values when multiple styles have changed', () => {
      const extraStateProps = {
        selectedElements: [
          {
            id: '1',
            type: 'text',
            content: '<span style="color: rgba(2, 2, 2, 1)">Content</span>',
            ...BACKGROUND_PROPS,
          },
        ],
      };
      const { updateStory } = arrange(null, extraStateProps);

      getTextPresets.mockImplementation(() => {
        return {
          colors: [TEST_COLOR_2],
        };
      });

      // Global color.
      const addButton = screen.queryByLabelText(ADD_GLOBAL_LABEL);
      fireEvent.click(addButton);

      expect(updateStory).toHaveBeenCalledTimes(1);
      expect(updateStory).toHaveBeenCalledWith({
        properties: {
          globalStoryStyles: {
            colors: [TEST_COLOR_2],
            textStyles: [],
          },
        },
      });

      updateStory.mockReset();
      // Color for current story.
      const addLocal = screen.queryByLabelText(ADD_LOCAL_LABEL);
      fireEvent.click(addLocal);
      expect(updateStory).toHaveBeenCalledTimes(1);
      expect(updateStory).toHaveBeenCalledWith({
        properties: {
          currentStoryStyles: {
            colors: [TEST_COLOR_2],
          },
        },
      });
    });

    it('should allow adding presets from shapes', () => {
      const extraStateProps = {
        selectedElements: [
          {
            id: '1',
            type: 'shape',
            backgroundColor: [TEST_COLOR_2],
          },
        ],
      };
      const { updateStory } = arrange(null, extraStateProps);

      getShapePresets.mockImplementation(() => {
        return {
          colors: [TEST_COLOR_2],
        };
      });

      const addButton = screen.queryByLabelText(ADD_GLOBAL_LABEL);
      fireEvent.click(addButton);

      expect(updateStory).toHaveBeenCalledTimes(1);
      expect(updateStory).toHaveBeenCalledWith({
        properties: {
          globalStoryStyles: {
            colors: [TEST_COLOR_2],
            textStyles: [],
          },
        },
      });

      updateStory.mockReset();
      // Color for current story.
      const addLocal = screen.queryByLabelText(ADD_LOCAL_LABEL);
      fireEvent.click(addLocal);
      expect(updateStory).toHaveBeenCalledTimes(1);
      expect(updateStory).toHaveBeenCalledWith({
        properties: {
          currentStoryStyles: {
            colors: [TEST_COLOR_2],
          },
        },
      });
    });

    it('should allow adding preset from the background', () => {
      const extraStateProps = {
        selectedElements: [
          {
            id: 'bg',
          },
        ],
      };
      const { updateStory } = arrange(null, extraStateProps);

      getPagePreset.mockImplementation(() => {
        return {
          colors: [TEST_COLOR_2],
        };
      });

      const addButton = screen.queryByLabelText(ADD_GLOBAL_LABEL);
      fireEvent.click(addButton);

      expect(updateStory).toHaveBeenCalledTimes(1);
      expect(updateStory).toHaveBeenCalledWith({
        properties: {
          globalStoryStyles: {
            colors: [TEST_COLOR_2],
            textStyles: [],
          },
        },
      });

      updateStory.mockReset();
      // Color for current story.
      const addLocal = screen.queryByLabelText(ADD_LOCAL_LABEL);
      fireEvent.click(addLocal);
      expect(updateStory).toHaveBeenCalledTimes(1);
      expect(updateStory).toHaveBeenCalledWith({
        properties: {
          currentStoryStyles: {
            colors: [TEST_COLOR_2],
          },
        },
      });
    });
  });

  describe('Panels/StylePreset/Colors', () => {
    it('should allow deleting the relevant color preset', () => {
      const extraStylePresets = {
        colors: [TEST_COLOR, TEST_COLOR_2],
      };
      const extraStoryPresets = {
        colors: [TEST_COLOR, TEST_COLOR_2],
      };
<<<<<<< HEAD
      const {
        getByLabelText,
        queryAllByLabelText,
        updateStory,
        getByRole,
      } = setupPanel(extraStylePresets, null, extraStoryPresets);
      const editButton = getByLabelText(EDIT_BUTTON_LABEL);
=======
      const { updateStory } = arrange(
        extraStylePresets,
        null,
        extraStoryPresets
      );
      const editButton = screen.getByLabelText(EDIT_BUTTON_LABEL);
>>>>>>> bc5502ff
      fireEvent.click(editButton);

      const deletePresets = screen.queryAllByLabelText('Delete global color');
      expect(deletePresets[0]).toBeDefined();

      fireEvent.click(deletePresets[0]);
      const confirmationButton = getByRole('button', { name: 'Delete' });
      fireEvent.click(confirmationButton);

      expect(updateStory).toHaveBeenCalledTimes(1);
      expect(updateStory).toHaveBeenCalledWith({
        properties: {
          globalStoryStyles: {
            colors: [TEST_COLOR_2],
            textStyles: [],
          },
        },
      });
    });

    it('should allow applying color presets for shapes', () => {
      const extraStylePresets = {
        colors: [TEST_COLOR],
      };
      const extraStateProps = {
        selectedElements: [
          {
            id: '1',
            type: 'shape',
          },
        ],
      };
      const { updateElementsById } = arrange(
        extraStylePresets,
        extraStateProps
      );
      const applyPreset = screen.getByRole('button', {
        name: APPLY_GLOBAL_PRESET,
      });
      expect(applyPreset).toBeInTheDocument();

      fireEvent.click(applyPreset);
      expect(updateElementsById).toHaveBeenCalledTimes(1);
      expect(updateElementsById).toHaveBeenCalledWith({
        elementIds: ['1'],
        properties: {
          backgroundColor: TEST_COLOR,
        },
      });
    });

    it('should allow applying color presets for text', () => {
      const extraStylePresets = {
        colors: [TEST_COLOR],
      };
      const { pushUpdate } = arrange(extraStylePresets);
      const applyPreset = screen.getByRole('button', {
        name: APPLY_GLOBAL_PRESET,
      });
      expect(applyPreset).toBeInTheDocument();

      fireEvent.click(applyPreset);
      expect(pushUpdate).toHaveBeenCalledTimes(1);
      expect(pushUpdate).toHaveBeenCalledWith(expect.any(Function), true);
      const updaterFunction = pushUpdate.mock.calls[0][0];
      const partiallyBlueContent = {
        content: 'Hello <span style="color: blue">World</span>',
      };
      const updatedContent = updaterFunction(partiallyBlueContent);
      const expectedContent = {
        content: '<span style="color: #010101">Hello World</span>',
      };
      expect(updatedContent).toStrictEqual(expectedContent);
    });

    it('should not apply colors with gradient to text', () => {
      const extraStylePresets = {
        colors: [LINEAR_COLOR],
      };

      const { pushUpdate } = arrange(extraStylePresets);
      const applyPreset = screen.getByRole('button', {
        name: APPLY_GLOBAL_PRESET,
      });
      expect(applyPreset).toBeInTheDocument();

      fireEvent.click(applyPreset);
      expect(pushUpdate).toHaveBeenCalledTimes(0);
    });

    it('should allow removing linear color when text selected', () => {
      const extraStylePresets = {
        colors: [LINEAR_COLOR],
      };
      const extraStoryPresets = {
        colors: [LINEAR_COLOR],
      };

      const { updateStory } = arrange(
        extraStylePresets,
        null,
        extraStoryPresets
      );
      const editButton = screen.getByLabelText(EDIT_BUTTON_LABEL);
      fireEvent.click(editButton);

      const deletePreset = screen.getByRole('button', {
        name: 'Delete global color',
      });

      fireEvent.click(deletePreset);

      const confirmationButton = getByRole('button', { name: 'Delete' });
      fireEvent.click(confirmationButton);

      expect(updateStory).toHaveBeenCalledTimes(1);
      expect(updateStory).toHaveBeenCalledWith({
        properties: {
          globalStoryStyles: {
            colors: [],
            textStyles: [],
          },
        },
      });

      updateStory.mockReset();
      const deleteStoryPreset = screen.getByRole('button', {
        name: 'Delete local color',
      });
      fireEvent.click(deleteStoryPreset);
      expect(updateStory).toHaveBeenCalledTimes(1);
      expect(updateStory).toHaveBeenCalledWith({
        properties: {
          currentStoryStyles: {
            colors: [],
          },
        },
      });
    });

    it('should not apply colors with opacity as Page background', () => {
      const extraStylePresets = {
        colors: [createSolid(1, 1, 1, 0.5), createSolid(1, 1, 1, 0)],
      };
      const extraStateProps = {
        selectedElements: [
          {
            id: 'bg',
          },
        ],
      };

      const { updateCurrentPageProperties } = arrange(
        extraStylePresets,
        extraStateProps
      );

      const applyPresetButtons = screen.getAllByRole('button', {
        name: APPLY_GLOBAL_PRESET,
      });
      const applyPreset1 = applyPresetButtons[0];
      expect(applyPreset1).toBeDefined();

      fireEvent.click(applyPreset1);
      expect(updateCurrentPageProperties).toHaveBeenCalledTimes(0);

      const applyPreset2 = applyPresetButtons[1];
      expect(applyPreset2).toBeDefined();

      fireEvent.click(applyPreset2);
      expect(updateCurrentPageProperties).toHaveBeenCalledTimes(0);
    });

    it('should allow applying color preset for Page background', () => {
      const extraStylePresets = {
        colors: [TEST_COLOR],
      };
      const extraStoryPresets = {
        colors: [LINEAR_COLOR],
      };
      const extraStateProps = {
        selectedElements: [
          {
            id: 'bg',
          },
        ],
      };
      const { updateCurrentPageProperties } = arrange(
        extraStylePresets,
        extraStateProps,
        extraStoryPresets
      );

      // Global color.
      const applyPreset = screen.getByRole('button', {
        name: APPLY_GLOBAL_PRESET,
      });
      expect(applyPreset).toBeInTheDocument();

      fireEvent.click(applyPreset);
      expect(updateCurrentPageProperties).toHaveBeenCalledTimes(1);
      expect(updateCurrentPageProperties).toHaveBeenCalledWith({
        properties: {
          backgroundColor: TEST_COLOR,
        },
      });

      // Local color.
      updateCurrentPageProperties.mockReset();
      const applyStoryPreset = screen.getByRole('button', {
        name: 'Apply local color',
      });
      fireEvent.click(applyStoryPreset);
      expect(updateCurrentPageProperties).toHaveBeenCalledTimes(1);
      expect(updateCurrentPageProperties).toHaveBeenCalledWith({
        properties: {
          backgroundColor: LINEAR_COLOR,
        },
      });
    });
  });
});<|MERGE_RESOLUTION|>--- conflicted
+++ resolved
@@ -414,120 +414,6 @@
       const extraStoryPresets = {
         colors: [TEST_COLOR, TEST_COLOR_2],
       };
-<<<<<<< HEAD
-      const {
-        getByLabelText,
-        queryAllByLabelText,
-        updateStory,
-        getByRole,
-      } = setupPanel(extraStylePresets, null, extraStoryPresets);
-      const editButton = getByLabelText(EDIT_BUTTON_LABEL);
-=======
-      const { updateStory } = arrange(
-        extraStylePresets,
-        null,
-        extraStoryPresets
-      );
-      const editButton = screen.getByLabelText(EDIT_BUTTON_LABEL);
->>>>>>> bc5502ff
-      fireEvent.click(editButton);
-
-      const deletePresets = screen.queryAllByLabelText('Delete global color');
-      expect(deletePresets[0]).toBeDefined();
-
-      fireEvent.click(deletePresets[0]);
-      const confirmationButton = getByRole('button', { name: 'Delete' });
-      fireEvent.click(confirmationButton);
-
-      expect(updateStory).toHaveBeenCalledTimes(1);
-      expect(updateStory).toHaveBeenCalledWith({
-        properties: {
-          globalStoryStyles: {
-            colors: [TEST_COLOR_2],
-            textStyles: [],
-          },
-        },
-      });
-    });
-
-    it('should allow applying color presets for shapes', () => {
-      const extraStylePresets = {
-        colors: [TEST_COLOR],
-      };
-      const extraStateProps = {
-        selectedElements: [
-          {
-            id: '1',
-            type: 'shape',
-          },
-        ],
-      };
-      const { updateElementsById } = arrange(
-        extraStylePresets,
-        extraStateProps
-      );
-      const applyPreset = screen.getByRole('button', {
-        name: APPLY_GLOBAL_PRESET,
-      });
-      expect(applyPreset).toBeInTheDocument();
-
-      fireEvent.click(applyPreset);
-      expect(updateElementsById).toHaveBeenCalledTimes(1);
-      expect(updateElementsById).toHaveBeenCalledWith({
-        elementIds: ['1'],
-        properties: {
-          backgroundColor: TEST_COLOR,
-        },
-      });
-    });
-
-    it('should allow applying color presets for text', () => {
-      const extraStylePresets = {
-        colors: [TEST_COLOR],
-      };
-      const { pushUpdate } = arrange(extraStylePresets);
-      const applyPreset = screen.getByRole('button', {
-        name: APPLY_GLOBAL_PRESET,
-      });
-      expect(applyPreset).toBeInTheDocument();
-
-      fireEvent.click(applyPreset);
-      expect(pushUpdate).toHaveBeenCalledTimes(1);
-      expect(pushUpdate).toHaveBeenCalledWith(expect.any(Function), true);
-      const updaterFunction = pushUpdate.mock.calls[0][0];
-      const partiallyBlueContent = {
-        content: 'Hello <span style="color: blue">World</span>',
-      };
-      const updatedContent = updaterFunction(partiallyBlueContent);
-      const expectedContent = {
-        content: '<span style="color: #010101">Hello World</span>',
-      };
-      expect(updatedContent).toStrictEqual(expectedContent);
-    });
-
-    it('should not apply colors with gradient to text', () => {
-      const extraStylePresets = {
-        colors: [LINEAR_COLOR],
-      };
-
-      const { pushUpdate } = arrange(extraStylePresets);
-      const applyPreset = screen.getByRole('button', {
-        name: APPLY_GLOBAL_PRESET,
-      });
-      expect(applyPreset).toBeInTheDocument();
-
-      fireEvent.click(applyPreset);
-      expect(pushUpdate).toHaveBeenCalledTimes(0);
-    });
-
-    it('should allow removing linear color when text selected', () => {
-      const extraStylePresets = {
-        colors: [LINEAR_COLOR],
-      };
-      const extraStoryPresets = {
-        colors: [LINEAR_COLOR],
-      };
-
       const { updateStory } = arrange(
         extraStylePresets,
         null,
@@ -536,6 +422,110 @@
       const editButton = screen.getByLabelText(EDIT_BUTTON_LABEL);
       fireEvent.click(editButton);
 
+      const deletePresets = screen.queryAllByLabelText('Delete global color');
+      expect(deletePresets[0]).toBeDefined();
+
+      fireEvent.click(deletePresets[0]);
+      const confirmationButton = screen.getByRole('button', { name: 'Delete' });
+      fireEvent.click(confirmationButton);
+
+      expect(updateStory).toHaveBeenCalledTimes(1);
+      expect(updateStory).toHaveBeenCalledWith({
+        properties: {
+          globalStoryStyles: {
+            colors: [TEST_COLOR_2],
+            textStyles: [],
+          },
+        },
+      });
+    });
+
+    it('should allow applying color presets for shapes', () => {
+      const extraStylePresets = {
+        colors: [TEST_COLOR],
+      };
+      const extraStateProps = {
+        selectedElements: [
+          {
+            id: '1',
+            type: 'shape',
+          },
+        ],
+      };
+      const { updateElementsById } = arrange(
+        extraStylePresets,
+        extraStateProps
+      );
+      const applyPreset = screen.getByRole('button', {
+        name: APPLY_GLOBAL_PRESET,
+      });
+      expect(applyPreset).toBeInTheDocument();
+
+      fireEvent.click(applyPreset);
+      expect(updateElementsById).toHaveBeenCalledTimes(1);
+      expect(updateElementsById).toHaveBeenCalledWith({
+        elementIds: ['1'],
+        properties: {
+          backgroundColor: TEST_COLOR,
+        },
+      });
+    });
+
+    it('should allow applying color presets for text', () => {
+      const extraStylePresets = {
+        colors: [TEST_COLOR],
+      };
+      const { pushUpdate } = arrange(extraStylePresets);
+      const applyPreset = screen.getByRole('button', {
+        name: APPLY_GLOBAL_PRESET,
+      });
+      expect(applyPreset).toBeInTheDocument();
+
+      fireEvent.click(applyPreset);
+      expect(pushUpdate).toHaveBeenCalledTimes(1);
+      expect(pushUpdate).toHaveBeenCalledWith(expect.any(Function), true);
+      const updaterFunction = pushUpdate.mock.calls[0][0];
+      const partiallyBlueContent = {
+        content: 'Hello <span style="color: blue">World</span>',
+      };
+      const updatedContent = updaterFunction(partiallyBlueContent);
+      const expectedContent = {
+        content: '<span style="color: #010101">Hello World</span>',
+      };
+      expect(updatedContent).toStrictEqual(expectedContent);
+    });
+
+    it('should not apply colors with gradient to text', () => {
+      const extraStylePresets = {
+        colors: [LINEAR_COLOR],
+      };
+
+      const { pushUpdate } = arrange(extraStylePresets);
+      const applyPreset = screen.getByRole('button', {
+        name: APPLY_GLOBAL_PRESET,
+      });
+      expect(applyPreset).toBeInTheDocument();
+
+      fireEvent.click(applyPreset);
+      expect(pushUpdate).toHaveBeenCalledTimes(0);
+    });
+
+    it('should allow removing linear color when text selected', () => {
+      const extraStylePresets = {
+        colors: [LINEAR_COLOR],
+      };
+      const extraStoryPresets = {
+        colors: [LINEAR_COLOR],
+      };
+
+      const { updateStory } = arrange(
+        extraStylePresets,
+        null,
+        extraStoryPresets
+      );
+      const editButton = screen.getByLabelText(EDIT_BUTTON_LABEL);
+      fireEvent.click(editButton);
+
       const deletePreset = screen.getByRole('button', {
         name: 'Delete global color',
       });
