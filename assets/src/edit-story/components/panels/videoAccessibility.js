--- conflicted
+++ resolved
@@ -103,26 +103,22 @@
         />
       </Row>
       <Row>
-<<<<<<< HEAD
+        <ExpandedTextInput
+          placeholder={__('Assistive text', 'web-stories')}
+          value={alt || ''}
+          onChange={(value) => pushUpdate({ alt: value || null })}
+          clear
+          aria-label={__('Edit: Assistive text', 'web-stories')}
+          maxLength={MIN_MAX.ALT_TEXT.MAX}
+        />
+      </Row>
+      <Row>
         <Note>
           {__(
             'For indexability and accessibility. Include any burned-in text inside the video.',
             'web-stories'
           )}
         </Note>
-=======
-        <ExpandedTextInput
-          placeholder={__('Assistive text', 'web-stories')}
-          value={alt || ''}
-          onChange={(value) => pushUpdate({ alt: value || null })}
-          clear
-          aria-label={__('Assistive text', 'web-stories')}
-          maxLength={MIN_MAX.ALT_TEXT.MAX}
-        />
-      </Row>
-      <Row>
-        <Note>{__('Text for visually impaired users.', 'web-stories')}</Note>
->>>>>>> 41bfb8d2
       </Row>
     </SimplePanel>
   );
