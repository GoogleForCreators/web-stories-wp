--- conflicted
+++ resolved
@@ -58,21 +58,12 @@
     onSetProperties(newState);
   };
   return (
-<<<<<<< HEAD
-    <SimplePanel name="position" title={__('Background', 'amp')}>
+    <SimplePanel name="position" title={__('Background', 'web-stories')}>
       <Button onClick={handleClick}>
-        {state.isBackground
-          ? __('Remove as Background', 'amp')
-          : __('Set as background', 'amp')}
-      </Button>
-=======
-    <SimplePanel name="position" title={__('Background', 'web-stories')}>
-      <ActionButton onClick={handleClick}>
         {state.isBackground
           ? __('Remove as Background', 'web-stories')
           : __('Set as background', 'web-stories')}
-      </ActionButton>
->>>>>>> 8ce44842
+      </Button>
     </SimplePanel>
   );
 }
