--- conflicted
+++ resolved
@@ -18,7 +18,6 @@
  * External dependencies
  */
 import PropTypes from 'prop-types';
-import { useEffect, useState } from 'react';
 
 /**
  * WordPress dependencies
@@ -50,17 +49,9 @@
   };
   return (
     <SimplePanel name="position" title={__('Background', 'web-stories')}>
-<<<<<<< HEAD
-      <ActionButton onClick={handleClick}>
+      <Button onClick={handleClick}>
         {__('Remove as Background', 'web-stories')}
-      </ActionButton>
-=======
-      <Button onClick={handleClick}>
-        {state.isBackground
-          ? __('Remove as Background', 'web-stories')
-          : __('Set as background', 'web-stories')}
       </Button>
->>>>>>> 8061cf91
     </SimplePanel>
   );
 }
