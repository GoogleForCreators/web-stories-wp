--- conflicted
+++ resolved
@@ -32,29 +32,6 @@
 import { SimplePanel } from './panel';
 import getCommonValue from './utils/getCommonValue';
 
-<<<<<<< HEAD
-function ColorPanel( { selectedElements, onSetProperties } ) {
-	const color = getCommonValue( selectedElements, 'color' );
-	const [ state, setState ] = useState( { color } );
-	useEffect( () => {
-		setState( { color } );
-	}, [ color ] );
-	const handleSubmit = ( evt ) => {
-		onSetProperties( state );
-		evt.preventDefault();
-	};
-	return (
-		<SimplePanel name="color" title={ __( 'Color', 'web-stories' ) } onSubmit={ handleSubmit }>
-			<ColorInput
-				label={ __( 'Color', 'web-stories' ) }
-				value={ state.color }
-				isMultiple={ color === '' }
-				onChange={ ( value ) => setState( { ...state, color: value } ) }
-				withGradients={ false }
-			/>
-		</SimplePanel>
-	);
-=======
 function ColorPanel({ selectedElements, onSetProperties }) {
   const color = getCommonValue(selectedElements, 'color');
   const [state, setState] = useState({ color });
@@ -71,16 +48,15 @@
       title={__('Color', 'web-stories')}
       onSubmit={handleSubmit}
     >
-      <InputGroup
-        type="color"
+      <ColorInput
         label={__('Color', 'web-stories')}
         value={state.color}
         isMultiple={color === ''}
         onChange={(value) => setState({ ...state, color: value })}
+        withGradients={false}
       />
     </SimplePanel>
   );
->>>>>>> 42d62087
 }
 
 ColorPanel.propTypes = {
