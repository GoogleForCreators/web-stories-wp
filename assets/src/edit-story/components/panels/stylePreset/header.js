/*
 * Copyright 2020 Google LLC
 *
 * Licensed under the Apache License, Version 2.0 (the "License");
 * you may not use this file except in compliance with the License.
 * You may obtain a copy of the License at
 *
 *     https://www.apache.org/licenses/LICENSE-2.0
 *
 * Unless required by applicable law or agreed to in writing, software
 * distributed under the License is distributed on an "AS IS" BASIS,
 * WITHOUT WARRANTIES OR CONDITIONS OF ANY KIND, either express or implied.
 * See the License for the specific language governing permissions and
 * limitations under the License.
 */

/**
 * External dependencies
 */
import styled, { css } from 'styled-components';
import { rgba } from 'polished';
import PropTypes from 'prop-types';
import { useRef } from 'react';

/**
 * WordPress dependencies
 */
import { __ } from '@wordpress/i18n';

/**
 * Internal dependencies
 */
import { Add, EditPencil } from '../../../icons';
import { StylePresetPropType } from '../../../types';
import { useKeyDownEffect } from '../../keyboard';
import { PanelTitle } from '../panel';

const buttonCSS = css`
  border: none;
  background: transparent;
  width: 30px;
  height: 28px;
  color: ${({ theme }) => rgba(theme.colors.fg.white, 0.84)};
  cursor: pointer;
  padding: 0;
  display: flex;
  align-items: center;
  justify-content: center;
`;

const AddColorPresetButton = styled.button`
  ${buttonCSS}
  svg {
    width: 26px;
    height: 28px;
  }
`;

const EditMode = styled.button`
  ${buttonCSS}
<<<<<<< HEAD
=======
  color: ${({ theme }) => theme.colors.fg.white};
  font-size: 12px;
  line-height: 14px;
  padding: 7px;
  height: initial;
`;
>>>>>>> 791d0369

  ${({ isEditMode }) =>
    isEditMode
      ? css`
          color: ${({ theme }) => theme.colors.fg.v1};
          font-size: 12px;
          line-height: 14px;
          padding: 7px;
          height: initial;
        `
      : css`
          svg {
            width: 16px;
            height: 20px;
          }
        `}
`;

function Button({ onClick, Icon, children, ...rest }) {
  // We unfortunately have to manually assign this listener, as it would be default behaviour
  // if it wasn't for our listener further up the stack interpreting enter as "enter edit mode"
  // for text elements. For non-text element selection, this does nothing, that default beviour
  // wouldn't do.
  const ref = useRef();
  useKeyDownEffect(ref, 'enter', onClick, [onClick]);
  return (
    <Icon ref={ref} onClick={onClick} {...rest}>
      {children}
    </Icon>
  );
}

Button.propTypes = {
  children: PropTypes.node.isRequired,
  Icon: PropTypes.elementType.isRequired,
  onClick: PropTypes.func.isRequired,
};

function PresetsHeader({
  handleAddColorPreset,
  isEditMode,
  setIsEditMode,
  stylePresets,
  canCollapse,
}) {
  const { colors } = stylePresets;
  const hasPresets = colors.length > 0;

  const getActions = () => {
    return (
      <>
        {hasPresets && (
          <Button
            Icon={EditMode}
            onClick={(evt) => {
              evt.stopPropagation();
              setIsEditMode(!isEditMode);
            }}
            aria-label={
              isEditMode
                ? __('Exit edit mode', 'web-stories')
                : __('Edit presets', 'web-stories')
            }
            isEditMode={isEditMode}
          >
            {isEditMode ? __('Exit', 'web-stories') : <EditPencil />}
          </Button>
        )}
        {!isEditMode && (
          <Button
            Icon={AddColorPresetButton}
            onClick={handleAddColorPreset}
            aria-label={__('Add preset', 'web-stories')}
          >
            <Add />
          </Button>
        )}
      </>
    );
  };

  // Todo: Rename label to 'Presets' post-beta.
  return (
    <PanelTitle secondaryAction={getActions()} canCollapse={canCollapse}>
      {__('Saved Colors', 'web-stories')}
    </PanelTitle>
  );
}

PresetsHeader.propTypes = {
  stylePresets: StylePresetPropType.isRequired,
  isEditMode: PropTypes.bool.isRequired,
  handleAddColorPreset: PropTypes.func.isRequired,
  setIsEditMode: PropTypes.func.isRequired,
  canCollapse: PropTypes.bool.isRequired,
};

export default PresetsHeader;<|MERGE_RESOLUTION|>--- conflicted
+++ resolved
@@ -58,20 +58,11 @@
 
 const EditMode = styled.button`
   ${buttonCSS}
-<<<<<<< HEAD
-=======
-  color: ${({ theme }) => theme.colors.fg.white};
-  font-size: 12px;
-  line-height: 14px;
-  padding: 7px;
-  height: initial;
-`;
->>>>>>> 791d0369
 
   ${({ isEditMode }) =>
     isEditMode
       ? css`
-          color: ${({ theme }) => theme.colors.fg.v1};
+          color: ${({ theme }) => theme.colors.fg.white};
           font-size: 12px;
           line-height: 14px;
           padding: 7px;
