/*
 * Copyright 2020 Google LLC
 *
 * Licensed under the Apache License, Version 2.0 (the "License");
 * you may not use this file except in compliance with the License.
 * You may obtain a copy of the License at
 *
 *     https://www.apache.org/licenses/LICENSE-2.0
 *
 * Unless required by applicable law or agreed to in writing, software
 * distributed under the License is distributed on an "AS IS" BASIS,
 * WITHOUT WARRANTIES OR CONDITIONS OF ANY KIND, either express or implied.
 * See the License for the specific language governing permissions and
 * limitations under the License.
 */

/**
 * External dependencies
 */
import PropTypes from 'prop-types';
import styled from 'styled-components';
import { rgba } from 'polished';
import { useCallback } from 'react';

/**
 * WordPress dependencies
 */
import { __ } from '@wordpress/i18n';

/**
 * Internal dependencies
 */
<<<<<<< HEAD
import { Numeric, Row, ToggleButton, usePresubmitHandler } from '../../form';
import { ReactComponent as VerticalOffset } from '../../../icons/offset_vertical.svg';
import { ReactComponent as HorizontalOffset } from '../../../icons/offset_horizontal.svg';
import { ReactComponent as LeftAlign } from '../../../icons/left_align.svg';
import { ReactComponent as CenterAlign } from '../../../icons/center_align.svg';
import { ReactComponent as RightAlign } from '../../../icons/right_align.svg';
import { ReactComponent as MiddleAlign } from '../../../icons/middle_align.svg';
import { ReactComponent as BoldIcon } from '../../../icons/bold_icon.svg';
import { ReactComponent as ItalicIcon } from '../../../icons/italic_icon.svg';
import { ReactComponent as UnderlineIcon } from '../../../icons/underline_icon.svg';
=======
import { Numeric, Row, ToggleButton } from '../../form';
import {
  OffsetVertical,
  OffsetHorizontal,
  AlignLeftAlt,
  AlignCenterAlt,
  AlignMiddleAlt,
  AlignRightAlt,
  Bold,
  Italic,
  Underline,
} from '../../../icons';
>>>>>>> 42e544f8
import { getCommonValue } from '../utils';
import { useFont } from '../../../app/font';
import stripHTML from '../../../utils/stripHTML';
import setMinMax from '../../../utils/setMinMax';
import validateMinMax from '../../../utils/validateMinMax';
import useRichTextFormatting from './useRichTextFormatting';

const MIN_MAX = {
  LINE_HEIGHT: {
    MIN: 0.5,
    MAX: 10,
  },
  LETTER_SPACING: {
    MIN: 0,
    MAX: 300,
  },
};

const BoxedNumeric = styled(Numeric)`
  padding: 6px 6px;
  border-radius: 4px;
`;

const ExpandedNumeric = styled(BoxedNumeric)`
  flex-grow: 1;

  svg {
    color: ${({ theme }) => rgba(theme.colors.fg.v1, 0.3)};
    width: 16px;
    height: 16px;
  }
`;

const Space = styled.div`
  flex: 0 0 10px;
`;

function StylePanel({ selectedElements, pushUpdate }) {
  const {
    actions: { maybeEnqueueFontStyle },
  } = useFont();
  const textAlign = getCommonValue(selectedElements, 'textAlign');
  const lineHeight = getCommonValue(selectedElements, 'lineHeight');

  const {
    textInfo: { isBold, isItalic, isUnderline, letterSpacing, fontWeight },
    handlers: {
      handleClickBold,
      handleClickItalic,
      handleClickUnderline,
      handleSetLetterSpacing,
    },
  } = useRichTextFormatting(selectedElements, pushUpdate);

  const setLetterSpacingMinMax = useCallback(
    (value) => {
      if (!validateMinMax(value, MIN_MAX.LETTER_SPACING)) {
        return handleSetLetterSpacing(setMinMax(value, MIN_MAX.LETTER_SPACING));
      }

      return handleSetLetterSpacing(value);
    },
    [handleSetLetterSpacing]
  );

  usePresubmitHandler(({ lineHeight: newLineHeight }) => {
    return {
      lineHeight: setMinMax(newLineHeight, MIN_MAX.LINE_HEIGHT),
    };
  }, []);

  return (
    <>
      <Row>
        <ExpandedNumeric
          aria-label={__('Line-height', 'web-stories')}
          float={true}
<<<<<<< HEAD
          value={lineHeight}
          suffix={<VerticalOffset />}
=======
          value={lineHeight || 0}
          suffix={<OffsetVertical />}
>>>>>>> 42e544f8
          onChange={(value) => pushUpdate({ lineHeight: value })}
          min={MIN_MAX.LINE_HEIGHT.MIN}
          max={MIN_MAX.LINE_HEIGHT.MAX}
        />
        <Space />
        <ExpandedNumeric
          aria-label={__('Letter-spacing', 'web-stories')}
          value={letterSpacing}
          suffix={<OffsetHorizontal />}
          symbol="%"
          onChange={setLetterSpacingMinMax}
          min={MIN_MAX.LETTER_SPACING.MIN}
          max={MIN_MAX.LETTER_SPACING.MAX}
        />
      </Row>
      <Row>
        <ToggleButton
          icon={<AlignLeftAlt />}
          value={textAlign === 'left'}
          onChange={(value) =>
            pushUpdate({ textAlign: value ? 'left' : '' }, true)
          }
          aria-label={__('Align: left', 'web-stories')}
        />
        <ToggleButton
          icon={<AlignCenterAlt />}
          value={textAlign === 'center'}
          onChange={(value) =>
            pushUpdate({ textAlign: value ? 'center' : '' }, true)
          }
          aria-label={__('Align: center', 'web-stories')}
        />
        <ToggleButton
          icon={<AlignRightAlt />}
          value={textAlign === 'right'}
          onChange={(value) =>
            pushUpdate({ textAlign: value ? 'right' : '' }, true)
          }
          aria-label={__('Align: right', 'web-stories')}
        />
        <ToggleButton
          icon={<AlignMiddleAlt />}
          value={textAlign === 'justify'}
          onChange={(value) =>
            pushUpdate({ textAlign: value ? 'justify' : '' }, true)
          }
          aria-label={__('Align: justify', 'web-stories')}
        />
        <ToggleButton
          data-testid="boldToggle"
          icon={<Bold />}
          value={isBold}
          iconWidth={9}
          iconHeight={10}
          onChange={handleClickBold}
          aria-label={__('Toggle: bold', 'web-stories')}
        />
        <ToggleButton
          icon={<Italic />}
          value={isItalic}
          iconWidth={10}
          iconHeight={10}
          onChange={async (value) => {
            await maybeEnqueueFontStyle(
              selectedElements.map(({ font, content }) => {
                return {
                  font,
                  fontStyle: value ? 'italic' : 'normal',
                  fontWeight,
                  content: stripHTML(content),
                };
              })
            );
            handleClickItalic(value);
          }}
          aria-label={__('Toggle: italic', 'web-stories')}
        />
        <ToggleButton
          icon={<Underline />}
          value={isUnderline}
          iconWidth={8}
          iconHeight={21}
          onChange={handleClickUnderline}
          aria-label={__('Toggle: underline', 'web-stories')}
        />
      </Row>
    </>
  );
}

StylePanel.propTypes = {
  selectedElements: PropTypes.array.isRequired,
  pushUpdate: PropTypes.func.isRequired,
};

export default StylePanel;<|MERGE_RESOLUTION|>--- conflicted
+++ resolved
@@ -30,19 +30,7 @@
 /**
  * Internal dependencies
  */
-<<<<<<< HEAD
 import { Numeric, Row, ToggleButton, usePresubmitHandler } from '../../form';
-import { ReactComponent as VerticalOffset } from '../../../icons/offset_vertical.svg';
-import { ReactComponent as HorizontalOffset } from '../../../icons/offset_horizontal.svg';
-import { ReactComponent as LeftAlign } from '../../../icons/left_align.svg';
-import { ReactComponent as CenterAlign } from '../../../icons/center_align.svg';
-import { ReactComponent as RightAlign } from '../../../icons/right_align.svg';
-import { ReactComponent as MiddleAlign } from '../../../icons/middle_align.svg';
-import { ReactComponent as BoldIcon } from '../../../icons/bold_icon.svg';
-import { ReactComponent as ItalicIcon } from '../../../icons/italic_icon.svg';
-import { ReactComponent as UnderlineIcon } from '../../../icons/underline_icon.svg';
-=======
-import { Numeric, Row, ToggleButton } from '../../form';
 import {
   OffsetVertical,
   OffsetHorizontal,
@@ -54,7 +42,6 @@
   Italic,
   Underline,
 } from '../../../icons';
->>>>>>> 42e544f8
 import { getCommonValue } from '../utils';
 import { useFont } from '../../../app/font';
 import stripHTML from '../../../utils/stripHTML';
@@ -132,13 +119,8 @@
         <ExpandedNumeric
           aria-label={__('Line-height', 'web-stories')}
           float={true}
-<<<<<<< HEAD
           value={lineHeight}
-          suffix={<VerticalOffset />}
-=======
-          value={lineHeight || 0}
           suffix={<OffsetVertical />}
->>>>>>> 42e544f8
           onChange={(value) => pushUpdate({ lineHeight: value })}
           min={MIN_MAX.LINE_HEIGHT.MIN}
           max={MIN_MAX.LINE_HEIGHT.MAX}
