--- conflicted
+++ resolved
@@ -131,12 +131,8 @@
           value={bold === true}
           iconWidth={9}
           iconHeight={10}
-<<<<<<< HEAD
-          onChange={(value) => setState({ ...state, bold: value })}
+          onChange={(value) => pushUpdate({ bold: value }, true)}
           aria-label={__('Bold', 'web-stories')}
-=======
-          onChange={(value) => pushUpdate({ bold: value }, true)}
->>>>>>> c30d655d
         />
         <ToggleButton
           icon={<ItalicIcon />}
