--- conflicted
+++ resolved
@@ -25,30 +25,19 @@
 import { Panel, PanelTitle, PanelContent } from '../panel';
 import { LAYER_HEIGHT, DEFAULT_LAYERS_VISIBLE } from './constants';
 import LayerList from './layerList';
-<<<<<<< HEAD
-=======
-import LayerProvider from './provider';
->>>>>>> b1edefd2
 import useLayers from './useLayers';
 
 function LayerPanel() {
   const layers = useLayers();
-<<<<<<< HEAD
-=======
   const numLayersVisible = layers?.length
     ? Math.min(layers.length, DEFAULT_LAYERS_VISIBLE)
     : DEFAULT_LAYERS_VISIBLE;
->>>>>>> b1edefd2
 
   return (
     <Panel
       name="layers"
-<<<<<<< HEAD
-      initialHeight={(layers?.length || DEFAULT_LAYERS_VISIBLE) * LAYER_HEIGHT}
-=======
       initialHeight={numLayersVisible * LAYER_HEIGHT}
       resizeable
->>>>>>> b1edefd2
     >
       <PanelTitle isSecondary isResizable>
         {__('Layers', 'web-stories')}
