--- conflicted
+++ resolved
@@ -34,65 +34,47 @@
 import Layer from './layer';
 import useLayers from './useLayers';
 
-<<<<<<< HEAD
-const LayerList = styled( ReorderableList )`
-	display: flex;
-	flex-direction: column;
-	width: 100%;
-	min-height: 100%;
+const LayerList = styled(ReorderableList)`
+  display: flex;
+  flex-direction: column;
+  width: 100%;
+  min-height: 100%;
 
-	&:focus {
-		background: ${ ( { theme } ) => rgba( theme.colors.action, 0.05 ) };
-	}
+  &:focus {
+    background: ${({ theme }) => rgba(theme.colors.action, 0.05)};
+  }
 `;
 
 function LayerPanel() {
-	const layers = useLayers();
-	const layerLabel = __( 'Layers', 'web-stories' );
-	return (
-		<Panel name="layers" initialHeight={ DEFAULT_LAYERS_VISIBLE * LAYER_HEIGHT }>
-			<PanelTitle isPrimary isResizable>
-				{ layerLabel }
-			</PanelTitle>
-
-			<PanelContent isScrollable padding={ '0' }>
-				<LayerList
-					aria-label={ layerLabel }
-					aria-multiselectable="true"
-				>
-					{ layers.map( ( element ) => (
-						<Layer key={ element.id } element={ element } />
-					) ) }
-				</LayerList>
-			</PanelContent>
-		</Panel>
-	);
-=======
-const LayerList = styled.div`
-  display: flex;
-  flex-direction: column;
-  width: 100%;
-`;
-
-function LayerPanel() {
-  const layers = useLayers();
+  const {
+    layers,
+    selectedLayers,
+    handleSelectLayers,
+    handleReorderLayer,
+  } = useLayers();
+  const layerLabel = __('Layers', 'web-stories');
 
   return (
     <Panel name="layers" initialHeight={DEFAULT_LAYERS_VISIBLE * LAYER_HEIGHT}>
       <PanelTitle isPrimary isResizable>
-        {__('Layers', 'web-stories')}
+        {layerLabel}
       </PanelTitle>
 
       <PanelContent isScrollable padding={'0'}>
-        <LayerList>
-          {layers.map((element) => (
-            <Layer key={element.id} element={element} />
-          ))}
-        </LayerList>
+        <LayerList
+          aria-label={layerLabel}
+          aria-multiselectable="true"
+          items={layers}
+          selection={selectedLayers}
+          onSelection={handleSelectLayers}
+          onReorderItem={handleReorderLayer}
+          itemRenderer={Layer}
+          canSelectMultiple
+          isReversed
+        />
       </PanelContent>
     </Panel>
   );
->>>>>>> 6b8dbec5
 }
 
 export default LayerPanel;