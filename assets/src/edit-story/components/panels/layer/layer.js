/*
 * Copyright 2020 Google LLC
 *
 * Licensed under the Apache License, Version 2.0 (the "License");
 * you may not use this file except in compliance with the License.
 * You may obtain a copy of the License at
 *
 *     https://www.apache.org/licenses/LICENSE-2.0
 *
 * Unless required by applicable law or agreed to in writing, software
 * distributed under the License is distributed on an "AS IS" BASIS,
 * WITHOUT WARRANTIES OR CONDITIONS OF ANY KIND, either express or implied.
 * See the License for the specific language governing permissions and
 * limitations under the License.
 */

/**
 * External dependencies
 */
import styled from 'styled-components';
import { rgba } from 'polished';

/**
 * Internal dependencies
 */
import StoryPropTypes from '../../../types';
import { getDefinitionForType } from '../../../elements';
import { ReorderableItem } from '../../reorderable';
import useLayerSelection from './useLayerSelection';
import { LAYER_HEIGHT } from './constants';

<<<<<<< HEAD
const LayerButton = styled( ReorderableItem )`
	display: flex;
	border: 0;
	padding: 0;
	background: transparent;
	height: ${ LAYER_HEIGHT }px;
	width: 100%;
	overflow: hidden;
	align-items: center;
=======
const LayerButton = styled.button.attrs({ type: 'button' })`
  display: flex;
  border: 0;
  padding: 0;
  background: transparent;
  height: ${LAYER_HEIGHT}px;
  width: 100%;
  overflow: hidden;
  align-items: center;
>>>>>>> 6b8dbec5

  ${({ isSelected, theme }) =>
    isSelected &&
    `
    background: ${rgba(theme.colors.action, 0.14)};
  `}

  &:focus,
  &:active {
    outline: none;
  }
`;

const LayerIconWrapper = styled.div`
  width: 52px;
  flex-shrink: 0;
  display: flex;
  align-items: center;
  justify-content: center;
  margin-left: 8px;

  svg {
    height: 28px;
    width: 28px;
    opacity: 0.5;
    color: ${({ theme }) => theme.colors.bg.v0};
  }
`;

const LayerDescription = styled.div`
  width: calc(100% - 60px);
  display: flex;
  align-items: center;
  margin-left: 0;
  text-align: left;
`;

function Layer({ element }) {
  const { LayerIcon, LayerContent } = getDefinitionForType(element.type);

  const { isSelected, handleClick } = useLayerSelection(element);

  return (
    <LayerButton isSelected={isSelected} onClick={handleClick}>
      <LayerIconWrapper>
        <LayerIcon />
      </LayerIconWrapper>
      <LayerDescription>
        <LayerContent element={element} />
      </LayerDescription>
    </LayerButton>
  );
}

Layer.propTypes = {
  element: StoryPropTypes.layer.isRequired,
};

export default Layer;<|MERGE_RESOLUTION|>--- conflicted
+++ resolved
@@ -29,18 +29,7 @@
 import useLayerSelection from './useLayerSelection';
 import { LAYER_HEIGHT } from './constants';
 
-<<<<<<< HEAD
-const LayerButton = styled( ReorderableItem )`
-	display: flex;
-	border: 0;
-	padding: 0;
-	background: transparent;
-	height: ${ LAYER_HEIGHT }px;
-	width: 100%;
-	overflow: hidden;
-	align-items: center;
-=======
-const LayerButton = styled.button.attrs({ type: 'button' })`
+const LayerButton = styled(ReorderableItem)`
   display: flex;
   border: 0;
   padding: 0;
@@ -49,7 +38,6 @@
   width: 100%;
   overflow: hidden;
   align-items: center;
->>>>>>> 6b8dbec5
 
   ${({ isSelected, theme }) =>
     isSelected &&
@@ -87,25 +75,29 @@
   text-align: left;
 `;
 
-function Layer({ element }) {
-  const { LayerIcon, LayerContent } = getDefinitionForType(element.type);
+function Layer({ item }) {
+  const { LayerIcon, LayerContent } = getDefinitionForType(item.type);
 
-  const { isSelected, handleClick } = useLayerSelection(element);
+  const { isSelected, isBackground, handleClick } = useLayerSelection(item);
 
   return (
-    <LayerButton isSelected={isSelected} onClick={handleClick}>
+    <LayerButton
+      isSelected={isSelected}
+      onClick={handleClick}
+      canReorder={!isBackground}
+    >
       <LayerIconWrapper>
         <LayerIcon />
       </LayerIconWrapper>
       <LayerDescription>
-        <LayerContent element={element} />
+        <LayerContent element={item} />
       </LayerDescription>
     </LayerButton>
   );
 }
 
 Layer.propTypes = {
-  element: StoryPropTypes.layer.isRequired,
+  item: StoryPropTypes.layer.isRequired,
 };
 
 export default Layer;