/*
 * Copyright 2020 Google LLC
 *
 * Licensed under the Apache License, Version 2.0 (the "License");
 * you may not use this file except in compliance with the License.
 * You may obtain a copy of the License at
 *
 *     https://www.apache.org/licenses/LICENSE-2.0
 *
 * Unless required by applicable law or agreed to in writing, software
 * distributed under the License is distributed on an "AS IS" BASIS,
 * WITHOUT WARRANTIES OR CONDITIONS OF ANY KIND, either express or implied.
 * See the License for the specific language governing permissions and
 * limitations under the License.
 */

/**
 * External dependencies
 */
import styled from 'styled-components';
import { rgba } from 'polished';

/**
 * Internal dependencies
 */
import StoryPropTypes from '../../../types';
import { getDefinitionForType } from '../../../elements';
import { ReorderableItem } from '../../reorderable';
import useLayerSelection from './useLayerSelection';
import { LAYER_HEIGHT } from './constants';

const LayerButton = styled(ReorderableItem)`
  display: flex;
  border: 0;
  padding: 0;
  background: transparent;
  height: ${LAYER_HEIGHT}px;
  width: 100%;
  overflow: hidden;
  align-items: center;

  ${({ isSelected, theme }) =>
    isSelected &&
    `
    background: ${rgba(theme.colors.action, 0.14)};
  `}

  &:focus,
  &:active {
    outline: none;
  }
`;

const LayerIconWrapper = styled.div`
  width: 52px;
  flex-shrink: 0;
  display: flex;
  align-items: center;
  justify-content: center;
  margin-left: 8px;

  svg {
    height: 28px;
    width: 28px;
    opacity: 0.5;
    color: ${({ theme }) => theme.colors.bg.v0};
  }
`;

const LayerDescription = styled.div`
  width: calc(100% - 60px);
  display: flex;
  align-items: center;
  margin-left: 0;
  text-align: left;
`;

function Layer({ item }) {
  const { LayerIcon, LayerContent } = getDefinitionForType(item.type);

<<<<<<< HEAD
  const { isSelected, isBackground, handleClick } = useLayerSelection(item);
=======
  const { isSelected, isBackground, handleClick } = useLayerSelection(element);
>>>>>>> 6066b60b

  return (
    <LayerButton
      isSelected={isSelected}
      onClick={handleClick}
      canReorder={!isBackground}
    >
      <LayerIconWrapper>
        <LayerIcon />
      </LayerIconWrapper>
      <LayerDescription>
        <LayerContent element={item} />
      </LayerDescription>
    </LayerButton>
  );
}

Layer.propTypes = {
  item: StoryPropTypes.layer.isRequired,
};

export default Layer;<|MERGE_RESOLUTION|>--- conflicted
+++ resolved
@@ -77,12 +77,7 @@
 
 function Layer({ item }) {
   const { LayerIcon, LayerContent } = getDefinitionForType(item.type);
-
-<<<<<<< HEAD
   const { isSelected, isBackground, handleClick } = useLayerSelection(item);
-=======
-  const { isSelected, isBackground, handleClick } = useLayerSelection(element);
->>>>>>> 6066b60b
 
   return (
     <LayerButton
