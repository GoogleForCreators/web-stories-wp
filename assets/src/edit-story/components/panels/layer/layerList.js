/*
 * Copyright 2020 Google LLC
 *
 * Licensed under the Apache License, Version 2.0 (the "License");
 * you may not use this file except in compliance with the License.
 * You may obtain a copy of the License at
 *
 *     https://www.apache.org/licenses/LICENSE-2.0
 *
 * Unless required by applicable law or agreed to in writing, software
 * distributed under the License is distributed on an "AS IS" BASIS,
 * WITHOUT WARRANTIES OR CONDITIONS OF ANY KIND, either express or implied.
 * See the License for the specific language governing permissions and
 * limitations under the License.
 */

/**
 * External dependencies
 */
import styled from 'styled-components';
import { Fragment } from 'react';
import PropTypes from 'prop-types';

/**
 * Internal dependencies
 */
import {
  Reorderable,
  ReorderableSeparator,
  ReorderableItem,
} from '../../reorderable';
import { useStory } from '../../../app';
import { LAYER_HEIGHT } from './constants';
import Layer from './layer';
<<<<<<< HEAD
import LayerContext from './context';
import LayerSeparator from './separator';
import LayerScroller from './scroller';

const REORDER_MESSAGE = __(
  /* translators: d: new layer position. */
  'Reordering layers. Press Escape to abort. Release mouse to drop in position %d.',
  'web-stories'
);
=======
>>>>>>> c6af16cf

const LayerList = styled(Reorderable).attrs({ 'aria-orientation': 'vertical' })`
  flex-direction: column;
  width: 100%;
  align-items: stretch;
  user-select: ${({ hasUserSelect }) => (hasUserSelect ? 'none' : 'initial')};
`;

const LayerSeparator = styled(ReorderableSeparator)`
  height: ${LAYER_HEIGHT}px;
  margin: -${LAYER_HEIGHT / 2}px 0;
  padding: ${LAYER_HEIGHT / 2}px 0;
`;

function LayerPanel({ layers }) {
  const {
<<<<<<< HEAD
    state: {
      layers,
      isReordering,
      currentSeparator,
      canScrollUp,
      canScrollDown,
    },
    actions: { setScrollTarget },
  } = useContext(LayerContext);
  const speak = useLiveRegion('assertive');
=======
    actions: { arrangeElement, setSelectedElementsById },
  } = useStory();
>>>>>>> c6af16cf

  const numLayers = layers && layers.length;

  if (!numLayers) {
    return null;
  }

  return (
<<<<<<< HEAD
    <LayerList ref={setScrollTarget} hasUserSelect={!isReordering}>
      {canScrollUp && <LayerScroller direction={-1} />}

=======
    <LayerList
      onPositionChange={(oldPos, newPos) =>
        arrangeElement({
          elementId: layers.find((layer) => layer.position === oldPos).id,
          position: newPos,
        })
      }
    >
>>>>>>> c6af16cf
      {layers.map((layer) => (
        <Fragment key={layer.id}>
          <LayerSeparator position={layer.position + 1} />
          <ReorderableItem
            position={layer.position}
            onStartReordering={() =>
              setSelectedElementsById({ elementIds: [layer.id] })
            }
            disabled={layer.type === 'background'}
          >
            <Layer layer={layer} />
          </ReorderableItem>
        </Fragment>
      ))}

      {canScrollDown && <LayerScroller direction={1} />}
    </LayerList>
  );
}

LayerPanel.propTypes = {
  layers: PropTypes.array.isRequired,
};

export default LayerPanel;<|MERGE_RESOLUTION|>--- conflicted
+++ resolved
@@ -27,23 +27,12 @@
 import {
   Reorderable,
   ReorderableSeparator,
+  ReorderableScroller,
   ReorderableItem,
 } from '../../reorderable';
 import { useStory } from '../../../app';
 import { LAYER_HEIGHT } from './constants';
 import Layer from './layer';
-<<<<<<< HEAD
-import LayerContext from './context';
-import LayerSeparator from './separator';
-import LayerScroller from './scroller';
-
-const REORDER_MESSAGE = __(
-  /* translators: d: new layer position. */
-  'Reordering layers. Press Escape to abort. Release mouse to drop in position %d.',
-  'web-stories'
-);
-=======
->>>>>>> c6af16cf
 
 const LayerList = styled(Reorderable).attrs({ 'aria-orientation': 'vertical' })`
   flex-direction: column;
@@ -58,23 +47,22 @@
   padding: ${LAYER_HEIGHT / 2}px 0;
 `;
 
+const LayerScroller = styled(ReorderableScroller)`
+  height: ${LAYER_HEIGHT}px;
+  ${({ direction }) =>
+    direction === -1
+      ? `
+    top: 0px;
+    margin-bottom: -${LAYER_HEIGHT}px`
+      : `
+    bottom: 0px;
+    margin-top: -${LAYER_HEIGHT}px;`}
+`;
+
 function LayerPanel({ layers }) {
   const {
-<<<<<<< HEAD
-    state: {
-      layers,
-      isReordering,
-      currentSeparator,
-      canScrollUp,
-      canScrollDown,
-    },
-    actions: { setScrollTarget },
-  } = useContext(LayerContext);
-  const speak = useLiveRegion('assertive');
-=======
     actions: { arrangeElement, setSelectedElementsById },
   } = useStory();
->>>>>>> c6af16cf
 
   const numLayers = layers && layers.length;
 
@@ -83,11 +71,6 @@
   }
 
   return (
-<<<<<<< HEAD
-    <LayerList ref={setScrollTarget} hasUserSelect={!isReordering}>
-      {canScrollUp && <LayerScroller direction={-1} />}
-
-=======
     <LayerList
       onPositionChange={(oldPos, newPos) =>
         arrangeElement({
@@ -96,7 +79,8 @@
         })
       }
     >
->>>>>>> c6af16cf
+      <LayerScroller direction={-1} />
+
       {layers.map((layer) => (
         <Fragment key={layer.id}>
           <LayerSeparator position={layer.position + 1} />
@@ -112,7 +96,7 @@
         </Fragment>
       ))}
 
-      {canScrollDown && <LayerScroller direction={1} />}
+      <LayerScroller direction={1} />
     </LayerList>
   );
 }
