--- conflicted
+++ resolved
@@ -236,7 +236,6 @@
         />
       </Row>
       <Row>
-<<<<<<< HEAD
         <ToggleButton
           icon={<LeftAlign />}
           value={state.textAlign === 'left'}
@@ -298,14 +297,6 @@
           onChange={(value) =>
             setState({ ...state, fontStyles: value ? 'underline' : '' })
           }
-=======
-        <SelectMenu
-          label={__('Alignment', 'web-stories')}
-          options={alignmentOptions}
-          isMultiple={'' === textAlign}
-          value={state.textAlign || 'normal'}
-          onChange={(value) => setState({ ...state, textAlign: value })}
->>>>>>> a2a0b0c3
         />
       </Row>
       <Row>
