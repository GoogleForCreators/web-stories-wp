/*
 * Copyright 2020 Google LLC
 *
 * Licensed under the Apache License, Version 2.0 (the "License");
 * you may not use this file except in compliance with the License.
 * You may obtain a copy of the License at
 *
 *     https://www.apache.org/licenses/LICENSE-2.0
 *
 * Unless required by applicable law or agreed to in writing, software
 * distributed under the License is distributed on an "AS IS" BASIS,
 * WITHOUT WARRANTIES OR CONDITIONS OF ANY KIND, either express or implied.
 * See the License for the specific language governing permissions and
 * limitations under the License.
 */

/**
 * Internal dependencies
 */
import { elementTypes } from '../../elements';
<<<<<<< HEAD
import BackgroundPanel from './background';
import PageBackgroundPanel from './pageBackground';
import BackgroundColorPanel from './backgroundColor';
import FillPanel from './fill';
=======
import ColorPanel from './color';
import StylePanel from './style';
import PageBackgroundPanel from './pageBackground';
import BackgroundSizePositionPanel from './backgroundSizePosition';
import FontPanel from './font';
>>>>>>> e89f23bb
import LinkPanel from './link';
import MaskPanel from './mask';
import LayerStylePanel from './layerStyle';
import SizePositionPanel from './sizePosition';
<<<<<<< HEAD
import ScalePanel from './scale';
import TextStylePanel from './textStyle/index';
=======
import TextStylePanel from './textStyle';
>>>>>>> e89f23bb
import TextPanel from './text';
import VideoPosterPanel from './videoPoster';
import BackgroundDisplayPanel from './backgroundDisplay';
import NoSelectionPanel from './noSelection';
export { default as LayerPanel } from './layer';
export { default as ColorPresetPanel } from './colorPreset';

const BACKGROUND_SIZE_POSITION = 'backgroundSizePosition';
const BACKGROUND_DISPLAY = 'backgroundDisplay';
<<<<<<< HEAD
const SCALE = 'scale';
=======
const COLOR = 'color';
const FONT = 'font';
>>>>>>> e89f23bb
const LAYER_STYLE = 'layerStyle';
const LINK = 'link';
const TEXT = 'text';
const SIZE_POSITION = 'sizePosition';
const FILL = 'fill';
const BACKGROUND_COLOR = 'backgroundColor';
const STYLE = 'style';
const TEXT_STYLE = 'textStyle';
const VIDEO_POSTER = 'videoPoster';
const MASK = 'mask';
const PAGE = 'page';
const NO_SELECTION = 'noselection';

export const PanelTypes = {
  BACKGROUND_SIZE_POSITION,
  BACKGROUND_DISPLAY,
  SIZE_POSITION,
<<<<<<< HEAD
  SCALE,
  BACKGROUND_COLOR,
=======
  COLOR,
  FONT,
>>>>>>> e89f23bb
  STYLE,
  LAYER_STYLE,
  TEXT,
  TEXT_STYLE,
  LINK,
  FILL,
  VIDEO_POSTER,
  MASK,
};

const ALL = Object.values(PanelTypes);

function intersect(a, b) {
  return a.filter((v) => b.includes(v));
}

export function getPanels(elements) {
  if (elements.length === 0) {
    return [
      { type: PAGE, Panel: PageBackgroundPanel },
      { type: NO_SELECTION, Panel: NoSelectionPanel },
    ];
  }

  const isBackground = elements.length === 1 && elements[0].isBackground;

  // Only display background panel in case of background element.
  if (isBackground) {
    const panels = [
      { type: PAGE, Panel: PageBackgroundPanel },
      { type: BACKGROUND_SIZE_POSITION, Panel: BackgroundSizePositionPanel },
      { type: LAYER_STYLE, Panel: LayerStylePanel },
      { type: BACKGROUND_DISPLAY, Panel: BackgroundDisplayPanel },
    ];
    // If the selected element's type is video, display poster panel, too.
    if ('video' === elements[0].type) {
      panels.push({ type: VIDEO_POSTER, Panel: VideoPosterPanel });
    }
    return panels;
  }

  // Find which panels all the selected elements have in common
  return elements
    .map(
      ({ type }) => elementTypes.find((elType) => elType.type === type).panels
    )
    .reduce((commonPanels, panels) => intersect(commonPanels, panels), ALL)
    .map((type) => {
      switch (type) {
        case BACKGROUND_SIZE_POSITION:
          // Onlt display when isBackround.
          return null;
        case LAYER_STYLE:
          return { type, Panel: LayerStylePanel };
        case BACKGROUND_DISPLAY:
          // Only display when isBackground.
          return null;
        case SIZE_POSITION:
          return { type, Panel: SizePositionPanel };
<<<<<<< HEAD
        case FILL:
          return { type, Panel: FillPanel };
        case BACKGROUND_COLOR:
          return { type, Panel: BackgroundColorPanel };
=======
        case COLOR:
          return { type, Panel: ColorPanel };
        case FONT:
          return { type, Panel: FontPanel };
        case STYLE:
          return { type, Panel: StylePanel };
>>>>>>> e89f23bb
        case TEXT:
          return { type, Panel: TextPanel };
        case LINK:
          return { type, Panel: LinkPanel };
        case TEXT_STYLE:
          return { type, Panel: TextStylePanel };
        case VIDEO_POSTER:
          return { type, Panel: VideoPosterPanel };
        case MASK:
          return { type, Panel: MaskPanel };
        default:
          throw new Error(`Unknown panel: ${type}`);
      }
    })
    .filter((panel) => panel);
}<|MERGE_RESOLUTION|>--- conflicted
+++ resolved
@@ -18,28 +18,14 @@
  * Internal dependencies
  */
 import { elementTypes } from '../../elements';
-<<<<<<< HEAD
-import BackgroundPanel from './background';
 import PageBackgroundPanel from './pageBackground';
 import BackgroundColorPanel from './backgroundColor';
-import FillPanel from './fill';
-=======
-import ColorPanel from './color';
-import StylePanel from './style';
-import PageBackgroundPanel from './pageBackground';
 import BackgroundSizePositionPanel from './backgroundSizePosition';
-import FontPanel from './font';
->>>>>>> e89f23bb
 import LinkPanel from './link';
 import MaskPanel from './mask';
 import LayerStylePanel from './layerStyle';
 import SizePositionPanel from './sizePosition';
-<<<<<<< HEAD
-import ScalePanel from './scale';
 import TextStylePanel from './textStyle/index';
-=======
-import TextStylePanel from './textStyle';
->>>>>>> e89f23bb
 import TextPanel from './text';
 import VideoPosterPanel from './videoPoster';
 import BackgroundDisplayPanel from './backgroundDisplay';
@@ -49,12 +35,6 @@
 
 const BACKGROUND_SIZE_POSITION = 'backgroundSizePosition';
 const BACKGROUND_DISPLAY = 'backgroundDisplay';
-<<<<<<< HEAD
-const SCALE = 'scale';
-=======
-const COLOR = 'color';
-const FONT = 'font';
->>>>>>> e89f23bb
 const LAYER_STYLE = 'layerStyle';
 const LINK = 'link';
 const TEXT = 'text';
@@ -72,13 +52,7 @@
   BACKGROUND_SIZE_POSITION,
   BACKGROUND_DISPLAY,
   SIZE_POSITION,
-<<<<<<< HEAD
-  SCALE,
   BACKGROUND_COLOR,
-=======
-  COLOR,
-  FONT,
->>>>>>> e89f23bb
   STYLE,
   LAYER_STYLE,
   TEXT,
@@ -129,7 +103,7 @@
     .map((type) => {
       switch (type) {
         case BACKGROUND_SIZE_POSITION:
-          // Onlt display when isBackround.
+          // Only display when isBackround.
           return null;
         case LAYER_STYLE:
           return { type, Panel: LayerStylePanel };
@@ -138,19 +112,8 @@
           return null;
         case SIZE_POSITION:
           return { type, Panel: SizePositionPanel };
-<<<<<<< HEAD
-        case FILL:
-          return { type, Panel: FillPanel };
         case BACKGROUND_COLOR:
           return { type, Panel: BackgroundColorPanel };
-=======
-        case COLOR:
-          return { type, Panel: ColorPanel };
-        case FONT:
-          return { type, Panel: FontPanel };
-        case STYLE:
-          return { type, Panel: StylePanel };
->>>>>>> e89f23bb
         case TEXT:
           return { type, Panel: TextPanel };
         case LINK:
