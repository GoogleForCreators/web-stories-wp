/*
 * Copyright 2020 Google LLC
 *
 * Licensed under the Apache License, Version 2.0 (the "License");
 * you may not use this file except in compliance with the License.
 * You may obtain a copy of the License at
 *
 *     https://www.apache.org/licenses/LICENSE-2.0
 *
 * Unless required by applicable law or agreed to in writing, software
 * distributed under the License is distributed on an "AS IS" BASIS,
 * WITHOUT WARRANTIES OR CONDITIONS OF ANY KIND, either express or implied.
 * See the License for the specific language governing permissions and
 * limitations under the License.
 */

/**
 * Internal dependencies
 */
import { elementTypes } from '../../elements';
import BackgroundPanel from './background';
import PageBackgroundPanel from './pageBackground';
import BackgroundColorPanel from './backgroundColor';
import FillPanel from './fill';
<<<<<<< HEAD
=======
import FontPanel from './font';
import LinkPanel from './link';
>>>>>>> b50ee06d
import MaskPanel from './mask';
import LayerStylePanel from './layerStyle';
import SizePositionPanel from './sizePosition';
import ScalePanel from './scale';
import TextStylePanel from './textStyle';
import TextPanel from './text';
import VideoPosterPanel from './videoPoster';
import BackgroundDisplayPanel from './backgroundDisplay';
import NoSelectionPanel from './noSelection';
export { default as LayerPanel } from './layer';
export { default as ColorPresetPanel } from './colorPreset';

const BACKGROUND = 'background';
const BACKGROUND_DISPLAY = 'backgroundDisplay';
const SCALE = 'scale';
<<<<<<< HEAD
=======
const FONT = 'font';
const LAYER_STYLE = 'layerStyle';
const LINK = 'link';
>>>>>>> b50ee06d
const TEXT = 'text';
const SIZE_POSITION = 'sizePosition';
const FILL = 'fill';
const BACKGROUND_COLOR = 'backgroundColor';
const STYLE = 'style';
const TEXT_STYLE = 'textStyle';
const VIDEO_POSTER = 'videoPoster';
const MASK = 'mask';
const PAGE = 'page';
const NO_SELECTION = 'noselection';

export const PanelTypes = {
  BACKGROUND,
  BACKGROUND_DISPLAY,
  SIZE_POSITION,
  SCALE,
  BACKGROUND_COLOR,
  STYLE,
  LAYER_STYLE,
  TEXT,
  TEXT_STYLE,
  LINK,
  FILL,
  VIDEO_POSTER,
  MASK,
};

const ALL = Object.values(PanelTypes);

function intersect(a, b) {
  return a.filter((v) => b.includes(v));
}

export function getPanels(elements) {
  if (elements.length === 0) {
    return [
      { type: PAGE, Panel: PageBackgroundPanel },
      { type: NO_SELECTION, Panel: NoSelectionPanel },
    ];
  }

  const isBackground = elements.length === 1 && elements[0].isBackground;

  // Only display background panel in case of background element.
  if (isBackground) {
    const panels = [
      { type: PAGE, Panel: PageBackgroundPanel },
      { type: BACKGROUND, Panel: BackgroundPanel },
      { type: LAYER_STYLE, Panel: LayerStylePanel },
      { type: BACKGROUND_DISPLAY, Panel: BackgroundDisplayPanel },
    ];
    // If the selected element's type is video, display poster panel, too.
    if ('video' === elements[0].type) {
      panels.push({ type: VIDEO_POSTER, Panel: VideoPosterPanel });
    }
    return panels;
  }

  // Find which panels all the selected elements have in common
  return elements
    .map(
      ({ type }) => elementTypes.find((elType) => elType.type === type).panels
    )
    .reduce((commonPanels, panels) => intersect(commonPanels, panels), ALL)
    .map((type) => {
      switch (type) {
        case BACKGROUND:
          // @todo Would be good to have a general logic for panels supporting multi-selection instead.
          // Only display when one element selected.
          if (1 === elements.length) {
            return { type, Panel: BackgroundPanel };
          }
          return null;
        case LAYER_STYLE:
          return { type, Panel: LayerStylePanel };
        case BACKGROUND_DISPLAY:
          // Only display when isBackground.
          return null;
        case SCALE:
          return { type, Panel: ScalePanel };
        case SIZE_POSITION:
          return { type, Panel: SizePositionPanel };
        case FILL:
          return { type, Panel: FillPanel };
        case BACKGROUND_COLOR:
          return { type, Panel: BackgroundColorPanel };
        case TEXT:
          return { type, Panel: TextPanel };
        case LINK:
          return { type, Panel: LinkPanel };
        case TEXT_STYLE:
          return { type, Panel: TextStylePanel };
        case VIDEO_POSTER:
          return { type, Panel: VideoPosterPanel };
        case MASK:
          return { type, Panel: MaskPanel };
        default:
          throw new Error(`Unknown panel: ${type}`);
      }
    })
    .filter((panel) => panel);
}<|MERGE_RESOLUTION|>--- conflicted
+++ resolved
@@ -22,11 +22,7 @@
 import PageBackgroundPanel from './pageBackground';
 import BackgroundColorPanel from './backgroundColor';
 import FillPanel from './fill';
-<<<<<<< HEAD
-=======
-import FontPanel from './font';
 import LinkPanel from './link';
->>>>>>> b50ee06d
 import MaskPanel from './mask';
 import LayerStylePanel from './layerStyle';
 import SizePositionPanel from './sizePosition';
@@ -42,12 +38,8 @@
 const BACKGROUND = 'background';
 const BACKGROUND_DISPLAY = 'backgroundDisplay';
 const SCALE = 'scale';
-<<<<<<< HEAD
-=======
-const FONT = 'font';
 const LAYER_STYLE = 'layerStyle';
 const LINK = 'link';
->>>>>>> b50ee06d
 const TEXT = 'text';
 const SIZE_POSITION = 'sizePosition';
 const FILL = 'fill';
