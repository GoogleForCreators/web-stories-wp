/*
 * Copyright 2020 Google LLC
 *
 * Licensed under the Apache License, Version 2.0 (the "License");
 * you may not use this file except in compliance with the License.
 * You may obtain a copy of the License at
 *
 *     https://www.apache.org/licenses/LICENSE-2.0
 *
 * Unless required by applicable law or agreed to in writing, software
 * distributed under the License is distributed on an "AS IS" BASIS,
 * WITHOUT WARRANTIES OR CONDITIONS OF ANY KIND, either express or implied.
 * See the License for the specific language governing permissions and
 * limitations under the License.
 */

/**
 * Internal dependencies
 */
import { elementTypes } from '../../elements';
import PageBackgroundPanel from './pageBackground';
import BackgroundSizePositionPanel from './backgroundSizePosition';
import LinkPanel from './link';
import LayerStylePanel from './layerStyle';
import SizePositionPanel from './sizePosition';
import TextStylePanel from './textStyle';
import VideoPosterPanel from './videoPoster';
import BackgroundDisplayPanel from './backgroundDisplay';
import NoSelectionPanel from './noSelection';
export { default as LayerPanel } from './layer';
export { default as ColorPresetPanel } from './colorPreset';

const BACKGROUND_SIZE_POSITION = 'backgroundSizePosition';
const BACKGROUND_DISPLAY = 'backgroundDisplay';
const LAYER_STYLE = 'layerStyle';
const LINK = 'link';
const TEXT = 'text';
const SIZE_POSITION = 'sizePosition';
const STYLE = 'style';
const TEXT_STYLE = 'textStyle';
const VIDEO_POSTER = 'videoPoster';
const PAGE = 'page';
const NO_SELECTION = 'noselection';

export const PanelTypes = {
  BACKGROUND_SIZE_POSITION,
  BACKGROUND_DISPLAY,
  SIZE_POSITION,
  STYLE,
  LAYER_STYLE,
  TEXT,
  TEXT_STYLE,
  LINK,
  VIDEO_POSTER,
};

const ALL = Object.values(PanelTypes);

function intersect(a, b) {
  return a.filter((v) => b.includes(v));
}

export function getPanels(elements) {
  if (elements.length === 0) {
    return [
      { type: PAGE, Panel: PageBackgroundPanel },
      { type: NO_SELECTION, Panel: NoSelectionPanel },
    ];
  }

  const isBackground = elements.length === 1 && elements[0].isBackground;

  // Only display background panel in case of background element.
  if (isBackground) {
    const panels = [
      { type: PAGE, Panel: PageBackgroundPanel },
      { type: BACKGROUND_SIZE_POSITION, Panel: BackgroundSizePositionPanel },
      { type: LAYER_STYLE, Panel: LayerStylePanel },
      { type: BACKGROUND_DISPLAY, Panel: BackgroundDisplayPanel },
    ];
    // If the selected element's type is video, display poster panel, too.
    if ('video' === elements[0].type) {
      panels.push({ type: VIDEO_POSTER, Panel: VideoPosterPanel });
    }
    return panels;
  }

  // Find which panels all the selected elements have in common
  return elements
    .map(
      ({ type }) => elementTypes.find((elType) => elType.type === type).panels
    )
    .reduce((commonPanels, panels) => intersect(commonPanels, panels), ALL)
    .map((type) => {
      switch (type) {
        case BACKGROUND_SIZE_POSITION:
          // Only display when isBackround.
          return null;
        case LAYER_STYLE:
          return { type, Panel: LayerStylePanel };
        case BACKGROUND_DISPLAY:
          // Only display when isBackground.
          return null;
        case SIZE_POSITION:
          return { type, Panel: SizePositionPanel };
<<<<<<< HEAD
        case COLOR:
          return { type, Panel: ColorPanel };
        case STYLE:
          return { type, Panel: StylePanel };
        case TEXT:
          return { type, Panel: TextPanel };
=======
>>>>>>> b9fa5c1c
        case LINK:
          return { type, Panel: LinkPanel };
        case TEXT_STYLE:
          return { type, Panel: TextStylePanel };
        case VIDEO_POSTER:
          return { type, Panel: VideoPosterPanel };
        default:
          throw new Error(`Unknown panel: ${type}`);
      }
    })
    .filter((panel) => panel);
}<|MERGE_RESOLUTION|>--- conflicted
+++ resolved
@@ -103,15 +103,6 @@
           return null;
         case SIZE_POSITION:
           return { type, Panel: SizePositionPanel };
-<<<<<<< HEAD
-        case COLOR:
-          return { type, Panel: ColorPanel };
-        case STYLE:
-          return { type, Panel: StylePanel };
-        case TEXT:
-          return { type, Panel: TextPanel };
-=======
->>>>>>> b9fa5c1c
         case LINK:
           return { type, Panel: LinkPanel };
         case TEXT_STYLE:
