/*
 * Copyright 2020 Google LLC
 *
 * Licensed under the Apache License, Version 2.0 (the "License");
 * you may not use this file except in compliance with the License.
 * You may obtain a copy of the License at
 *
 *     https://www.apache.org/licenses/LICENSE-2.0
 *
 * Unless required by applicable law or agreed to in writing, software
 * distributed under the License is distributed on an "AS IS" BASIS,
 * WITHOUT WARRANTIES OR CONDITIONS OF ANY KIND, either express or implied.
 * See the License for the specific language governing permissions and
 * limitations under the License.
 */

/**
 * Internal dependencies
 */
import { elementTypes } from '../../elements';
import BackgroundPanel from './background';
import PageBackgroundPanel from './pageBackground';
import BackgroundColorPanel from './backgroundColor';
import FillPanel from './fill';
import MaskPanel from './mask';
import RotationPanel from './rotationAngle';
import SizePanel from './size';
import PositionPanel from './position';
import ScalePanel from './scale';
import StylePanel from './textStyle';
import TextPanel from './text';
import VideoPosterPanel from './videoPoster';
import BackgroundDisplayPanel from './backgroundDisplay';
import NoSelectionPanel from './noSelection';
export { default as LayerPanel } from './layer';
export { default as ColorPresetPanel } from './colorPreset';

const BACKGROUND = 'background';
<<<<<<< HEAD
=======
const BACKGROUND_DISPLAY = 'backgroundDisplay';
const COLOR = 'color';
>>>>>>> 4949893c
const SCALE = 'scale';
const ROTATION_ANGLE = 'rotationAngle';
const TEXT = 'text';
const SIZE = 'size';
const POSITION = 'position';
const FILL = 'fill';
const BACKGROUND_COLOR = 'backgroundColor';
const STYLE = 'style';
const VIDEO_POSTER = 'videoPoster';
const MASK = 'mask';
const PAGE = 'page';
const NO_SELECTION = 'noselection';

export const PanelTypes = {
  BACKGROUND,
  BACKGROUND_DISPLAY,
  POSITION,
  SIZE,
  SCALE,
  BACKGROUND_COLOR,
  STYLE,
  TEXT,
  ROTATION_ANGLE,
  FILL,
  VIDEO_POSTER,
  MASK,
};

const ALL = Object.values(PanelTypes);

function intersect(a, b) {
  return a.filter((v) => b.includes(v));
}

export function getPanels(elements) {
  if (elements.length === 0) {
    return [
      { type: PAGE, Panel: PageBackgroundPanel },
      { type: NO_SELECTION, Panel: NoSelectionPanel },
    ];
  }

  const isBackground = elements.length === 1 && elements[0].isBackground;

  // Only display background panel in case of background element.
  if (isBackground) {
    const panels = [
      { type: PAGE, Panel: PageBackgroundPanel },
      { type: BACKGROUND, Panel: BackgroundPanel },
      { type: BACKGROUND_DISPLAY, Panel: BackgroundDisplayPanel },
    ];
    // If the selected element's type is video, display poster panel, too.
    if ('video' === elements[0].type) {
      panels.push({ type: VIDEO_POSTER, Panel: VideoPosterPanel });
    }
    return panels;
  }

  // Find which panels all the selected elements have in common
  return elements
    .map(
      ({ type }) => elementTypes.find((elType) => elType.type === type).panels
    )
    .reduce((commonPanels, panels) => intersect(commonPanels, panels), ALL)
    .map((type) => {
      switch (type) {
        case BACKGROUND:
          // @todo Would be good to have a general logic for panels supporting multi-selection instead.
          // Only display when one element selected.
          if (1 === elements.length) {
            return { type, Panel: BackgroundPanel };
          }
          return null;
        case BACKGROUND_DISPLAY:
          // Only display when isBackground.
          return null;
        case POSITION:
          return { type, Panel: PositionPanel };
        case SCALE:
          return { type, Panel: ScalePanel };
        case ROTATION_ANGLE:
          return { type, Panel: RotationPanel };
        case SIZE:
          return { type, Panel: SizePanel };
        case FILL:
          return { type, Panel: FillPanel };
        case BACKGROUND_COLOR:
          return { type, Panel: BackgroundColorPanel };
        case STYLE:
          return { type, Panel: StylePanel };
        case TEXT:
          return { type, Panel: TextPanel };
        case VIDEO_POSTER:
          return { type, Panel: VideoPosterPanel };
        case MASK:
          return { type, Panel: MaskPanel };
        default:
          throw new Error(`Unknown panel: ${type}`);
      }
    })
    .filter((panel) => panel);
}<|MERGE_RESOLUTION|>--- conflicted
+++ resolved
@@ -36,11 +36,7 @@
 export { default as ColorPresetPanel } from './colorPreset';
 
 const BACKGROUND = 'background';
-<<<<<<< HEAD
-=======
 const BACKGROUND_DISPLAY = 'backgroundDisplay';
-const COLOR = 'color';
->>>>>>> 4949893c
 const SCALE = 'scale';
 const ROTATION_ANGLE = 'rotationAngle';
 const TEXT = 'text';
