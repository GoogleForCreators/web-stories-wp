/*
 * Copyright 2020 Google LLC
 *
 * Licensed under the Apache License, Version 2.0 (the "License");
 * you may not use this file except in compliance with the License.
 * You may obtain a copy of the License at
 *
 *     https://www.apache.org/licenses/LICENSE-2.0
 *
 * Unless required by applicable law or agreed to in writing, software
 * distributed under the License is distributed on an "AS IS" BASIS,
 * WITHOUT WARRANTIES OR CONDITIONS OF ANY KIND, either express or implied.
 * See the License for the specific language governing permissions and
 * limitations under the License.
 */

/**
 * Internal dependencies
 */
import { elementTypes } from '../../elements';
import BackgroundPanel from './background';
import ColorPanel from './color';
import PageBackgroundPanel from './pageBackground';
import BackgroundColorPanel from './backgroundColor';
import FillPanel from './fill';
import FontPanel from './font';
import MaskPanel from './mask';
import MediaStylePanel from './mediaStyle';
import RotationPanel from './rotationAngle';
import SizePanel from './size';
import PositionPanel from './position';
import ScalePanel from './scale';
import StylePanel from './style';
import TextPanel from './text';
import VideoPosterPanel from './videoPoster';
import BackgroundDisplayPanel from './backgroundDisplay';
import NoSelectionPanel from './noSelection';
export { default as LayerPanel } from './layer';
export { default as ColorPresetPanel } from './colorPreset';

const BACKGROUND = 'background';
const BACKGROUND_DISPLAY = 'backgroundDisplay';
const COLOR = 'color';
const SCALE = 'scale';
const FONT = 'font';
const ROTATION_ANGLE = 'rotationAngle';
const TEXT = 'text';
const SIZE = 'size';
const POSITION = 'position';
const FILL = 'fill';
const BACKGROUND_COLOR = 'backgroundColor';
const STYLE = 'style';
const MEDIA_STYLE = 'mediaStyle';
const VIDEO_POSTER = 'videoPoster';
const MASK = 'mask';
const PAGE = 'page';
const NO_SELECTION = 'noselection';

export const PanelTypes = {
  BACKGROUND,
  BACKGROUND_DISPLAY,
  POSITION,
  SIZE,
  SCALE,
  BACKGROUND_COLOR,
  COLOR,
  FONT,
  STYLE,
  MEDIA_STYLE,
  TEXT,
  ROTATION_ANGLE,
  FILL,
  VIDEO_POSTER,
  MASK,
};

const ALL = Object.values(PanelTypes);

function intersect(a, b) {
  return a.filter((v) => b.includes(v));
}

export function getPanels(elements) {
  if (elements.length === 0) {
    return [
      { type: PAGE, Panel: PageBackgroundPanel },
      { type: NO_SELECTION, Panel: NoSelectionPanel },
    ];
  }

  const isBackground = elements.length === 1 && elements[0].isBackground;

  // Only display background panel in case of background element.
  if (isBackground) {
    const panels = [
      { type: PAGE, Panel: PageBackgroundPanel },
      { type: BACKGROUND, Panel: BackgroundPanel },
      { type: BACKGROUND_DISPLAY, Panel: BackgroundDisplayPanel },
    ];
    // If the selected element's type is video, display poster panel, too.
    if ('video' === elements[0].type) {
      panels.push({ type: VIDEO_POSTER, Panel: VideoPosterPanel });
    }
<<<<<<< HEAD
  } else {
    // Find which panels all the selected elements have in common
    selectionPanels = elements
      .map(
        ({ type }) => elementTypes.find((elType) => elType.type === type).panels
      )
      .reduce((commonPanels, panels) => intersect(commonPanels, panels), ALL)
      .map((type) => {
        switch (type) {
          case BACKGROUND:
            // @todo Would be good to have a general logic for panels supporting multi-selection instead.
            // Only display when one element selected.
            if (1 === elements.length) {
              return { type, Panel: BackgroundPanel };
            }
            return null;
          case POSITION:
            return { type, Panel: PositionPanel };
          case SCALE:
            return { type, Panel: ScalePanel };
          case ROTATION_ANGLE:
            return { type, Panel: RotationPanel };
          case SIZE:
            return { type, Panel: SizePanel };
          case MEDIA_STYLE:
            return { type, Panel: MediaStylePanel };
          case FILL:
            return { type, Panel: FillPanel };
          case BACKGROUND_COLOR:
            return { type, Panel: BackgroundColorPanel };
          case COLOR:
            return { type, Panel: ColorPanel };
          case FONT:
            return { type, Panel: FontPanel };
          case STYLE:
            return { type, Panel: StylePanel };
          case TEXT:
            return { type, Panel: TextPanel };
          case VIDEO_POSTER:
            return { type, Panel: VideoPosterPanel };
          case MASK:
            return { type, Panel: MaskPanel };
          default:
            throw new Error(`Unknown panel: ${type}`);
        }
      })
      .filter((panel) => panel);
=======
    return panels;
>>>>>>> 4949893c
  }

  // Find which panels all the selected elements have in common
  return elements
    .map(
      ({ type }) => elementTypes.find((elType) => elType.type === type).panels
    )
    .reduce((commonPanels, panels) => intersect(commonPanels, panels), ALL)
    .map((type) => {
      switch (type) {
        case BACKGROUND:
          // @todo Would be good to have a general logic for panels supporting multi-selection instead.
          // Only display when one element selected.
          if (1 === elements.length) {
            return { type, Panel: BackgroundPanel };
          }
          return null;
        case BACKGROUND_DISPLAY:
          // Only display when isBackground.
          return null;
        case POSITION:
          return { type, Panel: PositionPanel };
        case SCALE:
          return { type, Panel: ScalePanel };
        case ROTATION_ANGLE:
          return { type, Panel: RotationPanel };
        case SIZE:
          return { type, Panel: SizePanel };
        case FILL:
          return { type, Panel: FillPanel };
        case BACKGROUND_COLOR:
          return { type, Panel: BackgroundColorPanel };
        case COLOR:
          return { type, Panel: ColorPanel };
        case FONT:
          return { type, Panel: FontPanel };
        case STYLE:
          return { type, Panel: StylePanel };
        case TEXT:
          return { type, Panel: TextPanel };
        case VIDEO_POSTER:
          return { type, Panel: VideoPosterPanel };
        case MASK:
          return { type, Panel: MaskPanel };
        default:
          throw new Error(`Unknown panel: ${type}`);
      }
    })
    .filter((panel) => panel);
}<|MERGE_RESOLUTION|>--- conflicted
+++ resolved
@@ -101,57 +101,7 @@
     if ('video' === elements[0].type) {
       panels.push({ type: VIDEO_POSTER, Panel: VideoPosterPanel });
     }
-<<<<<<< HEAD
-  } else {
-    // Find which panels all the selected elements have in common
-    selectionPanels = elements
-      .map(
-        ({ type }) => elementTypes.find((elType) => elType.type === type).panels
-      )
-      .reduce((commonPanels, panels) => intersect(commonPanels, panels), ALL)
-      .map((type) => {
-        switch (type) {
-          case BACKGROUND:
-            // @todo Would be good to have a general logic for panels supporting multi-selection instead.
-            // Only display when one element selected.
-            if (1 === elements.length) {
-              return { type, Panel: BackgroundPanel };
-            }
-            return null;
-          case POSITION:
-            return { type, Panel: PositionPanel };
-          case SCALE:
-            return { type, Panel: ScalePanel };
-          case ROTATION_ANGLE:
-            return { type, Panel: RotationPanel };
-          case SIZE:
-            return { type, Panel: SizePanel };
-          case MEDIA_STYLE:
-            return { type, Panel: MediaStylePanel };
-          case FILL:
-            return { type, Panel: FillPanel };
-          case BACKGROUND_COLOR:
-            return { type, Panel: BackgroundColorPanel };
-          case COLOR:
-            return { type, Panel: ColorPanel };
-          case FONT:
-            return { type, Panel: FontPanel };
-          case STYLE:
-            return { type, Panel: StylePanel };
-          case TEXT:
-            return { type, Panel: TextPanel };
-          case VIDEO_POSTER:
-            return { type, Panel: VideoPosterPanel };
-          case MASK:
-            return { type, Panel: MaskPanel };
-          default:
-            throw new Error(`Unknown panel: ${type}`);
-        }
-      })
-      .filter((panel) => panel);
-=======
     return panels;
->>>>>>> 4949893c
   }
 
   // Find which panels all the selected elements have in common
@@ -180,6 +130,8 @@
           return { type, Panel: RotationPanel };
         case SIZE:
           return { type, Panel: SizePanel };
+        case MEDIA_STYLE:
+          return { type, Panel: MediaStylePanel };
         case FILL:
           return { type, Panel: FillPanel };
         case BACKGROUND_COLOR:
