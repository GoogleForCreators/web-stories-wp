--- conflicted
+++ resolved
@@ -43,12 +43,8 @@
 const SIZE_POSITION = 'sizePosition';
 const STYLE = 'style';
 const TEXT_STYLE = 'textStyle';
-<<<<<<< HEAD
 const VIDEO_OPTIONS = 'videoOptions';
-const VIDEO_POSTER = 'videoPoster';
-=======
 const VIDEO_ACCESSIBILITY = 'videoAccessibility';
->>>>>>> 8044f15b
 const PAGE = 'page';
 const NO_SELECTION = 'noselection';
 
@@ -62,13 +58,9 @@
   TEXT,
   TEXT_STYLE,
   LINK,
-<<<<<<< HEAD
   VIDEO_OPTIONS,
-  VIDEO_POSTER,
-=======
   IMAGE_ACCESSIBILITY,
   VIDEO_ACCESSIBILITY,
->>>>>>> 8044f15b
 };
 
 const ALL = Object.values(PanelTypes);
@@ -98,10 +90,7 @@
     ];
     // If the selected element's type is video / image , display accessibility panel, too.
     if ('video' === elements[0].type) {
-<<<<<<< HEAD
       panels.push({ type: VIDEO_OPTIONS, Panel: VideoOptionsPanel });
-      panels.push({ type: VIDEO_POSTER, Panel: VideoPosterPanel });
-=======
       panels.push({
         type: VIDEO_ACCESSIBILITY,
         Panel: VideoAccessibilityPanel,
@@ -111,7 +100,6 @@
         type: IMAGE_ACCESSIBILITY,
         Panel: ImageAccessibilityPanel,
       });
->>>>>>> 8044f15b
     }
     return panels;
   }
@@ -141,17 +129,12 @@
           return { type, Panel: LinkPanel };
         case TEXT_STYLE:
           return { type, Panel: TextStylePanel };
-<<<<<<< HEAD
-        case VIDEO_POSTER:
-          return { type, Panel: VideoPosterPanel };
         case VIDEO_OPTIONS:
           return { type, Panel: VideoOptionsPanel };
-=======
         case VIDEO_ACCESSIBILITY:
           return { type, Panel: VideoAccessibilityPanel };
         case IMAGE_ACCESSIBILITY:
           return { type, Panel: ImageAccessibilityPanel };
->>>>>>> 8044f15b
         default:
           throw new Error(`Unknown panel: ${type}`);
       }
