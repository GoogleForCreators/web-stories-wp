/*
 * Copyright 2020 Google LLC
 *
 * Licensed under the Apache License, Version 2.0 (the "License");
 * you may not use this file except in compliance with the License.
 * You may obtain a copy of the License at
 *
 *     https://www.apache.org/licenses/LICENSE-2.0
 *
 * Unless required by applicable law or agreed to in writing, software
 * distributed under the License is distributed on an "AS IS" BASIS,
 * WITHOUT WARRANTIES OR CONDITIONS OF ANY KIND, either express or implied.
 * See the License for the specific language governing permissions and
 * limitations under the License.
 */

/**
 * Internal dependencies
 */
import { elementTypes } from '../../elements';
import AnimationPanel from './animation';
import BackgroundSizePositionPanel from './backgroundSizePosition';
import BackgroundOverlayPanel from './backgroundOverlay';
<<<<<<< HEAD
import BorderRadiusPanel from './borderRadius';
=======
import BorderStylePanel from './border';
>>>>>>> c00fcf58
import CaptionsPanel from './captions';
import ImageAccessibilityPanel from './imageAccessibility';
import LinkPanel from './link';
import LayerStylePanel from './layerStyle';
import PageAttachmentPanel from './pageAttachment';
import PageStylePanel from './pageStyle';
import ShapeStylePanel from './shapeStyle';
import SizePositionPanel from './sizePosition';
import TextStylePanel from './textStyle';
import VideoAccessibilityPanel from './videoAccessibility';
import NoSelectionPanel from './noSelection';
import ElementAlignmentPanel from './alignment';
import VideoOptionsPanel from './videoOptions';
import StylePresetPanel from './preset/stylePreset';
import ColorPresetPanel from './preset/colorPreset';
export { default as LayerPanel } from './layer';

const ANIMATION = 'animation';
const BACKGROUND_SIZE_POSITION = 'backgroundSizePosition';
const BACKGROUND_OVERLAY = 'backgroundOverlay';
<<<<<<< HEAD
const BORDER_RADIUS = 'borderRadius';
=======
const BORDER = 'borderStyle';
>>>>>>> c00fcf58
const CAPTIONS = 'captions';
const STYLE_PRESETS = 'stylePresets';
const COLOR_PRESETS = 'colorPresets';
const IMAGE_ACCESSIBILITY = 'imageAccessibility';
const LAYER_STYLE = 'layerStyle';
const LINK = 'link';
const PAGE_ATTACHMENT = 'pageAttachment';
const PAGE_STYLE = 'pageStyle';
const SIZE_POSITION = 'sizePosition';
const SHAPE_STYLE = 'shapeStyle';
const TEXT = 'text';
const TEXT_STYLE = 'textStyle';
const VIDEO_OPTIONS = 'videoOptions';
const VIDEO_ACCESSIBILITY = 'videoAccessibility';
const ELEMENT_ALIGNMENT = 'elementAlignment';
const NO_SELECTION = 'noselection';

export const PanelTypes = {
  ELEMENT_ALIGNMENT,
  COLOR_PRESETS,
  STYLE_PRESETS,
  PAGE_STYLE,
  PAGE_ATTACHMENT,
  BACKGROUND_SIZE_POSITION,
  BACKGROUND_OVERLAY,
  SIZE_POSITION,
  SHAPE_STYLE,
  LAYER_STYLE,
  TEXT,
  TEXT_STYLE,
<<<<<<< HEAD
  BORDER_RADIUS,
=======
  BORDER,
>>>>>>> c00fcf58
  LINK,
  VIDEO_OPTIONS,
  IMAGE_ACCESSIBILITY,
  VIDEO_ACCESSIBILITY,
  ANIMATION,
  CAPTIONS,
};

const ALL = Object.values(PanelTypes);

function intersect(a, b) {
  return a.filter((v) => b.includes(v));
}

export function getPanels(elements, options = {}) {
  const { enableAnimation } = options;

  if (elements.length === 0) {
    return [{ type: NO_SELECTION, Panel: NoSelectionPanel }];
  }

  const isBackground = elements.length === 1 && elements[0].isBackground;

  // Only display background panel in case of background element.
  if (isBackground) {
    const panels = [{ type: PAGE_ATTACHMENT, Panel: PageAttachmentPanel }];

    const isBackgroundMedia = !elements[0].isDefaultBackground;
    if (isBackgroundMedia) {
      panels.push({
        type: BACKGROUND_SIZE_POSITION,
        Panel: BackgroundSizePositionPanel,
      });
      panels.push({ type: BACKGROUND_OVERLAY, Panel: BackgroundOverlayPanel });
    }

    // If the selected element's type is video / image , display accessibility panel, too.
    if ('video' === elements[0].type) {
      panels.push({ type: VIDEO_OPTIONS, Panel: VideoOptionsPanel });
      panels.push({
        type: CAPTIONS,
        Panel: CaptionsPanel,
      });
      panels.push({
        type: VIDEO_ACCESSIBILITY,
        Panel: VideoAccessibilityPanel,
      });
    } else if ('image' === elements[0].type) {
      panels.push({
        type: IMAGE_ACCESSIBILITY,
        Panel: ImageAccessibilityPanel,
      });
      // In case of default background without media:
    } else {
      panels.unshift({ type: PAGE_STYLE, Panel: PageStylePanel });
      // Always display Presets as the first panel for background.
      panels.unshift({ type: STYLE_PRESETS, Panel: ColorPresetPanel });
    }
    return panels;
  }

  // Find which panels all the selected elements have in common
  return elements
    .map(
      ({ type }) => elementTypes.find((elType) => elType.type === type).panels
    )
    .reduce((commonPanels, panels) => intersect(commonPanels, panels), ALL)
    .map((type) => {
      switch (type) {
        case ANIMATION:
          return enableAnimation ? { type, Panel: AnimationPanel } : null;
        case BACKGROUND_SIZE_POSITION:
          // Only display when isBackground.
          return null;
        case COLOR_PRESETS:
          return { type, Panel: ColorPresetPanel };
        case STYLE_PRESETS:
          return { type, Panel: StylePresetPanel };
        case LAYER_STYLE:
          return { type, Panel: LayerStylePanel };
        case BACKGROUND_OVERLAY:
          // Only display when isBackground.
          return null;
        case SIZE_POSITION:
          return { type, Panel: SizePositionPanel };
        case LINK:
          return { type, Panel: LinkPanel };
        case TEXT_STYLE:
          return { type, Panel: TextStylePanel };
        case SHAPE_STYLE:
          return { type, Panel: ShapeStylePanel };
<<<<<<< HEAD
        case BORDER_RADIUS:
          return { type, Panel: BorderRadiusPanel };
=======
        case BORDER:
          return { type, Panel: BorderStylePanel };
>>>>>>> c00fcf58
        case VIDEO_OPTIONS:
          return { type, Panel: VideoOptionsPanel };
        case CAPTIONS:
          return { type, Panel: CaptionsPanel };
        case VIDEO_ACCESSIBILITY:
          return { type, Panel: VideoAccessibilityPanel };
        case IMAGE_ACCESSIBILITY:
          return { type, Panel: ImageAccessibilityPanel };
        case ELEMENT_ALIGNMENT:
          return { type, Panel: ElementAlignmentPanel };
        default:
          throw new Error(`Unknown panel: ${type}`);
      }
    })
    .filter((panel) => panel);
}<|MERGE_RESOLUTION|>--- conflicted
+++ resolved
@@ -21,11 +21,8 @@
 import AnimationPanel from './animation';
 import BackgroundSizePositionPanel from './backgroundSizePosition';
 import BackgroundOverlayPanel from './backgroundOverlay';
-<<<<<<< HEAD
 import BorderRadiusPanel from './borderRadius';
-=======
 import BorderStylePanel from './border';
->>>>>>> c00fcf58
 import CaptionsPanel from './captions';
 import ImageAccessibilityPanel from './imageAccessibility';
 import LinkPanel from './link';
@@ -46,11 +43,8 @@
 const ANIMATION = 'animation';
 const BACKGROUND_SIZE_POSITION = 'backgroundSizePosition';
 const BACKGROUND_OVERLAY = 'backgroundOverlay';
-<<<<<<< HEAD
 const BORDER_RADIUS = 'borderRadius';
-=======
 const BORDER = 'borderStyle';
->>>>>>> c00fcf58
 const CAPTIONS = 'captions';
 const STYLE_PRESETS = 'stylePresets';
 const COLOR_PRESETS = 'colorPresets';
@@ -81,11 +75,8 @@
   LAYER_STYLE,
   TEXT,
   TEXT_STYLE,
-<<<<<<< HEAD
   BORDER_RADIUS,
-=======
   BORDER,
->>>>>>> c00fcf58
   LINK,
   VIDEO_OPTIONS,
   IMAGE_ACCESSIBILITY,
@@ -177,13 +168,10 @@
           return { type, Panel: TextStylePanel };
         case SHAPE_STYLE:
           return { type, Panel: ShapeStylePanel };
-<<<<<<< HEAD
         case BORDER_RADIUS:
           return { type, Panel: BorderRadiusPanel };
-=======
         case BORDER:
           return { type, Panel: BorderStylePanel };
->>>>>>> c00fcf58
         case VIDEO_OPTIONS:
           return { type, Panel: VideoOptionsPanel };
         case CAPTIONS:
