/*
 * Copyright 2020 Google LLC
 *
 * Licensed under the Apache License, Version 2.0 (the "License");
 * you may not use this file except in compliance with the License.
 * You may obtain a copy of the License at
 *
 *     https://www.apache.org/licenses/LICENSE-2.0
 *
 * Unless required by applicable law or agreed to in writing, software
 * distributed under the License is distributed on an "AS IS" BASIS,
 * WITHOUT WARRANTIES OR CONDITIONS OF ANY KIND, either express or implied.
 * See the License for the specific language governing permissions and
 * limitations under the License.
 */

/**
 * External dependencies
 */
import PropTypes from 'prop-types';

/**
 * WordPress dependencies
 */
import {useEffect, useState} from '@wordpress/element';
import {__, _x} from '@wordpress/i18n';

/**
 * Internal dependencies
 */
import {InputGroup} from '../form';
import {SimplePanel} from './panel';
import getCommonValue from './utils/getCommonValue';

<<<<<<< HEAD
function RotationPanel({selectedElements, onSetProperties}) {
  const rotationAngle = getCommonValue(selectedElements, 'rotationAngle');
  const isFullbleed = getCommonValue(selectedElements, 'isFullbleed');
  const [state, setState] = useState({rotationAngle});
  useEffect(() => {
    setState({rotationAngle});
  }, [rotationAngle]);
  const handleSubmit = evt => {
    onSetProperties(state);
    evt.preventDefault();
  };
  return (
    <SimplePanel
      name="rotation"
      title={__('Rotation', 'web-stories')}
      onSubmit={handleSubmit}
    >
      <InputGroup
        label={__('Rotation angle', 'web-stories')}
        value={state.rotationAngle}
        isMultiple={rotationAngle === ''}
        onChange={value =>
          setState({
            ...state,
            rotationAngle:
              isNaN(value) || value === '' ? '' : parseFloat(value),
          })
        }
        postfix={_x('deg', 'Degrees, 0 - 360. ', 'web-stories')}
        disabled={isFullbleed}
      />
    </SimplePanel>
  );
=======
function RotationPanel( { selectedElements, onSetProperties } ) {
	const rotationAngle = getCommonValue( selectedElements, 'rotationAngle' );
	const isFill = getCommonValue( selectedElements, 'isFill' );
	const [ state, setState ] = useState( { rotationAngle } );
	useEffect( () => {
		setState( { rotationAngle } );
	}, [ rotationAngle ] );
	const handleSubmit = ( evt ) => {
		onSetProperties( state );
		evt.preventDefault();
	};
	return (
		<SimplePanel name="rotation" title={ __( 'Rotation', 'web-stories' ) } onSubmit={ handleSubmit }>
			<InputGroup
				label={ __( 'Rotation angle', 'web-stories' ) }
				value={ state.rotationAngle }
				isMultiple={ rotationAngle === '' }
				onChange={ ( value ) => setState( { ...state, rotationAngle: isNaN( value ) || value === '' ? '' : parseFloat( value ) } ) }
				postfix={ _x( 'deg', 'Degrees, 0 - 360. ', 'web-stories' ) }
				disabled={ isFill }
			/>
		</SimplePanel>
	);
>>>>>>> c43668a7
}

RotationPanel.propTypes = {
  selectedElements: PropTypes.array.isRequired,
  onSetProperties: PropTypes.func.isRequired,
};

export default RotationPanel;<|MERGE_RESOLUTION|>--- conflicted
+++ resolved
@@ -22,25 +22,24 @@
 /**
  * WordPress dependencies
  */
-import {useEffect, useState} from '@wordpress/element';
-import {__, _x} from '@wordpress/i18n';
+import { useEffect, useState } from '@wordpress/element';
+import { __, _x } from '@wordpress/i18n';
 
 /**
  * Internal dependencies
  */
-import {InputGroup} from '../form';
-import {SimplePanel} from './panel';
+import { InputGroup } from '../form';
+import { SimplePanel } from './panel';
 import getCommonValue from './utils/getCommonValue';
 
-<<<<<<< HEAD
-function RotationPanel({selectedElements, onSetProperties}) {
+function RotationPanel({ selectedElements, onSetProperties }) {
   const rotationAngle = getCommonValue(selectedElements, 'rotationAngle');
-  const isFullbleed = getCommonValue(selectedElements, 'isFullbleed');
-  const [state, setState] = useState({rotationAngle});
+  const isFill = getCommonValue(selectedElements, 'isFill');
+  const [state, setState] = useState({ rotationAngle });
   useEffect(() => {
-    setState({rotationAngle});
+    setState({ rotationAngle });
   }, [rotationAngle]);
-  const handleSubmit = evt => {
+  const handleSubmit = (evt) => {
     onSetProperties(state);
     evt.preventDefault();
   };
@@ -54,7 +53,7 @@
         label={__('Rotation angle', 'web-stories')}
         value={state.rotationAngle}
         isMultiple={rotationAngle === ''}
-        onChange={value =>
+        onChange={(value) =>
           setState({
             ...state,
             rotationAngle:
@@ -62,35 +61,10 @@
           })
         }
         postfix={_x('deg', 'Degrees, 0 - 360. ', 'web-stories')}
-        disabled={isFullbleed}
+        disabled={isFill}
       />
     </SimplePanel>
   );
-=======
-function RotationPanel( { selectedElements, onSetProperties } ) {
-	const rotationAngle = getCommonValue( selectedElements, 'rotationAngle' );
-	const isFill = getCommonValue( selectedElements, 'isFill' );
-	const [ state, setState ] = useState( { rotationAngle } );
-	useEffect( () => {
-		setState( { rotationAngle } );
-	}, [ rotationAngle ] );
-	const handleSubmit = ( evt ) => {
-		onSetProperties( state );
-		evt.preventDefault();
-	};
-	return (
-		<SimplePanel name="rotation" title={ __( 'Rotation', 'web-stories' ) } onSubmit={ handleSubmit }>
-			<InputGroup
-				label={ __( 'Rotation angle', 'web-stories' ) }
-				value={ state.rotationAngle }
-				isMultiple={ rotationAngle === '' }
-				onChange={ ( value ) => setState( { ...state, rotationAngle: isNaN( value ) || value === '' ? '' : parseFloat( value ) } ) }
-				postfix={ _x( 'deg', 'Degrees, 0 - 360. ', 'web-stories' ) }
-				disabled={ isFill }
-			/>
-		</SimplePanel>
-	);
->>>>>>> c43668a7
 }
 
 RotationPanel.propTypes = {
