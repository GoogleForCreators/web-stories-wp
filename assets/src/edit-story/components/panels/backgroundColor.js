/*
 * Copyright 2020 Google LLC
 *
 * Licensed under the Apache License, Version 2.0 (the "License");
 * you may not use this file except in compliance with the License.
 * You may obtain a copy of the License at
 *
 *     https://www.apache.org/licenses/LICENSE-2.0
 *
 * Unless required by applicable law or agreed to in writing, software
 * distributed under the License is distributed on an "AS IS" BASIS,
 * WITHOUT WARRANTIES OR CONDITIONS OF ANY KIND, either express or implied.
 * See the License for the specific language governing permissions and
 * limitations under the License.
 */

/**
 * External dependencies
 */
import PropTypes from 'prop-types';

/**
 * WordPress dependencies
 */
import { useEffect, useState } from '@wordpress/element';
import { __ } from '@wordpress/i18n';

/**
 * Internal dependencies
 */
import ColorInput from '../form/colorInput';
import { SimplePanel } from './panel';
import getCommonValue from './utils/getCommonValue';

<<<<<<< HEAD
function BackgroundColorPanel( { selectedElements, onSetProperties } ) {
	const backgroundColor = getCommonValue( selectedElements, 'backgroundColor' );
	const [ state, setState ] = useState( { backgroundColor } );
	useEffect( () => {
		setState( { backgroundColor } );
	}, [ backgroundColor ] );
	const handleSubmit = ( evt ) => {
		onSetProperties( state );
		evt.preventDefault();
	};
	return (
		<SimplePanel name="bgcolor" title={ __( 'Background color', 'web-stories' ) } onSubmit={ handleSubmit }>
			<ColorInput
				label={ __( 'Background Color', 'web-stories' ) }
				value={ state.backgroundColor }
				isMultiple={ backgroundColor === '' }
				onChange={ ( value ) => setState( { ...state, backgroundColor: value } ) }
				withGradients={ true }
			/>
		</SimplePanel>
	);
=======
function BackgroundColorPanel({ selectedElements, onSetProperties }) {
  const backgroundColor = getCommonValue(selectedElements, 'backgroundColor');
  const [state, setState] = useState({ backgroundColor });
  useEffect(() => {
    setState({ backgroundColor });
  }, [backgroundColor]);
  const handleSubmit = (evt) => {
    onSetProperties(state);
    evt.preventDefault();
  };
  return (
    <SimplePanel
      name="bgcolor"
      title={__('Background color', 'web-stories')}
      onSubmit={handleSubmit}
    >
      <InputGroup
        type="color"
        label={__('Background color', 'web-stories')}
        value={state.backgroundColor}
        isMultiple={backgroundColor === ''}
        onChange={(value) => setState({ ...state, backgroundColor: value })}
      />
    </SimplePanel>
  );
>>>>>>> 42d62087
}

BackgroundColorPanel.propTypes = {
  selectedElements: PropTypes.array.isRequired,
  onSetProperties: PropTypes.func.isRequired,
};

export default BackgroundColorPanel;<|MERGE_RESOLUTION|>--- conflicted
+++ resolved
@@ -32,29 +32,6 @@
 import { SimplePanel } from './panel';
 import getCommonValue from './utils/getCommonValue';
 
-<<<<<<< HEAD
-function BackgroundColorPanel( { selectedElements, onSetProperties } ) {
-	const backgroundColor = getCommonValue( selectedElements, 'backgroundColor' );
-	const [ state, setState ] = useState( { backgroundColor } );
-	useEffect( () => {
-		setState( { backgroundColor } );
-	}, [ backgroundColor ] );
-	const handleSubmit = ( evt ) => {
-		onSetProperties( state );
-		evt.preventDefault();
-	};
-	return (
-		<SimplePanel name="bgcolor" title={ __( 'Background color', 'web-stories' ) } onSubmit={ handleSubmit }>
-			<ColorInput
-				label={ __( 'Background Color', 'web-stories' ) }
-				value={ state.backgroundColor }
-				isMultiple={ backgroundColor === '' }
-				onChange={ ( value ) => setState( { ...state, backgroundColor: value } ) }
-				withGradients={ true }
-			/>
-		</SimplePanel>
-	);
-=======
 function BackgroundColorPanel({ selectedElements, onSetProperties }) {
   const backgroundColor = getCommonValue(selectedElements, 'backgroundColor');
   const [state, setState] = useState({ backgroundColor });
@@ -71,16 +48,15 @@
       title={__('Background color', 'web-stories')}
       onSubmit={handleSubmit}
     >
-      <InputGroup
-        type="color"
+      <ColorInput
         label={__('Background color', 'web-stories')}
         value={state.backgroundColor}
         isMultiple={backgroundColor === ''}
         onChange={(value) => setState({ ...state, backgroundColor: value })}
+        withGradients={true}
       />
     </SimplePanel>
   );
->>>>>>> 42d62087
 }
 
 BackgroundColorPanel.propTypes = {
