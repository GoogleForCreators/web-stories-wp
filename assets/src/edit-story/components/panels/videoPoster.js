--- conflicted
+++ resolved
@@ -18,12 +18,8 @@
  * External dependencies
  */
 import PropTypes from 'prop-types';
-<<<<<<< HEAD
 import styled, { css } from 'styled-components';
 import { useEffect, useState } from 'react';
-=======
-import styled from 'styled-components';
->>>>>>> 66bd5604
 
 /**
  * WordPress dependencies
