--- conflicted
+++ resolved
@@ -26,15 +26,12 @@
   ThemeGlobals,
   themeHelpers,
   THEME_CONSTANTS,
-<<<<<<< HEAD
 } from '@web-stories-wp/design-system';
+
 /**
  * Internal dependencies
  */
-=======
-} from '../../../design-system';
 import { NAVIGATION_WIDTH } from '../helpCenter/navigator/constants';
->>>>>>> 669d1c44
 import { PANEL_STATES } from './constants';
 
 export const Tablist = styled.div.attrs({ role: 'tablist' })`
