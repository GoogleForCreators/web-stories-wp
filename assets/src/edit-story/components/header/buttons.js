--- conflicted
+++ resolved
@@ -86,16 +86,10 @@
   const refreshPostEditURL = useRefreshPostEditURL(storyId);
   const hasFutureDate = Date.now() < Date.parse(date);
 
-<<<<<<< HEAD
-  const handlePublish = useCallback(() => saveStory({ status: 'publish' }), [
-    saveStory,
-  ]);
-=======
   const handlePublish = useCallback(() => {
-    updateStory({ properties: { status: 'publish' } });
+    saveStory({ status: 'publish' });
     refreshPostEditURL();
-  }, [refreshPostEditURL, updateStory]);
->>>>>>> a2517725
+  }, [refreshPostEditURL, saveStory]);
 
   const text = hasFutureDate
     ? __('Schedule', 'web-stories')
@@ -142,7 +136,6 @@
   } = useMedia();
 
   let text;
-
   switch (status) {
     case 'publish':
     case 'private':
