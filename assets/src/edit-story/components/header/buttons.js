/*
 * Copyright 2020 Google LLC
 *
 * Licensed under the Apache License, Version 2.0 (the "License");
 * you may not use this file except in compliance with the License.
 * You may obtain a copy of the License at
 *
 *     https://www.apache.org/licenses/LICENSE-2.0
 *
 * Unless required by applicable law or agreed to in writing, software
 * distributed under the License is distributed on an "AS IS" BASIS,
 * WITHOUT WARRANTIES OR CONDITIONS OF ANY KIND, either express or implied.
 * See the License for the specific language governing permissions and
 * limitations under the License.
 */

/**
 * External dependencies
 */
import styled from 'styled-components';
import { useCallback, useState, useEffect } from 'react';

/**
 * WordPress dependencies
 */
import { __ } from '@wordpress/i18n';

/**
 * Internal dependencies
 */
import addQueryArgs from '../../utils/addQueryArgs';
import { useStory, useMedia, useConfig, useHistory } from '../../app';
import useRefreshPostEditURL from '../../utils/useRefreshPostEditURL';
import { Outline, Primary } from '../button';
import CircularProgress from '../circularProgress';
import escapeHTML from '../../utils/escapeHTML';
import PreviewErrorDialog from './previewErrorDialog';
import PostPublishDialog from './postPublishDialog';

const PREVIEW_TARGET = 'story-preview';

const ButtonList = styled.nav`
  display: flex;
  justify-content: flex-end;
  padding: 1em;
  height: 100%;
`;

const List = styled.div`
  display: flex;
`;

const Space = styled.div`
  width: 6px;
`;

function PreviewButton() {
  const { isSaving, link, status, autoSave, saveStory } = useStory(
    ({
      state: {
        meta: { isSaving },
        story: { link, status },
      },
      actions: { autoSave, saveStory },
    }) => ({ isSaving, link, status, autoSave, saveStory })
  );
  const { previewLink: autoSaveLink } = useConfig();

  const [previewLinkToOpenViaDialog, setPreviewLinkToOpenViaDialog] = useState(
    null
  );
  const isDraft = 'draft' === status;

  /**
   * Open a preview of the story in current window.
   */
  const openPreviewLink = useCallback(() => {
    // Display the actual link in case of a draft.
    const previewLink = isDraft
      ? addQueryArgs(link, { preview: 'true' })
      : autoSaveLink;

    // Start a about:blank popup with waiting message until we complete
    // the saving operation. That way we will not bust the popup timeout.
    let popup;
    try {
      popup = window.open('about:blank', PREVIEW_TARGET);
      if (popup) {
        popup.document.write('<!DOCTYPE html><html><head>');
        popup.document.write('<title>');
        popup.document.write(
          escapeHTML(__('Generating the preview…', 'web-stories'))
        );
        popup.document.write('</title>');
        popup.document.write('</head><body>');
        // Output "waiting" message.
        popup.document.write(
          escapeHTML(__('Please wait. Generating the preview…', 'web-stories'))
        );
        // Force redirect to the preview URL after 5 seconds. The saving tab
        // might get frozen by the browser.
        popup.document.write(
          `<script>
            setTimeout(function() {
              location.replace(${JSON.stringify(previewLink)});
            }, 5000);
          </script>`
        );
      }
    } catch (e) {
      // Ignore errors. Anything can happen with a popup. The errors
      // will be resolved after the story is saved.
    }

    // Save story directly if draft, otherwise, use auto-save.
    const updateFunc = isDraft ? saveStory : autoSave;
    updateFunc()
      .then((update) => {
        if (popup && !popup.closed) {
          if (popup.location.href) {
            // Auto-save sends an updated preview link, use that instead if available.
            const updatedPreviewLink = update?.preview_link ?? previewLink;
            popup.location.replace(updatedPreviewLink);
          }
        }
      })
      .catch(() => {
        setPreviewLinkToOpenViaDialog(previewLink);
      });
  }, [autoSave, autoSaveLink, isDraft, link, saveStory]);

  const openPreviewLinkSync = useCallback(
    (evt) => {
      setPreviewLinkToOpenViaDialog(null);
      // Ensure that this method is as safe as possible and pass the random
      // target in case the normal target is not openable.
      window.open(previewLinkToOpenViaDialog, PREVIEW_TARGET + Math.random());
      evt.preventDefault();
    },
    [previewLinkToOpenViaDialog]
  );

  const onDialogClose = useCallback(
    () => setPreviewLinkToOpenViaDialog(null),
    []
  );

  return (
    <>
      <Outline onClick={openPreviewLink} isDisabled={isSaving}>
        {__('Preview', 'web-stories')}
      </Outline>
      <PreviewErrorDialog
        open={Boolean(previewLinkToOpenViaDialog)}
        onClose={onDialogClose}
        onRetry={openPreviewLinkSync}
      />
    </>
  );
}

function Publish() {
  const { isSaving, date, storyId, saveStory } = useStory(
    ({
      state: {
        meta: { isSaving },
        story: { date, storyId },
      },
      actions: { saveStory },
    }) => ({ isSaving, date, storyId, saveStory })
  );
  const { isUploading } = useMedia((state) => ({
    isUploading: state.state.isUploading,
  }));
  const { capabilities } = useConfig();

  const refreshPostEditURL = useRefreshPostEditURL(storyId);
  const hasFutureDate = Date.now() < Date.parse(date);

  const handlePublish = useCallback(() => {
    saveStory({ status: 'publish' });
    refreshPostEditURL();
  }, [refreshPostEditURL, saveStory]);

  const text = hasFutureDate
    ? __('Schedule', 'web-stories')
    : __('Publish', 'web-stories');

  return (
    <Primary
      onClick={handlePublish}
      isDisabled={!capabilities?.hasPublishAction || isSaving || isUploading}
    >
      {text}
    </Primary>
  );
}

function SwitchToDraft() {
  const { isSaving, saveStory } = useStory(
    ({
      state: {
        meta: { isSaving },
      },
      actions: { saveStory },
    }) => ({ isSaving, saveStory })
  );
  const { isUploading } = useMedia((state) => ({
    isUploading: state.state.isUploading,
  }));

  const handleUnPublish = useCallback(() => saveStory({ status: 'draft' }), [
    saveStory,
  ]);

  return (
    <Outline onClick={handleUnPublish} isDisabled={isSaving || isUploading}>
      {__('Switch to Draft', 'web-stories')}
    </Outline>
  );
}

function Update() {
  const { isSaving, status, saveStory } = useStory(
    ({
      state: {
        meta: { isSaving },
        story: { status },
      },
      actions: { saveStory },
    }) => ({ isSaving, status, saveStory })
  );
  const { isUploading } = useMedia((state) => ({
    isUploading: state.state.isUploading,
  }));
  const {
    state: { hasNewChanges },
  } = useHistory();

  let text;
  switch (status) {
    case 'publish':
    case 'private':
      text = __('Update', 'web-stories');
      break;
    case 'future':
      text = __('Schedule', 'web-stories');
      break;
    default:
      text = __('Save draft', 'web-stories');
      return (
        <Outline
          onClick={() => saveStory({ status: 'draft' })}
          isDisabled={isSaving || isUploading || !hasNewChanges}
        >
          {text}
        </Outline>
      );
  }

  return (
    <Primary onClick={() => saveStory()} isDisabled={isSaving || isUploading}>
      {text}
    </Primary>
  );
}

function Loading() {
  const { isSaving } = useStory((state) => ({
    isSaving: state.state.meta.isSaving,
  }));
  return (
    <>
      {isSaving && <CircularProgress size={30} />}
      <Space />
    </>
  );
}

function Buttons() {
<<<<<<< HEAD
  const {
    state: {
      story: { status, storyId, link },
      meta: { isFreshlyPublished },
    },
  } = useStory();
  const [showDialog, setShowDialog] = useState(isFreshlyPublished);
  useEffect(() => {
    setShowDialog(isFreshlyPublished);
  }, [isFreshlyPublished]);

=======
  const { status } = useStory((state) => ({
    status: state.state.story.status,
  }));
>>>>>>> c6cf0f4b
  const isDraft = 'draft' === status;

  const confirmURL = addQueryArgs('post-new.php', {
    ['from-web-story']: storyId,
  });

  return (
    <>
      <ButtonList>
        <List>
          <Loading />
          {isDraft && <Update />}
          {!isDraft && <SwitchToDraft />}
          <Space />
          <PreviewButton />
          <Space />
          {isDraft && <Publish />}
          {!isDraft && <Update />}
          <Space />
        </List>
      </ButtonList>
      <PostPublishDialog
        open={showDialog}
        onClose={() => setShowDialog(false)}
        confirmURL={confirmURL}
        storyURL={link}
      />
    </>
  );
}
export default Buttons;<|MERGE_RESOLUTION|>--- conflicted
+++ resolved
@@ -278,23 +278,24 @@
 }
 
 function Buttons() {
-<<<<<<< HEAD
-  const {
-    state: {
-      story: { status, storyId, link },
-      meta: { isFreshlyPublished },
-    },
-  } = useStory();
+  const { status, storyId, link, isFreshlyPublished } = useStory(
+    ({
+      state: {
+        story: { status, storyId, link },
+        meta: { isFreshlyPublished },
+      },
+    }) => ({
+      status,
+      storyId,
+      link,
+      isFreshlyPublished,
+    })
+  );
   const [showDialog, setShowDialog] = useState(isFreshlyPublished);
   useEffect(() => {
     setShowDialog(isFreshlyPublished);
   }, [isFreshlyPublished]);
 
-=======
-  const { status } = useStory((state) => ({
-    status: state.state.story.status,
-  }));
->>>>>>> c6cf0f4b
   const isDraft = 'draft' === status;
 
   const confirmURL = addQueryArgs('post-new.php', {
