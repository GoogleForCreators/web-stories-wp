/*
 * Copyright 2020 Google LLC
 *
 * Licensed under the Apache License, Version 2.0 (the "License");
 * you may not use this file except in compliance with the License.
 * You may obtain a copy of the License at
 *
 *     https://www.apache.org/licenses/LICENSE-2.0
 *
 * Unless required by applicable law or agreed to in writing, software
 * distributed under the License is distributed on an "AS IS" BASIS,
 * WITHOUT WARRANTIES OR CONDITIONS OF ANY KIND, either express or implied.
 * See the License for the specific language governing permissions and
 * limitations under the License.
 */

/**
 * External dependencies
 */
<<<<<<< HEAD
import PropTypes from 'prop-types';
import styled from 'styled-components';
import { __ } from '@web-stories-wp/i18n';

/**
 * Internal dependencies
 */
=======
import { __ } from '@web-stories-wp/i18n';
import PropTypes from 'prop-types';
import styled from 'styled-components';
>>>>>>> 9edf5fc1
import {
  Button as DefaultButton,
  BUTTON_SIZES,
  BUTTON_TYPES,
  BUTTON_VARIANTS,
} from '@web-stories-wp/design-system';

/**
 * Internal dependencies
 */
import {
  ChecklistIcon,
  usePrepublishChecklist,
  PPC_CHECKPOINT_STATE,
} from '../../inspector/prepublish';
import Tooltip from '../../tooltip';

const Button = styled(DefaultButton)`
  padding: 4px 6px;
  height: 32px;
  svg {
    width: 24px;
    height: auto;
  }
`;

function ButtonWithChecklistWarning({ text, ...buttonProps }) {
  const { refreshChecklist, currentCheckpoint } = usePrepublishChecklist();

  const button = (
    <Button
      variant={BUTTON_VARIANTS.RECTANGLE}
      type={BUTTON_TYPES.PRIMARY}
      size={BUTTON_SIZES.SMALL}
      onPointerEnter={refreshChecklist}
      {...buttonProps}
    >
      {text}
      <ChecklistIcon checkpoint={currentCheckpoint} />
    </Button>
  );

  const TOOLTIP_TEXT = {
    [PPC_CHECKPOINT_STATE.ALL]: __(
      'Make updates before publishing to improve discoverability and performance on search engines',
      'web-stories'
    ),
    [PPC_CHECKPOINT_STATE.ONLY_RECOMMENDED]: __(
      'Review checklist to improve performance before publishing',
      'web-stories'
    ),
    [PPC_CHECKPOINT_STATE.UNAVAILABLE]: null,
  };

  return (
    <Tooltip title={TOOLTIP_TEXT[currentCheckpoint]} hasTail>
      {button}
    </Tooltip>
  );
}

ButtonWithChecklistWarning.propTypes = {
  text: PropTypes.node.isRequired,
};

export default ButtonWithChecklistWarning;<|MERGE_RESOLUTION|>--- conflicted
+++ resolved
@@ -17,19 +17,9 @@
 /**
  * External dependencies
  */
-<<<<<<< HEAD
-import PropTypes from 'prop-types';
-import styled from 'styled-components';
-import { __ } from '@web-stories-wp/i18n';
-
-/**
- * Internal dependencies
- */
-=======
 import { __ } from '@web-stories-wp/i18n';
 import PropTypes from 'prop-types';
 import styled from 'styled-components';
->>>>>>> 9edf5fc1
 import {
   Button as DefaultButton,
   BUTTON_SIZES,
@@ -45,6 +35,7 @@
   usePrepublishChecklist,
   PPC_CHECKPOINT_STATE,
 } from '../../inspector/prepublish';
+
 import Tooltip from '../../tooltip';
 
 const Button = styled(DefaultButton)`
