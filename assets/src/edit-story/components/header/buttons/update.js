--- conflicted
+++ resolved
@@ -27,14 +27,9 @@
 /**
  * Internal dependencies
  */
-<<<<<<< HEAD
-import { useStory, useLocalMedia, useHistory, useConfig } from '../../../app';
-import { Outline } from '../../button';
-=======
 import { useStory, useLocalMedia, useHistory } from '../../../app';
 import { useMetaBoxes } from '../../../integrations/wordpress/metaBoxes';
-import { Outline, Primary } from '../../button';
->>>>>>> c261458c
+import { Outline } from '../../button';
 import { useGlobalKeyDownEffect } from '../../../../design-system';
 import ButtonWithChecklistWarning from './buttonWithChecklistWarning';
 
@@ -54,23 +49,9 @@
   const {
     state: { hasNewChanges },
   } = useHistory();
-
-<<<<<<< HEAD
-  const { customMetaBoxes: isMetaBoxesFeatureEnabled } = useFeatures();
-  const { metaBoxes = {} } = useConfig();
-
-  const hasMetaBoxes =
-    isMetaBoxesFeatureEnabled &&
-    Object.keys(metaBoxes).some((location) =>
-      Boolean(metaBoxes[location]?.length)
-    );
-=======
-  const { checklist, refreshChecklist } = usePrepublishChecklist();
-  const { showPrePublishTab } = useFeatures();
   const { hasMetaBoxes } = useMetaBoxes(({ state }) => ({
     hasMetaBoxes: state.hasMetaBoxes,
   }));
->>>>>>> c261458c
 
   useGlobalKeyDownEffect(
     { key: ['mod+s'] },
