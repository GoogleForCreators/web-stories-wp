/*
 * Copyright 2020 Google LLC
 *
 * Licensed under the Apache License, Version 2.0 (the "License");
 * you may not use this file except in compliance with the License.
 * You may obtain a copy of the License at
 *
 *     https://www.apache.org/licenses/LICENSE-2.0
 *
 * Unless required by applicable law or agreed to in writing, software
 * distributed under the License is distributed on an "AS IS" BASIS,
 * WITHOUT WARRANTIES OR CONDITIONS OF ANY KIND, either express or implied.
 * See the License for the specific language governing permissions and
 * limitations under the License.
 */

/**
 * External dependencies
 */
import styled, { css } from 'styled-components';
import { useCallback } from 'react';
import { __ } from '@web-stories-wp/i18n';

/**
 * Internal dependencies
 */
import { useStory } from '../../app/story';
import { useConfig } from '../../app/config';
import cleanForSlug from '../../utils/cleanForSlug';
import { styles, states, useFocusHighlight } from '../../app/highlights';
import useHeader from './use';

const Input = styled.input`
  color: ${({ theme }) =>
    `${theme.DEPRECATED_THEME.colors.fg.white} !important`};
  margin: 0;
<<<<<<< HEAD
  font-family: ${({ theme }) => theme.DEPRECATED_THEME.fonts.body1.family};
  font-size: ${({ theme }) => theme.DEPRECATED_THEME.fonts.body1.size};
  line-height: ${({ theme }) => theme.DEPRECATED_THEME.fonts.body1.lineHeight};
  letter-spacing: ${({ theme }) =>
    theme.DEPRECATED_THEME.fonts.body1.letterSpacing};
  background: none !important;
=======
  font-family: ${({ theme }) => theme.fonts.body1.family};
  font-size: ${({ theme }) => theme.fonts.body1.size};
  line-height: ${({ theme }) => theme.fonts.body1.lineHeight};
  letter-spacing: ${({ theme }) => theme.fonts.body1.letterSpacing};
  background: ${({ isHighlighted }) => !isHighlighted && 'none !important'};
>>>>>>> 8f3d3001
  border: none !important;
  text-align: start;
  min-width: 60%;
  white-space: nowrap;
  overflow: hidden;
  text-overflow: ellipsis;
  ${({ isHighlighted }) =>
    isHighlighted &&
    css`
      ${styles.OUTLINE}
      ${styles.FLASH}
    `}
`;

function Title() {
  const { title, slug, updateStory } = useStory(
    ({
      state: {
        story: { title, slug },
      },
      actions: { updateStory },
    }) => ({ title, slug, updateStory })
  );
  const { setTitleInput, titleInput } = useHeader();
  const highlight = useFocusHighlight(states.STORY_TITLE, {
    current: titleInput,
  });

  const { storyId } = useConfig();

  const handleChange = useCallback(
    (evt) => updateStory({ properties: { title: evt.target.value } }),
    [updateStory]
  );

  const handleBlur = useCallback(() => {
    if (!slug || slug === storyId) {
      const cleanSlug = encodeURIComponent(cleanForSlug(title)) || storyId;
      updateStory({ properties: { slug: cleanSlug } });
    }
  }, [slug, storyId, title, updateStory]);

  if (typeof title !== 'string') {
    return null;
  }

  return (
    <Input
      ref={setTitleInput}
      value={title}
      type="text"
      onBlur={handleBlur}
      onChange={handleChange}
      placeholder={__('Add title', 'web-stories')}
      aria-label={__('Story title', 'web-stories')}
      isHighlighted={highlight?.showEffect}
    />
  );
}

export default Title;<|MERGE_RESOLUTION|>--- conflicted
+++ resolved
@@ -34,20 +34,12 @@
   color: ${({ theme }) =>
     `${theme.DEPRECATED_THEME.colors.fg.white} !important`};
   margin: 0;
-<<<<<<< HEAD
   font-family: ${({ theme }) => theme.DEPRECATED_THEME.fonts.body1.family};
   font-size: ${({ theme }) => theme.DEPRECATED_THEME.fonts.body1.size};
   line-height: ${({ theme }) => theme.DEPRECATED_THEME.fonts.body1.lineHeight};
   letter-spacing: ${({ theme }) =>
     theme.DEPRECATED_THEME.fonts.body1.letterSpacing};
-  background: none !important;
-=======
-  font-family: ${({ theme }) => theme.fonts.body1.family};
-  font-size: ${({ theme }) => theme.fonts.body1.size};
-  line-height: ${({ theme }) => theme.fonts.body1.lineHeight};
-  letter-spacing: ${({ theme }) => theme.fonts.body1.letterSpacing};
   background: ${({ isHighlighted }) => !isHighlighted && 'none !important'};
->>>>>>> 8f3d3001
   border: none !important;
   text-align: start;
   min-width: 60%;
