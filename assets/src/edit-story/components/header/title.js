--- conflicted
+++ resolved
@@ -34,15 +34,9 @@
 const Input = styled.input`
   color: ${({ theme }) => `${theme.colors.fg.primary} !important`};
   margin: 0;
-<<<<<<< HEAD
-  font-family: ${({ theme }) => theme.typography.family.primary};
-  font-size: 14px;
-  line-height: 20px;
-=======
   ${themeHelpers.expandTextPreset(
     ({ paragraph }, { MEDIUM }) => paragraph[MEDIUM]
   )}
->>>>>>> 9b202aa6
   background: ${({ isHighlighted }) => !isHighlighted && 'none !important'};
   border: none !important;
   text-align: start;
