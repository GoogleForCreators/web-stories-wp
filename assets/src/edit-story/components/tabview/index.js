--- conflicted
+++ resolved
@@ -58,11 +58,7 @@
   cursor: pointer;
   border: none;
   background: none;
-<<<<<<< HEAD
   color: ${({ theme }) => theme.colors.fg.primary};
-=======
-  color: ${({ theme }) => theme.DEPRECATED_THEME.colors.fg.white};
->>>>>>> 3438dca7
   font-family: ${({ theme }) => theme.DEPRECATED_THEME.fonts.tab.family};
   font-size: ${({ theme }) => theme.DEPRECATED_THEME.fonts.tab.size};
   font-weight: ${({ theme }) => theme.DEPRECATED_THEME.fonts.tab.weight};
