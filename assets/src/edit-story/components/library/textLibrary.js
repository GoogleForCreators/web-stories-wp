/**
 * External dependencies
 */
import PropTypes from 'prop-types';

function MediaLibrary( { onInsert } ) {
	return (
		<>
			<button
<<<<<<< HEAD
				onClick={ () => onInsert( 'text', { content: 'Hello', color: 'black', width: 50, height: 20, x: 5, y: 5 } ) }
=======
				onClick={ () => onInsert( 'text', { content: 'Hello', color: 'black', width: 20, height: 10, x: 5, y: 5, rotationAngle: 0 } ) }
>>>>>>> 48fc9962
			>
				{ 'Insert default' }
			</button>
			<br />
			<button
<<<<<<< HEAD
				onClick={ () => onInsert( 'text', { content: 'Hello <strong>World</strong>', color: 'purple', fontSize: '40px', fontFamily: 'Comic Sans MS', width: 50, height: 20, x: 5, y: 5 } ) }
=======
				onClick={ () => onInsert( 'text', { content: 'World', color: 'purple', fontSize: '40px', fontFamily: 'Comic Sans MS', fontWeight: 'bold', width: 20, height: 10, x: 5, y: 5, rotationAngle: 0 } ) }
>>>>>>> 48fc9962
			>
				{ 'Insert big purple comic sans' }
			</button>
		</>
	);
}

MediaLibrary.propTypes = {
	onInsert: PropTypes.func.isRequired,
};

export default MediaLibrary;<|MERGE_RESOLUTION|>--- conflicted
+++ resolved
@@ -7,21 +7,13 @@
 	return (
 		<>
 			<button
-<<<<<<< HEAD
-				onClick={ () => onInsert( 'text', { content: 'Hello', color: 'black', width: 50, height: 20, x: 5, y: 5 } ) }
-=======
-				onClick={ () => onInsert( 'text', { content: 'Hello', color: 'black', width: 20, height: 10, x: 5, y: 5, rotationAngle: 0 } ) }
->>>>>>> 48fc9962
+				onClick={ () => onInsert( 'text', { content: 'Hello', color: 'black', width: 50, height: 20, x: 5, y: 5, rotationAngle: 0 } ) }
 			>
 				{ 'Insert default' }
 			</button>
 			<br />
 			<button
-<<<<<<< HEAD
-				onClick={ () => onInsert( 'text', { content: 'Hello <strong>World</strong>', color: 'purple', fontSize: '40px', fontFamily: 'Comic Sans MS', width: 50, height: 20, x: 5, y: 5 } ) }
-=======
-				onClick={ () => onInsert( 'text', { content: 'World', color: 'purple', fontSize: '40px', fontFamily: 'Comic Sans MS', fontWeight: 'bold', width: 20, height: 10, x: 5, y: 5, rotationAngle: 0 } ) }
->>>>>>> 48fc9962
+				onClick={ () => onInsert( 'text', { content: 'Hello <strong>World</strong>', color: 'purple', fontSize: '40px', fontFamily: 'Comic Sans MS', width: 50, height: 20, x: 5, y: 5, rotationAngle: 0 } ) }
 			>
 				{ 'Insert big purple comic sans' }
 			</button>
