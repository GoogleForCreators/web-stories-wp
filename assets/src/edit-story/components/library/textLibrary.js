--- conflicted
+++ resolved
@@ -17,14 +17,13 @@
 /**
  * WordPress dependencies
  */
-import {__} from '@wordpress/i18n';
+import { __ } from '@wordpress/i18n';
 /**
  * External dependencies
  */
 import PropTypes from 'prop-types';
 
-<<<<<<< HEAD
-function MediaLibrary({onInsert}) {
+function MediaLibrary({ onInsert }) {
   return (
     <>
       <button
@@ -48,7 +47,7 @@
           onInsert('text', {
             content: 'Hello <strong>World</strong>',
             color: 'purple',
-            fontSize: 40,
+            fontSize: 100,
             fontFamily: 'Ubuntu',
             fontWeight: 400,
             width: 50,
@@ -63,24 +62,6 @@
       </button>
     </>
   );
-=======
-function MediaLibrary( { onInsert } ) {
-	return (
-		<>
-			<button
-				onClick={ () => onInsert( 'text', { content: 'Hello', color: 'black', width: 50, height: 20, x: 5, y: 5, rotationAngle: 0 } ) }
-			>
-				{ __( 'Insert default', 'web-stories' ) }
-			</button>
-			<br />
-			<button
-				onClick={ () => onInsert( 'text', { content: 'Hello <strong>World</strong>', color: 'purple', fontSize: 100, fontFamily: 'Ubuntu', fontWeight: 400, width: 50, height: 20, x: 5, y: 5, rotationAngle: 0 } ) }
-			>
-				{ __( 'Insert big purple ubuntu', 'web-stories' ) }
-			</button>
-		</>
-	);
->>>>>>> c43668a7
 }
 
 MediaLibrary.propTypes = {
