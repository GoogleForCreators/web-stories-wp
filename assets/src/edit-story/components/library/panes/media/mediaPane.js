/*
 * Copyright 2020 Google LLC
 *
 * Licensed under the Apache License, Version 2.0 (the "License");
 * you may not use this file except in compliance with the License.
 * You may obtain a copy of the License at
 *
 *     https://www.apache.org/licenses/LICENSE-2.0
 *
 * Unless required by applicable law or agreed to in writing, software
 * distributed under the License is distributed on an "AS IS" BASIS,
 * WITHOUT WARRANTIES OR CONDITIONS OF ANY KIND, either express or implied.
 * See the License for the specific language governing permissions and
 * limitations under the License.
 */

/**
 * External dependencies
 */
import styled from 'styled-components';
import { useEffect } from 'react';
import { rgba } from 'polished';
import PropTypes from 'prop-types';

/**
 * WordPress dependencies
 */
import { Spinner } from '@wordpress/components';
import { __ } from '@wordpress/i18n';

/**
 * Internal dependencies
 */
import { useConfig } from '../../../../app/config';
import { useMedia } from '../../../../app/media';
import { useMediaPicker } from '../../../mediaPicker';
import { useDropTargets } from '../../../../app';
import { MainButton, Title, SearchInput, Header } from '../../common';
import Dropzone from '../../dropzone';
import useLibrary from '../../useLibrary';
import { Pane } from '../shared';
import paneId from './paneId';
import {
  getResourceFromMediaPicker,
  getResourceFromAttachment,
} from './mediaUtils';
import MediaElement from './mediaElement';

const Container = styled.div`
  display: grid;
  grid-gap: 10px;
  grid-template-columns: 1fr 1fr;
`;

const Column = styled.div``;

const Message = styled.div`
  color: ${({ theme }) => theme.colors.fg.v1};
  font-size: 16px;
`;

const FilterButtons = styled.div`
  border-bottom: 1px solid ${({ theme }) => rgba(theme.colors.fg.v1, 0.1)};
  padding: 18px 0;
  margin: 10px 0 15px;
`;

const FilterButton = styled.button`
  border: 0;
  background: none;
  padding: 0;
  margin: 0 18px 0 0;
  color: ${({ theme, active }) =>
    active ? theme.colors.fg.v1 : theme.colors.mg.v1};
  font-weight: ${({ active }) => (active ? 'bold' : 'normal')};
  font-size: 13px;
  text-transform: uppercase;
`;

const FILTERS = [
  { filter: '', name: __('All', 'web-stories') },
  { filter: 'image', name: __('Images', 'web-stories') },
  { filter: 'video', name: __('Video', 'web-stories') },
];

const DEFAULT_WIDTH = 150;

function MediaPane(props) {
  const {
    state: { media, isMediaLoading, isMediaLoaded, mediaType, searchTerm },
    actions: {
      loadMedia,
      reloadMedia,
      resetMedia,
      setMediaType,
      setSearchTerm,
      uploadVideoFrame,
    },
  } = useMedia();
  const {
    allowedMimeTypes: {
      image: allowedImageMimeTypes,
      video: allowedVideoMimeTypes,
    },
  } = useConfig();
  const {
    actions: { insertElement, createElementDef },
  } = useLibrary();

  useEffect(loadMedia);

  const onClose = resetMedia;

  /**
   * Callback of select in media picker to insert media element.
   *
   * @param {Object} mediaPickerEl Object coming from backbone media picker.
   */
<<<<<<< HEAD
  const onSelect = (attachment) => {
    const {
      url: src,
      mime: mimeType,
      width: oWidth,
      height: oHeight,
      id,
      featured_media: posterId,
      featured_media_src: poster,
    } = attachment;
    const mediaEl = { src, mimeType, oWidth, oHeight, id, posterId, poster };
    insertElement(createElementDef(mediaEl, DEFAULT_WIDTH));
=======
  const onSelect = (mediaPickerEl) => {
    const resource = getResourceFromMediaPicker(mediaPickerEl);
    const oRatio =
      resource.width && resource.height ? resource.width / resource.height : 1;
    const height = DEFAULT_WIDTH / oRatio;

    insertMediaElement(resource, DEFAULT_WIDTH, height);
>>>>>>> 58288b91
  };

  const openMediaPicker = useMediaPicker({
    onSelect,
    onClose,
  });

  /**
   * Handle search term changes.
   *
   * @param {Object} evt Doc Event
   */
  const onSearch = (evt) => {
    setSearchTerm(evt.target.value);
    reloadMedia();
  };

  /**
   * Filter REST API calls and re-request API.
   *
   * @param {string} filter Value that is passed to rest api to filter.
   */
  const onFilter = (filter) => {
    if (filter !== mediaType) {
      setMediaType(filter);
      reloadMedia();
    }
  };

  /**
   * Insert element such image, video and audio into the editor.
   *
   * @param {Object} resource Resource object
   * @param {number} width Width that element is inserted into editor.
   * @param {number} height Height that element is inserted into editor.
   * @return {null|*} Return onInsert or null.
   */
<<<<<<< HEAD
  const createMediaElement = (attachment, width) => {
    const { src, mimeType, oWidth, oHeight } = attachment;
    const origRatio = oWidth / oHeight;
    const height = width / origRatio;
    if (allowedImageMimeTypes.includes(mimeType)) {
      return createElementDef('image', {
        src,
        width,
        height,
        x: 5,
        y: 5,
        rotationAngle: 0,
        origRatio,
        origWidth: oWidth,
        origHeight: oHeight,
      });
    } else if (allowedVideoMimeTypes.includes(mimeType)) {
      const { id: videoId, poster, posterId: posterIdRaw } = attachment;
      const posterId = parseInt(posterIdRaw);
      const videoEl = createElementDef('video', {
        src,
        width,
        height,
        x: 5,
        y: 5,
        rotationAngle: 0,
        origRatio,
        origWidth: oWidth,
        origHeight: oHeight,
        mimeType,
        videoId,
        posterId,
        poster,
      });

      // Generate video poster if one not set.
      if (videoId && !posterId) {
        uploadVideoFrame(videoId, src, videoEl.id);
      }
=======
  const insertMediaElement = (resource, width, height) => {
    const element = insertElement(resource.type, {
      resource,
      width,
      height,
      x: 5,
      y: 5,
      rotationAngle: 0,
    });
>>>>>>> 58288b91

    // Generate video poster if one not set.
    if (resource.type === 'video' && resource.videoId && !resource.posterId) {
      uploadVideoFrame(resource.videoId, resource.src, element.id);
    }

    return element;
  };

  /**
<<<<<<< HEAD
   * Get a formatted element for different media types.
   */
  const MediaElement = ({ mediaEl, width }) => {
    const element = createMediaElement(mediaEl, width);

    const { src, oWidth, oHeight, mimeType } = mediaEl;
    const origRatio = oWidth / oHeight;
    const height = width / origRatio;

    const {
      actions: { handleDrag, handleDrop },
    } = useDropTargets();

    const dropTargetsBindings = {
      draggable: 'true',
      onDrag: (e) => handleDrag(element, e.clientX, e.clientY),
      onDragEnd: () => handleDrop(element),
    };

    if (allowedImageMimeTypes.includes(mimeType)) {
      return (
        <Image
          key={src}
          src={src}
          width={width}
          height={height}
          loading={'lazy'}
          onClick={() => insertElement(element)}
          {...dropTargetsBindings}
        />
      );
    } else if (allowedVideoMimeTypes.includes(mimeType)) {
      return (
        <Video
          key={src}
          width={width}
          height={height}
          onClick={() => insertElement(element)}
          onMouseEnter={(evt) => {
            evt.target.play();
          }}
          onMouseLeave={(evt) => {
            evt.target.pause();
            evt.target.currentTime = 0;
          }}
          {...dropTargetsBindings}
        >
          <source src={src} type={mimeType} />
        </Video>
      );
    }
    return null;
  };

  MediaElement.propTypes = {
    mediaEl: PropTypes.object.isRequired,
    width: PropTypes.number.isRequired,
  };
=======
   * Check if number is odd or even.
   *
   * @param {number} n Number
   * @return {boolean} Is even.
   */
  const isEven = (n) => {
    return n % 2 === 0;
  };

  const resources = media
    .filter(
      ({ mimeType }) =>
        allowedImageMimeTypes.includes(mimeType) ||
        allowedVideoMimeTypes.includes(mimeType)
    )
    .map((attachment) => getResourceFromAttachment(attachment));
>>>>>>> 58288b91

  return (
    <Pane id={paneId} {...props}>
      <Dropzone>
        <Header>
          <Title>
            {__('Media', 'web-stories')}
            {(!isMediaLoaded || isMediaLoading) && <Spinner />}
          </Title>
          <MainButton onClick={openMediaPicker}>
            {__('Upload', 'web-stories')}
          </MainButton>
        </Header>

        <SearchInput
          value={searchTerm}
          placeholder={__('Search media...', 'web-stories')}
          onChange={onSearch}
        />

        <FilterButtons>
          {FILTERS.map(({ filter, name }, index) => (
            <FilterButton
              key={index}
              active={filter === mediaType}
              onClick={() => onFilter(filter)}
            >
              {name}
            </FilterButton>
          ))}
        </FilterButtons>

        {isMediaLoaded && !media.length ? (
          <Message>{__('No media found', 'web-stories')}</Message>
        ) : (
          <Container>
            <Column>
<<<<<<< HEAD
              {media.map((mediaEl, index) => {
                return isEven(index) ? (
                  <MediaElement mediaEl={mediaEl} width={DEFAULT_WIDTH} />
                ) : null;
              })}
            </Column>
            <Column>
              {media.map((mediaEl, index) => {
                return !isEven(index) ? (
                  <MediaElement mediaEl={mediaEl} width={DEFAULT_WIDTH} />
                ) : null;
              })}
=======
              {resources
                .filter((_, index) => isEven(index))
                .map((resource) => (
                  <MediaElement
                    resource={resource}
                    key={resource.src}
                    width={DEFAULT_WIDTH}
                    onInsert={insertMediaElement}
                  />
                ))}
            </Column>
            <Column>
              {resources
                .filter((_, index) => !isEven(index))
                .map((resource) => (
                  <MediaElement
                    resource={resource}
                    key={resource.src}
                    width={DEFAULT_WIDTH}
                    onInsert={insertMediaElement}
                  />
                ))}
>>>>>>> 58288b91
            </Column>
          </Container>
        )}
      </Dropzone>
    </Pane>
  );
}

export default MediaPane;<|MERGE_RESOLUTION|>--- conflicted
+++ resolved
@@ -20,7 +20,6 @@
 import styled from 'styled-components';
 import { useEffect } from 'react';
 import { rgba } from 'polished';
-import PropTypes from 'prop-types';
 
 /**
  * WordPress dependencies
@@ -34,7 +33,6 @@
 import { useConfig } from '../../../../app/config';
 import { useMedia } from '../../../../app/media';
 import { useMediaPicker } from '../../../mediaPicker';
-import { useDropTargets } from '../../../../app';
 import { MainButton, Title, SearchInput, Header } from '../../common';
 import Dropzone from '../../dropzone';
 import useLibrary from '../../useLibrary';
@@ -104,7 +102,7 @@
     },
   } = useConfig();
   const {
-    actions: { insertElement, createElementDef },
+    actions: { insertElement },
   } = useLibrary();
 
   useEffect(loadMedia);
@@ -116,20 +114,6 @@
    *
    * @param {Object} mediaPickerEl Object coming from backbone media picker.
    */
-<<<<<<< HEAD
-  const onSelect = (attachment) => {
-    const {
-      url: src,
-      mime: mimeType,
-      width: oWidth,
-      height: oHeight,
-      id,
-      featured_media: posterId,
-      featured_media_src: poster,
-    } = attachment;
-    const mediaEl = { src, mimeType, oWidth, oHeight, id, posterId, poster };
-    insertElement(createElementDef(mediaEl, DEFAULT_WIDTH));
-=======
   const onSelect = (mediaPickerEl) => {
     const resource = getResourceFromMediaPicker(mediaPickerEl);
     const oRatio =
@@ -137,7 +121,6 @@
     const height = DEFAULT_WIDTH / oRatio;
 
     insertMediaElement(resource, DEFAULT_WIDTH, height);
->>>>>>> 58288b91
   };
 
   const openMediaPicker = useMediaPicker({
@@ -175,47 +158,6 @@
    * @param {number} height Height that element is inserted into editor.
    * @return {null|*} Return onInsert or null.
    */
-<<<<<<< HEAD
-  const createMediaElement = (attachment, width) => {
-    const { src, mimeType, oWidth, oHeight } = attachment;
-    const origRatio = oWidth / oHeight;
-    const height = width / origRatio;
-    if (allowedImageMimeTypes.includes(mimeType)) {
-      return createElementDef('image', {
-        src,
-        width,
-        height,
-        x: 5,
-        y: 5,
-        rotationAngle: 0,
-        origRatio,
-        origWidth: oWidth,
-        origHeight: oHeight,
-      });
-    } else if (allowedVideoMimeTypes.includes(mimeType)) {
-      const { id: videoId, poster, posterId: posterIdRaw } = attachment;
-      const posterId = parseInt(posterIdRaw);
-      const videoEl = createElementDef('video', {
-        src,
-        width,
-        height,
-        x: 5,
-        y: 5,
-        rotationAngle: 0,
-        origRatio,
-        origWidth: oWidth,
-        origHeight: oHeight,
-        mimeType,
-        videoId,
-        posterId,
-        poster,
-      });
-
-      // Generate video poster if one not set.
-      if (videoId && !posterId) {
-        uploadVideoFrame(videoId, src, videoEl.id);
-      }
-=======
   const insertMediaElement = (resource, width, height) => {
     const element = insertElement(resource.type, {
       resource,
@@ -225,7 +167,6 @@
       y: 5,
       rotationAngle: 0,
     });
->>>>>>> 58288b91
 
     // Generate video poster if one not set.
     if (resource.type === 'video' && resource.videoId && !resource.posterId) {
@@ -236,66 +177,6 @@
   };
 
   /**
-<<<<<<< HEAD
-   * Get a formatted element for different media types.
-   */
-  const MediaElement = ({ mediaEl, width }) => {
-    const element = createMediaElement(mediaEl, width);
-
-    const { src, oWidth, oHeight, mimeType } = mediaEl;
-    const origRatio = oWidth / oHeight;
-    const height = width / origRatio;
-
-    const {
-      actions: { handleDrag, handleDrop },
-    } = useDropTargets();
-
-    const dropTargetsBindings = {
-      draggable: 'true',
-      onDrag: (e) => handleDrag(element, e.clientX, e.clientY),
-      onDragEnd: () => handleDrop(element),
-    };
-
-    if (allowedImageMimeTypes.includes(mimeType)) {
-      return (
-        <Image
-          key={src}
-          src={src}
-          width={width}
-          height={height}
-          loading={'lazy'}
-          onClick={() => insertElement(element)}
-          {...dropTargetsBindings}
-        />
-      );
-    } else if (allowedVideoMimeTypes.includes(mimeType)) {
-      return (
-        <Video
-          key={src}
-          width={width}
-          height={height}
-          onClick={() => insertElement(element)}
-          onMouseEnter={(evt) => {
-            evt.target.play();
-          }}
-          onMouseLeave={(evt) => {
-            evt.target.pause();
-            evt.target.currentTime = 0;
-          }}
-          {...dropTargetsBindings}
-        >
-          <source src={src} type={mimeType} />
-        </Video>
-      );
-    }
-    return null;
-  };
-
-  MediaElement.propTypes = {
-    mediaEl: PropTypes.object.isRequired,
-    width: PropTypes.number.isRequired,
-  };
-=======
    * Check if number is odd or even.
    *
    * @param {number} n Number
@@ -312,7 +193,6 @@
         allowedVideoMimeTypes.includes(mimeType)
     )
     .map((attachment) => getResourceFromAttachment(attachment));
->>>>>>> 58288b91
 
   return (
     <Pane id={paneId} {...props}>
@@ -348,48 +228,33 @@
         {isMediaLoaded && !media.length ? (
           <Message>{__('No media found', 'web-stories')}</Message>
         ) : (
-          <Container>
-            <Column>
-<<<<<<< HEAD
-              {media.map((mediaEl, index) => {
-                return isEven(index) ? (
-                  <MediaElement mediaEl={mediaEl} width={DEFAULT_WIDTH} />
-                ) : null;
-              })}
-            </Column>
-            <Column>
-              {media.map((mediaEl, index) => {
-                return !isEven(index) ? (
-                  <MediaElement mediaEl={mediaEl} width={DEFAULT_WIDTH} />
-                ) : null;
-              })}
-=======
-              {resources
-                .filter((_, index) => isEven(index))
-                .map((resource) => (
-                  <MediaElement
-                    resource={resource}
-                    key={resource.src}
-                    width={DEFAULT_WIDTH}
-                    onInsert={insertMediaElement}
-                  />
-                ))}
-            </Column>
-            <Column>
-              {resources
-                .filter((_, index) => !isEven(index))
-                .map((resource) => (
-                  <MediaElement
-                    resource={resource}
-                    key={resource.src}
-                    width={DEFAULT_WIDTH}
-                    onInsert={insertMediaElement}
-                  />
-                ))}
->>>>>>> 58288b91
-            </Column>
-          </Container>
-        )}
+            <Container>
+              <Column>
+                {resources
+                  .filter((_, index) => isEven(index))
+                  .map((resource) => (
+                    <MediaElement
+                      resource={resource}
+                      key={resource.src}
+                      width={DEFAULT_WIDTH}
+                      onInsert={insertMediaElement}
+                    />
+                  ))}
+              </Column>
+              <Column>
+                {resources
+                  .filter((_, index) => !isEven(index))
+                  .map((resource) => (
+                    <MediaElement
+                      resource={resource}
+                      key={resource.src}
+                      width={DEFAULT_WIDTH}
+                      onInsert={insertMediaElement}
+                    />
+                  ))}
+              </Column>
+            </Container>
+          )}
       </Dropzone>
     </Pane>
   );
