--- conflicted
+++ resolved
@@ -110,15 +110,7 @@
    */
   const onSelect = (mediaPickerEl) => {
     const resource = getResourceFromMediaPicker(mediaPickerEl);
-<<<<<<< HEAD
-    const oRatio =
-      resource.width && resource.height ? resource.width / resource.height : 1;
-    const height = DEFAULT_WIDTH / oRatio;
-    insertMediaElement(resource, DEFAULT_WIDTH, height);
-    resetFilters();
-=======
     insertMediaElement(resource);
->>>>>>> f3a45aa1
   };
 
   const openMediaPicker = useMediaPicker({
