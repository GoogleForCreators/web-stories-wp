--- conflicted
+++ resolved
@@ -37,11 +37,8 @@
 import { useMedia } from '../../../../app/media';
 import { useSnackbar } from '../../../../app/snackbar';
 import getThumbnailUrl from '../../../../app/media/utils/getThumbnailUrl';
-<<<<<<< HEAD
 import StoryPropTypes from '../../../../types';
-=======
 import { useConfig } from '../../../../app';
->>>>>>> d5966411
 
 const styledMediaThumbnail = css`
   display: flex;
