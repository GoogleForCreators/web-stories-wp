/*
 * Copyright 2020 Google LLC
 *
 * Licensed under the Apache License, Version 2.0 (the "License");
 * you may not use this file except in compliance with the License.
 * You may obtain a copy of the License at
 *
 *     https://www.apache.org/licenses/LICENSE-2.0
 *
 * Unless required by applicable law or agreed to in writing, software
 * distributed under the License is distributed on an "AS IS" BASIS,
 * WITHOUT WARRANTIES OR CONDITIONS OF ANY KIND, either express or implied.
 * See the License for the specific language governing permissions and
 * limitations under the License.
 */

/**
 * External dependencies
 */
import PropTypes from 'prop-types';
import styled from 'styled-components';
import { useCallback, useEffect } from 'react';
import { useFeature } from 'flagged';

/**
 * WordPress dependencies
 */
import { __ } from '@wordpress/i18n';

/**
 * Internal dependencies
 */
import PaginatedMediaGallery from '../common/paginatedMediaGallery';
import useMedia from '../../../../../app/media/useMedia';
import {
  PaneHeader,
  PaneInner,
  SearchInputContainer,
  StyledPane,
} from '../common/styles';
import { SearchInput } from '../../../common';
import useLibrary from '../../../useLibrary';
import { ProviderType } from '../common/providerType';
import Flags from '../../../../../flags';
import Media3pCategories from './media3pCategories';
import paneId from './paneId';
import ProviderTab from './providerTab';

const ProviderTabSection = styled.div`
  margin-top: 30px;
  padding: 0 24px;
`;

/**
 * Pane that contains the media 3P integrations.
 *
 * @param {Object} props Component props
 * @return {*} The media pane element for 3P integrations.
 */
function Media3pPane(props) {
  const { isActive } = props;

  const { insertElement } = useLibrary((state) => ({
    insertElement: state.actions.insertElement,
  }));

  /**
   * Insert element such image, video and audio into the editor.
   *
   * @param {Object} resource Resource object
   * @return {null|*} Return onInsert or null.
   */
  const insertMediaElement = useCallback(
    (resource) => insertElement(resource.type, { resource }),
    [insertElement]
  );

  const {
    searchTerm,
    setSelectedProvider,
    setSearchTerm,
    unsplash,
    selectedProviderState,
  } = useMedia(
    ({
      media3p: {
        state: { selectedProvider, searchTerm },
        actions: { setSelectedProvider, setSearchTerm },
        unsplash,
      },
      media3p,
    }) => ({
      searchTerm,
      setSelectedProvider,
      setSearchTerm,
      unsplash,
      selectedProviderState: media3p[selectedProvider ?? ProviderType.UNSPLASH],
    })
  );

  const {
    state: {
      categories: { categories, selectedCategoryName },
    },
    actions: { selectCategory, deselectCategory },
  } = selectedProviderState;

  useEffect(() => {
    if (isActive) {
      setSelectedProvider({ provider: 'unsplash' });
    }
  }, [isActive, setSelectedProvider]);

  const onSearch = (v) => setSearchTerm({ searchTerm: v });

  const incrementalSearchDebounceMedia = useFeature(
    Flags.INCREMENTAL_SEARCH_DEBOUNCE_MEDIA
  );

  const onProviderTabClick = useCallback(() => {
    // TODO(#2393): set state.
  }, []);

  // TODO(#2368): handle pagination / infinite scrolling
  return (
    <StyledPane id={paneId} {...props}>
      <PaneInner>
        <PaneHeader>
          <SearchInputContainer>
            <SearchInput
              initialValue={searchTerm}
              placeholder={__('Search', 'web-stories')}
              onSearch={onSearch}
              incremental={incrementalSearchDebounceMedia}
              disabled={Boolean(categories.selectedCategoryId)}
            />
          </SearchInputContainer>
          <ProviderTabSection>
            <ProviderTab
              name={'Unsplash'}
              active={true}
              onClick={onProviderTabClick}
            />
          </ProviderTabSection>
          <Media3pCategories
<<<<<<< HEAD
            categories={categories}
            selectedCategoryName={selectedCategoryName}
=======
            categories={categories.categories}
            selectedCategoryId={categories.selectedCategoryId}
>>>>>>> 5c296cf7
            selectCategory={selectCategory}
            deselectCategory={deselectCategory}
          />
        </PaneHeader>
        <PaginatedMediaGallery
          providerType={ProviderType.UNSPLASH}
          resources={unsplash.state.media}
          isMediaLoading={unsplash.state.isMediaLoading}
          isMediaLoaded={unsplash.state.isMediaLoaded}
          hasMore={unsplash.state.hasMore}
          setNextPage={unsplash.actions.setNextPage}
          onInsert={insertMediaElement}
        />
      </PaneInner>
    </StyledPane>
  );
}

Media3pPane.propTypes = {
  isActive: PropTypes.bool,
};

export default Media3pPane;<|MERGE_RESOLUTION|>--- conflicted
+++ resolved
@@ -99,9 +99,7 @@
   );
 
   const {
-    state: {
-      categories: { categories, selectedCategoryName },
-    },
+    state: { categories },
     actions: { selectCategory, deselectCategory },
   } = selectedProviderState;
 
@@ -143,13 +141,8 @@
             />
           </ProviderTabSection>
           <Media3pCategories
-<<<<<<< HEAD
-            categories={categories}
-            selectedCategoryName={selectedCategoryName}
-=======
             categories={categories.categories}
             selectedCategoryId={categories.selectedCategoryId}
->>>>>>> 5c296cf7
             selectCategory={selectCategory}
             deselectCategory={deselectCategory}
           />
