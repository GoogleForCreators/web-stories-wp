/*
 * Copyright 2020 Google LLC
 *
 * Licensed under the Apache License, Version 2.0 (the "License");
 * you may not use this file except in compliance with the License.
 * You may obtain a copy of the License at
 *
 *     https://www.apache.org/licenses/LICENSE-2.0
 *
 * Unless required by applicable law or agreed to in writing, software
 * distributed under the License is distributed on an "AS IS" BASIS,
 * WITHOUT WARRANTIES OR CONDITIONS OF ANY KIND, either express or implied.
 * See the License for the specific language governing permissions and
 * limitations under the License.
 */
/**
 * External dependencies
 */
import PropTypes from 'prop-types';
import { useCallback, useRef } from 'react';

/**
 * Internal dependencies
 */
import { useKeyDownEffect, Pill } from '../../../../../../design-system';
import { useConfig } from '../../../../../app/config';
<<<<<<< HEAD
import { narrowPill } from './pill';

const Tab = styled.button`
  ${narrowPill};
  padding: 6px 16px;
  height: 32px;
  display: inline-block;
  background-color: ${({ active, theme }) =>
    active
      ? theme.colors.interactiveBg.primaryNormal
      : theme.colors.opacity.footprint};
  text-align: center;
  opacity: 0.86;
  cursor: pointer;
  white-space: nowrap;
  text-overflow: ellipsis;
  color: ${({ active, theme }) =>
    active ? theme.colors.bg.primary : theme.colors.fg.primary};

  &:last-child {
    margin-right: 0;
  }
`;
=======
>>>>>>> 9b202aa6

function ProviderTab({
  id,
  index,
  name,
  providerType,
  active,
  setSelectedProvider,
}) {
  const { isRTL } = useConfig();
  const ref = useRef();

  const onKeyDown = useCallback(
    ({ key }) => {
      if (!ref.current) {
        return;
      }
      ref.current.tabIndex = -1;
      const siblingSelector =
        (key === 'ArrowRight' && !isRTL) || (key === 'ArrowLeft' && isRTL)
          ? 'nextSibling'
          : 'previousSibling';
      const sibling = ref.current[siblingSelector];
      if (sibling) {
        sibling.tabIndex = 0;
        sibling.focus();
        const newProvider = sibling.dataset.providerType;
        setSelectedProvider({ provider: newProvider });
      }
    },
    [ref, isRTL, setSelectedProvider]
  );

  useKeyDownEffect(
    ref,
    {
      key: ['left', 'right'],
    },
    onKeyDown,
    [ref, onKeyDown]
  );

  return (
    <Pill
      ref={ref}
      tabIndex={index == 0 ? 0 : -1}
      data-testid={'providerTab'}
      onClick={() => setSelectedProvider({ provider: providerType })}
      data-provider-type={providerType}
      isActive={active}
      id={id}
    >
      {name}
    </Pill>
  );
}

ProviderTab.propTypes = {
  id: PropTypes.string.isRequired,
  index: PropTypes.number.isRequired,
  name: PropTypes.string.isRequired,
  providerType: PropTypes.string.isRequired,
  active: PropTypes.bool.isRequired,
  setSelectedProvider: PropTypes.func.isRequired,
};

export default ProviderTab;<|MERGE_RESOLUTION|>--- conflicted
+++ resolved
@@ -24,32 +24,6 @@
  */
 import { useKeyDownEffect, Pill } from '../../../../../../design-system';
 import { useConfig } from '../../../../../app/config';
-<<<<<<< HEAD
-import { narrowPill } from './pill';
-
-const Tab = styled.button`
-  ${narrowPill};
-  padding: 6px 16px;
-  height: 32px;
-  display: inline-block;
-  background-color: ${({ active, theme }) =>
-    active
-      ? theme.colors.interactiveBg.primaryNormal
-      : theme.colors.opacity.footprint};
-  text-align: center;
-  opacity: 0.86;
-  cursor: pointer;
-  white-space: nowrap;
-  text-overflow: ellipsis;
-  color: ${({ active, theme }) =>
-    active ? theme.colors.bg.primary : theme.colors.fg.primary};
-
-  &:last-child {
-    margin-right: 0;
-  }
-`;
-=======
->>>>>>> 9b202aa6
 
 function ProviderTab({
   id,
