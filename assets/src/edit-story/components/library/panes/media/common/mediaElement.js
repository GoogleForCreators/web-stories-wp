--- conflicted
+++ resolved
@@ -64,12 +64,8 @@
   position: relative;
   display: flex;
   margin-bottom: 10px;
-<<<<<<< HEAD
+  background-color: ${({ theme }) => rgba(theme.colors.bg.black, 0.3)};
   body${KEYBOARD_USER_SELECTOR} .mediaElement:focus > & {
-=======
-  background-color: ${({ theme }) => rgba(theme.colors.bg.black, 0.3)};
-  body${KEYBOARD_USER_SELECTOR} &:focus {
->>>>>>> 986dedd6
     outline: solid 2px #fff;
   }
 `;
