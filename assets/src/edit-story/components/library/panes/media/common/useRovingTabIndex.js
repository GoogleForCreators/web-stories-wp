--- conflicted
+++ resolved
@@ -132,11 +132,7 @@
   return closestValidSibling;
 }
 
-<<<<<<< HEAD
-export default function useRovingTabIndex({ ref, isRowBasedGallery }, keyEventDeps) {
-=======
-export default function useRovingTabIndex({ ref }) {
->>>>>>> 68c803a0
+export default function useRovingTabIndex({ ref }, keyEventDeps) {
   const { isRTL } = useConfig();
 
   /**
