--- conflicted
+++ resolved
@@ -158,9 +158,6 @@
             crossOrigin="anonymous"
           />
         ) : (
-<<<<<<< HEAD
-          <Video key={src} crossOrigin="anonymous" poster={poster} preload="none" muted>
-=======
           <Video
             key={src}
             crossOrigin="anonymous"
@@ -168,7 +165,6 @@
             preload="none"
             muted
           >
->>>>>>> f70845b8
             <source src={src} type={mimeType} />
           </Video>
         )}
