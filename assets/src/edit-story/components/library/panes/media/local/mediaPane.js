/*
 * Copyright 2020 Google LLC
 *
 * Licensed under the Apache License, Version 2.0 (the "License");
 * you may not use this file except in compliance with the License.
 * You may obtain a copy of the License at
 *
 *     https://www.apache.org/licenses/LICENSE-2.0
 *
 * Unless required by applicable law or agreed to in writing, software
 * distributed under the License is distributed on an "AS IS" BASIS,
 * WITHOUT WARRANTIES OR CONDITIONS OF ANY KIND, either express or implied.
 * See the License for the specific language governing permissions and
 * limitations under the License.
 */

/**
 * External dependencies
 */
import { useFeature } from 'flagged';
import { useCallback, useEffect, useMemo, useState } from 'react';
import styled from 'styled-components';
import {
  __,
  _n,
  sprintf,
  translateToExclusiveList,
} from '@web-stories-wp/i18n';
import { trackEvent } from '@web-stories-wp/tracking';
import { resourceList } from '@web-stories-wp/media';

/**
 * Internal dependencies
 */
import {
  Button as DefaultButton,
  BUTTON_SIZES,
  BUTTON_TYPES,
  BUTTON_VARIANTS,
  Text,
  THEME_CONSTANTS,
  useSnackbar,
} from '../../../../../../design-system';
import { useConfig } from '../../../../../app/config';
import { useLocalMedia } from '../../../../../app/media';
import { useMediaPicker } from '../../../../mediaPicker';
import { SearchInput } from '../../../common';
import useLibrary from '../../../useLibrary';
import { Select } from '../../../../form';
import { getResourceFromMediaPicker } from '../../../../../app/media/utils';
import {
  MediaGalleryMessage,
  PaneHeader,
  PaneInner,
  SearchInputContainer,
  StyledPane,
} from '../common/styles';
import PaginatedMediaGallery from '../common/paginatedMediaGallery';
import Flags from '../../../../../flags';
import { Placement } from '../../../../popup/constants';
import { PANE_PADDING } from '../../shared';
import { LOCAL_MEDIA_TYPE_ALL } from '../../../../../app/media/local/types';
import { focusStyle } from '../../../../panels/shared';
import useFFmpeg from '../../../../../app/media/utils/useFFmpeg';
import MissingUploadPermissionDialog from './missingUploadPermissionDialog';
import paneId from './paneId';
import VideoOptimizationDialog from './videoOptimizationDialog';

export const ROOT_MARGIN = 300;

const Button = styled(DefaultButton)`
  ${focusStyle};
`;

const FilterArea = styled.div`
  display: flex;
  justify-content: space-between;
  margin-top: 24px;
  padding: 0 ${PANE_PADDING} 0 ${PANE_PADDING};
`;

const SearchCount = styled(Text).attrs({
  size: THEME_CONSTANTS.TYPOGRAPHY.PRESET_SIZES.MEDIUM,
})`
  display: flex;
  align-items: center;
  justify-content: center;
`;

const FILTER_NONE = LOCAL_MEDIA_TYPE_ALL;
const FILTERS = [
  { value: FILTER_NONE, label: __('All Types', 'web-stories') },
  { value: 'image', label: __('Images', 'web-stories') },
  { value: 'video', label: __('Video', 'web-stories') },
];

function MediaPane(props) {
  const {
    hasMore,
    media,
    isMediaLoading,
    isMediaLoaded,
    mediaType,
    searchTerm,
    setNextPage,
    resetWithFetch,
    setMediaType,
    setSearchTerm,
    uploadVideoPoster,
    totalItems,
    optimizeVideo,
    optimizeGif,
  } = useLocalMedia(
    ({
      state: {
        hasMore,
        media,
        isMediaLoading,
        isMediaLoaded,
        mediaType,
        searchTerm,
        totalItems,
      },
      actions: {
        setNextPage,
        resetWithFetch,
        setMediaType,
        setSearchTerm,
        uploadVideoPoster,
        optimizeVideo,
        optimizeGif,
      },
    }) => {
      return {
        hasMore,
        media,
        isMediaLoading,
        isMediaLoaded,
        mediaType,
        searchTerm,
        totalItems,
        setNextPage,
        resetWithFetch,
        setMediaType,
        setSearchTerm,
        uploadVideoPoster,
        optimizeVideo,
        optimizeGif,
      };
    }
  );

  const { showSnackbar } = useSnackbar();

  const isGifOptimizationEnabled = useFeature('enableGifOptimization');

  const {
    allowedTranscodableMimeTypes,
    allowedFileTypes,
    allowedMimeTypes: {
      image: allowedImageMimeTypes,
      video: allowedVideoMimeTypes,
    },
  } = useConfig();

  const { isFeatureEnabled, isTranscodingEnabled } = useFFmpeg();

  const allowedMimeTypes = useMemo(() => {
    if (isFeatureEnabled && isTranscodingEnabled) {
      return [
        ...allowedTranscodableMimeTypes,
        ...allowedImageMimeTypes,
        ...allowedVideoMimeTypes,
      ];
    }
    return [...allowedImageMimeTypes, ...allowedVideoMimeTypes];
  }, [
    allowedImageMimeTypes,
    allowedVideoMimeTypes,
    isFeatureEnabled,
    isTranscodingEnabled,
    allowedTranscodableMimeTypes,
  ]);

  const transcodableMimeTypes = useMemo(() => {
    return allowedTranscodableMimeTypes.filter(
      (x) => !allowedVideoMimeTypes.includes(x)
    );
  }, [allowedTranscodableMimeTypes, allowedVideoMimeTypes]);

  const { insertElement } = useLibrary((state) => ({
    insertElement: state.actions.insertElement,
  }));

  const [isPermissionDialogOpen, setIsPermissionDialogOpen] = useState(false);

  const isSearching = searchTerm.length > 0;

  const onClose = resetWithFetch;

  /**
   * Callback of select in media picker to insert media element.
   *
   * @param {Object} mediaPickerEl Object coming from backbone media picker.
   */
  const onSelect = (mediaPickerEl) => {
    const resource = getResourceFromMediaPicker(mediaPickerEl);
    try {
<<<<<<< HEAD
      if (isFeatureEnabled && isTranscodingEnabled) {
        if (
          enableMediaPickerVideoOptimization &&
          transcodableMimeTypes.includes(resource.mimeType)
        ) {
          optimizeVideo({ resource });
        }
        if (isGifOptimizationEnabled && resource.mimeType === 'image/gif') {
          optimizeGif({ resource });
        }
=======
      if (
        isFeatureEnabled &&
        isTranscodingEnabled &&
        transcodableMimeTypes.includes(resource.mimeType)
      ) {
        optimizeVideo({ resource });
>>>>>>> 71e71281
      }
      // WordPress media picker event, sizes.medium.url is the smallest image
      insertMediaElement(
        resource,
        mediaPickerEl.sizes?.medium?.url || mediaPickerEl.url
      );

      if (
        !resource.posterId &&
        !resource.local &&
        (allowedVideoMimeTypes.includes(resource.mimeType) ||
          resource.type === 'gif')
      ) {
        // Upload video poster and update media element afterwards, so that the
        // poster will correctly show up in places like the Accessibility panel.
        uploadVideoPoster(resource.id, mediaPickerEl.url);
      }
    } catch (e) {
      showSnackbar({
        message: e.message,
        dismissable: true,
      });
    }
  };

  let onSelectErrorMessage = __(
    'No file types are currently supported.',
    'web-stories'
  );
  if (allowedFileTypes.length) {
    onSelectErrorMessage = sprintf(
      /* translators: %s: list of allowed file types. */
      __('Please choose only %s to insert into page.', 'web-stories'),
      translateToExclusiveList(allowedFileTypes)
    );
  }

  const openMediaPicker = useMediaPicker({
    onSelect,
    onSelectErrorMessage,
    onClose,
    type: allowedMimeTypes,
    onPermissionError: () => setIsPermissionDialogOpen(true),
  });

  /**
   * Filter REST API calls and re-request API.
   *
   * @param {string} value that is passed to rest api to filter.
   */
  const onFilter = useCallback(
    (evt, filter) => {
      setMediaType({ mediaType: filter });
    },
    [setMediaType]
  );

  /**
   * Insert element such image, video and audio into the editor.
   *
   * @param {Object} resource Resource object
   * @return {null|*} Return onInsert or null.
   */
  const insertMediaElement = useCallback(
    (resource, thumbnailURL) => {
      resourceList.set(resource.id, {
        url: thumbnailURL,
        type: 'cached',
      });
      insertElement(resource.type, { resource });
    },
    [insertElement]
  );

  const onSearch = (value) => {
    const trimText = value.trim();
    if (trimText !== searchTerm) {
      setSearchTerm({ searchTerm: trimText });
    }
  };

  useEffect(() => {
    trackEvent('search', {
      search_type: 'media',
      search_term: searchTerm,
      search_filter: mediaType,
    });
  }, [searchTerm, mediaType]);

  const incrementalSearchDebounceMedia = useFeature(
    Flags.INCREMENTAL_SEARCH_DEBOUNCE_MEDIA
  );

  return (
    <StyledPane id={paneId} {...props}>
      <PaneInner>
        <PaneHeader>
          <SearchInputContainer>
            <SearchInput
              initialValue={searchTerm}
              placeholder={__('Search', 'web-stories')}
              onSearch={onSearch}
              incremental={incrementalSearchDebounceMedia}
            />
          </SearchInputContainer>
          <FilterArea>
            <Select
              selectedValue={mediaType?.toString() || FILTER_NONE}
              onMenuItemClick={onFilter}
              options={FILTERS}
              placement={Placement.BOTTOM_START}
            />
            {isSearching && media.length > 0 && (
              <SearchCount>
                {sprintf(
                  /* translators: %d: number of results. */
                  _n(
                    '%d result found',
                    '%d results found',
                    totalItems,
                    'web-stories'
                  ),
                  totalItems
                )}
              </SearchCount>
            )}
            {!isSearching && (
              <Button
                variant={BUTTON_VARIANTS.RECTANGLE}
                type={BUTTON_TYPES.SECONDARY}
                size={BUTTON_SIZES.SMALL}
                onClick={openMediaPicker}
              >
                {__('Upload', 'web-stories')}
              </Button>
            )}
          </FilterArea>
        </PaneHeader>

        {isMediaLoaded && !media.length ? (
          <MediaGalleryMessage>
            {isSearching
              ? __('No results found', 'web-stories')
              : __('No media found', 'web-stories')}
          </MediaGalleryMessage>
        ) : (
          <PaginatedMediaGallery
            providerType="local"
            resources={media}
            isMediaLoading={isMediaLoading}
            isMediaLoaded={isMediaLoaded}
            hasMore={hasMore}
            onInsert={insertMediaElement}
            setNextPage={setNextPage}
            searchTerm={searchTerm}
          />
        )}

        <MissingUploadPermissionDialog
          isOpen={isPermissionDialogOpen}
          onClose={() => setIsPermissionDialogOpen(false)}
        />
        <VideoOptimizationDialog />
      </PaneInner>
    </StyledPane>
  );
}

export default MediaPane;<|MERGE_RESOLUTION|>--- conflicted
+++ resolved
@@ -151,7 +151,6 @@
   );
 
   const { showSnackbar } = useSnackbar();
-
   const isGifOptimizationEnabled = useFeature('enableGifOptimization');
 
   const {
@@ -206,25 +205,14 @@
   const onSelect = (mediaPickerEl) => {
     const resource = getResourceFromMediaPicker(mediaPickerEl);
     try {
-<<<<<<< HEAD
       if (isFeatureEnabled && isTranscodingEnabled) {
-        if (
-          enableMediaPickerVideoOptimization &&
-          transcodableMimeTypes.includes(resource.mimeType)
-        ) {
+        if (transcodableMimeTypes.includes(resource.mimeType)) {
           optimizeVideo({ resource });
         }
+
         if (isGifOptimizationEnabled && resource.mimeType === 'image/gif') {
           optimizeGif({ resource });
         }
-=======
-      if (
-        isFeatureEnabled &&
-        isTranscodingEnabled &&
-        transcodableMimeTypes.includes(resource.mimeType)
-      ) {
-        optimizeVideo({ resource });
->>>>>>> 71e71281
       }
       // WordPress media picker event, sizes.medium.url is the smallest image
       insertMediaElement(
