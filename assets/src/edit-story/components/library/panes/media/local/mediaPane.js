--- conflicted
+++ resolved
@@ -25,11 +25,7 @@
  * WordPress dependencies
  */
 
-<<<<<<< HEAD
-import { __, sprintf, _n } from '@wordpress/i18n';
-=======
 import { __, _n, sprintf } from '@wordpress/i18n';
->>>>>>> 77ff4ff7
 
 /**
  * Internal dependencies
@@ -152,11 +148,8 @@
   }));
 
   const [isPermissionDialogOpen, setIsPermissionDialogOpen] = useState(false);
-<<<<<<< HEAD
-=======
 
   const isSearching = Boolean(searchTerm.trim());
->>>>>>> 77ff4ff7
 
   const onClose = resetWithFetch;
 
@@ -252,19 +245,12 @@
   const resources = media.filter(filterResource);
 
   const onSearch = (value) => {
-<<<<<<< HEAD
-    setSearchTerm({ searchTerm: value.trim() });
-    trackEvent('search_media', 'editor', '', '', {
-      search_term: value.trim(),
-    });
-=======
     if (value.trim() !== searchTerm) {
       setSearchTerm({ searchTerm: value.trim() });
       trackEvent('search_media', 'editor', '', '', {
-        search_term: value,
+        search_term: value.trim(),
       });
     }
->>>>>>> 77ff4ff7
   };
 
   const incrementalSearchDebounceMedia = useFeature(
@@ -290,11 +276,7 @@
               options={FILTERS}
               placement={Placement.BOTTOM_START}
             />
-<<<<<<< HEAD
-            {searchTerm.trim() ? (
-=======
-            {isSearching && Boolean(media.length) && (
->>>>>>> 77ff4ff7
+            {isSearching && Boolean(media.length) ? (
               <SearchCount>
                 {sprintf(
                   /* translators: %d: number of results. */
@@ -307,12 +289,7 @@
                   media.length
                 )}
               </SearchCount>
-<<<<<<< HEAD
             ) : (
-=======
-            )}
-            {!isSearching && (
->>>>>>> 77ff4ff7
               <Primary onClick={openMediaPicker}>
                 {__('Upload', 'web-stories')}
               </Primary>
