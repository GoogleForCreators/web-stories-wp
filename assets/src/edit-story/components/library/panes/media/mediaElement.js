/*
 * Copyright 2020 Google LLC
 *
 * Licensed under the Apache License, Version 2.0 (the "License");
 * you may not use this file except in compliance with the License.
 * You may obtain a copy of the License at
 *
 *     https://www.apache.org/licenses/LICENSE-2.0
 *
 * Unless required by applicable law or agreed to in writing, software
 * distributed under the License is distributed on an "AS IS" BASIS,
 * WITHOUT WARRANTIES OR CONDITIONS OF ANY KIND, either express or implied.
 * See the License for the specific language governing permissions and
 * limitations under the License.
 */

/**
 * External dependencies
 */
import styled, { keyframes, css } from 'styled-components';
import { CSSTransition } from 'react-transition-group';
import PropTypes from 'prop-types';
import { rgba } from 'polished';
import { useState, useRef, useMemo } from 'react';

/**
 * Internal dependencies
 */
import { useDropTargets } from '../../../../app';
import { ReactComponent as Play } from '../../../../icons/play.svg';

const styledTiles = css`
  width: 100%;
  transition: 0.2s transform, 0.15s opacity;
`;

const Image = styled.img`
  ${styledTiles}
  margin-bottom: 10px;
`;

const Video = styled.video`
  ${styledTiles}
`;

const Container = styled.div`
  position: relative;
  display: flex;
`;

const PlayIcon = styled(Play)`
  height: 24px;
  position: absolute;
  width: 24px;
  top: calc(50% - 12px);
  left: calc(50% - 12px);
`;
const Duration = styled.div`
  position: absolute;
  bottom: 12px;
  left: 10px;
  background: ${({ theme }) => rgba(theme.colors.bg.v1, 0.6)};
  font-family: ${({ theme }) => theme.fonts.duration.family};
  font-size: ${({ theme }) => theme.fonts.duration.size};
  line-height: ${({ theme }) => theme.fonts.duration.lineHeight};
  letter-spacing: ${({ theme }) => theme.fonts.duration.letterSpacing};
  padding: 2px 8px;
  border-radius: 8px;
`;

const gradientAnimation = keyframes`
    0% { background-position:0% 50% }
    50% { background-position:100% 50% }
    100% { background-position:0% 50% }
`;

const UploadingIndicator = styled.div`
  height: 4px;
  background: linear-gradient(
    270deg,
    ${({ theme }) => theme.colors.loading.primary} 15%,
    ${({ theme }) => theme.colors.loading.secondary} 50%,
    ${({ theme }) => theme.colors.loading.primary} 85%
  );
  background-size: 400% 400%;
  position: absolute;
  bottom: 10px;

  animation: ${gradientAnimation} 4s ease infinite;

  &.uploading-indicator {
    &.appear {
      width: 0;
    }

    &.appear-done {
      width: 100%;
      transition: 1s ease-out;
      transition-property: width;
    }
  }
`;

/**
 * Get a formatted element for different media types.
 *
 * @param {Object} param Parameters object
 * @param {Object} param.resource Resource object
 * @param {number} param.width Width that element is inserted into editor.
 * @param {number} param.height Height that element is inserted into editor.
 * @return {null|*} Element or null if does not map to video/image.
 */
const MediaElement = ({
  resource,
  width: requestedWidth,
  height: requestedHeight,
  onInsert,
}) => {
  const {
    src,
    type,
    width: originalWidth,
    height: originalHeight,
<<<<<<< HEAD
    sizes,
=======
    local,
>>>>>>> b9ff6727
  } = resource;
  const oRatio =
    originalWidth && originalHeight ? originalWidth / originalHeight : 1;
  const width = requestedWidth || requestedHeight / oRatio;
  const height = requestedHeight || width / oRatio;

  const mediaElement = useRef();
  const [showVideoDetail, setShowVideoDetail] = useState(true);

  const {
    actions: { handleDrag, handleDrop, setDraggingResource },
  } = useDropTargets();

  const measureMediaElement = () =>
    mediaElement?.current?.getBoundingClientRect();

  const dropTargetsBindings = useMemo(
    () => ({
      draggable: 'true',
      onDragStart: (e) => {
        setDraggingResource(resource);
        const { x, y, width: w, height: h } = measureMediaElement();
        const offsetX = e.clientX - x;
        const offsetY = e.clientY - y;
        e.dataTransfer.setDragImage(mediaElement?.current, offsetX, offsetY);
        e.dataTransfer.setData(
          'resource/media',
          JSON.stringify({
            resource,
            offset: { x: offsetX, y: offsetY, w, h },
          })
        );
      },
      onDrag: (e) => {
        handleDrag(resource, e.clientX, e.clientY);
      },
      onDragEnd: (e) => {
        e.preventDefault();
        setDraggingResource(null);
        handleDrop(resource);
      },
    }),
    [setDraggingResource, resource, handleDrag, handleDrop]
  );

  const onClick = () => onInsert(resource, width, height);

  if (type === 'image') {
    let imageSrc = src;
    if (sizes) {
      const { web_stories_thumbnail: webStoriesThumbnail, large, full } = sizes;
      if (webStoriesThumbnail && webStoriesThumbnail.source_url) {
        imageSrc = webStoriesThumbnail.source_url;
      } else if (large && large.source_url) {
        imageSrc = large.source_url;
      } else if (full && full.source_url) {
        imageSrc = full.source_url;
      }
    }
    return (
<<<<<<< HEAD
      <Image
        key={src}
        src={imageSrc}
        ref={mediaElement}
        width={width}
        height={height}
        loading={'lazy'}
        onClick={onClick}
        {...dropTargetsBindings}
      />
=======
      <Container>
        <Image
          key={src}
          src={src}
          ref={mediaElement}
          width={width}
          height={height}
          loading={'lazy'}
          onClick={onClick}
          {...dropTargetsBindings}
        />
        {local && (
          <CSSTransition
            in
            appear={true}
            timeout={0}
            className="uploading-indicator"
          >
            <UploadingIndicator />
          </CSSTransition>
        )}
      </Container>
>>>>>>> b9ff6727
    );
  }

  const pointerEnter = () => {
    setShowVideoDetail(false);
    if (mediaElement.current) {
      mediaElement.current.play();
    }
  };

  const pointerLeave = () => {
    setShowVideoDetail(true);
    if (mediaElement.current) {
      mediaElement.current.pause();
      mediaElement.current.currentTime = 0;
    }
  };

  const { lengthFormatted, poster, mimeType } = resource;
  return (
    <Container
      onPointerEnter={pointerEnter}
      onPointerLeave={pointerLeave}
      onClick={onClick}
    >
      <Video
        key={src}
        ref={mediaElement}
        poster={poster}
        width={width}
        height={height}
        preload="metadata"
        {...dropTargetsBindings}
      >
        <source src={src} type={mimeType} />
      </Video>
      {showVideoDetail && <PlayIcon />}
      {showVideoDetail && <Duration>{lengthFormatted}</Duration>}
      {local && (
        <CSSTransition
          in
          appear={true}
          timeout={0}
          className="uploading-indicator"
        >
          <UploadingIndicator />
        </CSSTransition>
      )}
    </Container>
  );
};

MediaElement.propTypes = {
  resource: PropTypes.object,
  width: PropTypes.number,
  height: PropTypes.number,
  onInsert: PropTypes.func,
};

export default MediaElement;<|MERGE_RESOLUTION|>--- conflicted
+++ resolved
@@ -121,11 +121,8 @@
     type,
     width: originalWidth,
     height: originalHeight,
-<<<<<<< HEAD
     sizes,
-=======
     local,
->>>>>>> b9ff6727
   } = resource;
   const oRatio =
     originalWidth && originalHeight ? originalWidth / originalHeight : 1;
@@ -186,22 +183,10 @@
       }
     }
     return (
-<<<<<<< HEAD
-      <Image
-        key={src}
-        src={imageSrc}
-        ref={mediaElement}
-        width={width}
-        height={height}
-        loading={'lazy'}
-        onClick={onClick}
-        {...dropTargetsBindings}
-      />
-=======
       <Container>
         <Image
           key={src}
-          src={src}
+          src={imageSrc}
           ref={mediaElement}
           width={width}
           height={height}
@@ -220,7 +205,6 @@
           </CSSTransition>
         )}
       </Container>
->>>>>>> b9ff6727
     );
   }
 
