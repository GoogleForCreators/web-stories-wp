--- conflicted
+++ resolved
@@ -42,15 +42,12 @@
 
 /**
  * Get a formatted element for different media types.
-<<<<<<< HEAD
  *
  * @param {Object} param Parameters object
  * @param {Object} param.resource Resource object
  * @param {number} param.width Width that element is inserted into editor.
  * @param {number} param.height Height that element is inserted into editor.
  * @return {null|*} Element or null if does not map to video/image.
-=======
->>>>>>> 006f101e
  */
 const MediaElement = ({
   resource,
