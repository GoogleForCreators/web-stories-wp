--- conflicted
+++ resolved
@@ -40,10 +40,7 @@
     id: videoId,
     posterId,
     poster,
-<<<<<<< HEAD
     lengthFormatted,
-=======
->>>>>>> 0ae1a852
   } = attachment;
 
   return {
