/*
 * Copyright 2020 Google LLC
 *
 * Licensed under the Apache License, Version 2.0 (the "License");
 * you may not use this file except in compliance with the License.
 * You may obtain a copy of the License at
 *
 *     https://www.apache.org/licenses/LICENSE-2.0
 *
 * Unless required by applicable law or agreed to in writing, software
 * distributed under the License is distributed on an "AS IS" BASIS,
 * WITHOUT WARRANTIES OR CONDITIONS OF ANY KIND, either express or implied.
 * See the License for the specific language governing permissions and
 * limitations under the License.
 */

/**
 * External dependencies
 */
import { useRef, useState, useEffect } from 'react';
import styled from 'styled-components';
import { useFeatures } from 'flagged';

/**
 * WordPress dependencies
 */
import { __ } from '@wordpress/i18n';

/**
 * Internal dependencies
 */
<<<<<<< HEAD
import ResizeObserver from 'resize-observer-polyfill';
import { Section, MainButton, SearchInput } from '../../common';
=======
import { Section, SearchInput } from '../../common';
>>>>>>> 8e920557
import { FontPreview } from '../../text';
import { Pane as SharedPane } from '../shared';
import paneId from './paneId';
import { PRESETS } from './textPresets';
import useInsertPreset from './useInsertPreset';
import TextSets from './textSets';

const Pane = styled(SharedPane)`
  overflow-y: scroll;
  max-height: 100%;
`;

function TextPane(props) {
<<<<<<< HEAD
  const paneRef = useRef();
  const [, forceUpdate] = useState();
  const { insertElement } = useLibrary((state) => ({
    insertElement: state.actions.insertElement,
  }));

=======
>>>>>>> 8e920557
  const { showTextSets, showTextAndShapesSearchInput } = useFeatures();

  const insertPreset = useInsertPreset();

  useEffect(() => {
    const ro = new ResizeObserver(() => {
      forceUpdate(Date.now());
    });

    ro.observe(paneRef.current);

    return () => ro.disconnect();
  }, []);

  return (
    <Pane id={paneId} {...props} ref={paneRef}>
      {showTextAndShapesSearchInput && (
        <SearchInput
          initialValue={''}
          placeholder={__('Search', 'web-stories')}
          onSearch={() => {}}
          disabled
        />
      )}

      <Section title={__('Presets', 'web-stories')}>
        {PRESETS.map(({ title, element }, i) => (
          <FontPreview
            key={i}
            title={title}
            element={element}
            onClick={() => insertPreset(element)}
          />
        ))}
      </Section>
      {showTextSets && paneRef.current && <TextSets paneRef={paneRef} />}
    </Pane>
  );
}

export default TextPane;<|MERGE_RESOLUTION|>--- conflicted
+++ resolved
@@ -29,12 +29,8 @@
 /**
  * Internal dependencies
  */
-<<<<<<< HEAD
 import ResizeObserver from 'resize-observer-polyfill';
-import { Section, MainButton, SearchInput } from '../../common';
-=======
 import { Section, SearchInput } from '../../common';
->>>>>>> 8e920557
 import { FontPreview } from '../../text';
 import { Pane as SharedPane } from '../shared';
 import paneId from './paneId';
@@ -48,15 +44,9 @@
 `;
 
 function TextPane(props) {
-<<<<<<< HEAD
   const paneRef = useRef();
   const [, forceUpdate] = useState();
-  const { insertElement } = useLibrary((state) => ({
-    insertElement: state.actions.insertElement,
-  }));
 
-=======
->>>>>>> 8e920557
   const { showTextSets, showTextAndShapesSearchInput } = useFeatures();
 
   const insertPreset = useInsertPreset();
