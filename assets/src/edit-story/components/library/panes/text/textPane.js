--- conflicted
+++ resolved
@@ -38,16 +38,10 @@
 const SectionContent = styled.p``;
 
 function TextPane(props) {
-<<<<<<< HEAD
-  const {
-    actions: { insertElement },
-  } = useLibrary();
-  const { showTextAndShapesSearchInput } = useFeatures();
-=======
   const { insertElement } = useLibrary((state) => ({
     insertElement: state.actions.insertElement,
   }));
->>>>>>> 11865d31
+  const { showTextAndShapesSearchInput } = useFeatures();
   return (
     <Pane id={paneId} {...props}>
       {showTextAndShapesSearchInput && (
