--- conflicted
+++ resolved
@@ -38,16 +38,11 @@
 const SectionContent = styled.p``;
 
 function TextPane(props) {
-<<<<<<< HEAD
-  const {
-    actions: { insertElement },
-  } = useLibrary();
-  const { showTextSets } = useFeatures();
-=======
   const { insertElement } = useLibrary((state) => ({
     insertElement: state.actions.insertElement,
   }));
->>>>>>> 11865d31
+  const { showTextSets } = useFeatures();
+
   return (
     <Pane id={paneId} {...props}>
       <SearchInput
