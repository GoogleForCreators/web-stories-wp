/*
 * Copyright 2020 Google LLC
 *
 * Licensed under the Apache License, Version 2.0 (the "License");
 * you may not use this file except in compliance with the License.
 * You may obtain a copy of the License at
 *
 *     https://www.apache.org/licenses/LICENSE-2.0
 *
 * Unless required by applicable law or agreed to in writing, software
 * distributed under the License is distributed on an "AS IS" BASIS,
 * WITHOUT WARRANTIES OR CONDITIONS OF ANY KIND, either express or implied.
 * See the License for the specific language governing permissions and
 * limitations under the License.
 */

/**
 * Internal dependencies
 */
import { migrate } from '../../../../../migration';

function updateMinMax(minMax, element) {
  // Purposely mutating object so passed
  // in minMax is modified
  minMax.minX = Math.min(minMax.minX, element.x);
  minMax.maxX = Math.max(minMax.maxX, element.x + element.width);

  minMax.minY = Math.min(minMax.minY, element.y);
  minMax.maxY = Math.max(minMax.maxY, element.y + element.height);

  return minMax;
}

async function loadTextSet(name) {
  const data = await import(
    /* webpackChunkName: "chunk-web-stories-textset-[index]" */ `./raw/${name}.json`
  );
  const migrated = migrate(data, data.version);

  const textSets = migrated.pages.reduce((sets, page) => {
    const minMax = {
      minX: Infinity,
      maxX: 0,
      minY: Infinity,
      maxY: 0,
    };

    const textElements = page.elements.filter((element) => {
      return !element.isBackground && Boolean(updateMinMax(minMax, element));
    });

    return [
      ...sets,
      textElements.map((e) => ({
        ...e,
        // Offset elements so the text set's
        // default position is (0,0)
        normalizedOffsetX: e.x - minMax.minX,
        normalizedOffsetY: e.y - minMax.minY,
        // The overall text set width & height
        // is the delta between the max/mins
        textSetWidth: minMax.maxX - minMax.minX,
        textSetHeight: minMax.maxY - minMax.minY,
      })),
    ];
  }, []);

  return textSets;
}

export default async function loadTextSets() {
  const textSets = [
    'cover',
    'step',
    'section_header',
    'editorial',
<<<<<<< HEAD
    'quote',
    'contact',
=======
    'table',
    'quote',
>>>>>>> 7dfd3c49
  ];

  const results = await Promise.all(
    textSets.map(async (name) => {
      return [name, await loadTextSet(name)];
    })
  );

  return Object.fromEntries(results);
}<|MERGE_RESOLUTION|>--- conflicted
+++ resolved
@@ -74,13 +74,9 @@
     'step',
     'section_header',
     'editorial',
-<<<<<<< HEAD
-    'quote',
     'contact',
-=======
     'table',
     'quote',
->>>>>>> 7dfd3c49
   ];
 
   const results = await Promise.all(
