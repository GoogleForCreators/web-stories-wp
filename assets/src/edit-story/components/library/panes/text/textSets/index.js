--- conflicted
+++ resolved
@@ -13,77 +13,4 @@
  * See the License for the specific language governing permissions and
  * limitations under the License.
  */
-<<<<<<< HEAD
-
-/**
- * External dependencies
- */
-import { useCallback, useEffect, useState } from 'react';
-import styled from 'styled-components';
-
-/**
- * WordPress dependencies
- */
-import { __ } from '@wordpress/i18n';
-
-/**
- * Internal dependencies
- */
-import { Section } from '../../../common';
-import { UnitsProvider } from '../../../../../units';
-import { PAGE_RATIO, TEXT_SET_SIZE } from '../../../../../constants';
-import { PillGroup } from '../../shared';
-import { getTextSets } from './utils';
-import TextSet from './textSet';
-
-const TextSetContainer = styled.div`
-  display: grid;
-  grid-template-columns: 1fr 1fr;
-  row-gap: 12px;
-`;
-
-function TextSets() {
-  const [textSets, setTextSets] = useState([]);
-  const [filter, setFilter] = useState(null);
-
-  const getFilteredTextSets = useCallback(() => {
-    if (filter && textSets[filter]) {
-      return textSets[filter];
-    }
-    return Object.values(textSets).flat();
-  }, [filter, textSets]);
-
-  useEffect(() => {
-    getTextSets().then(setTextSets);
-  }, []);
-  return (
-    <Section title={__('Text Sets', 'web-stories')}>
-      <PillGroup
-        categories={Object.keys(textSets).map((cat) => ({
-          id: cat,
-          displayName: cat,
-        }))}
-        selectedCategoryId={filter}
-        selectCategory={setFilter}
-        deselectCategory={() => setFilter(null)}
-      />
-      <TextSetContainer>
-        <UnitsProvider
-          pageSize={{
-            width: TEXT_SET_SIZE,
-            height: TEXT_SET_SIZE / PAGE_RATIO,
-          }}
-        >
-          {getFilteredTextSets().map((elements, index) => (
-            <TextSet key={index} elements={elements} />
-          ))}
-        </UnitsProvider>
-      </TextSetContainer>
-    </Section>
-  );
-}
-
-export default TextSets;
-=======
-export { default } from './textSets';
->>>>>>> 8ba40275
+export { default } from './textSets';