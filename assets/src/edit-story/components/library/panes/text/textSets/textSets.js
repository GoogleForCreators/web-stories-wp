--- conflicted
+++ resolved
@@ -17,19 +17,8 @@
 /**
  * External dependencies
  */
-<<<<<<< HEAD
 import { useState, useMemo, useCallback } from 'react';
 import PropTypes from 'prop-types';
-=======
-import {
-  useRef,
-  useState,
-  useMemo,
-  useEffect,
-  useCallback,
-  useReducer,
-} from 'react';
->>>>>>> dc8b5de3
 import styled from 'styled-components';
 import { v4 as uuidv4 } from 'uuid';
 import { useVirtual } from 'react-virtual';
@@ -42,26 +31,17 @@
 /**
  * Internal dependencies
  */
-<<<<<<< HEAD
-import { SectionWithRef as Section } from '../../../common';
-import { UnitsProvider } from '../../../../../units';
-import { PAGE_RATIO, TEXT_SET_SIZE } from '../../../../../constants';
-import PillGroup from '../../shared/pillGroup';
-import { PANE_PADDING } from '../../shared';
-=======
 import { Section } from '../../../common';
 import PillGroup from '../../shared/pillGroup';
 import { PANE_PADDING } from '../../shared';
-import useRovingTabIndex from '../../../../../utils/useRovingTabIndex';
 import localStore, {
   LOCAL_STORAGE_PREFIX,
 } from '../../../../../utils/localStore';
 import { UnitsProvider } from '../../../../../units';
 import { PAGE_RATIO, TEXT_SET_SIZE } from '../../../../../constants';
->>>>>>> dc8b5de3
 import useLibrary from '../../../useLibrary';
 import TextSet from './textSet';
-import { TEXT_SET_ACTIONS, getTextSetReducer } from './getTextSetReducer';
+// import { TEXT_SET_ACTIONS, getTextSetReducer } from './getTextSetReducer';
 
 const TEXT_SET_ROW_GAP = 12;
 
@@ -101,32 +81,21 @@
   quote: __('Quote', 'web-stories'),
 };
 
-<<<<<<< HEAD
 function TextSets({ paneRef }) {
-  const [selectedCat, setSelectedCat] = useState(null);
   const { textSets } = useLibrary(({ state: { textSets } }) => ({ textSets }));
 
   const allTextSets = useMemo(() => Object.values(textSets).flat(), [textSets]);
+
   const filteredTextSets = useMemo(
     () => (selectedCat ? textSets[selectedCat] : allTextSets),
     [selectedCat, textSets, allTextSets]
   );
-
-=======
-const RENDER_TEXT_SET_DELAY = 10;
-
-function TextSets() {
-  const { textSets } = useLibrary(({ state: { textSets } }) => ({ textSets }));
 
   const [selectedCat, setSelectedCat] = useState(
     localStore.getItemByKey(`${LOCAL_STORAGE_PREFIX.TEXT_SET_SETTINGS}`)
       ?.selectedCategory
   );
 
-  const ref = useRef();
-
-  const allTextSets = useMemo(() => Object.values(textSets).flat(), [textSets]);
->>>>>>> dc8b5de3
   const categories = useMemo(
     () =>
       Object.keys(textSets).map((cat) => ({
@@ -136,7 +105,6 @@
     [textSets]
   );
 
-<<<<<<< HEAD
   const rowVirtualizer = useVirtual({
     size: Math.ceil(filteredTextSets.length / 2),
     parentRef: paneRef,
@@ -146,19 +114,6 @@
 
   const sectionId = useMemo(() => `section-${uuidv4()}`, []);
   const title = useMemo(() => __('Text Sets', 'web-stories'), []);
-=======
-  const textSetReducer = useMemo(
-    () => getTextSetReducer(textSets, allTextSets),
-    [textSets, allTextSets]
-  );
-
-  const [{ filteredTextSets, renderedTextSets }, dispatch] = useReducer(
-    textSetReducer,
-    {
-      filteredTextSets: [],
-      renderedTextSets: [],
-    }
-  );
 
   const handleSelectedCategory = useCallback((selectedCategory) => {
     setSelectedCat(selectedCategory);
@@ -166,29 +121,6 @@
       selectedCategory,
     });
   }, []);
-
-  useEffect(() => {
-    dispatch({ type: TEXT_SET_ACTIONS.RESET, payload: selectedCat });
-  }, [selectedCat, textSets, allTextSets]);
-
-  useEffect(() => {
-    if (renderedTextSets.length >= filteredTextSets.length) {
-      return () => {};
-    }
-
-    const loadingTimeoutId = window.setTimeout(() => {
-      dispatch({
-        type: TEXT_SET_ACTIONS.RENDER_NEXT_TEXT_SET,
-      });
-    }, RENDER_TEXT_SET_DELAY);
-
-    return () => {
-      window.clearTimeout(loadingTimeoutId);
-    };
-  }, [renderedTextSets, filteredTextSets]);
-
-  useRovingTabIndex({ ref });
->>>>>>> dc8b5de3
 
   return (
     <Section id={sectionId} title={title}>
@@ -206,7 +138,6 @@
           height: TEXT_SET_SIZE / PAGE_RATIO,
         }}
       >
-<<<<<<< HEAD
         <TextSetContainer height={rowVirtualizer.totalSize}>
           {rowVirtualizer.virtualItems.map((virtualRow) => (
             <TextSetRow key={virtualRow.index} translateY={virtualRow.start}>
@@ -225,15 +156,6 @@
                 )}
             </TextSetRow>
           ))}
-=======
-        <TextSetContainer ref={ref} role="list" aria-labelledby={sectionId}>
-          {renderedTextSets.map(
-            (elements) =>
-              elements.length > 0 && (
-                <TextSet key={elements[0].id} elements={elements} />
-              )
-          )}
->>>>>>> dc8b5de3
         </TextSetContainer>
       </UnitsProvider>
     </Section>
