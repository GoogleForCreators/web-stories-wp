/*
 * Copyright 2021 Google LLC
 *
 * Licensed under the Apache License, Version 2.0 (the "License");
 * you may not use this file except in compliance with the License.
 * You may obtain a copy of the License at
 *
 *     https://www.apache.org/licenses/LICENSE-2.0
 *
 * Unless required by applicable law or agreed to in writing, software
 * distributed under the License is distributed on an "AS IS" BASIS,
 * WITHOUT WARRANTIES OR CONDITIONS OF ANY KIND, either express or implied.
 * See the License for the specific language governing permissions and
 * limitations under the License.
 */

/**
 * External dependencies
 */
import PropTypes from 'prop-types';
import styled from 'styled-components';
<<<<<<< HEAD
import { useEffect, useState, useCallback, useRef } from 'react';
=======
import { useState, useCallback, useRef } from 'react';
>>>>>>> a640f7e7
import { __ } from '@web-stories-wp/i18n';

/**
 * Internal dependencies
 */
import { useAPI } from '../../../../app/api';
import {
  Text,
  THEME_CONSTANTS,
  useSnackbar,
} from '../../../../../design-system';
import Dialog from '../../../dialog';
<<<<<<< HEAD
import TemplateSave from './templateSave';
=======
>>>>>>> a640f7e7
import TemplateList from './templateList';

const Wrapper = styled.div`
  padding-top: 5px;
  overflow-y: scroll;
  overflow-x: hidden;
`;

function SavedTemplates({
  pageSize,
  savedTemplates,
  setSavedTemplates,
  ...rest
}) {
  const {
<<<<<<< HEAD
    actions: { getCustomPageTemplates, deletePageTemplate },
=======
    actions: { deletePageTemplate },
>>>>>>> a640f7e7
  } = useAPI();
  const { showSnackbar } = useSnackbar();

<<<<<<< HEAD
  const [pageTemplates, setPageTemplates] = useState(null);
=======
  const { showSnackbar } = useSnackbar();

>>>>>>> a640f7e7
  const [showDialog, setShowDialog] = useState(false);
  const [templateToDelete, setTemplateToDelete] = useState(null);
  const ref = useRef();

  const onClickDelete = useCallback(({ templateId }, e) => {
    e?.stopPropagation();
    if (templateId) {
      setShowDialog(true);
      setTemplateToDelete(templateId);
    }
  }, []);

  const handleDelete = useCallback(
    () =>
      deletePageTemplate(templateToDelete)
        .then(() => {
          setSavedTemplates(
            savedTemplates.filter(
              ({ templateId }) => templateId !== templateToDelete
            )
          );
          setShowDialog(false);
        })
        .catch(() => {
          showSnackbar({
            message: __(
              'Unable to delete the template. Please try again.',
              'web-stories'
            ),
            dismissable: true,
          });
        }),
    [
      deletePageTemplate,
      templateToDelete,
      savedTemplates,
      showSnackbar,
      setSavedTemplates,
    ]
  );

<<<<<<< HEAD
  useEffect(() => {
    if (!pageTemplates) {
      loadTemplates();
    }
  }, [loadTemplates, pageTemplates]);

  const onClickDelete = useCallback(({ postId }, e) => {
    e?.stopPropagation();
    if (postId) {
      setShowDialog(true);
      setTemplateToDelete(postId);
    }
  }, []);
  const handleDelete = useCallback(
    () =>
      deletePageTemplate(templateToDelete)
        .then(() => {
          setPageTemplates(
            pageTemplates.filter(({ postId }) => postId !== templateToDelete)
          );
          setShowDialog(false);
          showSnackbar({
            message: __('Page template deleted.', 'web-stories'),
            dismissable: true,
          });
        })
        .catch(() => {
          showSnackbar({
            message: __(
              'Unable to delete the template. Please try again.',
              'web-stories'
            ),
            dismissable: true,
          });
        }),
    [deletePageTemplate, templateToDelete, pageTemplates, showSnackbar]
  );

  // @todo Saving template is currently misplaced.
=======
>>>>>>> a640f7e7
  return (
    <Wrapper ref={ref}>
      <TemplateList
        parentRef={ref}
        pageSize={pageSize}
        pages={savedTemplates}
        handleDelete={onClickDelete}
        {...rest}
      />
<<<<<<< HEAD
      <Wrapper ref={ref}>
        {pageTemplates && (
          <TemplateList
            parentRef={ref}
            pageSize={pageSize}
            pages={pageTemplates}
            handleDelete={onClickDelete}
          />
        )}
        {showDialog && (
          <Dialog
            isOpen
            onClose={() => setShowDialog(false)}
            title={__('Delete Page Template', 'web-stories')}
            secondaryText={__('Cancel', 'web-stories')}
            onPrimary={handleDelete}
            primaryText={__('Delete', 'web-stories')}
          >
            <Text size={THEME_CONSTANTS.TYPOGRAPHY.PRESET_SIZES.SMALL}>
              {__(
                'Are you sure you want to delete this template? This action cannot be undone.',
                'web-stories'
              )}
            </Text>
          </Dialog>
        )}
      </Wrapper>
    </TemporaryWrapper>
=======
      {showDialog && (
        <Dialog
          isOpen
          onClose={() => setShowDialog(false)}
          title={__('Delete Page Template', 'web-stories')}
          secondaryText={__('Cancel', 'web-stories')}
          onPrimary={handleDelete}
          primaryText={__('Delete', 'web-stories')}
        >
          <Text size={THEME_CONSTANTS.TYPOGRAPHY.PRESET_SIZES.SMALL}>
            {__(
              'Are you sure you want to delete this template? This action cannot be undone.',
              'web-stories'
            )}
          </Text>
        </Dialog>
      )}
    </Wrapper>
>>>>>>> a640f7e7
  );
}

SavedTemplates.propTypes = {
  pageSize: PropTypes.object.isRequired,
  setSavedTemplates: PropTypes.func.isRequired,
  savedTemplates: PropTypes.array.isRequired,
};

export default SavedTemplates;<|MERGE_RESOLUTION|>--- conflicted
+++ resolved
@@ -19,11 +19,7 @@
  */
 import PropTypes from 'prop-types';
 import styled from 'styled-components';
-<<<<<<< HEAD
-import { useEffect, useState, useCallback, useRef } from 'react';
-=======
 import { useState, useCallback, useRef } from 'react';
->>>>>>> a640f7e7
 import { __ } from '@web-stories-wp/i18n';
 
 /**
@@ -36,10 +32,6 @@
   useSnackbar,
 } from '../../../../../design-system';
 import Dialog from '../../../dialog';
-<<<<<<< HEAD
-import TemplateSave from './templateSave';
-=======
->>>>>>> a640f7e7
 import TemplateList from './templateList';
 
 const Wrapper = styled.div`
@@ -55,20 +47,12 @@
   ...rest
 }) {
   const {
-<<<<<<< HEAD
-    actions: { getCustomPageTemplates, deletePageTemplate },
-=======
     actions: { deletePageTemplate },
->>>>>>> a640f7e7
   } = useAPI();
   const { showSnackbar } = useSnackbar();
 
-<<<<<<< HEAD
-  const [pageTemplates, setPageTemplates] = useState(null);
-=======
   const { showSnackbar } = useSnackbar();
 
->>>>>>> a640f7e7
   const [showDialog, setShowDialog] = useState(false);
   const [templateToDelete, setTemplateToDelete] = useState(null);
   const ref = useRef();
@@ -110,48 +94,6 @@
     ]
   );
 
-<<<<<<< HEAD
-  useEffect(() => {
-    if (!pageTemplates) {
-      loadTemplates();
-    }
-  }, [loadTemplates, pageTemplates]);
-
-  const onClickDelete = useCallback(({ postId }, e) => {
-    e?.stopPropagation();
-    if (postId) {
-      setShowDialog(true);
-      setTemplateToDelete(postId);
-    }
-  }, []);
-  const handleDelete = useCallback(
-    () =>
-      deletePageTemplate(templateToDelete)
-        .then(() => {
-          setPageTemplates(
-            pageTemplates.filter(({ postId }) => postId !== templateToDelete)
-          );
-          setShowDialog(false);
-          showSnackbar({
-            message: __('Page template deleted.', 'web-stories'),
-            dismissable: true,
-          });
-        })
-        .catch(() => {
-          showSnackbar({
-            message: __(
-              'Unable to delete the template. Please try again.',
-              'web-stories'
-            ),
-            dismissable: true,
-          });
-        }),
-    [deletePageTemplate, templateToDelete, pageTemplates, showSnackbar]
-  );
-
-  // @todo Saving template is currently misplaced.
-=======
->>>>>>> a640f7e7
   return (
     <Wrapper ref={ref}>
       <TemplateList
@@ -161,36 +103,6 @@
         handleDelete={onClickDelete}
         {...rest}
       />
-<<<<<<< HEAD
-      <Wrapper ref={ref}>
-        {pageTemplates && (
-          <TemplateList
-            parentRef={ref}
-            pageSize={pageSize}
-            pages={pageTemplates}
-            handleDelete={onClickDelete}
-          />
-        )}
-        {showDialog && (
-          <Dialog
-            isOpen
-            onClose={() => setShowDialog(false)}
-            title={__('Delete Page Template', 'web-stories')}
-            secondaryText={__('Cancel', 'web-stories')}
-            onPrimary={handleDelete}
-            primaryText={__('Delete', 'web-stories')}
-          >
-            <Text size={THEME_CONSTANTS.TYPOGRAPHY.PRESET_SIZES.SMALL}>
-              {__(
-                'Are you sure you want to delete this template? This action cannot be undone.',
-                'web-stories'
-              )}
-            </Text>
-          </Dialog>
-        )}
-      </Wrapper>
-    </TemporaryWrapper>
-=======
       {showDialog && (
         <Dialog
           isOpen
@@ -209,7 +121,6 @@
         </Dialog>
       )}
     </Wrapper>
->>>>>>> a640f7e7
   );
 }
 
