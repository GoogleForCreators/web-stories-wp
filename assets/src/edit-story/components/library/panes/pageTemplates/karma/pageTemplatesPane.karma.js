/*
 * Copyright 2020 Google LLC
 *
 * Licensed under the Apache License, Version 2.0 (the "License");
 * you may not use this file except in compliance with the License.
 * You may obtain a copy of the License at
 *
 *     https://www.apache.org/licenses/LICENSE-2.0
 *
 * Unless required by applicable law or agreed to in writing, software
 * distributed under the License is distributed on an "AS IS" BASIS,
 * WITHOUT WARRANTIES OR CONDITIONS OF ANY KIND, either express or implied.
 * See the License for the specific language governing permissions and
 * limitations under the License.
 */

/**
 * External dependencies
 */
import { waitFor, within } from '@testing-library/react';

/**
 * Internal dependencies
 */
import { Fixture } from '../../../../../karma/fixture';
import { useStory } from '../../../../../app/story';
import { formattedTemplatesArray } from '../../../../../../dashboard/storybookUtils';
import objectWithout from '../../../../../utils/objectWithout';

const expectPageTemplateEqual = (currentPage, template) => {
  expect(currentPage.id).not.toEqual(template.id);
  expect(currentPage.elements.length).toEqual(template.elements.length);
  template.elements.forEach((element, index) => {
    expect(objectWithout(currentPage.elements[index], ['id'])).toEqual(
      objectWithout(element, ['id'])
    );
  });
  expect(currentPage.animations.length).toEqual(
    (template.animations || []).length
  );
};

describe('CUJ: Page Templates: Creator can Apply a Page Template', () => {
  let fixture;
  let originalTimeout;

  beforeEach(async () => {
    originalTimeout = jasmine.DEFAULT_TIMEOUT_INTERVAL;
    jasmine.DEFAULT_TIMEOUT_INTERVAL = 300000;
    fixture = new Fixture();
    fixture.setFlags({ customPageTemplates: true });
    await fixture.render();
  });

  afterEach(() => {
    jasmine.DEFAULT_TIMEOUT_INTERVAL = originalTimeout;
    fixture.restore();
  });

  describe('Default page templates', () => {
    it('should add a new page when applying a template', async () => {
      await fixture.editor.library.pageTemplatesTab.click();

      await waitFor(() =>
        expect(
          fixture.editor.library.pageTemplatesPane.pageTemplates.length
        ).toBeTruthy()
      );
      await fixture.events.click(
        fixture.editor.library.pageTemplatesPane.pageTemplate('Cooking Cover')
      );

      // check that all elements have been applied
      const { pages, currentPage } = await fixture.renderHook(() =>
        useStory(({ state }) => {
          return {
            currentPage: state.currentPage,
            pages: state.pages,
          };
        })
      );

      expect(pages.length).toEqual(2);
      const cookingTemplate = formattedTemplatesArray.find(
        (t) => t.title === 'Cooking'
      );
      const coverPage = cookingTemplate.pages.find(
        (p) => p.pageTemplateType === 'cover'
      );
      expectPageTemplateEqual(currentPage, coverPage);

      await fixture.snapshot('applied page template');
    });

    it('should apply page template to an empty page using keyboard', async () => {
      await fixture.editor.library.pageTemplatesTab.click();

      await waitFor(() =>
        expect(
          fixture.editor.library.pageTemplatesPane.pageTemplates.length
        ).toBeTruthy()
      );

      const { pageTemplates } = fixture.editor.library.pageTemplatesPane;
      await fixture.events.focus(
        fixture.editor.library.pageTemplatesPane.pageTemplates[0]
      );

      await fixture.events.keyboard.press('right');

      await fixture.events.keyboard.press('down');

      const activeTextSetId = pageTemplates[3].getAttribute('data-testid');
      const documentTestId = document.activeElement.getAttribute('data-testid');

      expect(activeTextSetId).toBe(documentTestId);
      await fixture.events.keyboard.press('Enter');

      // check that all elements have been applied
      const currentPage = await fixture.renderHook(() =>
        useStory(({ state }) => state.currentPage)
      );
      const cookingTemplate = formattedTemplatesArray.find(
        (t) => t.title === 'Cooking'
      );
      const coverPage = cookingTemplate.pages.find(
        (p) => p.pageTemplateType === 'cover'
      );
      expectPageTemplateEqual(currentPage, coverPage);

      await fixture.snapshot('applied page template');
    });
  });

  describe('Saved page templates', () => {
    beforeEach(async () => {
      await fixture.events.click(fixture.editor.library.pageTemplatesTab);
      await fixture.events.click(
        fixture.editor.library.pageTemplatesPane.dropDown
      );
      await fixture.events.click(
        fixture.editor.library.pageTemplatesPane.dropDownOption(
          'Saved templates'
        )
      );
    });

    it('should allow saving a non-empty page as template', async () => {
      // Verify a template is not added for an empty page.
      await fixture.events.click(
        fixture.editor.library.pageTemplatesPane.saveTemplateBtn
      );
<<<<<<< HEAD

      expect(
        () => fixture.editor.library.pageTemplatesPane.pageTemplates.length
      ).toThrow();
=======
      await fixture.events.sleep(200);
      let message = await fixture.screen.getByRole('alert');
      expect(message.textContent).toBe(
        'An empty page can’t be saved as a template. Add elements and try again.'
      );
      const { getByRole } = within(message);

      await fixture.events.click(getByRole('button', { name: 'Close' }));
>>>>>>> 4b4f9608

      // Add an element and verify the template is added now.
      await fixture.events.click(fixture.editor.library.textAdd);
      await fixture.events.click(
        fixture.editor.library.pageTemplatesPane.saveTemplateBtn
      );
      await fixture.events.sleep(200);
      const message = await fixture.screen.getByRole('alert');
      expect(message.textContent).toBe('Page template saved.');

      expect(
        fixture.editor.library.pageTemplatesPane.pageTemplates.length
      ).toBe(1);
    });

    it('should allow deleting a saved template', async () => {
      await fixture.events.click(fixture.editor.library.textAdd);
      await fixture.events.click(
        fixture.editor.library.pageTemplatesPane.saveTemplateBtn
      );
      await fixture.events.sleep(200);
      expect(
        fixture.editor.library.pageTemplatesPane.pageTemplates.length
      ).toBe(1);

      // Hover the added template to reveal the delete button.
      await fixture.events.mouse.moveRel(
        fixture.editor.library.pageTemplatesPane.pageTemplates[0],
        40,
        40
      );
      await fixture.events.click(
        fixture.editor.library.pageTemplatesPane.deleteTemplateBtn
      );
      await waitFor(() => {
        expect(fixture.screen.getByRole('dialog')).toBeTruthy();
      });
      await fixture.events.click(
        fixture.screen.getByRole('button', { name: 'Delete' })
      );

      await fixture.events.sleep(200);
      const list = fixture.editor.getByRole('list', {
        name: 'Page Template Options',
      });
      expect(list.children.length).toBe(0);
    });

    it('should allow applying a template', async () => {
      // Add an element and verify the template is added now.
      await fixture.events.click(fixture.editor.library.textAdd);
      await fixture.events.click(
        fixture.editor.library.pageTemplatesPane.saveTemplateBtn
      );
      await fixture.events.sleep(200);
      expect(
        fixture.editor.library.pageTemplatesPane.pageTemplates.length
      ).toBe(1);

      await fixture.events.click(
        fixture.editor.library.pageTemplatesPane.pageTemplates[0]
      );
      await fixture.events.sleep(200);
      const { pages, currentPage } = await fixture.renderHook(() =>
        useStory(({ state }) => {
          return {
            currentPage: state.currentPage,
            pages: state.pages,
          };
        })
      );

      expect(pages.length).toEqual(2);
      // The dummy template has text as the first element.
      expect(currentPage.elements[1].type).toBe('text');
    });

    it('should allow manipulating custom templates using keyboard', async () => {
      await fixture.events.click(fixture.editor.library.textAdd);
      await fixture.events.click(fixture.editor.library.pageTemplatesTab);
      await fixture.events.keyboard.press('Tab');
      await fixture.events.keyboard.press('Enter');

      await fixture.events.sleep(200);
      const message = await fixture.screen.getByRole('alert');
      expect(message.textContent).toBe('Page template saved.');

      expect(
        fixture.editor.library.pageTemplatesPane.pageTemplates.length
      ).toBe(1);

      await fixture.events.keyboard.press('Tab');
      await fixture.events.keyboard.press('Tab');
      await fixture.events.keyboard.press('Space');

      await fixture.events.sleep(200);

      await waitFor(() => {
        expect(fixture.screen.getByRole('dialog')).toBeTruthy();
      });

      await fixture.events.keyboard.press('Tab');
      await fixture.events.keyboard.press('Tab');
      await fixture.events.keyboard.press('Enter');

      const list = fixture.editor.getByRole('list', {
        name: 'Page Template Options',
      });
      expect(list.children.length).toBe(0);
    });
  });
});<|MERGE_RESOLUTION|>--- conflicted
+++ resolved
@@ -150,21 +150,10 @@
       await fixture.events.click(
         fixture.editor.library.pageTemplatesPane.saveTemplateBtn
       );
-<<<<<<< HEAD
 
       expect(
         () => fixture.editor.library.pageTemplatesPane.pageTemplates.length
       ).toThrow();
-=======
-      await fixture.events.sleep(200);
-      let message = await fixture.screen.getByRole('alert');
-      expect(message.textContent).toBe(
-        'An empty page can’t be saved as a template. Add elements and try again.'
-      );
-      const { getByRole } = within(message);
-
-      await fixture.events.click(getByRole('button', { name: 'Close' }));
->>>>>>> 4b4f9608
 
       // Add an element and verify the template is added now.
       await fixture.events.click(fixture.editor.library.textAdd);
