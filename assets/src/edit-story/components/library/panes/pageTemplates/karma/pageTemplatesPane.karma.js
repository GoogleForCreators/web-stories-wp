/*
 * Copyright 2020 Google LLC
 *
 * Licensed under the Apache License, Version 2.0 (the "License");
 * you may not use this file except in compliance with the License.
 * You may obtain a copy of the License at
 *
 *     https://www.apache.org/licenses/LICENSE-2.0
 *
 * Unless required by applicable law or agreed to in writing, software
 * distributed under the License is distributed on an "AS IS" BASIS,
 * WITHOUT WARRANTIES OR CONDITIONS OF ANY KIND, either express or implied.
 * See the License for the specific language governing permissions and
 * limitations under the License.
 */

/**
 * External dependencies
 */
import { waitFor } from '@testing-library/react';

/**
 * Internal dependencies
 */
import { Fixture } from '../../../../../karma/fixture';
import { useStory } from '../../../../../app/story';
import { formattedTemplatesArray } from '../../../../../../dashboard/storybookUtils';
import objectWithout from '../../../../../utils/objectWithout';

const expectPageTemplateEqual = (currentPage, template) => {
  expect(currentPage.id).not.toEqual(template.id);
  expect(currentPage.elements.length).toEqual(template.elements.length);
  template.elements.forEach((element, index) => {
    expect(objectWithout(currentPage.elements[index], ['id'])).toEqual(
      objectWithout(element, ['id'])
    );
  });
  expect(currentPage.animations.length).toEqual(
    (template.animations || []).length
  );
};

describe('CUJ: Page Templates: Creator can Apply a Page Template', () => {
  let fixture;
  let originalTimeout;

  beforeEach(async () => {
    originalTimeout = jasmine.DEFAULT_TIMEOUT_INTERVAL;
    jasmine.DEFAULT_TIMEOUT_INTERVAL = 300000;
    fixture = new Fixture();
    fixture.setFlags({ customPageTemplates: true });
    await fixture.render();
  });

  afterEach(() => {
    jasmine.DEFAULT_TIMEOUT_INTERVAL = originalTimeout;
    fixture.restore();
  });

  describe('Default page templates', () => {
    it('should add a new page when applying a template', async () => {
      await fixture.editor.library.pageTemplatesTab.click();

      await waitFor(() =>
        expect(
          fixture.editor.library.pageTemplatesPane.pageTemplates.length
        ).toBeTruthy()
      );
      await fixture.events.click(
        fixture.editor.library.pageTemplatesPane.pageTemplate('Cooking Cover')
      );

      // check that all elements have been applied
      const { pages, currentPage } = await fixture.renderHook(() =>
        useStory(({ state }) => {
          return {
            currentPage: state.currentPage,
            pages: state.pages,
          };
        })
      );

      expect(pages.length).toEqual(2);
      const cookingTemplate = formattedTemplatesArray.find(
        (t) => t.title === 'Cooking'
      );
      const coverPage = cookingTemplate.pages.find(
        (p) => p.pageTemplateType === 'cover'
      );
      expectPageTemplateEqual(currentPage, coverPage);

      await fixture.snapshot('applied page template');
    });

    it('should apply page template to an empty page using keyboard', async () => {
      await fixture.editor.library.pageTemplatesTab.click();

      await waitFor(() =>
        expect(
          fixture.editor.library.pageTemplatesPane.pageTemplates.length
        ).toBeTruthy()
      );

      const { pageTemplates } = fixture.editor.library.pageTemplatesPane;
      await fixture.events.focus(
        fixture.editor.library.pageTemplatesPane.pageTemplates[0]
      );

      await fixture.events.keyboard.press('right');

      await fixture.events.keyboard.press('down');

      const activeTextSetId = pageTemplates[3].getAttribute('data-testid');
      const documentTestId = document.activeElement.getAttribute('data-testid');

      expect(activeTextSetId).toBe(documentTestId);
      await fixture.events.keyboard.press('Enter');

      // check that all elements have been applied
      const currentPage = await fixture.renderHook(() =>
        useStory(({ state }) => state.currentPage)
      );
      const cookingTemplate = formattedTemplatesArray.find(
        (t) => t.title === 'Cooking'
      );
      const coverPage = cookingTemplate.pages.find(
        (p) => p.pageTemplateType === 'cover'
      );
      expectPageTemplateEqual(currentPage, coverPage);

      await fixture.snapshot('applied page template');
    });
  });

  describe('Saved page templates', () => {
    beforeEach(async () => {
      await fixture.events.click(fixture.editor.library.pageTemplatesTab);
      await fixture.events.click(
        fixture.editor.library.pageTemplatesPane.dropDown
      );
      await fixture.events.click(
        fixture.editor.library.pageTemplatesPane.dropDownOption(
          'Saved templates'
        )
      );
    });

    it('should allow saving a non-empty page as template', async () => {
      // Verify the save button is not visible for an empty page.
      expect(
        () => fixture.editor.library.pageTemplatesPane.saveTemplateBtn
      ).toThrow();

      // Add an element and verify the template is added now.
      await fixture.events.click(fixture.editor.library.textAdd);
      await fixture.events.click(
        fixture.editor.library.pageTemplatesPane.saveTemplateBtn
      );
      await fixture.events.sleep(200);
      const message = await fixture.screen.getByRole('alert');
      expect(message.textContent).toBe('Page template saved.');

      expect(
        fixture.editor.library.pageTemplatesPane.pageTemplates.length
      ).toBe(1);
    });

    it('should allow deleting a saved template', async () => {
      await fixture.events.click(fixture.editor.library.textAdd);
      await fixture.events.click(
        fixture.editor.library.pageTemplatesPane.saveTemplateBtn
      );
      await fixture.events.sleep(200);
      expect(
        fixture.editor.library.pageTemplatesPane.pageTemplates.length
      ).toBe(1);

      // Hover the added template to reveal the delete button.
      await fixture.events.mouse.moveRel(
        fixture.editor.library.pageTemplatesPane.pageTemplates[0],
        40,
        40
      );
      await fixture.events.click(
        fixture.editor.library.pageTemplatesPane.deleteTemplateBtn
      );
      await waitFor(() => {
        expect(fixture.screen.getByRole('dialog')).toBeTruthy();
      });
      await fixture.events.click(
        fixture.screen.getByRole('button', { name: 'Delete' })
      );

      await fixture.events.sleep(200);
      const list = fixture.editor.getByRole('list', {
        name: 'Page Template Options',
      });
      expect(list.children.length).toBe(0);
    });

    it('should allow applying a template', async () => {
      // Add an element and verify the template is added now.
      await fixture.events.click(fixture.editor.library.textAdd);
      await fixture.events.click(
        fixture.editor.library.pageTemplatesPane.saveTemplateBtn
      );
      await fixture.events.sleep(200);
      expect(
        fixture.editor.library.pageTemplatesPane.pageTemplates.length
      ).toBe(1);

      await fixture.events.click(
        fixture.editor.library.pageTemplatesPane.pageTemplates[0]
      );
      await fixture.events.sleep(200);
      const { pages, currentPage } = await fixture.renderHook(() =>
        useStory(({ state }) => {
          return {
            currentPage: state.currentPage,
            pages: state.pages,
          };
        })
      );

      expect(pages.length).toEqual(2);
      // The dummy template has text as the first element.
      expect(currentPage.elements[1].type).toBe('text');
    });

    it('should allow manipulating custom templates using keyboard', async () => {
      await fixture.events.click(fixture.editor.library.textAdd);
      await fixture.events.click(fixture.editor.library.pageTemplatesTab);
      await fixture.events.keyboard.press('Tab');
      await fixture.events.keyboard.press('Enter');

      await fixture.events.sleep(200);
      const message = await fixture.screen.getByRole('alert');
      expect(message.textContent).toBe('Page template saved.');

      expect(
        fixture.editor.library.pageTemplatesPane.pageTemplates.length
      ).toBe(1);

      await fixture.events.keyboard.press('Tab');
      await fixture.events.keyboard.press('Tab');
      await fixture.events.keyboard.press('Space');

      await fixture.events.sleep(200);
<<<<<<< HEAD
=======

>>>>>>> c4b2f02b
      await waitFor(() => {
        expect(fixture.screen.getByRole('dialog')).toBeTruthy();
      });

      await fixture.events.keyboard.press('Tab');
      await fixture.events.keyboard.press('Tab');
      await fixture.events.keyboard.press('Enter');

      const list = fixture.editor.getByRole('list', {
        name: 'Page Template Options',
      });
      expect(list.children.length).toBe(0);
    });
  });
});<|MERGE_RESOLUTION|>--- conflicted
+++ resolved
@@ -146,10 +146,18 @@
     });
 
     it('should allow saving a non-empty page as template', async () => {
-      // Verify the save button is not visible for an empty page.
-      expect(
-        () => fixture.editor.library.pageTemplatesPane.saveTemplateBtn
-      ).toThrow();
+      // Verify a template is not added for an empty page.
+      await fixture.events.click(
+        fixture.editor.library.pageTemplatesPane.saveTemplateBtn
+      );
+      await fixture.events.sleep(200);
+      let message = await fixture.screen.getByRole('alert');
+      expect(message.textContent).toBe(
+        'An empty page can’t be saved as a template. Add elements and try again.'
+      );
+      await fixture.events.click(
+        fixture.screen.getByRole('button', { name: 'Close' })
+      );
 
       // Add an element and verify the template is added now.
       await fixture.events.click(fixture.editor.library.textAdd);
@@ -157,7 +165,7 @@
         fixture.editor.library.pageTemplatesPane.saveTemplateBtn
       );
       await fixture.events.sleep(200);
-      const message = await fixture.screen.getByRole('alert');
+      message = await fixture.screen.getByRole('alert');
       expect(message.textContent).toBe('Page template saved.');
 
       expect(
@@ -246,10 +254,7 @@
       await fixture.events.keyboard.press('Space');
 
       await fixture.events.sleep(200);
-<<<<<<< HEAD
-=======
-
->>>>>>> c4b2f02b
+
       await waitFor(() => {
         expect(fixture.screen.getByRole('dialog')).toBeTruthy();
       });
