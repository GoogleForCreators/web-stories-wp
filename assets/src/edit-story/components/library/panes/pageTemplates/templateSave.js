/*
 * Copyright 2021 Google LLC
 *
 * Licensed under the Apache License, Version 2.0 (the "License");
 * you may not use this file except in compliance with the License.
 * You may obtain a copy of the License at
 *
 *     https://www.apache.org/licenses/LICENSE-2.0
 *
 * Unless required by applicable law or agreed to in writing, software
 * distributed under the License is distributed on an "AS IS" BASIS,
 * WITHOUT WARRANTIES OR CONDITIONS OF ANY KIND, either express or implied.
 * See the License for the specific language governing permissions and
 * limitations under the License.
 */

/**
 * External dependencies
 */
import styled from 'styled-components';
import { __ } from '@web-stories-wp/i18n';
import { useCallback } from 'react';
import PropTypes from 'prop-types';
import { useFeatures } from 'flagged';
import { v4 as uuidv4 } from 'uuid';

/**
 * Internal dependencies
 */
import {
  Button,
  BUTTON_SIZES,
  BUTTON_TYPES,
  BUTTON_VARIANTS,
  THEME_CONSTANTS,
  Text,
<<<<<<< HEAD
  themeHelpers,
  useSnackbar,
=======
>>>>>>> ff32bcfe
} from '../../../../../design-system';
import { useAPI } from '../../../../app/api';
import { useStory } from '../../../../app/story';
import isDefaultPage from '../../../../utils/isDefaultPage';
import { ReactComponent as Icon } from './illustration.svg';

const Wrapper = styled.div`
  position: absolute;
  top: 0;
  height: ${({ pageSize }) => pageSize.containerHeight - 2}px;
  width: ${({ pageSize }) => pageSize.width - 2}px;
  border: 1px solid ${({ theme }) => theme.colors.border.defaultNormal};
  border-radius: ${({ theme }) => theme.borders.radius.small};
  display: flex;
  flex-direction: column;
  align-items: center;
  cursor: pointer;

  &:hover {
    border-color: ${({ theme }) => theme.colors.border.defaultHover};
    button {
      background-color: ${({ theme }) =>
        theme.colors.interactiveBg.secondaryHover};
    }
  }
`;

const IconWrapper = styled.div`
  width: 80px;
  height: 106px;
  margin-top: 34px;
  svg {
    color: ${({ theme }) => theme.colors.fg.tertiary};

    path:nth-child(2) {
      fill: ${({ theme }) => theme.colors.fg.secondary};
    }
    path:nth-child(3) {
      fill: ${({ theme }) => theme.colors.fg.primary};
    }
  }
`;

const StyledText = styled(Text)`
  color: ${({ theme }) => theme.colors.fg.secondary};
  text-align: center;
  margin-top: 24px;
  margin-bottom: 8px;
`;

const StyledButton = styled(Button)`
  height: 32px;
`;

function TemplateSave({ pageSize, setShowDefaultTemplates, loadTemplates }) {
  const {
    actions: { addPageTemplate },
  } = useAPI();
  const { showSnackbar } = useSnackbar();

  const { currentPage } = useStory(({ state: { currentPage } }) => ({
    currentPage,
  }));

  const { customPageTemplates } = useFeatures();
  const handleSaveTemplate = useCallback(() => {
    // Don't add empty page.
    if (isDefaultPage(currentPage)) {
      showSnackbar({
        message: __(
          'An empty page can’t be saved as a template. Add elements and try again.',
          'web-stories'
        ),
        dismissable: true,
      });
    } else {
      addPageTemplate({ ...currentPage, id: uuidv4(), title: null }).then(
        () => {
          showSnackbar({
            message: __('Page template saved.', 'web-stories'),
            dismissable: true,
          });
          loadTemplates?.();
        }
      );
      setShowDefaultTemplates(false);
    }
  }, [
    addPageTemplate,
    currentPage,
    loadTemplates,
    setShowDefaultTemplates,
    showSnackbar,
  ]);

  if (!customPageTemplates) {
    return null;
  }
  return (
    <Wrapper pageSize={pageSize} onClick={handleSaveTemplate}>
      <IconWrapper>
        <Icon />
      </IconWrapper>
      <StyledText size={THEME_CONSTANTS.TYPOGRAPHY.PRESET_SIZES.SMALL}>
        {__('Save current page as template', 'web-stories')}
      </StyledText>
      <StyledButton
        variant={BUTTON_VARIANTS.RECTANGLE}
        type={BUTTON_TYPES.SECONDARY}
        size={BUTTON_SIZES.SMALL}
        aria-label={__('Save new template', 'web-stories')}
      >
        {__('Save', 'web-stories')}
      </StyledButton>
    </Wrapper>
  );
}

TemplateSave.propTypes = {
  pageSize: PropTypes.object.isRequired,
  setShowDefaultTemplates: PropTypes.func.isRequired,
  loadTemplates: PropTypes.func,
};

export default TemplateSave;<|MERGE_RESOLUTION|>--- conflicted
+++ resolved
@@ -34,11 +34,7 @@
   BUTTON_VARIANTS,
   THEME_CONSTANTS,
   Text,
-<<<<<<< HEAD
-  themeHelpers,
   useSnackbar,
-=======
->>>>>>> ff32bcfe
 } from '../../../../../design-system';
 import { useAPI } from '../../../../app/api';
 import { useStory } from '../../../../app/story';
