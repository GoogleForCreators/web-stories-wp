/*
 * Copyright 2021 Google LLC
 *
 * Licensed under the Apache License, Version 2.0 (the "License");
 * you may not use this file except in compliance with the License.
 * You may obtain a copy of the License at
 *
 *     https://www.apache.org/licenses/LICENSE-2.0
 *
 * Unless required by applicable law or agreed to in writing, software
 * distributed under the License is distributed on an "AS IS" BASIS,
 * WITHOUT WARRANTIES OR CONDITIONS OF ANY KIND, either express or implied.
 * See the License for the specific language governing permissions and
 * limitations under the License.
 */

/**
 * External dependencies
 */
import styled from 'styled-components';
import { __ } from '@web-stories-wp/i18n';
import { useCallback, useMemo } from 'react';
import PropTypes from 'prop-types';
import { useFeatures } from 'flagged';
import { v4 as uuidv4 } from 'uuid';

/**
 * Internal dependencies
 */
import {
  BUTTON_TRANSITION_TIMING,
  THEME_CONSTANTS,
  Text,
  useSnackbar,
  themeHelpers,
} from '../../../../../design-system';
import { useAPI } from '../../../../app/api';
import { useStory } from '../../../../app/story';
import isDefaultPage from '../../../../utils/isDefaultPage';
import { ReactComponent as Icon } from './illustration.svg';

const StyledButton = styled.div`
  height: 32px;
  border-radius: ${({ theme }) => theme.borders.radius.small};
  background-color: ${({ theme }) =>
    theme.colors.interactiveBg.secondaryNormal};
  padding: 6px 8px;
  transition: background-color ${BUTTON_TRANSITION_TIMING};
`;

const SaveButton = styled.button`
  border: 0;
  padding: 0;
  background: none;
  height: ${({ pageSize }) => pageSize.containerHeight - 2}px;
  width: ${({ pageSize }) => pageSize.width - 2}px;
  border: 1px solid ${({ theme }) => theme.colors.border.defaultNormal};
  border-radius: ${({ theme }) => theme.borders.radius.small};
  display: flex;
  flex-direction: column;
  align-items: center;
  cursor: pointer;

  &:hover {
    border-color: ${({ theme }) => theme.colors.border.defaultHover};
    ${StyledButton} {
      background-color: ${({ theme }) =>
        theme.colors.interactiveBg.secondaryHover};
    }
  }

  ${({ theme }) =>
    themeHelpers.focusableOutlineCSS(
      theme.colors.border.focus,
      theme.colors.bg.secondary
    )};
`;

const IconWrapper = styled.div`
  width: 80px;
  height: 106px;
  margin-top: 34px;
  svg {
    color: ${({ theme }) => theme.colors.fg.tertiary};

    path:nth-child(2) {
      fill: ${({ theme }) => theme.colors.fg.secondary};
    }
    path:nth-child(3) {
      fill: ${({ theme }) => theme.colors.fg.primary};
    }
  }
`;

const StyledText = styled(Text)`
  color: ${({ theme }) => theme.colors.fg.secondary};
  text-align: center;
  margin-top: 24px;
  margin-bottom: 8px;
`;

function TemplateSave({ pageSize, setShowDefaultTemplates, updateList }) {
  const {
    actions: { addPageTemplate },
  } = useAPI();
  const { showSnackbar } = useSnackbar();

  const { currentPage } = useStory(({ state: { currentPage } }) => ({
    currentPage,
  }));

  const { customPageTemplates } = useFeatures();
  const handleSaveTemplate = useCallback(() => {
    // Don't add empty page.
    if (isDefaultPage(currentPage)) {
      showSnackbar({
        message: __(
          'An empty page can’t be saved as a template. Add elements and try again.',
          'web-stories'
        ),
        dismissable: true,
      });
<<<<<<< HEAD
    } else {
      addPageTemplate({ ...currentPage, id: uuidv4() }).then(() => {
        showSnackbar({
          message: __('Page template saved.', 'web-stories'),
          dismissable: true,
        });
        loadTemplates?.();
      });
      setShowDefaultTemplates(false);
=======
      return;
>>>>>>> 2e5c5c44
    }
    addPageTemplate({ ...currentPage, id: uuidv4(), title: null }).then(
      (addedTemplate) => {
        updateList?.(addedTemplate);
        // @todo Add error handling.
        showSnackbar({
          message: __('Page template saved.', 'web-stories'),
          dismissable: true,
        });
      }
    );
    setShowDefaultTemplates(false);
  }, [
    addPageTemplate,
    currentPage,
    setShowDefaultTemplates,
    showSnackbar,
    updateList,
  ]);

  const textId = useMemo(() => `template_save_btn_${uuidv4()}`, []);
  if (!customPageTemplates) {
    return null;
  }
  return (
    <SaveButton
      pageSize={pageSize}
      onClick={handleSaveTemplate}
      aria-labelledby={textId}
    >
      <IconWrapper>
        <Icon />
      </IconWrapper>
      <StyledText
        id={textId}
        size={THEME_CONSTANTS.TYPOGRAPHY.PRESET_SIZES.SMALL}
      >
        {__('Save current page as template', 'web-stories')}
      </StyledText>
      <StyledButton>
        <Text size={THEME_CONSTANTS.TYPOGRAPHY.PRESET_SIZES.SMALL}>
          {__('Save', 'web-stories')}
        </Text>
      </StyledButton>
    </SaveButton>
  );
}

TemplateSave.propTypes = {
  pageSize: PropTypes.object.isRequired,
  setShowDefaultTemplates: PropTypes.func.isRequired,
  updateList: PropTypes.func,
};

export default TemplateSave;<|MERGE_RESOLUTION|>--- conflicted
+++ resolved
@@ -120,21 +120,9 @@
         ),
         dismissable: true,
       });
-<<<<<<< HEAD
-    } else {
-      addPageTemplate({ ...currentPage, id: uuidv4() }).then(() => {
-        showSnackbar({
-          message: __('Page template saved.', 'web-stories'),
-          dismissable: true,
-        });
-        loadTemplates?.();
-      });
-      setShowDefaultTemplates(false);
-=======
       return;
->>>>>>> 2e5c5c44
     }
-    addPageTemplate({ ...currentPage, id: uuidv4(), title: null }).then(
+    addPageTemplate({ ...currentPage, id: uuidv4() }).then(
       (addedTemplate) => {
         updateList?.(addedTemplate);
         // @todo Add error handling.
