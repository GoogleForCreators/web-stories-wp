--- conflicted
+++ resolved
@@ -62,8 +62,6 @@
 `;
 
 function PageTemplatesPane(props) {
-<<<<<<< HEAD
-=======
   const { customPageTemplates } = useFeatures();
   const {
     actions: { getCustomPageTemplates },
@@ -74,7 +72,6 @@
     setSavedTemplates: state.actions.setSavedTemplates,
   }));
 
->>>>>>> a640f7e7
   const [showDefaultTemplates, setShowDefaultTemplates] = useState(true);
   const [highlightedTemplate, setHighlightedTemplate] = useState(null);
 
@@ -127,19 +124,6 @@
   return (
     <StyledPane id={paneId} {...props}>
       <PaneInner>
-<<<<<<< HEAD
-        <DropDownWrapper>
-          <Select
-            options={options}
-            selectedValue={showDefaultTemplates ? DEFAULT : SAVED}
-            onMenuItemClick={(evt, value) =>
-              setShowDefaultTemplates(value === DEFAULT)
-            }
-            aria-label={__('Select templates type', 'web-stories')}
-          />
-        </DropDownWrapper>
-=======
-        {customPageTemplates && (
           <>
             {savedTemplates && (
               <ButtonWrapper>
@@ -160,8 +144,6 @@
               />
             </DropDownWrapper>
           </>
-        )}
->>>>>>> a640f7e7
         {showDefaultTemplates ? (
           <DefaultTemplates pageSize={pageSize} />
         ) : (
