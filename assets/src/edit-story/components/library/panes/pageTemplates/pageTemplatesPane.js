/*
 * Copyright 2020 Google LLC
 *
 * Licensed under the Apache License, Version 2.0 (the "License");
 * you may not use this file except in compliance with the License.
 * You may obtain a copy of the License at
 *
 *     https://www.apache.org/licenses/LICENSE-2.0
 *
 * Unless required by applicable law or agreed to in writing, software
 * distributed under the License is distributed on an "AS IS" BASIS,
 * WITHOUT WARRANTIES OR CONDITIONS OF ANY KIND, either express or implied.
 * See the License for the specific language governing permissions and
 * limitations under the License.
 */

/**
 * External dependencies
 */
import { useState, useMemo, useCallback, useEffect } from 'react';
import styled from 'styled-components';
import { useFeatures } from 'flagged';
import { __ } from '@web-stories-wp/i18n';

/**
 * Internal dependencies
 */
import { Pane } from '../shared';
import { Select } from '../../../form';
import { FULLBLEED_RATIO, PAGE_RATIO } from '../../../../constants';
import { useAPI } from '../../../../app/api';
import useLibrary from '../../useLibrary';
import { useStory } from '../../../../app/story';
import isDefaultPage from '../../../../utils/isDefaultPage';
import paneId from './paneId';
import DefaultTemplates from './defaultTemplates';
import SavedTemplates from './savedTemplates';
import TemplateSave from './templateSave';

export const StyledPane = styled(Pane)`
  height: 100%;
  padding: 0;
  overflow: hidden;
`;

export const PaneInner = styled.div`
  height: 100%;
  display: flex;
  flex-direction: column;
`;

const DropDownWrapper = styled.div`
  text-align: left;
  height: 36px;
  margin: 28px 16px 17px;
`;

const DEFAULT = 'default';
const SAVED = 'saved';
const PAGE_TEMPLATE_PANE_WIDTH = 158;

const ButtonWrapper = styled.div`
  padding: 0 1em;
  margin-top: 24px;
`;

function PageTemplatesPane(props) {
  const { customPageTemplates } = useFeatures();
  const {
    actions: { getCustomPageTemplates },
  } = useAPI();

<<<<<<< HEAD
  const { currentPage } = useStory(({ state: { currentPage } }) => ({
    currentPage,
  }));

  const { savedTemplates, setSavedTemplates } = useLibrary((state) => ({
=======
  const {
    savedTemplates,
    setSavedTemplates,
    nextTemplatesToFetch,
    setNextTemplatesToFetch,
  } = useLibrary((state) => ({
>>>>>>> c4b2f02b
    savedTemplates: state.state.savedTemplates,
    nextTemplatesToFetch: state.state.nextTemplatesToFetch,
    setSavedTemplates: state.actions.setSavedTemplates,
    setNextTemplatesToFetch: state.actions.setNextTemplatesToFetch,
  }));

  const [showDefaultTemplates, setShowDefaultTemplates] = useState(true);
  const [highlightedTemplate, setHighlightedTemplate] = useState(null);

  const updateTemplatesList = useCallback(
    (page) => {
      setSavedTemplates([page, ...savedTemplates]);
      setHighlightedTemplate(page.id);
    },
    [setSavedTemplates, savedTemplates]
  );

  const loadTemplates = useCallback(() => {
    getCustomPageTemplates(nextTemplatesToFetch)
      .then(({ templates, hasMore }) => {
        setSavedTemplates([...(savedTemplates || []), ...templates]);
        if (!hasMore) {
          setNextTemplatesToFetch(false);
        } else {
          setNextTemplatesToFetch(nextTemplatesToFetch + 1);
        }
      })
      .catch(() => setNextTemplatesToFetch(false));
  }, [
    getCustomPageTemplates,
    nextTemplatesToFetch,
    setSavedTemplates,
    savedTemplates,
    setNextTemplatesToFetch,
  ]);

  useEffect(() => {
    if (!savedTemplates && customPageTemplates) {
      loadTemplates();
    }
  }, [savedTemplates, loadTemplates, customPageTemplates]);

  useEffect(() => {
    let timeout = null;
    if (highlightedTemplate) {
      timeout = setTimeout(() => {
        setHighlightedTemplate(null);
      }, 1000);
    }
    return () => clearTimeout(timeout);
  }, [highlightedTemplate]);

  const options = [
    {
      value: DEFAULT,
      label: __('Default templates', 'web-stories'),
    },
    {
      value: SAVED,
      label: __('Saved templates', 'web-stories'),
    },
  ];

  const pageSize = useMemo(() => {
    const width = PAGE_TEMPLATE_PANE_WIDTH;
    const height = Math.round(width / PAGE_RATIO);
    const containerHeight = Math.round(width / FULLBLEED_RATIO);
    return { width, height, containerHeight };
  }, []);

  return (
    <StyledPane id={paneId} {...props}>
      <PaneInner>
        {customPageTemplates && (
          <>
            {savedTemplates && !isDefaultPage(currentPage) && (
              <ButtonWrapper>
                <TemplateSave
                  setShowDefaultTemplates={setShowDefaultTemplates}
                  updateList={updateTemplatesList}
                />
              </ButtonWrapper>
            )}
            <DropDownWrapper>
              <Select
                options={options}
                selectedValue={showDefaultTemplates ? DEFAULT : SAVED}
                onMenuItemClick={(evt, value) =>
                  setShowDefaultTemplates(value === DEFAULT)
                }
                aria-label={__('Select templates type', 'web-stories')}
              />
            </DropDownWrapper>
          </>
        )}
        {showDefaultTemplates ? (
          <DefaultTemplates pageSize={pageSize} />
        ) : (
          <SavedTemplates
            pageSize={pageSize}
            highlightedTemplate={highlightedTemplate}
            loadTemplates={loadTemplates}
          />
        )}
      </PaneInner>
    </StyledPane>
  );
}

export default PageTemplatesPane;<|MERGE_RESOLUTION|>--- conflicted
+++ resolved
@@ -70,20 +70,12 @@
     actions: { getCustomPageTemplates },
   } = useAPI();
 
-<<<<<<< HEAD
-  const { currentPage } = useStory(({ state: { currentPage } }) => ({
-    currentPage,
-  }));
-
-  const { savedTemplates, setSavedTemplates } = useLibrary((state) => ({
-=======
   const {
     savedTemplates,
     setSavedTemplates,
     nextTemplatesToFetch,
     setNextTemplatesToFetch,
   } = useLibrary((state) => ({
->>>>>>> c4b2f02b
     savedTemplates: state.state.savedTemplates,
     nextTemplatesToFetch: state.state.nextTemplatesToFetch,
     setSavedTemplates: state.actions.setSavedTemplates,
@@ -159,7 +151,7 @@
       <PaneInner>
         {customPageTemplates && (
           <>
-            {savedTemplates && !isDefaultPage(currentPage) && (
+            {savedTemplates && (
               <ButtonWrapper>
                 <TemplateSave
                   setShowDefaultTemplates={setShowDefaultTemplates}
