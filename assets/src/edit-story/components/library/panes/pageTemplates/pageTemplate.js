/*
 * Copyright 2020 Google LLC
 *
 * Licensed under the Apache License, Version 2.0 (the "License");
 * you may not use this file except in compliance with the License.
 * You may obtain a copy of the License at
 *
 *     https://www.apache.org/licenses/LICENSE-2.0
 *
 * Unless required by applicable law or agreed to in writing, software
 * distributed under the License is distributed on an "AS IS" BASIS,
 * WITHOUT WARRANTIES OR CONDITIONS OF ANY KIND, either express or implied.
 * See the License for the specific language governing permissions and
 * limitations under the License.
 */

/**
 * External dependencies
 */
import PropTypes from 'prop-types';
import { useState, useCallback, forwardRef } from 'react';
import styled from 'styled-components';
import { __ } from '@web-stories-wp/i18n';
<<<<<<< HEAD

/**
 * Internal dependencies
 */
import { STORY_ANIMATION_STATE } from '@web-stories-wp/animation';
=======
>>>>>>> 9edf5fc1
import {
  Button,
  BUTTON_SIZES,
  BUTTON_TYPES,
  BUTTON_VARIANTS,
  themeHelpers,
  useFocusOut,
  Icons,
} from '@web-stories-wp/design-system';

/**
 * Internal dependencies
 */
import { PageSizePropType } from '../../../../types';
import { PreviewPage, PreviewErrorBoundary } from '../../../previewPage';
import { focusStyle } from '../../../panels/shared';

const PageTemplateWrapper = styled.div`
  position: absolute;
  top: 0;
  height: ${({ pageSize }) => pageSize.containerHeight}px;
  width: ${({ pageSize }) => pageSize.width}px;
  display: flex;
  flex-direction: column;
  cursor: pointer;
  border-radius: ${({ theme }) => theme.borders.radius.small};
  transform: ${({ translateX, translateY }) =>
    `translateX(${translateX}px) translateY(${translateY}px)`};

  ${({ isHighlighted }) => isHighlighted && themeHelpers.focusCSS};
  ${focusStyle};
`;
PageTemplateWrapper.propTypes = {
  pageSize: PageSizePropType.isRequired,
  translateY: PropTypes.number.isRequired,
  translateX: PropTypes.number.isRequired,
};

const PreviewPageWrapper = styled.div`
  height: ${({ pageSize }) => pageSize.containerHeight}px;
  width: ${({ pageSize }) => pageSize.width}px;
  z-index: -1;
  background-color: ${({ theme }) => theme.colors.interactiveBg.secondary};
  border-radius: ${({ theme }) => theme.borders.radius.small};
  overflow: hidden;
`;
PreviewPageWrapper.propTypes = {
  pageSize: PageSizePropType.isRequired,
};

const ButtonWrapper = styled.div`
  position: absolute;
  top: 0;
  right: 0;
  z-index: 1;
  padding: 8px;
`;

const PageTemplateTitle = styled.div`
  position: absolute;
  bottom: 0;
  background-color: ${({ theme }) => theme.colors.opacity.overlayDark};
  border-radius: ${({ theme }) => theme.borders.radius.small};
  border-top-right-radius: 0;
  border-top-left-radius: 0;
  opacity: ${({ isActive }) => (isActive ? 1 : 0)};

  padding: 8px;
  font-size: 12px;
  line-height: 22px;
  width: 100%;
  align-self: flex-end;
`;

PageTemplateTitle.propTypes = {
  isActive: PropTypes.bool.isRequired,
};

function PageTemplate(
  { page, pageSize, translateY, translateX, isActive, handleDelete, ...rest },
  ref
) {
  const [isHover, setIsHover] = useState(false);
  const isActivePage = isHover || isActive;

  useFocusOut(ref, () => setIsHover(false), []);

  const { highlightedTemplate } = rest;

  const handleSetHoverActive = useCallback(() => setIsHover(true), []);

  const handleSetHoverFalse = useCallback(() => {
    setIsHover(false);
  }, []);

  return (
    <PageTemplateWrapper
      pageSize={pageSize}
      role="listitem"
      ref={ref}
      // Needed for custom keyboard navigation implementation.
      // eslint-disable-next-line styled-components-a11y/no-noninteractive-tabindex
      tabIndex={0}
      onMouseEnter={handleSetHoverActive}
      onMouseLeave={handleSetHoverFalse}
      aria-label={page.title}
      translateY={translateY}
      translateX={translateX}
      isHighlighted={page.id === highlightedTemplate}
      {...rest}
    >
      <PreviewPageWrapper pageSize={pageSize}>
        <PreviewErrorBoundary>
          <PreviewPage
            pageSize={pageSize}
            page={page}
            animationState={
              isActivePage
                ? STORY_ANIMATION_STATE.PLAYING
                : STORY_ANIMATION_STATE.RESET
            }
          />
        </PreviewErrorBoundary>
        {isActivePage && handleDelete && (
          <ButtonWrapper>
            <Button
              variant={BUTTON_VARIANTS.CIRCLE}
              type={BUTTON_TYPES.SECONDARY}
              size={BUTTON_SIZES.SMALL}
              onClick={(e) => handleDelete(page, e)}
              aria-label={__('Delete Page Template', 'web-stories')}
            >
              <Icons.Trash />
            </Button>
          </ButtonWrapper>
        )}
      </PreviewPageWrapper>

      {page.title && (
        <PageTemplateTitle isActive={isActivePage}>
          {page.title}
        </PageTemplateTitle>
      )}
    </PageTemplateWrapper>
  );
}

const PageTemplateWithRef = forwardRef(PageTemplate);

PageTemplate.propTypes = {
  isActive: PropTypes.bool,
  page: PropTypes.object.isRequired,
  pageSize: PageSizePropType.isRequired,
  translateY: PropTypes.number.isRequired,
  translateX: PropTypes.number.isRequired,
  handleDelete: PropTypes.func,
};

PageTemplate.displayName = 'PageTemplate';

export default PageTemplateWithRef;<|MERGE_RESOLUTION|>--- conflicted
+++ resolved
@@ -21,14 +21,6 @@
 import { useState, useCallback, forwardRef } from 'react';
 import styled from 'styled-components';
 import { __ } from '@web-stories-wp/i18n';
-<<<<<<< HEAD
-
-/**
- * Internal dependencies
- */
-import { STORY_ANIMATION_STATE } from '@web-stories-wp/animation';
-=======
->>>>>>> 9edf5fc1
 import {
   Button,
   BUTTON_SIZES,
@@ -38,7 +30,7 @@
   useFocusOut,
   Icons,
 } from '@web-stories-wp/design-system';
-
+import { STORY_ANIMATION_STATE } from '@web-stories-wp/animation';
 /**
  * Internal dependencies
  */
