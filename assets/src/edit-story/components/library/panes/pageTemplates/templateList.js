/*
 * Copyright 2020 Google LLC
 *
 * Licensed under the Apache License, Version 2.0 (the "License");
 * you may not use this file except in compliance with the License.
 * You may obtain a copy of the License at
 *
 *     https://www.apache.org/licenses/LICENSE-2.0
 *
 * Unless required by applicable law or agreed to in writing, software
 * distributed under the License is distributed on an "AS IS" BASIS,
 * WITHOUT WARRANTIES OR CONDITIONS OF ANY KIND, either express or implied.
 * See the License for the specific language governing permissions and
 * limitations under the License.
 */

/**
 * External dependencies
 */
import { useCallback, useMemo, useRef } from 'react';
import PropTypes from 'prop-types';
import { useVirtual } from 'react-virtual';
import { __ } from '@web-stories-wp/i18n';
import { trackEvent } from '@web-stories-wp/tracking';

/**
 * Internal dependencies
 */
import { UnitsProvider } from '../../../../units';
import { PANE_PADDING } from '../shared';
import {
  getVirtualizedItemIndex,
  useVirtualizedGridNavigation,
  VirtualizedContainer,
  PANEL_GRID_ROW_GAP,
  VirtualizedWrapper,
} from '../shared/virtualizedPanelGrid';
import { duplicatePage } from '../../../../elements';
import { useStory } from '../../../../app/story';
import { useSnackbar } from '../../../../../design-system';
import PageTemplate from './pageTemplate';

<<<<<<< HEAD
function TemplateList({ pages, parentRef, pageSize }) {
  const { addPage } = useStory(({ actions }) => ({
    addPage: actions.addPage,
  }));
  const { showSnackbar } = useSnackbar();

=======
function TemplateList({ pages, parentRef, pageSize, handleDelete }) {
>>>>>>> 629864b0
  const containerRef = useRef();
  const pageRefs = useRef({});

  const pageIds = useMemo(() => pages.map((page) => page.id), [pages]);

  const handlePageClick = useCallback(
    (page) => {
      const duplicatedPage = duplicatePage(page);
      addPage({ page: duplicatedPage });
      trackEvent('insert_page_template', {
        name: page.title,
      });
      showSnackbar({
        message: __('Page template added.', 'web-stories'),
        dismissable: true,
      });
    },
    [addPage, showSnackbar]
  );

  const rowVirtualizer = useVirtual({
    size: Math.ceil((pages || []).length / 2),
    parentRef,
    estimateSize: useCallback(
      () => pageSize.containerHeight + PANEL_GRID_ROW_GAP,
      [pageSize.containerHeight]
    ),
    overscan: 4,
  });

  const columnVirtualizer = useVirtual({
    horizontal: true,
    size: 2,
    parentRef,
    estimateSize: useCallback(() => pageSize.width + PANEL_GRID_ROW_GAP, [
      pageSize.width,
    ]),
    overscan: 0,
  });

  const {
    activeGridItemId,
    handleGridFocus,
    handleGridItemFocus,
    isGridFocused,
  } = useVirtualizedGridNavigation({
    rowVirtualizer,
    containerRef,
    gridItemRefs: pageRefs,
    gridItemIds: pageIds,
  });

  const handleKeyboardPageClick = useCallback(
    ({ code }, page) => {
      if (isGridFocused) {
        if (code === 'Enter') {
          handlePageClick(page);
        } else if (code === 'Space') {
          handleDelete?.(page);
        }
      }
    },
    [isGridFocused, handlePageClick, handleDelete]
  );

  return (
    <UnitsProvider
      pageSize={{
        width: pageSize.width,
        height: pageSize.height,
      }}
    >
      <VirtualizedWrapper height={rowVirtualizer.totalSize}>
        <VirtualizedContainer
          height={rowVirtualizer.totalSize}
          ref={containerRef}
          columnWidth={pageSize.width}
          rowHeight={pageSize.containerHeight}
          paneLeft={PANE_PADDING}
          onFocus={handleGridFocus}
          role="list"
          aria-label={__('Page Template Options', 'web-stories')}
        >
          {rowVirtualizer.virtualItems.map((virtualRow) =>
            columnVirtualizer.virtualItems.map((virtualColumn) => {
              const pageIndex = getVirtualizedItemIndex({
                columnIndex: virtualColumn.index,
                rowIndex: virtualRow.index,
              });

              const page = pages[pageIndex];

              if (!page) {
                return null;
              }
              const isActive = activeGridItemId === page.id && isGridFocused;

              return (
                <PageTemplate
                  key={pageIndex}
                  data-testid={`page_template_${page.id}`}
                  ref={(el) => (pageRefs.current[page.id] = el)}
                  translateY={virtualRow.start}
                  translateX={virtualColumn.start}
                  page={page}
                  pageSize={pageSize}
                  isActive={isActive}
                  onFocus={() => handleGridItemFocus(page.id)}
                  onClick={() => handlePageClick(page)}
                  onKeyUp={(event) => handleKeyboardPageClick(event, page)}
                  handleDelete={handleDelete}
                />
              );
            })
          )}
        </VirtualizedContainer>
      </VirtualizedWrapper>
    </UnitsProvider>
  );
}

TemplateList.propTypes = {
  parentRef: PropTypes.object.isRequired,
  pages: PropTypes.arrayOf(
    PropTypes.shape({
      id: PropTypes.string.isRequired,
    })
  ),
  pageSize: PropTypes.object.isRequired,
  handleDelete: PropTypes.func,
};

export default TemplateList;<|MERGE_RESOLUTION|>--- conflicted
+++ resolved
@@ -40,16 +40,12 @@
 import { useSnackbar } from '../../../../../design-system';
 import PageTemplate from './pageTemplate';
 
-<<<<<<< HEAD
-function TemplateList({ pages, parentRef, pageSize }) {
+function TemplateList({ pages, parentRef, pageSize, handleDelete }) {
   const { addPage } = useStory(({ actions }) => ({
     addPage: actions.addPage,
   }));
   const { showSnackbar } = useSnackbar();
 
-=======
-function TemplateList({ pages, parentRef, pageSize, handleDelete }) {
->>>>>>> 629864b0
   const containerRef = useRef();
   const pageRefs = useRef({});
 
