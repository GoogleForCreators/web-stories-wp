/*
 * Copyright 2020 Google LLC
 *
 * Licensed under the Apache License, Version 2.0 (the "License");
 * you may not use this file except in compliance with the License.
 * You may obtain a copy of the License at
 *
 *     https://www.apache.org/licenses/LICENSE-2.0
 *
 * Unless required by applicable law or agreed to in writing, software
 * distributed under the License is distributed on an "AS IS" BASIS,
 * WITHOUT WARRANTIES OR CONDITIONS OF ANY KIND, either express or implied.
 * See the License for the specific language governing permissions and
 * limitations under the License.
 */

/**
 * External dependencies
 */
import { useCallback, useMemo, useRef } from 'react';
import PropTypes from 'prop-types';
import { useVirtual } from 'react-virtual';
import { __ } from '@web-stories-wp/i18n';
import { trackEvent } from '@web-stories-wp/tracking';

/**
 * Internal dependencies
 */
import { UnitsProvider } from '../../../../units';
import { PANE_PADDING } from '../shared';
import {
  getVirtualizedItemIndex,
  useVirtualizedGridNavigation,
  VirtualizedContainer,
  PANEL_GRID_ROW_GAP,
  VirtualizedWrapper,
} from '../shared/virtualizedPanelGrid';
import { duplicatePage } from '../../../../elements';
import { useStory } from '../../../../app/story';
import { useSnackbar } from '../../../../../design-system';
import PageTemplate from './pageTemplate';

<<<<<<< HEAD
function TemplateList({ pages, parentRef, pageSize, handleDelete }) {
=======
function TemplateList({ pages, parentRef, pageSize, handleDelete, ...rest }) {
  const { addPage } = useStory(({ actions }) => ({
    addPage: actions.addPage,
  }));
  const { showSnackbar } = useSnackbar();

>>>>>>> a640f7e7
  const containerRef = useRef();
  const pageRefs = useRef({});

  const pageIds = useMemo(() => pages.map((page) => page.id), [pages]);

  const handlePageClick = useCallback(
    (page) => {
      const duplicatedPage = duplicatePage(page);
      addPage({ page: duplicatedPage });
      trackEvent('insert_page_template', {
        name: page.title,
      });
      showSnackbar({
        message: __('Page template added.', 'web-stories'),
        dismissable: true,
      });
    },
    [addPage, showSnackbar]
  );

  const rowVirtualizer = useVirtual({
    size: Math.ceil((pages || []).length / 2),
    parentRef,
    estimateSize: useCallback(
      () => pageSize.containerHeight + PANEL_GRID_ROW_GAP,
      [pageSize.containerHeight]
    ),
    overscan: 4,
  });

  const columnVirtualizer = useVirtual({
    horizontal: true,
    size: 2,
    parentRef,
    estimateSize: useCallback(() => pageSize.width + PANEL_GRID_ROW_GAP, [
      pageSize.width,
    ]),
    overscan: 0,
  });

  const {
    activeGridItemId,
    handleGridFocus,
    handleGridItemFocus,
    isGridFocused,
  } = useVirtualizedGridNavigation({
    rowVirtualizer,
    containerRef,
    gridItemRefs: pageRefs,
    gridItemIds: pageIds,
  });

  const handleKeyboardPageClick = useCallback(
<<<<<<< HEAD
    ({ key, code }, page) => {
      if (isGridFocused) {
        if (key === 'Enter') {
=======
    ({ code }, page) => {
      if (isGridFocused) {
        if (code === 'Enter') {
>>>>>>> a640f7e7
          handlePageClick(page);
        } else if (code === 'Space') {
          handleDelete?.(page);
        }
      }
    },
    [isGridFocused, handlePageClick, handleDelete]
  );

  return (
    <UnitsProvider
      pageSize={{
        width: pageSize.width,
        height: pageSize.height,
      }}
    >
      <VirtualizedWrapper height={rowVirtualizer.totalSize}>
        <VirtualizedContainer
          height={rowVirtualizer.totalSize}
          ref={containerRef}
          columnWidth={pageSize.width}
          rowHeight={pageSize.containerHeight}
          paneLeft={PANE_PADDING}
          onFocus={handleGridFocus}
          role="list"
          aria-label={__('Page Template Options', 'web-stories')}
        >
          {rowVirtualizer.virtualItems.map((virtualRow) =>
            columnVirtualizer.virtualItems.map((virtualColumn) => {
              const pageIndex = getVirtualizedItemIndex({
                columnIndex: virtualColumn.index,
                rowIndex: virtualRow.index,
              });

              const page = pages[pageIndex];

              if (!page) {
                return null;
              }
              const isActive = activeGridItemId === page.id && isGridFocused;

              return (
                <PageTemplate
                  key={pageIndex}
                  data-testid={`page_template_${page.id}`}
                  ref={(el) => (pageRefs.current[page.id] = el)}
                  translateY={virtualRow.start}
                  translateX={virtualColumn.start}
                  page={page}
                  pageSize={pageSize}
                  isActive={isActive}
                  onFocus={() => handleGridItemFocus(page.id)}
                  onClick={() => handlePageClick(page)}
                  onKeyUp={(event) => handleKeyboardPageClick(event, page)}
                  handleDelete={handleDelete}
<<<<<<< HEAD
=======
                  {...rest}
>>>>>>> a640f7e7
                />
              );
            })
          )}
        </VirtualizedContainer>
      </VirtualizedWrapper>
    </UnitsProvider>
  );
}

TemplateList.propTypes = {
  parentRef: PropTypes.object.isRequired,
  pages: PropTypes.arrayOf(
    PropTypes.shape({
      id: PropTypes.string.isRequired,
    })
  ),
  pageSize: PropTypes.object.isRequired,
  handleDelete: PropTypes.func,
};

export default TemplateList;<|MERGE_RESOLUTION|>--- conflicted
+++ resolved
@@ -40,16 +40,12 @@
 import { useSnackbar } from '../../../../../design-system';
 import PageTemplate from './pageTemplate';
 
-<<<<<<< HEAD
-function TemplateList({ pages, parentRef, pageSize, handleDelete }) {
-=======
 function TemplateList({ pages, parentRef, pageSize, handleDelete, ...rest }) {
   const { addPage } = useStory(({ actions }) => ({
     addPage: actions.addPage,
   }));
   const { showSnackbar } = useSnackbar();
 
->>>>>>> a640f7e7
   const containerRef = useRef();
   const pageRefs = useRef({});
 
@@ -103,15 +99,9 @@
   });
 
   const handleKeyboardPageClick = useCallback(
-<<<<<<< HEAD
-    ({ key, code }, page) => {
-      if (isGridFocused) {
-        if (key === 'Enter') {
-=======
     ({ code }, page) => {
       if (isGridFocused) {
         if (code === 'Enter') {
->>>>>>> a640f7e7
           handlePageClick(page);
         } else if (code === 'Space') {
           handleDelete?.(page);
@@ -167,10 +157,7 @@
                   onClick={() => handlePageClick(page)}
                   onKeyUp={(event) => handleKeyboardPageClick(event, page)}
                   handleDelete={handleDelete}
-<<<<<<< HEAD
-=======
                   {...rest}
->>>>>>> a640f7e7
                 />
               );
             })
