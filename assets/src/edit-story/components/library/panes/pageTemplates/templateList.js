--- conflicted
+++ resolved
@@ -40,16 +40,12 @@
 import { useSnackbar } from '../../../../../design-system';
 import PageTemplate from './pageTemplate';
 
-<<<<<<< HEAD
-function TemplateList({ pages, parentRef, pageSize, ...rest }) {
-=======
-function TemplateList({ pages, parentRef, pageSize, handleDelete }) {
+function TemplateList({ pages, parentRef, pageSize, handleDelete, ...rest }) {
   const { addPage } = useStory(({ actions }) => ({
     addPage: actions.addPage,
   }));
   const { showSnackbar } = useSnackbar();
 
->>>>>>> 86c90d61
   const containerRef = useRef();
   const pageRefs = useRef({});
 
@@ -160,11 +156,8 @@
                   onFocus={() => handleGridItemFocus(page.id)}
                   onClick={() => handlePageClick(page)}
                   onKeyUp={(event) => handleKeyboardPageClick(event, page)}
-<<<<<<< HEAD
+                  handleDelete={handleDelete}
                   {...rest}
-=======
-                  handleDelete={handleDelete}
->>>>>>> 86c90d61
                 />
               );
             })
