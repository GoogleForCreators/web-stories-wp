/*
 * Copyright 2020 Google LLC
 *
 * Licensed under the Apache License, Version 2.0 (the "License");
 * you may not use this file except in compliance with the License.
 * You may obtain a copy of the License at
 *
 *     https://www.apache.org/licenses/LICENSE-2.0
 *
 * Unless required by applicable law or agreed to in writing, software
 * distributed under the License is distributed on an "AS IS" BASIS,
 * WITHOUT WARRANTIES OR CONDITIONS OF ANY KIND, either express or implied.
 * See the License for the specific language governing permissions and
 * limitations under the License.
 */

/**
 * External dependencies
 */
import { useEffect, useState, useMemo, useCallback, useRef } from 'react';
import styled from 'styled-components';

/**
 * WordPress dependencies
 */
import { _x, sprintf } from '@wordpress/i18n';

/**
 * Internal dependencies
 */
import { useAPI } from '../../../../app/api';
import { Pane } from '../shared';
import PillGroup from '../shared/pillGroup';
import { getTimeTracker } from '../../../../../tracking/trackTiming';
import paneId from './paneId';
import PageLayouts from './pageLayouts';
import { PAGE_LAYOUT_TYPES } from './constants';

export const StyledPane = styled(Pane)`
  height: 100%;
  padding: 0;
  overflow: hidden;
`;

export const PaneInner = styled.div`
  height: 100%;
  display: flex;
  flex-direction: column;
`;

// padding-top is to help outlines on page layouts render
export const PageLayoutsParentContainer = styled.div`
  overflow-x: hidden;
  overflow-y: scroll;
  margin-top: 26px;
  padding-top: 2px;
  width: 100%;
`;

function PageLayoutsPane(props) {
  const {
    actions: { getPageLayouts },
  } = useAPI();
  const [pageLayouts, setPageLayouts] = useState([]);
  const [selectedPageLayoutType, setSelectedPageLayoutType] = useState(null);

  const pageLayoutsParentRef = useRef();

  // load and process pageLayouts
  useEffect(() => {
<<<<<<< HEAD
    const trackTiming = getTimeTracker(
      'load',
      'templates',
      'Page Layouts Pane'
    );
    getTemplates().then((result) => {
      setTemplates(result);
      trackTiming();
    });
  }, [getTemplates, setTemplates]);
=======
    getPageLayouts().then((result) => setPageLayouts(result));
  }, [getPageLayouts, setPageLayouts]);
>>>>>>> 413b113b

  const pills = useMemo(
    () =>
      Object.entries(PAGE_LAYOUT_TYPES).map(([key, { name }]) => ({
        id: key,
        label: name,
      })),
    []
  );

  const filteredPages = useMemo(
    () =>
      pageLayouts.reduce((pages, template) => {
        const templatePages = template.pages.reduce((acc, page) => {
          // skip unselected page layout types if not matching
          if (
            !page.pageLayoutType ||
            (selectedPageLayoutType &&
              page.pageLayoutType !== selectedPageLayoutType)
          ) {
            return acc;
          }

          const pageLayoutName = PAGE_LAYOUT_TYPES[page.pageLayoutType].name;
          return [
            ...acc,
            {
              ...page,
              title: sprintf(
                /* translators: 1: template name. 2: page layout name. */
                _x('%1$s %2$s', 'page layout title', 'web-stories'),
                template.title,
                pageLayoutName
              ),
            },
          ];
        }, []);

        return [...pages, ...templatePages];
      }, []),
    [pageLayouts, selectedPageLayoutType]
  );

  const handleSelectPageLayoutType = useCallback((key) => {
    setSelectedPageLayoutType(key);
  }, []);

  return (
    <StyledPane id={paneId} {...props}>
      <PaneInner>
        <PillGroup
          items={pills}
          selectedItemId={selectedPageLayoutType}
          selectItem={handleSelectPageLayoutType}
          deselectItem={() => handleSelectPageLayoutType(null)}
        />
        <PageLayoutsParentContainer ref={pageLayoutsParentRef}>
          {pageLayoutsParentRef.current && (
            <PageLayouts
              parentRef={pageLayoutsParentRef}
              pages={filteredPages}
            />
          )}
        </PageLayoutsParentContainer>
      </PaneInner>
    </StyledPane>
  );
}

export default PageLayoutsPane;<|MERGE_RESOLUTION|>--- conflicted
+++ resolved
@@ -68,21 +68,17 @@
 
   // load and process pageLayouts
   useEffect(() => {
-<<<<<<< HEAD
     const trackTiming = getTimeTracker(
       'load',
       'templates',
       'Page Layouts Pane'
     );
-    getTemplates().then((result) => {
-      setTemplates(result);
+
+    getPageLayouts().then((result) => {
+      setPageLayouts(result);
       trackTiming();
     });
-  }, [getTemplates, setTemplates]);
-=======
-    getPageLayouts().then((result) => setPageLayouts(result));
   }, [getPageLayouts, setPageLayouts]);
->>>>>>> 413b113b
 
   const pills = useMemo(
     () =>
