/*
 * Copyright 2020 Google LLC
 *
 * Licensed under the Apache License, Version 2.0 (the "License");
 * you may not use this file except in compliance with the License.
 * You may obtain a copy of the License at
 *
 *     https://www.apache.org/licenses/LICENSE-2.0
 *
 * Unless required by applicable law or agreed to in writing, software
 * distributed under the License is distributed on an "AS IS" BASIS,
 * WITHOUT WARRANTIES OR CONDITIONS OF ANY KIND, either express or implied.
 * See the License for the specific language governing permissions and
 * limitations under the License.
 */

/**
 * External dependencies
 */
import { useEffect, useState, useMemo, useCallback, useRef } from 'react';
import styled from 'styled-components';

/**
 * WordPress dependencies
 */
import { _x, sprintf } from '@wordpress/i18n';

/**
 * Internal dependencies
 */
import { useAPI } from '../../../../app/api';
import { Pane } from '../shared';
import PillGroup from '../shared/pillGroup';
<<<<<<< HEAD
import { getTimeTracker } from '../../../../../tracking/trackTiming';
=======
import { getTimeTracker } from '../../../../../tracking';
>>>>>>> 5d09f7f1
import paneId from './paneId';
import PageLayouts from './pageLayouts';
import { PAGE_LAYOUT_TYPES } from './constants';

export const StyledPane = styled(Pane)`
  height: 100%;
  padding: 0;
  overflow: hidden;
`;

export const PaneInner = styled.div`
  height: 100%;
  display: flex;
  flex-direction: column;
`;

// padding-top is to help outlines on page layouts render
export const PageLayoutsParentContainer = styled.div`
  overflow-x: hidden;
  overflow-y: scroll;
  margin-top: 26px;
  padding-top: 2px;
  width: 100%;
`;

function PageLayoutsPane(props) {
  const {
    actions: { getPageLayouts },
  } = useAPI();
  const [pageLayouts, setPageLayouts] = useState([]);
  const [selectedPageLayoutType, setSelectedPageLayoutType] = useState(null);

  const pageLayoutsParentRef = useRef();

  // load and process pageLayouts
  useEffect(() => {
<<<<<<< HEAD
    const trackTiming = getTimeTracker(
      'load',
      'templates',
      'Page Layouts Pane'
    );

    getPageLayouts().then((result) => {
      setPageLayouts(result);
      trackTiming();
    });
=======
    async function loadPageLayouts() {
      const trackTiming = getTimeTracker('load', 'editor', 'Page Layouts');
      setPageLayouts(await getPageLayouts());
      await trackTiming();
    }

    loadPageLayouts();
>>>>>>> 5d09f7f1
  }, [getPageLayouts, setPageLayouts]);

  const pills = useMemo(
    () =>
      Object.entries(PAGE_LAYOUT_TYPES).map(([key, { name }]) => ({
        id: key,
        label: name,
      })),
    []
  );

  const filteredPages = useMemo(
    () =>
      pageLayouts.reduce((pages, template) => {
        const templatePages = template.pages.reduce((acc, page) => {
          // skip unselected page layout types if not matching
          if (
            !page.pageLayoutType ||
            (selectedPageLayoutType &&
              page.pageLayoutType !== selectedPageLayoutType)
          ) {
            return acc;
          }

          const pageLayoutName = PAGE_LAYOUT_TYPES[page.pageLayoutType].name;
          return [
            ...acc,
            {
              ...page,
              title: sprintf(
                /* translators: 1: template name. 2: page layout name. */
                _x('%1$s %2$s', 'page layout title', 'web-stories'),
                template.title,
                pageLayoutName
              ),
            },
          ];
        }, []);

        return [...pages, ...templatePages];
      }, []),
    [pageLayouts, selectedPageLayoutType]
  );

  const handleSelectPageLayoutType = useCallback((key) => {
    setSelectedPageLayoutType(key);
  }, []);

  return (
    <StyledPane id={paneId} {...props}>
      <PaneInner>
        <PillGroup
          items={pills}
          selectedItemId={selectedPageLayoutType}
          selectItem={handleSelectPageLayoutType}
          deselectItem={() => handleSelectPageLayoutType(null)}
        />
        <PageLayoutsParentContainer ref={pageLayoutsParentRef}>
          {pageLayoutsParentRef.current && (
            <PageLayouts
              parentRef={pageLayoutsParentRef}
              pages={filteredPages}
            />
          )}
        </PageLayoutsParentContainer>
      </PaneInner>
    </StyledPane>
  );
}

export default PageLayoutsPane;<|MERGE_RESOLUTION|>--- conflicted
+++ resolved
@@ -31,11 +31,7 @@
 import { useAPI } from '../../../../app/api';
 import { Pane } from '../shared';
 import PillGroup from '../shared/pillGroup';
-<<<<<<< HEAD
-import { getTimeTracker } from '../../../../../tracking/trackTiming';
-=======
 import { getTimeTracker } from '../../../../../tracking';
->>>>>>> 5d09f7f1
 import paneId from './paneId';
 import PageLayouts from './pageLayouts';
 import { PAGE_LAYOUT_TYPES } from './constants';
@@ -72,18 +68,6 @@
 
   // load and process pageLayouts
   useEffect(() => {
-<<<<<<< HEAD
-    const trackTiming = getTimeTracker(
-      'load',
-      'templates',
-      'Page Layouts Pane'
-    );
-
-    getPageLayouts().then((result) => {
-      setPageLayouts(result);
-      trackTiming();
-    });
-=======
     async function loadPageLayouts() {
       const trackTiming = getTimeTracker('load', 'editor', 'Page Layouts');
       setPageLayouts(await getPageLayouts());
@@ -91,7 +75,6 @@
     }
 
     loadPageLayouts();
->>>>>>> 5d09f7f1
   }, [getPageLayouts, setPageLayouts]);
 
   const pills = useMemo(
