/*
 * Copyright 2020 Google LLC
 *
 * Licensed under the Apache License, Version 2.0 (the "License");
 * you may not use this file except in compliance with the License.
 * You may obtain a copy of the License at
 *
 *     https://www.apache.org/licenses/LICENSE-2.0
 *
 * Unless required by applicable law or agreed to in writing, software
 * distributed under the License is distributed on an "AS IS" BASIS,
 * WITHOUT WARRANTIES OR CONDITIONS OF ANY KIND, either express or implied.
 * See the License for the specific language governing permissions and
 * limitations under the License.
 */

/**
 * External dependencies
 */
import styled from 'styled-components';

/**
 * WordPress dependencies
 */
import { __ } from '@wordpress/i18n';

/**
 * Internal dependencies
 */
import { useFeatures } from 'flagged';
import { MASKS } from '../../../../masks';
import useLibrary from '../../useLibrary';
import createSolid from '../../../../utils/createSolid';
import { Section, SearchInput } from '../../common';
import { Pane } from '../shared';
import { PAGE_WIDTH } from '../../../../constants';
import paneId from './paneId';

// By default, the element should be 33% of the page.
const DEFAULT_ELEMENT_WIDTH = PAGE_WIDTH / 3;
const PREVIEW_SIZE = 36;

const SectionContent = styled.div`
  display: flex;
  flex-wrap: wrap;
  align-items: center;
  margin: -0.2em -1em 0.5em -1em;
`;

const ShapePreview = styled.div`
  position: relative;
  padding: 0.8em 0.5em;
  flex: 0 0 25%;
  display: flex;
  justify-content: center;
  cursor: pointer;
`;

const Path = styled.path`
  fill: ${({ theme }) => theme.colors.fg.v1};
`;

function ShapesPane(props) {
<<<<<<< HEAD
  const {
    actions: { insertElement },
  } = useLibrary();
  const { showTextAndShapesSearchInput } = useFeatures();
=======
  const { insertElement } = useLibrary((state) => ({
    insertElement: state.actions.insertElement,
  }));
>>>>>>> 11865d31
  return (
    <Pane id={paneId} {...props}>
      {showTextAndShapesSearchInput && (
        <SearchInput
          value={''}
          placeholder={__('Search', 'web-stories')}
          onChange={() => {}}
          disabled
        />
      )}
      <Section title={__('Basic shapes', 'web-stories')}>
        <SectionContent>
          {/** Basic masks */}
          {MASKS.map((mask) => {
            return (
              <ShapePreview
                key={mask.type}
                onClick={() => {
                  insertElement('shape', {
                    backgroundColor: createSolid(51, 51, 51),
                    width: DEFAULT_ELEMENT_WIDTH * mask.ratio,
                    height: DEFAULT_ELEMENT_WIDTH,
                    mask: {
                      type: mask.type,
                    },
                  });
                }}
              >
                <svg
                  viewBox={`0 0 1 ${1 / mask.ratio}`}
                  width={PREVIEW_SIZE * mask.ratio}
                  height={PREVIEW_SIZE}
                >
                  <title>{mask.name}</title>
                  <Path d={mask.path} />
                </svg>
              </ShapePreview>
            );
          })}
        </SectionContent>
      </Section>
    </Pane>
  );
}

export default ShapesPane;<|MERGE_RESOLUTION|>--- conflicted
+++ resolved
@@ -61,16 +61,10 @@
 `;
 
 function ShapesPane(props) {
-<<<<<<< HEAD
-  const {
-    actions: { insertElement },
-  } = useLibrary();
-  const { showTextAndShapesSearchInput } = useFeatures();
-=======
   const { insertElement } = useLibrary((state) => ({
     insertElement: state.actions.insertElement,
   }));
->>>>>>> 11865d31
+  const { showTextAndShapesSearchInput } = useFeatures();
   return (
     <Pane id={paneId} {...props}>
       {showTextAndShapesSearchInput && (
