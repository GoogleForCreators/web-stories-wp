--- conflicted
+++ resolved
@@ -67,38 +67,13 @@
       />
       <Section title={__('Basic shapes', 'web-stories')}>
         <SectionContent>
-<<<<<<< HEAD
-          {/** Square shape */}
-          <ShapePreview
-            key={'square'}
-            onClick={() => {
-              insertElement('square', {
-                backgroundColor: createSolid(51, 51, 51),
-                width: 200,
-                height: 200,
-                x: 5,
-                y: 5,
-                rotationAngle: 0,
-              });
-            }}
-            alt={__('Square', 'web-stories')}
-          >
-            <Square />
-          </ShapePreview>
-=======
->>>>>>> 58288b91
           {/** Basic masks */}
           {MASKS.map((mask) => (
             <ShapePreview
               key={mask.type}
               onClick={() => {
-<<<<<<< HEAD
-                insertElement('square', {
+                insertElement('shape', {
                   backgroundColor: createSolid(51, 51, 51),
-=======
-                insertElement('shape', {
-                  backgroundColor: '#333',
->>>>>>> 58288b91
                   width: 200,
                   height: 200,
                   x: 5,
