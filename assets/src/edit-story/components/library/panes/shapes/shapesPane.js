--- conflicted
+++ resolved
@@ -42,13 +42,7 @@
 `;
 
 function ShapesPane(props) {
-<<<<<<< HEAD
-=======
-  const { insertElement } = useLibrary((state) => ({
-    insertElement: state.actions.insertElement,
-  }));
   const { showTextAndShapesSearchInput } = useFeatures();
->>>>>>> 861bada0
   return (
     <Pane id={paneId} {...props}>
       {showTextAndShapesSearchInput && (
@@ -61,7 +55,6 @@
       )}
       <Section title={__('Basic shapes', 'web-stories')}>
         <SectionContent>
-          {/** Basic masks */}
           {MASKS.map((mask) => (
             <ShapePreview mask={mask} key={mask.type} />
           ))}
