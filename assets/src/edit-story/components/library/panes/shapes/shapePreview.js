--- conflicted
+++ resolved
@@ -21,21 +21,12 @@
 import { createRef, useCallback, useMemo, useRef } from 'react';
 import styled from 'styled-components';
 import { trackEvent } from '@web-stories-wp/tracking';
-<<<<<<< HEAD
-import { useUnits, PAGE_WIDTH } from '@web-stories-wp/units';
-=======
 import { createSolidFromString } from '@web-stories-wp/patterns';
->>>>>>> 00892bf8
-
+import { PAGE_WIDTH, useUnits } from '@web-stories-wp/units';
 /**
  * Internal dependencies
  */
 import useLibrary from '../../useLibrary';
-<<<<<<< HEAD
-import createSolidFromString from '../../../../utils/createSolidFromString';
-=======
-import { PAGE_WIDTH } from '../../../../constants';
->>>>>>> 00892bf8
 import LibraryMoveable from '../shared/libraryMoveable';
 import { ThemeGlobals } from '../../../../../design-system';
 import { BUTTON_TRANSITION_TIMING } from '../../../../../design-system/components/button/constants';
