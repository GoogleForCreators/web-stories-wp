/*
 * Copyright 2020 Google LLC
 *
 * Licensed under the Apache License, Version 2.0 (the "License");
 * you may not use this file except in compliance with the License.
 * You may obtain a copy of the License at
 *
 *     https://www.apache.org/licenses/LICENSE-2.0
 *
 * Unless required by applicable law or agreed to in writing, software
 * distributed under the License is distributed on an "AS IS" BASIS,
 * WITHOUT WARRANTIES OR CONDITIONS OF ANY KIND, either express or implied.
 * See the License for the specific language governing permissions and
 * limitations under the License.
 */

/**
 * External dependencies
 */
import PropTypes from 'prop-types';
<<<<<<< HEAD
import { createRef } from 'react';
=======
import React, { createRef, useCallback, useMemo } from 'react';
>>>>>>> 9c60f834
import styled, { css } from 'styled-components';
import { trackEvent } from '@web-stories-wp/tracking';

/**
 * Internal dependencies
 */
import useLibrary from '../../useLibrary';
import { PAGE_WIDTH } from '../../../../constants';
import createSolidFromString from '../../../../utils/createSolidFromString';
import LibraryMoveable from '../shared/libraryMoveable';
import { useUnits } from '../../../../units';

// By default, the element should be 33% of the page.
const DEFAULT_ELEMENT_WIDTH = PAGE_WIDTH / 3;
const PREVIEW_SIZE = 36;

const createGrid = ({ columns, gap, minWidth }) => css`
  min-width: ${minWidth}px;
  width: calc(${100 / columns}% - ${(gap * (columns - 1)) / columns}px);
  margin-top: 0px;
  margin-left: ${gap}px;
  &:nth-of-type(n + ${columns + 1}) {
    margin-top: ${gap}px;
  }
  &:nth-of-type(${columns}n + 1) {
    margin-left: 0;
  }
`;

// Using button directly breaks the DOM nesting for tests.
const Aspect = styled.div.attrs({ role: 'button' })`
  position: relative;
  flex-grow: 0;
  flex-shrink: 0;
  @media screen and (min-width: 1220px) {
    ${createGrid({ columns: 4, gap: 12, minWidth: 50 })}
  }
  @media screen and (min-width: 1100px) and (max-width: 1220px) {
    ${createGrid({ columns: 3, gap: 12, minWidth: 50 })}
  }
  @media screen and (max-width: 1100px) {
    ${createGrid({ columns: 2, gap: 12, minWidth: 50 })}
  }
`;

const AspectInner = styled.div`
  position: relative;
  padding-bottom: 95.5%;
`;

const ShapePreviewContainer = styled.div`
  position: absolute;
  top: 0;
  left: 0;
  height: 100%;
  width: 100%;
  border: 1px solid ${({ theme }) => theme.DEPRECATED_THEME.colors.fg.gray24};
  border-radius: 4px;
  display: flex;
  justify-content: center;
  align-items: center;
  cursor: pointer;

  svg {
    display: inline-block;
    width: 36px;
    height: 36px;
  }
`;

const ShapeClone = styled.div`
  position: absolute;
  top: 0;
  left: 0;
  opacity: 0;
  width: ${({ width }) => `${width}px`};
  height: ${({ height }) => `${height}px`};
  svg {
    display: inline-block;
    width: 100%;
    height: 100%;
    path {
      fill: #c4c4c4;
    }
  }
`;

const ShapePreviewSizer = styled.div`
  padding-top: 100%;
`;

const Path = styled.path`
  fill: ${({ theme }) => theme.DEPRECATED_THEME.colors.fg.white};
`;

function ShapePreview({ mask, isPreview }) {
  const { insertElement } = useLibrary((state) => ({
    insertElement: state.actions.insertElement,
  }));
  const { dataToEditorX, dataToEditorY } = useUnits((state) => ({
    dataToEditorX: state.actions.dataToEditorX,
    dataToEditorY: state.actions.dataToEditorY,
  }));

  // Creating a ref to the Path so that it can be used as a drag icon.
  // This avoids the drag image that follows the cursor from being the whole
  // component with large paddings, and only drags the svg part of it.
  const pathRef = createRef();

  // Contains the data to be passed in for insertElement() calls in order
  // to insert the correct shape.
  const shapeData = useMemo(
    () => ({
      backgroundColor: createSolidFromString('#c4c4c4'),
      width: DEFAULT_ELEMENT_WIDTH * mask.ratio,
      height: DEFAULT_ELEMENT_WIDTH,
      mask: {
        type: mask.type,
      },
    }),
    [mask.ratio, mask.type]
  );

  const onClick = useCallback(() => {
    // Shapes inserted with a specific size.
    insertElement('shape', shapeData);
    trackEvent('insert_shape', { name: mask.type });
  }, [insertElement, shapeData, mask.type]);

  const getSVG = (displayLabel = true) => {
    return (
      <svg
        viewBox={`0 0 1 ${
          1 / (isPreview && mask.iconRatio ? mask.iconRatio : mask.ratio)
        }`}
        width={
          PREVIEW_SIZE *
          (isPreview && mask.iconRatio ? mask.iconRatio : mask.ratio)
        }
        height={PREVIEW_SIZE}
      >
        {displayLabel && <title>{mask.name}</title>}
        <Path
          d={isPreview && mask.iconPath ? mask.iconPath : mask.path}
          ref={pathRef}
        />
      </svg>
    );
  };

  return (
    <Aspect>
      <AspectInner>
        <ShapePreviewContainer key={mask.type} aria-label={mask.name}>
          <ShapePreviewSizer />
          {getSVG()}
        </ShapePreviewContainer>
      </AspectInner>
      <LibraryMoveable
        type={'shape'}
        elementProps={shapeData}
        onClick={onClick}
        cloneElement={ShapeClone}
        cloneProps={{
          width: dataToEditorX(DEFAULT_ELEMENT_WIDTH * mask.ratio),
          height: dataToEditorY(DEFAULT_ELEMENT_WIDTH),
          children: getSVG(false),
        }}
      />
    </Aspect>
  );
}
ShapePreview.propTypes = {
  mask: PropTypes.object.isRequired,
  isPreview: PropTypes.bool,
};

export default ShapePreview;<|MERGE_RESOLUTION|>--- conflicted
+++ resolved
@@ -18,11 +18,7 @@
  * External dependencies
  */
 import PropTypes from 'prop-types';
-<<<<<<< HEAD
-import { createRef } from 'react';
-=======
 import React, { createRef, useCallback, useMemo } from 'react';
->>>>>>> 9c60f834
 import styled, { css } from 'styled-components';
 import { trackEvent } from '@web-stories-wp/tracking';
 
