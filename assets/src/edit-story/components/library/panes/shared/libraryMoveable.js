/*
 * Copyright 2020 Google LLC
 *
 * Licensed under the Apache License, Version 2.0 (the "License");
 * you may not use this file except in compliance with the License.
 * You may obtain a copy of the License at
 *
 *     https://www.apache.org/licenses/LICENSE-2.0
 *
 * Unless required by applicable law or agreed to in writing, software
 * distributed under the License is distributed on an "AS IS" BASIS,
 * WITHOUT WARRANTIES OR CONDITIONS OF ANY KIND, either express or implied.
 * See the License for the specific language governing permissions and
 * limitations under the License.
 */

/**
 * External dependencies
 */
import PropTypes from 'prop-types';
import { useCallback, useRef, useState } from 'react';
import styled from 'styled-components';

/**
 * Internal dependencies
 */
import { editorToDataX, editorToDataY } from '../../../../units';
import Moveable from '../../../moveable';
import { useDropTargets } from '../../../dropTargets';
import { useLayout } from '../../../../app/layout';
import useInsertElement from '../../../canvas/useInsertElement';
import { useCanvas, useInsertTextSet } from '../../../canvas';
import isMouseUpAClick from '../../../../utils/isMouseUpAClick';
import InOverlay from '../../../overlay';
import isTargetOutOfContainer from '../../../../utils/isTargetOutOfContainer';
import { useKeyDownEffect } from '../../../keyboard';
import useSnapping from '../../../canvas/utils/useSnapping';
import { useStory } from '../../../../app/story';
import objectWithout from '../../../../utils/objectWithout';

const TargetBox = styled.div`
  position: absolute;
  width: ${({ width }) => `${width}px`};
  height: ${({ height }) => `${height}px`};
  ${({ isDragging }) =>
    !isDragging &&
    `
      max-width: 100%;
      max-height: 100%;
    `};
  top: 0;
  z-index: 1;
`;

function LibraryMoveable({
  type,
  elementProps = {},
  handleDrag,
  handleDragEnd,
  onClick,
  cloneElement,
  cloneProps,
  previewSize,
  elements = [],
  active = false,
}) {
  const CloneElement = cloneElement;

  const [isDragging, setIsDragging] = useState(false);
  const [didManuallyReset, setDidManuallyReset] = useState(false);
  const [hover, setHover] = useState(false);
  const cloneRef = useRef(null);
  const targetBoxRef = useRef(null);
  const targetBoxSize = useRef(null);
  const overlayRef = useRef(null);
  const moveable = useRef(null);

  const { pageSize } = useLayout(({ state }) => ({
    pageSize: state.canvasPageSize,
  }));

  const insertElement = useInsertElement();
<<<<<<< HEAD
  const { backgroundElement } = useStory((state) => ({
    backgroundElement: state.state.currentPage?.elements?.[0] ?? {},
=======
  const { fullbleedContainer, pageContainer } = useCanvas((state) => ({
    fullbleedContainer: state.state.fullbleedContainer,
    pageContainer: state.state.pageContainer,
    nodesById: state.state.nodesById,
>>>>>>> d9b26452
  }));
  const { fullbleedContainer, nodesById, pageContainer } = useCanvas(
    (state) => ({
      fullbleedContainer: state.state.fullbleedContainer,
      pageContainer: state.state.pageContainer,
      nodesById: state.state.nodesById,
    })
  );

  const {
    state: { activeDropTargetId },
    actions: { setDraggingResource },
  } = useDropTargets();

  const frame = {
    translate: [0, 0],
  };

  const { insertTextSetByOffset } = useInsertTextSet();

  const eventTracker = useRef({});
  const startEventTracking = (evt) => {
    const { timeStamp, clientX, clientY } = evt;
    eventTracker.current = {
      timeStamp,
      clientX,
      clientY,
    };
  };

  const resetMoveable = useCallback(() => {
    targetBoxRef.current.style.transform = null;
    cloneRef.current.style.transform = null;
    // Hide the clone, too.
    cloneRef.current.style.opacity = 0;
    setIsDragging(false);
    setDraggingResource(null);
  }, [setDraggingResource]);

  // We only need to use this effect while dragging since the active element is document.body
  // and using just that interferes with other handlers.
  useKeyDownEffect(
    isDragging ? document.body : { current: null },
    'esc',
    () => {
      setDidManuallyReset(true);
      resetMoveable();
    },
    [isDragging, resetMoveable]
  );

  const onDrag = ({ beforeTranslate, inputEvent }) => {
    // This is needed if the user clicks "Esc" but continues dragging.
    if (didManuallyReset) {
      return false;
    }
    frame.translate = beforeTranslate;
    // Don't display the clone right away since otherwise it will be triggered for a click as well.
    if (
      cloneRef.current &&
      inputEvent.timeStamp - eventTracker.current.timeStamp > 300
    ) {
      if (cloneRef.current.style.opacity !== 1 && !activeDropTargetId) {
        // We're not doing it in `onDragStart` since otherwise on clicking it would appear, too.
        cloneRef.current.style.opacity = 1;
      } else if (activeDropTargetId) {
        // If there's an active drop target, let's hide the clone.
        cloneRef.current.style.opacity = 0;
      }
      cloneRef.current.style.transform = `translate(${beforeTranslate[0]}px, ${beforeTranslate[1]}px)`;
      // We also have to move the original target ref for snapping to work.
      targetBoxRef.current.style.transform = `translate(${beforeTranslate[0]}px, ${beforeTranslate[1]}px)`;
    }
    handleDrag?.(inputEvent);
    return undefined;
  };

  const getTargetOffset = useCallback(() => {
    const overlay = overlayRef.current;
    let offsetX = 0,
      offsetY = 0;
    for (
      let offsetNode = overlay;
      offsetNode;
      offsetNode = offsetNode.offsetParent
    ) {
      offsetX += offsetNode.offsetLeft;
      offsetY += offsetNode.offsetTop;
    }
    return {
      offsetX,
      offsetY,
    };
  }, [overlayRef]);

  const onDragStart = ({ set, inputEvent }) => {
    setDidManuallyReset(false);
    // Note: we can't set isDragging true here since a "click" is also considered dragStart.
    set(frame.translate);
    setIsDragging(true);
    startEventTracking(inputEvent);

    // Position the clone that's being dragged.
    const { offsetX, offsetY } = getTargetOffset();
    const targetBox = targetBoxRef.current.getBoundingClientRect();
    // Let's save the original targetbox size.
    targetBoxSize.current = {
      width: targetBox.width,
      height: targetBox.height,
    };
    // Assign new size to targetbox so that it would match the clone, for snapping.
    targetBoxRef.current.style.width = `${cloneProps.width}px`;
    targetBoxRef.current.style.height = `${cloneProps.height}px`;
    let x1 = targetBox.left - offsetX;
    let y1 = targetBox.top - offsetY;
    // In case of shapes, the clone is larger than the preview
    // so we position it to center.
    if ('shape' === type) {
      x1 = x1 - (cloneProps.width - targetBox.width) / 2;
      y1 = y1 - (cloneProps.height - targetBox.height) / 2;
    }
    cloneRef.current.style.left = `${x1}px`;
    cloneRef.current.style.top = `${y1}px`;
    // Update moveable to take the new size of the target for snapping.
    if (moveable.current) {
      moveable.current.updateRect();
    }
  };

  const onDragEnd = ({ inputEvent }) => {
    if (didManuallyReset) {
      return false;
    }
    // Restore the original size of the target.
    targetBoxRef.current.style.width = `${targetBoxSize.current.width}px`;
    targetBoxRef.current.style.height = `${targetBoxSize.current.height}px`;
    if (isMouseUpAClick(inputEvent, eventTracker.current)) {
      resetMoveable();
      onClick();
      return false;
    }
    // We only skip Moveable onDragEnd handling if there's an active drop target ID.
    if (activeDropTargetId && handleDragEnd) {
      handleDragEnd();
      // Only continue if the clone is at least partially on the page.
    } else if (!isTargetOutOfContainer(cloneRef.current, fullbleedContainer)) {
      const {
        x,
        y,
        width: w,
        height: h,
      } = cloneRef.current.getBoundingClientRect();
      const { x: pageX, y: pageY } = pageContainer.getBoundingClientRect();

      if (type === 'textSet') {
        insertTextSetByOffset(elements, {
          offsetX: editorToDataX(x - pageX, pageSize.width),
          offsetY: editorToDataY(y - pageY, pageSize.height),
        });
      } else {
        insertElement(type, {
          ...elementProps,
          x: editorToDataX(x - pageX, pageSize.width),
          y: editorToDataY(y - pageY, pageSize.height),
          width: editorToDataX(w, pageSize.width),
          height: editorToDataY(h, pageSize.height),
        });
      }
    }
    resetMoveable();
    return undefined;
  };

  const { offsetX: snappingOffsetX } = getTargetOffset();
  const snapProps = useSnapping({
    isDragging: true,
    canSnap: true,
    otherNodes: Object.values(objectWithout(nodesById, [backgroundElement.id])),
    snappingOffsetX,
  });

<<<<<<< HEAD
  const targetSize = previewSize ? previewSize : cloneProps;
=======
  const targetSize = previewSize ?? cloneProps;
>>>>>>> d9b26452
  const { width, height } = targetSize;
  return (
    <>
      <TargetBox
        ref={targetBoxRef}
        width={width}
        height={height}
        onClick={onClick}
        onPointerOver={() => setHover(true)}
        onPointerOut={() => setHover(false)}
        isDragging={isDragging || hover}
      />
      {(isDragging || active || hover) && (
        <>
          <InOverlay
            ref={overlayRef}
            zIndex={1}
            pointerEvents="initial"
            render={() => {
              return <CloneElement ref={cloneRef} {...cloneProps} />;
            }}
          />
          <Moveable
            ref={moveable}
            className="default-moveable hide-handles"
            target={targetBoxRef.current}
            edge={true}
            draggable={true}
            origin={false}
            pinchable={true}
            onDragStart={onDragStart}
            onDrag={onDrag}
            onDragEnd={onDragEnd}
            {...snapProps}
          />
        </>
      )}
    </>
  );
}

LibraryMoveable.propTypes = {
  type: PropTypes.string.isRequired,
  handleDrag: PropTypes.func,
  handleDragEnd: PropTypes.func,
  elementProps: PropTypes.object,
  onClick: PropTypes.func.isRequired,
  cloneElement: PropTypes.object.isRequired,
  cloneProps: PropTypes.object.isRequired,
  active: PropTypes.bool,
  previewSize: PropTypes.object,
  elements: PropTypes.array,
};

export default LibraryMoveable;<|MERGE_RESOLUTION|>--- conflicted
+++ resolved
@@ -80,15 +80,8 @@
   }));
 
   const insertElement = useInsertElement();
-<<<<<<< HEAD
   const { backgroundElement } = useStory((state) => ({
     backgroundElement: state.state.currentPage?.elements?.[0] ?? {},
-=======
-  const { fullbleedContainer, pageContainer } = useCanvas((state) => ({
-    fullbleedContainer: state.state.fullbleedContainer,
-    pageContainer: state.state.pageContainer,
-    nodesById: state.state.nodesById,
->>>>>>> d9b26452
   }));
   const { fullbleedContainer, nodesById, pageContainer } = useCanvas(
     (state) => ({
@@ -270,11 +263,7 @@
     snappingOffsetX,
   });
 
-<<<<<<< HEAD
-  const targetSize = previewSize ? previewSize : cloneProps;
-=======
   const targetSize = previewSize ?? cloneProps;
->>>>>>> d9b26452
   const { width, height } = targetSize;
   return (
     <>
