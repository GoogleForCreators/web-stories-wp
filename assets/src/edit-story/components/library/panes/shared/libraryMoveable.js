/*
 * Copyright 2020 Google LLC
 *
 * Licensed under the Apache License, Version 2.0 (the "License");
 * you may not use this file except in compliance with the License.
 * You may obtain a copy of the License at
 *
 *     https://www.apache.org/licenses/LICENSE-2.0
 *
 * Unless required by applicable law or agreed to in writing, software
 * distributed under the License is distributed on an "AS IS" BASIS,
 * WITHOUT WARRANTIES OR CONDITIONS OF ANY KIND, either express or implied.
 * See the License for the specific language governing permissions and
 * limitations under the License.
 */

/**
 * External dependencies
 */
import PropTypes from 'prop-types';
import { useCallback, useRef, useState } from 'react';
import styled from 'styled-components';

/**
 * Internal dependencies
 */
import { editorToDataX, editorToDataY } from '../../../../units';
import Moveable from '../../../moveable';
import useSnapping from '../../../canvas/utils/useSnapping';
import { useDropTargets } from '../../../dropTargets';
import { useLayout } from '../../../../app/layout';
import useInsertElement from '../../../canvas/useInsertElement';
import { useCanvas } from '../../../canvas';
import isMouseUpAClick from '../../../../utils/isMouseUpAClick';
import InOverlay from '../../../overlay';
import isTargetOutOfContainer from '../../../../utils/isTargetOutOfContainer';
import { useGlobalKeyDownEffect } from '../../../keyboard';
import { useStory } from '../../../../app/story';
import objectWithout from '../../../../utils/objectWithout';

const TargetBox = styled.div`
  position: absolute;
  width: ${({ width }) => `${width}px`};
  height: ${({ height }) => `${height}px`};
  top: 0;
  left: 0;
`;

function LibraryMoveable({
  type,
  elementProps = {},
  handleDrag,
  handleDragEnd,
  onClick,
  cloneElement,
  cloneProps,
  active = false,
}) {
  const CloneElement = cloneElement;

  const [isDragging, setIsDragging] = useState(false);
  const [didManuallyReset, setDidManuallyReset] = useState(false);
  const cloneRef = useRef(null);
  const targetBoxRef = useRef(null);
  const overlayRef = useRef(null);

  const { pageSize } = useLayout(({ state }) => ({
    pageSize: state.canvasPageSize,
  }));

  const insertElement = useInsertElement();
  const { pageContainer, nodesById } = useCanvas((state) => ({
    pageContainer: state.state.pageContainer,
    nodesById: state.state.nodesById,
  }));

  const {
    state: { activeDropTargetId },
    actions: { setDraggingResource },
  } = useDropTargets();

  const { backgroundElement } = useStory(({ state: { currentPage } }) => ({
    backgroundElement: currentPage?.elements?.[0] ?? {},
  }));

  const frame = {
    translate: [0, 0],
  };

  const eventTracker = useRef({});
  const startEventTracking = (evt) => {
    const { timeStamp, clientX, clientY } = evt;
    eventTracker.current = {
      timeStamp,
      clientX,
      clientY,
    };
  };

  const resetMoveable = useCallback(() => {
    targetBoxRef.current.style.transform = null;
    cloneRef.current.style.transform = null;
    // Hide the clone, too.
    cloneRef.current.style.opacity = 0;
    setIsDragging(false);
    setDraggingResource(null);
  }, [setDraggingResource]);

  useGlobalKeyDownEffect(
    'esc',
    () => {
      setDidManuallyReset(true);
      isDragging && resetMoveable();
    },
    [isDragging, resetMoveable]
  );

  const onDrag = ({ beforeTranslate, inputEvent }) => {
    // This is needed if the user clicks "Esc" but continues dragging.
    if (didManuallyReset) {
      return false;
    }
    frame.translate = beforeTranslate;
<<<<<<< HEAD
    // Don't display the clone right away since otherwise it will be triggered for a click as well.
    if (
      cloneRef.current &&
      inputEvent.timeStamp - eventTracker.current.timeStamp > 300
    ) {
      if (!cloneRef.current.style.opacity) {
=======
    if (cloneRef.current) {
      if (cloneRef.current.style.opacity !== 1 && !activeDropTargetId) {
>>>>>>> 954e5344
        // We're not doing it in `onDragStart` since otherwise on clicking it would appear, too.
        cloneRef.current.style.opacity = 1;
      } else if (activeDropTargetId) {
        // If there's an active drop target, let's hide the clone.
        cloneRef.current.style.opacity = 0;
      }
      cloneRef.current.style.transform = `translate(${beforeTranslate[0]}px, ${beforeTranslate[1]}px)`;
      // We also have to move the original target ref for snapping to work.
      targetBoxRef.current.style.transform = `translate(${beforeTranslate[0]}px, ${beforeTranslate[1]}px)`;
    }
<<<<<<< HEAD
    handleDrag && handleDrag(inputEvent);
=======
    handleDrag(inputEvent);
    return undefined;
>>>>>>> 954e5344
  };

  const getTargetOffset = useCallback(() => {
    const overlay = overlayRef.current;
    let offsetX = 0,
      offsetY = 0;
    for (
      let offsetNode = overlay;
      offsetNode;
      offsetNode = offsetNode.offsetParent
    ) {
      offsetX += offsetNode.offsetLeft;
      offsetY += offsetNode.offsetTop;
    }
    return {
      offsetX,
      offsetY,
    };
  }, [overlayRef]);

  const onDragStart = ({ set, inputEvent }) => {
    setDidManuallyReset(false);
    // Note: we can't set isDragging true here since a "click" is also considered dragStart.
    set(frame.translate);
    setIsDragging(true);
    startEventTracking(inputEvent);

    // Position the clone that's being dragged.
    const { offsetX, offsetY } = getTargetOffset();
    const mediaBox = targetBoxRef.current.getBoundingClientRect();
    const x1 = mediaBox.left - offsetX;
    const y1 = mediaBox.top - offsetY;
    cloneRef.current.style.left = `${x1}px`;
    cloneRef.current.style.top = `${y1}px`;
  };

  const onDragEnd = ({ inputEvent }) => {
    if (didManuallyReset) {
      return false;
    }
    if (isMouseUpAClick(inputEvent, eventTracker.current)) {
      resetMoveable();
      onClick();
      return false;
    }
    // We only skip Moveable onDragEnd handling if there's an active drop target ID.
    if (activeDropTargetId && handleDragEnd) {
      handleDragEnd();
      // Only continue if the clone is at least partially on the page.
    } else if (!isTargetOutOfContainer(cloneRef.current, pageContainer)) {
      const {
        x,
        y,
        width: w,
        height: h,
      } = cloneRef.current.getBoundingClientRect();
      const { x: pageX, y: pageY } = pageContainer.getBoundingClientRect();

      insertElement(type, {
        ...elementProps,
        x: editorToDataX(x - pageX, pageSize.width),
        y: editorToDataY(y - pageY, pageSize.height),
        width: editorToDataX(w, pageSize.width),
        height: editorToDataY(h, pageSize.height),
      });
    }
    resetMoveable();
    return undefined;
  };

  const { offsetX: snappingOffsetX } = getTargetOffset();
  const snapProps = useSnapping({
    isDragging: true,
    canSnap: true,
    otherNodes: Object.values(objectWithout(nodesById, [backgroundElement.id])),
    snappingOffsetX,
  });

  const { width, height } = cloneProps;
  return (
    <>
      <TargetBox
        ref={targetBoxRef}
        width={width}
        height={height}
        onClick={onClick}
      />
      {(isDragging || active) && (
        <InOverlay
          ref={overlayRef}
          zIndex={1}
          pointerEvents="initial"
          render={() => {
            return <CloneElement ref={cloneRef} {...cloneProps} />;
          }}
        />
      )}
      <Moveable
        className="default-moveable hide-handles"
        target={targetBoxRef.current}
        edge={true}
        draggable={true}
        origin={false}
        pinchable={true}
        {...snapProps}
        onDragStart={onDragStart}
        onDrag={onDrag}
        onDragEnd={onDragEnd}
      />
    </>
  );
}

LibraryMoveable.propTypes = {
  type: PropTypes.string.isRequired,
  handleDrag: PropTypes.func,
  handleDragEnd: PropTypes.func,
  elementProps: PropTypes.object,
  onClick: PropTypes.func.isRequired,
  cloneElement: PropTypes.object.isRequired,
  cloneProps: PropTypes.object.isRequired,
  active: PropTypes.bool,
};

export default LibraryMoveable;<|MERGE_RESOLUTION|>--- conflicted
+++ resolved
@@ -121,17 +121,12 @@
       return false;
     }
     frame.translate = beforeTranslate;
-<<<<<<< HEAD
     // Don't display the clone right away since otherwise it will be triggered for a click as well.
     if (
       cloneRef.current &&
       inputEvent.timeStamp - eventTracker.current.timeStamp > 300
     ) {
-      if (!cloneRef.current.style.opacity) {
-=======
-    if (cloneRef.current) {
       if (cloneRef.current.style.opacity !== 1 && !activeDropTargetId) {
->>>>>>> 954e5344
         // We're not doing it in `onDragStart` since otherwise on clicking it would appear, too.
         cloneRef.current.style.opacity = 1;
       } else if (activeDropTargetId) {
@@ -142,12 +137,8 @@
       // We also have to move the original target ref for snapping to work.
       targetBoxRef.current.style.transform = `translate(${beforeTranslate[0]}px, ${beforeTranslate[1]}px)`;
     }
-<<<<<<< HEAD
-    handleDrag && handleDrag(inputEvent);
-=======
-    handleDrag(inputEvent);
+    handleDrag?.(inputEvent);
     return undefined;
->>>>>>> 954e5344
   };
 
   const getTargetOffset = useCallback(() => {
