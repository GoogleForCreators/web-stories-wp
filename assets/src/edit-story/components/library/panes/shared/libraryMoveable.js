/*
 * Copyright 2020 Google LLC
 *
 * Licensed under the Apache License, Version 2.0 (the "License");
 * you may not use this file except in compliance with the License.
 * You may obtain a copy of the License at
 *
 *     https://www.apache.org/licenses/LICENSE-2.0
 *
 * Unless required by applicable law or agreed to in writing, software
 * distributed under the License is distributed on an "AS IS" BASIS,
 * WITHOUT WARRANTIES OR CONDITIONS OF ANY KIND, either express or implied.
 * See the License for the specific language governing permissions and
 * limitations under the License.
 */

/**
 * External dependencies
 */
import PropTypes from 'prop-types';
import { useCallback, useRef, useState } from 'react';
import styled from 'styled-components';

/**
 * Internal dependencies
 */
import { editorToDataX, editorToDataY } from '../../../../units';
import Moveable from '../../../moveable';
import { useDropTargets } from '../../../dropTargets';
import { useLayout } from '../../../../app/layout';
import useInsertElement from '../../../canvas/useInsertElement';
import { useCanvas, useInsertTextSet } from '../../../canvas';
import isMouseUpAClick from '../../../../utils/isMouseUpAClick';
import InOverlay from '../../../overlay';
import isTargetOutOfContainer from '../../../../utils/isTargetOutOfContainer';
import { useKeyDownEffect } from '../../../keyboard';

const TargetBox = styled.div`
  position: absolute;
  width: ${({ width }) => `${width}px`};
  height: ${({ height }) => `${height}px`};
  top: 0;
  z-index: 1;
`;

function LibraryMoveable({
  type,
  elementProps = {},
  handleDrag,
  handleDragEnd,
  onClick,
  cloneElement,
  cloneProps,
  previewSize,
  elements = [],
  active = false,
}) {
  const CloneElement = cloneElement;

  const [isDragging, setIsDragging] = useState(false);
  const [didManuallyReset, setDidManuallyReset] = useState(false);
  const [hover, setHover] = useState(false);
  const cloneRef = useRef(null);
  const targetBoxRef = useRef(null);
  const overlayRef = useRef(null);

  const { pageSize } = useLayout(({ state }) => ({
    pageSize: state.canvasPageSize,
  }));

  const insertElement = useInsertElement();
  const { pageContainer } = useCanvas((state) => ({
    pageContainer: state.state.pageContainer,
    nodesById: state.state.nodesById,
  }));

  const {
    state: { activeDropTargetId },
    actions: { setDraggingResource },
  } = useDropTargets();

  const frame = {
    translate: [0, 0],
  };

  const { insertTextSetByOffset } = useInsertTextSet();

  const eventTracker = useRef({});
  const startEventTracking = (evt) => {
    const { timeStamp, clientX, clientY } = evt;
    eventTracker.current = {
      timeStamp,
      clientX,
      clientY,
    };
  };

  const resetMoveable = useCallback(() => {
    targetBoxRef.current.style.transform = null;
    cloneRef.current.style.transform = null;
    // Hide the clone, too.
    cloneRef.current.style.opacity = 0;
    setIsDragging(false);
    setDraggingResource(null);
  }, [setDraggingResource]);

  // We only need to use this effect while dragging since the active element is document.body
  // and using just that interferes with other handlers.
  useKeyDownEffect(
    isDragging ? document.body : { current: null },
    'esc',
    () => {
      setDidManuallyReset(true);
      resetMoveable();
    },
    [isDragging, resetMoveable]
  );

  const onDrag = ({ beforeTranslate, inputEvent }) => {
    // This is needed if the user clicks "Esc" but continues dragging.
    if (didManuallyReset) {
      return false;
    }
    frame.translate = beforeTranslate;
    if (cloneRef.current) {
      if (cloneRef.current.style.opacity !== 1 && !activeDropTargetId) {
        // We're not doing it in `onDragStart` since otherwise on clicking it would appear, too.
        cloneRef.current.style.opacity = 1;
      } else if (activeDropTargetId) {
        // If there's an active drop target, let's hide the clone.
        cloneRef.current.style.opacity = 0;
      }
      cloneRef.current.style.transform = `translate(${beforeTranslate[0]}px, ${beforeTranslate[1]}px)`;
      // We also have to move the original target ref for snapping to work.
      targetBoxRef.current.style.transform = `translate(${beforeTranslate[0]}px, ${beforeTranslate[1]}px)`;
    }
    handleDrag?.(inputEvent);
    return undefined;
  };

  const getTargetOffset = useCallback(() => {
    const overlay = overlayRef.current;
    let offsetX = 0,
      offsetY = 0;
    for (
      let offsetNode = overlay;
      offsetNode;
      offsetNode = offsetNode.offsetParent
    ) {
      offsetX += offsetNode.offsetLeft;
      offsetY += offsetNode.offsetTop;
    }
    return {
      offsetX,
      offsetY,
    };
  }, [overlayRef]);

  const onDragStart = ({ set, inputEvent }) => {
    setDidManuallyReset(false);
    // Note: we can't set isDragging true here since a "click" is also considered dragStart.
    set(frame.translate);
    setIsDragging(true);
    startEventTracking(inputEvent);

    // Position the clone that's being dragged.
    const { offsetX, offsetY } = getTargetOffset();
    const targetBox = targetBoxRef.current.getBoundingClientRect();
    const x1 = targetBox.left - offsetX;
    const y1 = targetBox.top - offsetY;
    cloneRef.current.style.left = `${x1}px`;
    cloneRef.current.style.top = `${y1}px`;
  };

  const onDragEnd = ({ inputEvent }) => {
    if (didManuallyReset) {
      return false;
    }
    if (isMouseUpAClick(inputEvent, eventTracker.current)) {
      resetMoveable();
      onClick();
      return false;
    }
    // We only skip Moveable onDragEnd handling if there's an active drop target ID.
    if (activeDropTargetId) {
      handleDragEnd();
      // Only continue if the clone is at least partially on the page.
    } else if (!isTargetOutOfContainer(cloneRef.current, pageContainer)) {
      const {
        x,
        y,
        width: w,
        height: h,
      } = cloneRef.current.getBoundingClientRect();
      const { x: pageX, y: pageY } = pageContainer.getBoundingClientRect();

      if (type === 'textSet') {
        insertTextSetByOffset(elements, {
          offsetX: editorToDataX(x - pageX, pageSize.width),
          offsetY: editorToDataY(y - pageY, pageSize.height),
        });
      } else {
        insertElement(type, {
          ...elementProps,
          x: editorToDataX(x - pageX, pageSize.width),
          y: editorToDataY(y - pageY, pageSize.height),
          width: editorToDataX(w, pageSize.width),
          height: editorToDataY(h, pageSize.height),
        });
      }
    }
    resetMoveable();
    return undefined;
  };

  // @todo Add this back once all elements are using Moveable in the Library.
  /*const { offsetX: snappingOffsetX } = getTargetOffset();
  const snapProps = useSnapping({
    isDragging: true,
    canSnap: true,
    otherNodes: Object.values(objectWithout(nodesById, [backgroundElement.id])),
    snappingOffsetX,
  });*/

  const targetSize = previewSize ? previewSize : cloneProps;
  const { width, height } = targetSize;
  return (
    <>
      <TargetBox
        ref={targetBoxRef}
        width={width}
        height={height}
        onClick={onClick}
        onPointerOver={() => setHover(true)}
        onPointerOut={() => setHover(false)}
      />
      {(isDragging || active || hover) && (
        <>
          <InOverlay
            ref={overlayRef}
            zIndex={1}
            pointerEvents="initial"
            render={() => {
              return <CloneElement ref={cloneRef} {...cloneProps} />;
            }}
          />
          <Moveable
            className="default-moveable hide-handles"
            target={targetBoxRef.current}
            edge={true}
            draggable={true}
            origin={false}
            pinchable={true}
            onDragStart={onDragStart}
            onDrag={onDrag}
            onDragEnd={onDragEnd}
          />
        </>
      )}
<<<<<<< HEAD
      {targetBoxRef.current && (
        <Moveable
          className="default-moveable hide-handles"
          target={targetBoxRef.current}
          edge={true}
          draggable={true}
          origin={false}
          pinchable={true}
          onDragStart={onDragStart}
          onDrag={onDrag}
          onDragEnd={onDragEnd}
        />
      )}
=======
>>>>>>> ae1d29b3
    </>
  );
}

LibraryMoveable.propTypes = {
  type: PropTypes.string.isRequired,
  handleDrag: PropTypes.func,
  handleDragEnd: PropTypes.func,
  elementProps: PropTypes.object,
  onClick: PropTypes.func.isRequired,
  cloneElement: PropTypes.object.isRequired,
  cloneProps: PropTypes.object.isRequired,
  active: PropTypes.bool,
  previewSize: PropTypes.object,
  elements: PropTypes.array,
};

export default LibraryMoveable;<|MERGE_RESOLUTION|>--- conflicted
+++ resolved
@@ -257,22 +257,6 @@
           />
         </>
       )}
-<<<<<<< HEAD
-      {targetBoxRef.current && (
-        <Moveable
-          className="default-moveable hide-handles"
-          target={targetBoxRef.current}
-          edge={true}
-          draggable={true}
-          origin={false}
-          pinchable={true}
-          onDragStart={onDragStart}
-          onDrag={onDrag}
-          onDragEnd={onDragEnd}
-        />
-      )}
-=======
->>>>>>> ae1d29b3
     </>
   );
 }
