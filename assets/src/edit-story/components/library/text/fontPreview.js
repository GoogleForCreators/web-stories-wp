--- conflicted
+++ resolved
@@ -47,15 +47,9 @@
   ${themeHelpers.focusableOutlineCSS};
 `;
 
-<<<<<<< HEAD
 const PreviewText = styled(Text).attrs({ forwardedAs: 'span' })`
   color: ${({ theme }) => theme.colors.fg.primary};
-  font-size: ${({ fontSize }) => fontSize * PREVIEW_EM_SCALE}px;
-=======
-const Text = styled.span`
-  background: none;
   font-size: ${({ fontSize }) => fontSize}px;
->>>>>>> add08bac
   font-weight: ${({ fontWeight }) => fontWeight};
   font-family: ${({ fontFamily }) => fontFamily};
   line-height: normal;
