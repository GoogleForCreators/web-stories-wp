--- conflicted
+++ resolved
@@ -26,12 +26,8 @@
  * Internal dependencies
  */
 import { useFont } from '../../../app';
-<<<<<<< HEAD
 import { ALLOWED_EDITOR_PAGE_WIDTHS, PAGE_WIDTH } from '../../../constants';
-=======
-import { DEFAULT_EDITOR_PAGE_HEIGHT, PAGE_HEIGHT } from '../../../constants';
 import { FontPropType } from '../../../types';
->>>>>>> 5cedb8c0
 
 const PREVIEW_EM_SCALE = ALLOWED_EDITOR_PAGE_WIDTHS[0] / PAGE_WIDTH;
 
