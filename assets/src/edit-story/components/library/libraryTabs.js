/*
 * Copyright 2020 Google LLC
 *
 * Licensed under the Apache License, Version 2.0 (the "License");
 * you may not use this file except in compliance with the License.
 * You may obtain a copy of the License at
 *
 *     https://www.apache.org/licenses/LICENSE-2.0
 *
 * Unless required by applicable law or agreed to in writing, software
 * distributed under the License is distributed on an "AS IS" BASIS,
 * WITHOUT WARRANTIES OR CONDITIONS OF ANY KIND, either express or implied.
 * See the License for the specific language governing permissions and
 * limitations under the License.
 */

/**
 * External dependencies
 */
import { useMemo, useRef, useCallback } from 'react';

/**
 * Internal dependencies
 */
import { useConfig } from '../../app';
import { useKeyDownEffect } from '../keyboard';
import useLibrary from './useLibrary';
import { Tabs, getPanes } from './panes';
import { getTabId } from './panes/shared';

function LibraryTabs() {
  const {
    state: { tab },
    actions: { setTab },
    data: { tabs },
  } = useLibrary();
<<<<<<< HEAD
  const { isRTL } = useConfig();
  const panes = getPanes(tabs);
=======
  const panes = useMemo(() => getPanes(tabs), [tabs]);
>>>>>>> 5266e2cc
  const ref = useRef();
  const handleNavigation = useCallback(
    (direction) => () => {
      const currentIndex = panes.findIndex(({ id }) => id === tab);
      const nextPane = panes[currentIndex + direction];
      if (!nextPane) {
        return;
      }

      setTab(nextPane.id);
      const tabId = getTabId(nextPane.id);
      ref.current.querySelector(`#${tabId}`).focus();
    },
    [tab, setTab, panes]
  );
<<<<<<< HEAD

  const backwardDirection = isRTL ? 1 : -1;
  const forwardDirection = isRTL ? -1 : 1;

  useKeyDownEffect(ref, 'left', handleNavigation(backwardDirection), [
    tab,
    setTab,
    panes,
  ]);
  useKeyDownEffect(ref, 'right', handleNavigation(forwardDirection), [
    tab,
    setTab,
    panes,
  ]);
=======
  // todo: support RTL
  useKeyDownEffect(ref, 'left', handleNavigation(-1), [handleNavigation]);
  useKeyDownEffect(ref, 'right', handleNavigation(1), [handleNavigation]);
>>>>>>> 5266e2cc
  return (
    <Tabs ref={ref}>
      {panes.map(({ id, Tab }) => (
        <Tab
          key={id}
          id={getTabId(id)}
          isActive={tab === id}
          onClick={() => setTab(id)}
        />
      ))}
    </Tabs>
  );
}

export default LibraryTabs;<|MERGE_RESOLUTION|>--- conflicted
+++ resolved
@@ -34,12 +34,8 @@
     actions: { setTab },
     data: { tabs },
   } = useLibrary();
-<<<<<<< HEAD
   const { isRTL } = useConfig();
-  const panes = getPanes(tabs);
-=======
   const panes = useMemo(() => getPanes(tabs), [tabs]);
->>>>>>> 5266e2cc
   const ref = useRef();
   const handleNavigation = useCallback(
     (direction) => () => {
@@ -55,26 +51,17 @@
     },
     [tab, setTab, panes]
   );
-<<<<<<< HEAD
 
   const backwardDirection = isRTL ? 1 : -1;
   const forwardDirection = isRTL ? -1 : 1;
 
   useKeyDownEffect(ref, 'left', handleNavigation(backwardDirection), [
-    tab,
-    setTab,
-    panes,
+    handleNavigation,
   ]);
   useKeyDownEffect(ref, 'right', handleNavigation(forwardDirection), [
-    tab,
-    setTab,
-    panes,
+    handleNavigation,
   ]);
-=======
-  // todo: support RTL
-  useKeyDownEffect(ref, 'left', handleNavigation(-1), [handleNavigation]);
-  useKeyDownEffect(ref, 'right', handleNavigation(1), [handleNavigation]);
->>>>>>> 5266e2cc
+
   return (
     <Tabs ref={ref}>
       {panes.map(({ id, Tab }) => (
