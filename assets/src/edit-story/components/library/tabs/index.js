/*
 * Copyright 2020 Google LLC
 *
 * Licensed under the Apache License, Version 2.0 (the "License");
 * you may not use this file except in compliance with the License.
 * You may obtain a copy of the License at
 *
 *     https://www.apache.org/licenses/LICENSE-2.0
 *
 * Unless required by applicable law or agreed to in writing, software
 * distributed under the License is distributed on an "AS IS" BASIS,
 * WITHOUT WARRANTIES OR CONDITIONS OF ANY KIND, either express or implied.
 * See the License for the specific language governing permissions and
 * limitations under the License.
 */

/**
 * External dependencies
 */
import styled from 'styled-components';

/**
 * Internal dependencies
 */
<<<<<<< HEAD
import MediaIcon from '../../../icons/media.svg';
import TextIcon from '../../../icons/text.svg';
import ShapesIcon from '../../../icons/shapes.svg';
import LinksIcon from '../../../icons/links.svg';
=======
import { ReactComponent as MediaIcon } from './media.svg';
import { ReactComponent as TextIcon } from './text.svg';
import { ReactComponent as ShapesIcon } from './shapes.svg';
import { ReactComponent as LinksIcon } from './links.svg';
>>>>>>> 4f77fba3

const Tabs = styled.ul`
  background: ${({ theme }) => theme.colors.bg.v3};
  display: flex;
  height: 100%;
  margin: 0;
  padding: 0;
  list-style: none;
`;

const Tab = styled.li`
  width: 64px;
  height: 100%;
  color: ${({ theme }) => theme.colors.fg.v1};
`;

const Icon = styled.a`
  color: inherit;
  background: ${({ isActive, theme }) =>
    isActive ? theme.colors.bg.v4 : 'transparent'};
  height: 100%;
  display: flex;
  justify-content: center;
  align-items: center;

  &:hover {
    color: inherit;
  }

  ${({ isActive }) =>
    !isActive &&
    `
  opacity: .4;
  &:hover { opacity: 1; }
  `}

  svg {
    width: 22px;
    height: 22px;
  }
`;

function Media(props) {
  return (
    <Tab>
      <Icon {...props}>
        <MediaIcon />
      </Icon>
    </Tab>
  );
}

function Text(props) {
  return (
    <Tab>
      <Icon {...props}>
        <TextIcon />
      </Icon>
    </Tab>
  );
}

function Shapes(props) {
  return (
    <Tab>
      <Icon {...props}>
        <ShapesIcon />
      </Icon>
    </Tab>
  );
}

function Links(props) {
  return (
    <Tab>
      <Icon {...props}>
        <LinksIcon />
      </Icon>
    </Tab>
  );
}

export { Tabs, Media, Text, Shapes, Links };<|MERGE_RESOLUTION|>--- conflicted
+++ resolved
@@ -22,17 +22,10 @@
 /**
  * Internal dependencies
  */
-<<<<<<< HEAD
-import MediaIcon from '../../../icons/media.svg';
-import TextIcon from '../../../icons/text.svg';
-import ShapesIcon from '../../../icons/shapes.svg';
-import LinksIcon from '../../../icons/links.svg';
-=======
-import { ReactComponent as MediaIcon } from './media.svg';
-import { ReactComponent as TextIcon } from './text.svg';
-import { ReactComponent as ShapesIcon } from './shapes.svg';
-import { ReactComponent as LinksIcon } from './links.svg';
->>>>>>> 4f77fba3
+import { ReactComponent as MediaIcon } from '../../../icons/media.svg';
+import { ReactComponent as TextIcon } from '../../../icons/text.svg';
+import { ReactComponent as ShapesIcon } from '../../../icons/shapes.svg';
+import { ReactComponent as LinksIcon } from '../../../icons/links.svg';
 
 const Tabs = styled.ul`
   background: ${({ theme }) => theme.colors.bg.v3};
