--- conflicted
+++ resolved
@@ -28,19 +28,12 @@
 import LinksIcon from './links.svg';
 
 const Tabs = styled.ul`
-<<<<<<< HEAD
-	background: ${ ( { theme } ) => theme.colors.bg.v3 };
-	display: flex;
-	height: 100%;
-	margin: 0;
-	padding: 0;
-	list-style: none;
-=======
   background: ${({ theme }) => theme.colors.bg.v3};
   display: flex;
   height: 100%;
   margin: 0;
->>>>>>> 42d62087
+  padding: 0;
+  list-style: none;
 `;
 
 const Tab = styled.li`
