/*
 * Copyright 2020 Google LLC
 *
 * Licensed under the Apache License, Version 2.0 (the "License");
 * you may not use this file except in compliance with the License.
 * You may obtain a copy of the License at
 *
 *     https://www.apache.org/licenses/LICENSE-2.0
 *
 * Unless required by applicable law or agreed to in writing, software
 * distributed under the License is distributed on an "AS IS" BASIS,
 * WITHOUT WARRANTIES OR CONDITIONS OF ANY KIND, either express or implied.
 * See the License for the specific language governing permissions and
 * limitations under the License.
 */

/**
 * External dependencies
 */
import PropTypes from 'prop-types';
import styled, {css} from 'styled-components';

/**
 * WordPress dependencies
 */
import {Spinner, Dashicon} from '@wordpress/components';
import {useEffect} from '@wordpress/element';
import {__} from '@wordpress/i18n';

/**
 * Internal dependencies
 */
import {useConfig} from '../../app/config';
import UploadButton from '../uploadButton';
import useLibrary from './useLibrary';

const Container = styled.div`
  display: grid;
  grid-gap: 10px;
  grid-template-columns: 1fr 1fr;
`;

const Column = styled.div``;

<<<<<<< HEAD
export const StyledTiles = css`
  width: 100%;
  border-radius: 10px;
  margin-bottom: 10px;
`;

const Image = styled.img`
  ${StyledTiles}
`;

const Video = styled.video`
  ${StyledTiles}
=======
export const styledTiles = css`
	width: 100%;
	border-radius: 10px;
	margin-bottom: 10px;
`;

const Image = styled.img`
	${ styledTiles }
`;

const Video = styled.video`
	${ styledTiles }
>>>>>>> c43668a7
`;

const Title = styled.h3`
  color: ${({theme}) => theme.colors.fg.v1};
  margin: 0;
  font-size: 19px;
  line-height: 1.4;
  flex: 3 0 0;
`;

const Header = styled.div`
  display: flex;
  margin: 0 0 25px;
`;

const Message = styled.div`
  color: ${({theme}) => theme.colors.fg.v1};
  font-size: 19px;
`;

const FilterButtons = styled.div`
  border-bottom: 2px solid ${({theme}) => theme.colors.mg.v1};
  padding: 18px 0;
  margin: 10px 0 15px;
`;

const FilterButton = styled.button`
  border: 0;
  background: none;
  padding: 0;
  margin: 0 28px 0 0;
  color: ${({theme, active}) =>
    active ? theme.colors.fg.v1 : theme.colors.mg.v1};
  font-weight: ${({active}) => (active ? 'bold' : 'normal')};
  font-size: 13px;
`;

const SearchField = styled.div`
  position: relative;
`;

const Search = styled.input.attrs({type: 'text'})`
  width: 100%;
  background: ${({theme}) => theme.colors.mg.v1} !important;
  border-color: ${({theme}) => theme.colors.mg.v1} !important;
  color: ${({theme}) => theme.colors.mg.v2} !important;
  padding: 2px 10px 2px 33px !important;

  &::placeholder {
    color: ${({theme}) => theme.colors.mg.v2};
  }
`;

const Icon = styled(Dashicon)`
  position: absolute;
  top: 8px;
  left: 10px;
  fill: ${({theme}) => theme.colors.mg.v2};
`;

const buttonStyles = css`
  background: none;
  color: ${({theme}) => theme.colors.fg.v1};
  padding: 5px;
  font-weight: bold;
  flex: 1 0 0;
  text-align: center;
  border: 1px solid ${({theme}) => theme.colors.mg.v1};
  border-radius: 3px;
`;

const FILTERS = [
  {filter: '', name: __('All', 'web-stories')},
  {filter: 'image', name: __('Images', 'web-stories')},
  {filter: 'video', name: __('Video', 'web-stories')},
];

const DEFAULT_WIDTH = 150;

function MediaLibrary({onInsert}) {
  const {
    state: {media, isMediaLoading, isMediaLoaded, mediaType, searchTerm},
    actions: {
      loadMedia,
      setIsMediaLoading,
      setIsMediaLoaded,
      setMediaType,
      setSearchTerm,
    },
  } = useLibrary();
  const {
    allowedMimeTypes: {
      image: allowedImageMimeTypes,
      video: allowedVideoMimeTypes,
    },
  } = useConfig();

  useEffect(loadMedia);

  /**
   * Check if number is odd or even.
   *
   * @param {number} n Number
   * @return {boolean} Is even.
   */
  const isEven = n => {
    return n % 2 === 0;
  };

  /**
   * Handle search term changes.
   *
   * @param {Object} evt Doc Event
   */
  const onSearch = evt => {
    setSearchTerm(evt.target.value);
    setIsMediaLoading(false);
    setIsMediaLoaded(false);
  };

  /**
   * Filter REST API calls and re-request API.
   *
   * @param {string} filter Value that is passed to rest api to filter.
   */
  const onFilter = filter => {
    if (filter !== mediaType) {
      setMediaType(filter);
      setIsMediaLoading(false);
      setIsMediaLoaded(false);
    }
  };

  const onClose = () => {
    setIsMediaLoading(false);
    setIsMediaLoaded(false);
  };

  /**
   * Callback of select in media picker to insert media element.
   *
   * @param {Object} attachment Attachment object from backbone media picker.
   */
  const onSelect = attachment => {
    const {
      url: src,
      mime: mimeType,
      width: oWidth,
      height: oHeight,
      id,
      featured_media: posterId,
      featured_media_src: poster,
    } = attachment;
    const mediaEl = {src, mimeType, oWidth, oHeight, id, posterId, poster};
    insertMediaElement(mediaEl, DEFAULT_WIDTH);
  };

  /**
   * Insert element such image, video and audio into the editor.
   *
   * @param {Object} attachment Attachment object
   * @param {number} width      Width that element is inserted into editor.
   * @return {null|*}          Return onInsert or null.
   */
  const insertMediaElement = (attachment, width) => {
    const {src, mimeType, oWidth, oHeight} = attachment;
    const origRatio = oWidth / oHeight;
    const height = width / origRatio;
    if (allowedImageMimeTypes.includes(mimeType)) {
      return onInsert('image', {
        src,
        width,
        height,
        x: 5,
        y: 5,
        rotationAngle: 0,
        origRatio,
        origWidth: oWidth,
        origHeight: oHeight,
      });
    } else if (allowedVideoMimeTypes.includes(mimeType)) {
      const {id: videoId, poster, posterId: posterIdRaw} = attachment;
      const posterId = parseInt(posterIdRaw);
      return onInsert('video', {
        src,
        width,
        height,
        x: 5,
        y: 5,
        rotationAngle: 0,
        origRatio,
        origWidth: oWidth,
        origHeight: oHeight,
        mimeType,
        videoId,
        posterId,
        poster,
      });
    }
    return null;
  };

  /**
   * Get a formatted element for different media types.
   *
   * @param {Object} mediaEl Attachment object
   * @param {number} width      Width that element is inserted into editor.
   * @return {null|*}          Element or null if does not map to video/image.
   */
  const getMediaElement = (mediaEl, width) => {
    const {src, oWidth, oHeight, mimeType} = mediaEl;
    const origRatio = oWidth / oHeight;
    const height = width / origRatio;
    if (allowedImageMimeTypes.includes(mimeType)) {
      return (
        <Image
          key={src}
          src={src}
          width={width}
          height={height}
          loading={'lazy'}
          onClick={() => insertMediaElement(mediaEl, width)}
        />
      );
    } else if (allowedVideoMimeTypes.includes(mimeType)) {
      /* eslint-disable react/jsx-closing-tag-location */
      return (
        <Video
          key={src}
          width={width}
          height={height}
          onClick={() => insertMediaElement(mediaEl, width)}
          onMouseEnter={evt => {
            evt.target.play();
          }}
          onMouseLeave={evt => {
            evt.target.pause();
            evt.target.currentTime = 0;
          }}
        >
          <source src={src} type={mimeType} />
        </Video>
      );
      /* eslint-enable react/jsx-closing-tag-location */
    }
    return null;
  };

  return (
    <>
      <Header>
        <Title>
          {__('Media', 'web-stories')}
          {(!isMediaLoaded || isMediaLoading) && <Spinner />}
        </Title>
        <UploadButton
          onClose={onClose}
          onSelect={onSelect}
          buttonCSS={buttonStyles}
        />
      </Header>

      <SearchField>
        <Icon icon="search" />
        <Search
          value={searchTerm}
          placeholder={__('Search Media', 'web-stories')}
          onChange={onSearch}
        />
      </SearchField>

      <FilterButtons>
        {FILTERS.map(({filter, name}, index) => (
          <FilterButton
            key={index}
            active={filter === mediaType}
            onClick={() => onFilter(filter)}
          >
            {name}
          </FilterButton>
        ))}
      </FilterButtons>

      {isMediaLoaded && !media.length ? (
        <Message>{__('No media found', 'web-stories')}</Message>
      ) : (
        <Container>
          <Column>
            {media.map((mediaEl, index) => {
              return isEven(index)
                ? getMediaElement(mediaEl, DEFAULT_WIDTH)
                : null;
            })}
          </Column>
          <Column>
            {media.map((mediaEl, index) => {
              return !isEven(index)
                ? getMediaElement(mediaEl, DEFAULT_WIDTH)
                : null;
            })}
          </Column>
        </Container>
      )}
    </>
  );
}

MediaLibrary.propTypes = {
  onInsert: PropTypes.func.isRequired,
};

export default MediaLibrary;<|MERGE_RESOLUTION|>--- conflicted
+++ resolved
@@ -18,19 +18,19 @@
  * External dependencies
  */
 import PropTypes from 'prop-types';
-import styled, {css} from 'styled-components';
+import styled, { css } from 'styled-components';
 
 /**
  * WordPress dependencies
  */
-import {Spinner, Dashicon} from '@wordpress/components';
-import {useEffect} from '@wordpress/element';
-import {__} from '@wordpress/i18n';
+import { Spinner, Dashicon } from '@wordpress/components';
+import { useEffect } from '@wordpress/element';
+import { __ } from '@wordpress/i18n';
 
 /**
  * Internal dependencies
  */
-import {useConfig} from '../../app/config';
+import { useConfig } from '../../app/config';
 import UploadButton from '../uploadButton';
 import useLibrary from './useLibrary';
 
@@ -42,37 +42,22 @@
 
 const Column = styled.div``;
 
-<<<<<<< HEAD
-export const StyledTiles = css`
+export const styledTiles = css`
   width: 100%;
   border-radius: 10px;
   margin-bottom: 10px;
 `;
 
 const Image = styled.img`
-  ${StyledTiles}
+  ${styledTiles}
 `;
 
 const Video = styled.video`
-  ${StyledTiles}
-=======
-export const styledTiles = css`
-	width: 100%;
-	border-radius: 10px;
-	margin-bottom: 10px;
-`;
-
-const Image = styled.img`
-	${ styledTiles }
-`;
-
-const Video = styled.video`
-	${ styledTiles }
->>>>>>> c43668a7
+  ${styledTiles}
 `;
 
 const Title = styled.h3`
-  color: ${({theme}) => theme.colors.fg.v1};
+  color: ${({ theme }) => theme.colors.fg.v1};
   margin: 0;
   font-size: 19px;
   line-height: 1.4;
@@ -85,12 +70,12 @@
 `;
 
 const Message = styled.div`
-  color: ${({theme}) => theme.colors.fg.v1};
+  color: ${({ theme }) => theme.colors.fg.v1};
   font-size: 19px;
 `;
 
 const FilterButtons = styled.div`
-  border-bottom: 2px solid ${({theme}) => theme.colors.mg.v1};
+  border-bottom: 2px solid ${({ theme }) => theme.colors.mg.v1};
   padding: 18px 0;
   margin: 10px 0 15px;
 `;
@@ -100,9 +85,9 @@
   background: none;
   padding: 0;
   margin: 0 28px 0 0;
-  color: ${({theme, active}) =>
+  color: ${({ theme, active }) =>
     active ? theme.colors.fg.v1 : theme.colors.mg.v1};
-  font-weight: ${({active}) => (active ? 'bold' : 'normal')};
+  font-weight: ${({ active }) => (active ? 'bold' : 'normal')};
   font-size: 13px;
 `;
 
@@ -110,15 +95,15 @@
   position: relative;
 `;
 
-const Search = styled.input.attrs({type: 'text'})`
+const Search = styled.input.attrs({ type: 'text' })`
   width: 100%;
-  background: ${({theme}) => theme.colors.mg.v1} !important;
-  border-color: ${({theme}) => theme.colors.mg.v1} !important;
-  color: ${({theme}) => theme.colors.mg.v2} !important;
+  background: ${({ theme }) => theme.colors.mg.v1} !important;
+  border-color: ${({ theme }) => theme.colors.mg.v1} !important;
+  color: ${({ theme }) => theme.colors.mg.v2} !important;
   padding: 2px 10px 2px 33px !important;
 
   &::placeholder {
-    color: ${({theme}) => theme.colors.mg.v2};
+    color: ${({ theme }) => theme.colors.mg.v2};
   }
 `;
 
@@ -126,31 +111,31 @@
   position: absolute;
   top: 8px;
   left: 10px;
-  fill: ${({theme}) => theme.colors.mg.v2};
+  fill: ${({ theme }) => theme.colors.mg.v2};
 `;
 
 const buttonStyles = css`
   background: none;
-  color: ${({theme}) => theme.colors.fg.v1};
+  color: ${({ theme }) => theme.colors.fg.v1};
   padding: 5px;
   font-weight: bold;
   flex: 1 0 0;
   text-align: center;
-  border: 1px solid ${({theme}) => theme.colors.mg.v1};
+  border: 1px solid ${({ theme }) => theme.colors.mg.v1};
   border-radius: 3px;
 `;
 
 const FILTERS = [
-  {filter: '', name: __('All', 'web-stories')},
-  {filter: 'image', name: __('Images', 'web-stories')},
-  {filter: 'video', name: __('Video', 'web-stories')},
+  { filter: '', name: __('All', 'web-stories') },
+  { filter: 'image', name: __('Images', 'web-stories') },
+  { filter: 'video', name: __('Video', 'web-stories') },
 ];
 
 const DEFAULT_WIDTH = 150;
 
-function MediaLibrary({onInsert}) {
+function MediaLibrary({ onInsert }) {
   const {
-    state: {media, isMediaLoading, isMediaLoaded, mediaType, searchTerm},
+    state: { media, isMediaLoading, isMediaLoaded, mediaType, searchTerm },
     actions: {
       loadMedia,
       setIsMediaLoading,
@@ -174,7 +159,7 @@
    * @param {number} n Number
    * @return {boolean} Is even.
    */
-  const isEven = n => {
+  const isEven = (n) => {
     return n % 2 === 0;
   };
 
@@ -183,7 +168,7 @@
    *
    * @param {Object} evt Doc Event
    */
-  const onSearch = evt => {
+  const onSearch = (evt) => {
     setSearchTerm(evt.target.value);
     setIsMediaLoading(false);
     setIsMediaLoaded(false);
@@ -194,7 +179,7 @@
    *
    * @param {string} filter Value that is passed to rest api to filter.
    */
-  const onFilter = filter => {
+  const onFilter = (filter) => {
     if (filter !== mediaType) {
       setMediaType(filter);
       setIsMediaLoading(false);
@@ -212,7 +197,7 @@
    *
    * @param {Object} attachment Attachment object from backbone media picker.
    */
-  const onSelect = attachment => {
+  const onSelect = (attachment) => {
     const {
       url: src,
       mime: mimeType,
@@ -222,7 +207,7 @@
       featured_media: posterId,
       featured_media_src: poster,
     } = attachment;
-    const mediaEl = {src, mimeType, oWidth, oHeight, id, posterId, poster};
+    const mediaEl = { src, mimeType, oWidth, oHeight, id, posterId, poster };
     insertMediaElement(mediaEl, DEFAULT_WIDTH);
   };
 
@@ -234,7 +219,7 @@
    * @return {null|*}          Return onInsert or null.
    */
   const insertMediaElement = (attachment, width) => {
-    const {src, mimeType, oWidth, oHeight} = attachment;
+    const { src, mimeType, oWidth, oHeight } = attachment;
     const origRatio = oWidth / oHeight;
     const height = width / origRatio;
     if (allowedImageMimeTypes.includes(mimeType)) {
@@ -250,7 +235,7 @@
         origHeight: oHeight,
       });
     } else if (allowedVideoMimeTypes.includes(mimeType)) {
-      const {id: videoId, poster, posterId: posterIdRaw} = attachment;
+      const { id: videoId, poster, posterId: posterIdRaw } = attachment;
       const posterId = parseInt(posterIdRaw);
       return onInsert('video', {
         src,
@@ -279,7 +264,7 @@
    * @return {null|*}          Element or null if does not map to video/image.
    */
   const getMediaElement = (mediaEl, width) => {
-    const {src, oWidth, oHeight, mimeType} = mediaEl;
+    const { src, oWidth, oHeight, mimeType } = mediaEl;
     const origRatio = oWidth / oHeight;
     const height = width / origRatio;
     if (allowedImageMimeTypes.includes(mimeType)) {
@@ -301,10 +286,10 @@
           width={width}
           height={height}
           onClick={() => insertMediaElement(mediaEl, width)}
-          onMouseEnter={evt => {
+          onMouseEnter={(evt) => {
             evt.target.play();
           }}
-          onMouseLeave={evt => {
+          onMouseLeave={(evt) => {
             evt.target.pause();
             evt.target.currentTime = 0;
           }}
@@ -341,7 +326,7 @@
       </SearchField>
 
       <FilterButtons>
-        {FILTERS.map(({filter, name}, index) => (
+        {FILTERS.map(({ filter, name }, index) => (
           <FilterButton
             key={index}
             active={filter === mediaType}
