--- conflicted
+++ resolved
@@ -31,11 +31,7 @@
  * Internal dependencies
  */
 import { useConfig } from '../../app/config';
-<<<<<<< HEAD
-import DragandDrop from '../draganddrop';
-=======
 import { useMedia } from '../../app/media';
->>>>>>> 42d62087
 import UploadButton from '../uploadButton';
 
 const Container = styled.div`
@@ -300,7 +296,7 @@
   };
 
   return (
-    <DragandDrop>
+    <>
       <Header>
         <Title>
           {__('Media', 'web-stories')}
@@ -354,7 +350,7 @@
           </Column>
         </Container>
       )}
-    </DragandDrop>
+    </>
   );
 }
 
