--- conflicted
+++ resolved
@@ -116,13 +116,13 @@
 
 const buttonStyles = css`
 	background: none;
+	color: ${ ( { theme } ) => theme.colors.fg.v1 };
+	padding: 5px;
+	font-weight: bold;
+	flex: 1 0 0;
+	text-align: center;
 	border: 1px solid ${ ( { theme } ) => theme.colors.mg.v1 };
 	border-radius: 3px;
-	color: ${ ( { theme } ) => theme.colors.fg.v1 };
-	font-weight: bold;
-	flex: 1 0 0;
-	padding: 5px;
-	text-align: center;
 `;
 
 const FILTERS = [
@@ -201,7 +201,6 @@
 	 */
 	const insertMediaElement = ( attachment, width ) => {
 		const { src, mimeType, oWidth, oHeight } = attachment;
-
 		const origRatio = oWidth / oHeight;
 		const height = width / origRatio;
 		if ( allowedImageMimeTypes.includes( mimeType ) ) {
@@ -216,13 +215,9 @@
 				origWidth: oWidth,
 				origHeight: oHeight,
 			} );
-<<<<<<< HEAD
-		} else if ( SUPPORTED_VIDEO_TYPES.includes( mimeType ) ) {
+		} else if ( allowedVideoMimeTypes.includes( mimeType ) ) {
 			const { id: videoId, poster, posterId: posterIdRaw } = attachment;
 			const posterId = parseInt( posterIdRaw );
-=======
-		} else if ( allowedVideoMimeTypes.includes( mimeType ) ) {
->>>>>>> da1ded5a
 			return onInsert( 'video', {
 				src,
 				width,
