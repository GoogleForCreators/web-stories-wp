--- conflicted
+++ resolved
@@ -32,14 +32,9 @@
  * Internal dependencies
  */
 import { useConfig } from '../../app/config';
-<<<<<<< HEAD
+import { useMedia } from '../../app/media';
 import { useMediaPicker } from '../mediaPicker';
-import useLibrary from './useLibrary';
 import { MainButton, Title, SearchInput, Header } from './common';
-=======
-import { useMedia } from '../../app/media';
-import UploadButton from '../uploadButton';
->>>>>>> f8689299
 
 const Container = styled.div`
   display: grid;
