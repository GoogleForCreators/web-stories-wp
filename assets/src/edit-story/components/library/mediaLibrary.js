--- conflicted
+++ resolved
@@ -32,7 +32,6 @@
  */
 import { useConfig } from '../../app/config';
 import UploadButton from '../uploadButton';
-import DragandDrop from '../draganddrop';
 import useLibrary from './useLibrary';
 
 const Container = styled.div`
@@ -134,214 +133,6 @@
 
 const DEFAULT_WIDTH = 150;
 
-<<<<<<< HEAD
-function MediaLibrary( { onInsert } ) {
-	const {
-		state: { media, isMediaLoading, isMediaLoaded, mediaType, searchTerm },
-		actions: { loadMedia, setIsMediaLoading, setIsMediaLoaded, setMediaType, setSearchTerm },
-	} = useLibrary();
-	const { allowedMimeTypes: { image: allowedImageMimeTypes, video: allowedVideoMimeTypes } } = useConfig();
-
-	useEffect( loadMedia );
-
-	/**
-	 * Check if number is odd or even.
-	 *
-	 * @param {number} n Number
-	 * @return {boolean} Is even.
-	 */
-	const isEven = ( n ) => {
-		return n % 2 === 0;
-	};
-
-	/**
-	 * Handle search term changes.
-	 *
-	 * @param {Object} evt Doc Event
-	 */
-	const onSearch = ( evt ) => {
-		setSearchTerm( evt.target.value );
-		setIsMediaLoading( false );
-		setIsMediaLoaded( false );
-	};
-
-	/**
-	 * Filter REST API calls and re-request API.
-	 *
-	 * @param {string} filter Value that is passed to rest api to filter.
-	 */
-	const onFilter = ( filter ) => {
-		if ( filter !== mediaType ) {
-			setMediaType( filter );
-			setIsMediaLoading( false );
-			setIsMediaLoaded( false );
-		}
-	};
-
-	const onClose = () => {
-		setIsMediaLoading( false );
-		setIsMediaLoaded( false );
-	};
-
-	/**
-	 * Callback of select in media picker to insert media element.
-	 *
-	 * @param {Object} attachment Attachment object from backbone media picker.
-	 */
-	const onSelect = ( attachment ) => {
-		const { url: src, mime: mimeType, width: oWidth, height: oHeight, id, featured_media: posterId, featured_media_src: poster } = attachment;
-		const mediaEl = { src, mimeType, oWidth, oHeight, id, posterId, poster };
-		insertMediaElement( mediaEl, DEFAULT_WIDTH );
-	};
-
-	/**
-	 * Insert element such image, video and audio into the editor.
-	 *
-	 * @param {Object} attachment Attachment object
-	 * @param {number} width      Width that element is inserted into editor.
-	 * @return {null|*}          Return onInsert or null.
-	 */
-	const insertMediaElement = ( attachment, width ) => {
-		const { src, mimeType, oWidth, oHeight } = attachment;
-		const origRatio = oWidth / oHeight;
-		const height = width / origRatio;
-		if ( allowedImageMimeTypes.includes( mimeType ) ) {
-			return onInsert( 'image', {
-				src,
-				width,
-				height,
-				x: 5,
-				y: 5,
-				rotationAngle: 0,
-				origRatio,
-				origWidth: oWidth,
-				origHeight: oHeight,
-			} );
-		} else if ( allowedVideoMimeTypes.includes( mimeType ) ) {
-			const { id: videoId, poster, posterId: posterIdRaw } = attachment;
-			const posterId = parseInt( posterIdRaw );
-			return onInsert( 'video', {
-				src,
-				width,
-				height,
-				x: 5,
-				y: 5,
-				rotationAngle: 0,
-				origRatio,
-				origWidth: oWidth,
-				origHeight: oHeight,
-				mimeType,
-				videoId,
-				posterId,
-				poster,
-			} );
-		}
-		return null;
-	};
-
-	/**
-	 * Get a formatted element for different media types.
-	 *
-	 * @param {Object} mediaEl Attachment object
-	 * @param {number} width      Width that element is inserted into editor.
-	 * @return {null|*}          Element or null if does not map to video/image.
-	 */
-	const getMediaElement = ( mediaEl, width ) => {
-		const { src, oWidth, oHeight, mimeType } = mediaEl;
-		const origRatio = oWidth / oHeight;
-		const height = width / origRatio;
-		if ( allowedImageMimeTypes.includes( mimeType ) ) {
-			return ( <Image
-				key={ src }
-				src={ src }
-				width={ width }
-				height={ height }
-				loading={ 'lazy' }
-				onClick={ () => insertMediaElement( mediaEl, width ) }
-			/> );
-		} else if ( allowedVideoMimeTypes.includes( mimeType ) ) {
-			/* eslint-disable react/jsx-closing-tag-location */
-			return ( <Video
-				key={ src }
-				width={ width }
-				height={ height }
-				onClick={ () => insertMediaElement( mediaEl, width ) }
-				onMouseEnter={ ( evt ) => {
-					evt.target.play();
-				} }
-				onMouseLeave={ ( evt ) => {
-					evt.target.pause();
-					evt.target.currentTime = 0;
-				} }
-			>
-				<source src={ src } type={ mimeType } />
-			</Video> );
-			/* eslint-enable react/jsx-closing-tag-location */
-		}
-		return null;
-	};
-
-	return (
-		<DragandDrop>
-			<Header>
-				<Title>
-					{ __( 'Media', 'web-stories' ) }
-					{ ( ! isMediaLoaded || isMediaLoading ) &&
-						<Spinner />
-					}
-				</Title>
-				<UploadButton
-					onClose={ onClose }
-					onSelect={ onSelect }
-					buttonCSS={ buttonStyles }
-				/>
-			</Header>
-
-			<SearchField>
-				<Icon icon="search" />
-				<Search
-					value={ searchTerm }
-					placeholder={ __( 'Search Media', 'web-stories' ) }
-					onChange={ onSearch } />
-			</SearchField>
-
-			<FilterButtons>
-				{
-					FILTERS.map( ( { filter, name }, index ) => (
-						<FilterButton
-							key={ index }
-							active={ filter === mediaType }
-							onClick={ () => onFilter( filter ) }>
-							{ name }
-						</FilterButton>
-					) )
-				}
-			</FilterButtons>
-
-			{ ( isMediaLoaded && ! media.length ) ? (
-				<Message>
-					{ __( 'No media found', 'web-stories' ) }
-				</Message>
-			) : (
-				<Container>
-					<Column>
-						{ media.map( ( mediaEl, index ) => {
-							return ( isEven( index ) ) ? getMediaElement( mediaEl, DEFAULT_WIDTH ) : null;
-						} ) }
-					</Column>
-					<Column>
-						{ media.map( ( mediaEl, index ) => {
-							return ( ! isEven( index ) ) ? getMediaElement( mediaEl, DEFAULT_WIDTH ) : null;
-						} ) }
-					</Column>
-				</Container>
-
-			)
-			}
-
-		</DragandDrop>
-	);
-=======
 function MediaLibrary({ onInsert }) {
   const {
     state: { media, isMediaLoading, isMediaLoaded, mediaType, searchTerm },
@@ -566,7 +357,6 @@
       )}
     </>
   );
->>>>>>> bf0cb058
 }
 
 MediaLibrary.propTypes = {
