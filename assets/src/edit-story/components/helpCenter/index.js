/*
 * Copyright 2021 Google LLC
 *
 * Licensed under the Apache License, Version 2.0 (the "License");
 * you may not use this file except in compliance with the License.
 * You may obtain a copy of the License at
 *
 *     https://www.apache.org/licenses/LICENSE-2.0
 *
 * Unless required by applicable law or agreed to in writing, software
 * distributed under the License is distributed on an "AS IS" BASIS,
 * WITHOUT WARRANTIES OR CONDITIONS OF ANY KIND, either express or implied.
 * See the License for the specific language governing permissions and
 * limitations under the License.
 */
/**
 * External dependencies
 */
import { useRef, useEffect } from 'react';
import { useFeatures } from 'flagged';
import styled, { StyleSheetManager } from 'styled-components';
import stylisRTLPlugin from 'stylis-plugin-rtl';

/**
 * Internal dependencies
 */
import { ThemeGlobals, useFocusOut } from '../../../design-system';
import { useConfig } from '../../app/config';
import { Z_INDEX } from '../canvas/layout';
import { Navigator } from './navigator';
import { Companion } from './companion';
import { POPUP_ID } from './constants';
import { Toggle } from './toggle';
import { useHelpCenter } from './useHelpCenter';
import { Popup } from './popup';
import { forceFocusCompanion } from './utils';

const Wrapper = styled.div`
  position: absolute;
  bottom: 16px;
  left: 8px;
  /**
   * sibling inherits parent z-index of Z_INDEX.EDIT
   * so this needs to be placed above that while still
   * retaining its postion in the DOM for focus purposes
   */
  z-index: ${Z_INDEX.EDIT + 1};
`;

const withRTLPlugins = [stylisRTLPlugin];
const withoutRTLPlugins = [];

export const HelpCenter = () => {
  const { isRTL } = useConfig();
  const ref = useRef(null);
  const { enableQuickTips } = useFeatures();
  const { state, actions } = useHelpCenter();

  useFocusOut(ref, actions.close, []);

  // Set Focus on the expanded companion
  // whenever it opens
  useEffect(() => {
    if (state.isOpen) {
      forceFocusCompanion();
    }
  }, [state.isOpen]);

  return enableQuickTips ? (
    <StyleSheetManager
      stylisPlugins={isRTL ? withRTLPlugins : withoutRTLPlugins}
    >
<<<<<<< HEAD
      <>
        <ThemeGlobals.OverrideFocusOutline />
        <Wrapper ref={ref}>
          <Popup popupId={POPUP_ID} isOpen={state.isOpen}>
            <Navigator
              onNext={actions.goToNext}
              onPrev={actions.goToPrev}
              onAllTips={actions.goToMenu}
              onClose={actions.close}
              hasBottomNavigation={state.hasBottomNavigation}
              isNextDisabled={state.isNextDisabled}
              isPrevDisabled={state.isPrevDisabled}
            >
              <Companion
                tipKey={state.navigationFlow[state.navigationIndex]}
                onTipSelect={actions.goToTip}
                isLeftToRightTransition={state.isLeftToRightTransition}
              />
            </Navigator>
          </Popup>
          <Toggle
            isOpen={state.isOpen}
            onClick={actions.toggle}
            notificationCount={1}
            popupId={POPUP_ID}
          />
        </Wrapper>
      </>
=======
      <ThemeGlobals.OverrideFocusOutline />
      <Wrapper ref={ref}>
        <Popup popupId={POPUP_ID} isOpen={state.isOpen}>
          <Navigator
            onNext={actions.goToNext}
            onPrev={actions.goToPrev}
            onAllTips={actions.goToMenu}
            onClose={actions.close}
            hasBottomNavigation={state.hasBottomNavigation}
            isNextDisabled={state.isNextDisabled}
            isPrevDisabled={state.isPrevDisabled}
          >
            <Companion
              readTips={state.readTips}
              tipKey={state.navigationFlow[state.navigationIndex]}
              onTipSelect={actions.goToTip}
              isLeftToRightTransition={state.isLeftToRightTransition}
            />
          </Navigator>
        </Popup>
        <Toggle
          isOpen={state.isOpen}
          onClick={actions.toggle}
          notificationCount={
            // navigation includes 'done' which does not get marked read
            state.navigationFlow.length - Object.keys(state.readTips).length - 1
          }
          popupId={POPUP_ID}
        />
      </Wrapper>
>>>>>>> 3438dca7
    </StyleSheetManager>
  ) : null;
};<|MERGE_RESOLUTION|>--- conflicted
+++ resolved
@@ -70,36 +70,6 @@
     <StyleSheetManager
       stylisPlugins={isRTL ? withRTLPlugins : withoutRTLPlugins}
     >
-<<<<<<< HEAD
-      <>
-        <ThemeGlobals.OverrideFocusOutline />
-        <Wrapper ref={ref}>
-          <Popup popupId={POPUP_ID} isOpen={state.isOpen}>
-            <Navigator
-              onNext={actions.goToNext}
-              onPrev={actions.goToPrev}
-              onAllTips={actions.goToMenu}
-              onClose={actions.close}
-              hasBottomNavigation={state.hasBottomNavigation}
-              isNextDisabled={state.isNextDisabled}
-              isPrevDisabled={state.isPrevDisabled}
-            >
-              <Companion
-                tipKey={state.navigationFlow[state.navigationIndex]}
-                onTipSelect={actions.goToTip}
-                isLeftToRightTransition={state.isLeftToRightTransition}
-              />
-            </Navigator>
-          </Popup>
-          <Toggle
-            isOpen={state.isOpen}
-            onClick={actions.toggle}
-            notificationCount={1}
-            popupId={POPUP_ID}
-          />
-        </Wrapper>
-      </>
-=======
       <ThemeGlobals.OverrideFocusOutline />
       <Wrapper ref={ref}>
         <Popup popupId={POPUP_ID} isOpen={state.isOpen}>
@@ -130,7 +100,6 @@
           popupId={POPUP_ID}
         />
       </Wrapper>
->>>>>>> 3438dca7
     </StyleSheetManager>
   ) : null;
 };