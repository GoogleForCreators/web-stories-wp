/*
 * Copyright 2021 Google LLC
 *
 * Licensed under the Apache License, Version 2.0 (the "License");
 * you may not use this file except in compliance with the License.
 * You may obtain a copy of the License at
 *
 *     https://www.apache.org/licenses/LICENSE-2.0
 *
 * Unless required by applicable law or agreed to in writing, software
 * distributed under the License is distributed on an "AS IS" BASIS,
 * WITHOUT WARRANTIES OR CONDITIONS OF ANY KIND, either express or implied.
 * See the License for the specific language governing permissions and
 * limitations under the License.
 */
<<<<<<< HEAD
=======
/**
 * External dependencies
 */
import ResizeObserver from 'resize-observer-polyfill';
import { BEZIER } from '@web-stories-wp/design-system';
>>>>>>> 349bfc19

/**
 * Internal dependencies
 */
import { TRANSITION_DURATION } from '../constants';

if (!('ResizeObserver' in window)) {
  import(
    /* webpackChunkName: "resize-observer-polyfill" */ 'resize-observer-polyfill'
  )
    .then((module) => (window.ResizeObserver = module.ResizeObserver))
    .catch(() => undefined);
}

/**
 * Removes inner Element from the layout flow without disrupting
 * visual layout. Adds transition for height of outer Element
 * So it animates if it changes.
 *
 * @param {HTMLElement} innerEl - element we're removing from layout flow
 * @param {HTMLElement} outerEl - element we're applying height to
 * @return {Function} cleanup method
 */
export function removeInnerElementFromLayoutFlow(innerEl, outerEl) {
  if (!innerEl || !outerEl) {
    return () => {};
  }

  // Explicitly set height of outer container to not
  // disrupt current visual layout.
  const { height } = innerEl.getBoundingClientRect();
  outerEl.style.height = `${height}px`;

  // Remove inner element from layout flow
  innerEl.style.position = 'absolute';
  innerEl.style.bottom = 0;
  innerEl.style.content = 'contain';

  // Applying transition on separate frame as a
  // change to the animated property. This prevents any
  // content flash.
  //
  // Only way to guarentee the frame after styles
  // get applied is to do 2 frames from now.
  let id = requestAnimationFrame(() => {
    id = requestAnimationFrame(() => {
      outerEl.style.transition = `height ${TRANSITION_DURATION}ms ${BEZIER.default}`;
    });
  });
  return () => cancelAnimationFrame(id);
}

/**
 * Adds a resize observer and observes the inner element. Applies all
 * changes of height from the inner element to the outer element.
 *
 * @param {HTMLElement} innerEl - element we're reading changes of height from
 * @param {HTMLElement} outerEl - element we're applying height to
 * @return {Function} cleanup method
 */
export function syncOuterHeightWithInner(innerEl, outerEl) {
  if (!innerEl) {
    return () => {};
  }
  const observer = new ResizeObserver((entries) => {
    const measureEl = entries?.[0];
    if (!measureEl || !outerEl) {
      return;
    }
    outerEl.style.height = `${measureEl.contentRect.height}px`;
  });
  observer.observe(innerEl);
  return () => observer.unobserve(innerEl);
}<|MERGE_RESOLUTION|>--- conflicted
+++ resolved
@@ -13,14 +13,11 @@
  * See the License for the specific language governing permissions and
  * limitations under the License.
  */
-<<<<<<< HEAD
-=======
+
 /**
  * External dependencies
  */
-import ResizeObserver from 'resize-observer-polyfill';
 import { BEZIER } from '@web-stories-wp/design-system';
->>>>>>> 349bfc19
 
 /**
  * Internal dependencies
