/*
 * Copyright 2020 Google LLC
 *
 * Licensed under the Apache License, Version 2.0 (the "License");
 * you may not use this file except in compliance with the License.
 * You may obtain a copy of the License at
 *
 *     https://www.apache.org/licenses/LICENSE-2.0
 *
 * Unless required by applicable law or agreed to in writing, software
 * distributed under the License is distributed on an "AS IS" BASIS,
 * WITHOUT WARRANTIES OR CONDITIONS OF ANY KIND, either express or implied.
 * See the License for the specific language governing permissions and
 * limitations under the License.
 */

/**
 * External dependencies
 */
import styled from 'styled-components';

/**
 * Internal dependencies
 */
import UndoIcon from './icons/undo.svg';
import RedoIcon from './icons/redo.svg';
import LeftArrowIcon from './icons/arrow_left.svg';
import RightArrowIcon from './icons/arrow_right.svg';
import GridViewIcon from './icons/grid_view.svg';

<<<<<<< HEAD
const Base = styled.button.attrs(({ isDisabled }) => ({
  disabled: isDisabled,
}))`
  border-width: 1px;
  border-style: solid;
  border-radius: 2px;
  background: transparent;
  display: block;
  min-width: ${({ isIcon }) => (isIcon ? 'initial' : '63px')};
  line-height: 28px;
  height: 30px;
  padding: 0 10px;
  cursor: pointer;
  font-size: 14px;

  &:focus,
  &:active {
    outline: none;
  }

  svg {
    width: 1em;
  }

  ${({ disabled }) =>
    disabled &&
    `
=======
const Base = styled.button.attrs(
	( { isDisabled } ) => ( { disabled: isDisabled } ),
)`
	border-width: 1px;
	border-style: solid;
	border-radius: 2px;
	background: transparent;
	display: block;
	min-width: ${ ( { isIcon } ) => isIcon ? 'initial' : '63px' };
	line-height: 28px;
	height: 30px;
	padding: 0 10px;
	cursor: pointer;
	font-size: 14px;

	&:active {
		outline: none;
	}

	svg {
		width: 1em;
	}

	${ ( { disabled } ) => disabled && `
>>>>>>> 1aa4597e
		pointer-events: none;
		opacity: .3;
	`}
`;

const StyledButton = styled(Base)`
  border: none;
  padding: 0;
  width: ${({ width }) => width}px;
  height: ${({ height }) => height}px;
  min-width: initial;
  visibility: ${({ isHidden }) => (isHidden ? 'hidden' : 'visible')};
  opacity: 0.3;
  color: ${({ theme }) => theme.colors.fg.v1};

  &:focus,
  &:active,
  &:hover {
    opacity: 1;
  }

  svg {
    width: ${({ width }) => width}px;
    height: ${({ height }) => height}px;
  }
`;

export const Primary = styled(Base)`
  border-color: ${({ theme }) => theme.colors.action};
  background-color: ${({ theme }) => theme.colors.action};
  color: ${({ theme }) => theme.colors.fg.v1};
`;

export const Secondary = styled(Base)`
  border-color: ${({ theme }) => theme.colors.fg.v1};
  background-color: ${({ theme }) => theme.colors.fg.v3};
  color: ${({ theme }) => theme.colors.bg.v5};
`;

export const Outline = styled(Base)`
  border-color: ${({ theme }) => theme.colors.fg.v4};
  color: ${({ theme }) => theme.colors.fg.v1};
`;

export const LeftArrow = (props) => (
  <StyledButton {...props}>
    <LeftArrowIcon />
  </StyledButton>
);

export const RightArrow = (props) => (
  <StyledButton {...props}>
    <RightArrowIcon />
  </StyledButton>
);

export const Undo = (props) => (
  <Outline isIcon {...props}>
    <UndoIcon />
  </Outline>
);

export const Redo = (props) => (
  <Outline isIcon {...props}>
    <RedoIcon />
  </Outline>
);

export const GridView = (props) => (
  <StyledButton {...props}>
    <GridViewIcon />
  </StyledButton>
);

export const ActionButton = styled.button.attrs({ type: 'button' })`
  background: transparent;
  border: 1px solid ${({ theme }) => theme.colors.fg.v3};
  border-radius: 4px;
  color: ${({ theme }) => theme.colors.bg.v5};
  font-size: 15px;
  line-height: 30px;
  padding: 0 15px;
`;<|MERGE_RESOLUTION|>--- conflicted
+++ resolved
@@ -28,7 +28,6 @@
 import RightArrowIcon from './icons/arrow_right.svg';
 import GridViewIcon from './icons/grid_view.svg';
 
-<<<<<<< HEAD
 const Base = styled.button.attrs(({ isDisabled }) => ({
   disabled: isDisabled,
 }))`
@@ -44,7 +43,6 @@
   cursor: pointer;
   font-size: 14px;
 
-  &:focus,
   &:active {
     outline: none;
   }
@@ -56,32 +54,6 @@
   ${({ disabled }) =>
     disabled &&
     `
-=======
-const Base = styled.button.attrs(
-	( { isDisabled } ) => ( { disabled: isDisabled } ),
-)`
-	border-width: 1px;
-	border-style: solid;
-	border-radius: 2px;
-	background: transparent;
-	display: block;
-	min-width: ${ ( { isIcon } ) => isIcon ? 'initial' : '63px' };
-	line-height: 28px;
-	height: 30px;
-	padding: 0 10px;
-	cursor: pointer;
-	font-size: 14px;
-
-	&:active {
-		outline: none;
-	}
-
-	svg {
-		width: 1em;
-	}
-
-	${ ( { disabled } ) => disabled && `
->>>>>>> 1aa4597e
 		pointer-events: none;
 		opacity: .3;
 	`}
