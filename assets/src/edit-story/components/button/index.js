/*
 * Copyright 2020 Google LLC
 *
 * Licensed under the Apache License, Version 2.0 (the "License");
 * you may not use this file except in compliance with the License.
 * You may obtain a copy of the License at
 *
 *     https://www.apache.org/licenses/LICENSE-2.0
 *
 * Unless required by applicable law or agreed to in writing, software
 * distributed under the License is distributed on an "AS IS" BASIS,
 * WITHOUT WARRANTIES OR CONDITIONS OF ANY KIND, either express or implied.
 * See the License for the specific language governing permissions and
 * limitations under the License.
 */

/**
 * External dependencies
 */
import { forwardRef } from 'react';
import styled from 'styled-components';
import { rgba } from 'polished';
import PropTypes from 'prop-types';

/**
 * Internal dependencies
 */
import {
  Undo as UndoIcon,
  Redo as RedoIcon,
  ArrowLeft as ArrowLeftIcon,
  ArrowRight as ArrowRightIcon,
  GridView as GridViewIcon,
  Keyboard as KeyboardIcon,
  Close as CloseIcon,
  Eyedropper as EyedropperIcon,
  More as MoreIcon,
  SafeZone as SafeZoneIcon,
} from '../../icons';

const Base = styled.button.attrs(({ isDisabled }) => ({
  disabled: isDisabled,
}))`
  border-width: 1px;
  border-style: solid;
  border-radius: 2px;
  background: transparent;
  display: block;
  min-width: ${({ isIcon }) => (isIcon ? 'initial' : '63px')};
  height: 30px;
  padding: 0 10px;
  cursor: pointer;
  text-decoration: none;
  font-family: ${({ theme }) => theme.fonts.body2.family};
  font-size: ${({ theme }) => theme.fonts.body2.size};
  line-height: 28px;

  &:active {
    outline: none;
  }

  svg {
    width: 1em;
  }

  ${({ disabled }) =>
    disabled &&
    `
		pointer-events: none;
		opacity: .3;
	`}
`;

const StyledButton = styled(Base)`
  border: none;
  padding: 0;
  width: ${({ width }) => width}px;
  height: ${({ height }) => height}px;
  min-width: initial;
  visibility: ${({ isHidden }) => (isHidden ? 'hidden' : 'visible')};
  color: ${({ theme }) => theme.colors.fg.v1};

  svg {
    width: ${({ width }) => width}px;
    height: ${({ height }) => height}px;
  }
`;

const StyledButtonWithOpacity = styled(StyledButton)`
  opacity: 0.3;

  &:focus,
  &:active,
  &:hover {
    opacity: 1;
  }
`;

const PrimaryButton = styled(Base)`
  border-color: ${({ theme }) => theme.colors.action};
  background-color: ${({ theme }) => theme.colors.action};
  color: ${({ theme }) => theme.colors.fg.v1};
`;

const SecondaryButton = styled(Base)`
  border-color: ${({ theme }) => theme.colors.fg.v1};
  background-color: ${({ theme }) => theme.colors.fg.v3};
  color: ${({ theme }) => theme.colors.bg.v5};
`;

const OutlineButton = styled(Base)`
  border-color: ${({ theme }) => theme.colors.fg.v4};
  color: ${({ theme }) => theme.colors.fg.v1};
`;

const PlainButton = styled(Base)`
  color: ${({ theme }) => theme.colors.action};
  border: none;
  transition: background-color 0.6s ease;
  text-transform: uppercase;
  border-radius: 5px;
  padding: 4px 14px;
  height: auto;
  font-weight: 500;
  font-family: ${({ theme }) => theme.fonts.body1.family};
  font-size: ${({ theme }) => theme.fonts.body1.size};
  line-height: ${({ theme }) => theme.fonts.body1.lineHeight};

  &:hover {
    background-color: ${({ theme }) => rgba(theme.colors.action, 0.15)};
  }
`;

export const LeftArrow = (props) => (
  <StyledButtonWithOpacity {...props}>
    <ArrowLeftIcon />
  </StyledButtonWithOpacity>
);

export const RightArrow = (props) => (
  <StyledButtonWithOpacity {...props}>
    <ArrowRightIcon />
  </StyledButtonWithOpacity>
);

export const Undo = (props) => (
  <Outline isIcon {...props}>
    <UndoIcon />
  </Outline>
);

export const Redo = (props) => (
  <Outline isIcon {...props}>
    <RedoIcon />
  </Outline>
);

export const GridView = (props) => (
  <StyledButton {...props}>
    <GridViewIcon />
  </StyledButton>
);

export const Keyboard = (props) => (
  <StyledButton {...props}>
    <KeyboardIcon />
  </StyledButton>
);

export const Close = forwardRef((props, ref) => (
  <StyledButton {...props} ref={ref}>
    <CloseIcon />
  </StyledButton>
));

export const Eyedropper = (props) => (
  <StyledButton {...props}>
    <EyedropperIcon />
  </StyledButton>
);

export const More = forwardRef((props, ref) => (
  <StyledButton {...props} ref={ref}>
    <MoreIcon />
  </StyledButton>
));

<<<<<<< HEAD
export const SafeZone = (props) => (
  <StyledButton {...props}>
    <SafeZoneIcon />
  </StyledButton>
);
=======
export const BUTTON_TYPES = {
  PRIMARY: 'primary',
  SECONDARY: 'secondary',
  OUTLINE: 'outline',
  PLAIN: 'plain',
};

export const Primary = ({ children, ...rest }) => {
  return (
    <Button type={BUTTON_TYPES.PRIMARY} {...rest}>
      {children}
    </Button>
  );
};

Primary.propTypes = {
  children: PropTypes.node.isRequired,
};

export const Secondary = ({ children, ...rest }) => {
  return (
    <Button type={BUTTON_TYPES.SECONDARY} {...rest}>
      {children}
    </Button>
  );
};

Secondary.propTypes = {
  children: PropTypes.node.isRequired,
};

export const Outline = ({ children, ...rest }) => {
  return (
    <Button type={BUTTON_TYPES.OUTLINE} {...rest}>
      {children}
    </Button>
  );
};

Outline.propTypes = {
  children: PropTypes.node.isRequired,
};

export const Plain = ({ children, ...rest }) => {
  return (
    <Button type={BUTTON_TYPES.PLAIN} {...rest}>
      {children}
    </Button>
  );
};

Plain.propTypes = {
  children: PropTypes.node.isRequired,
};

const Button = ({ children, type = BUTTON_TYPES.PRIMARY, ...rest }) => {
  const ButtonOptions = {
    [BUTTON_TYPES.PRIMARY]: PrimaryButton,
    [BUTTON_TYPES.SECONDARY]: SecondaryButton,
    [BUTTON_TYPES.OUTLINE]: OutlineButton,
    [BUTTON_TYPES.PLAIN]: PlainButton,
  };

  const isLink = rest.href !== undefined;

  const StyledButtonByType = ButtonOptions[type];

  return (
    <StyledButtonByType as={isLink ? 'a' : 'button'} {...rest}>
      {children}
    </StyledButtonByType>
  );
};

Button.propTypes = {
  type: PropTypes.oneOf(Object.values(BUTTON_TYPES)),
  children: PropTypes.node.isRequired,
};
>>>>>>> 6d6b2c7f
<|MERGE_RESOLUTION|>--- conflicted
+++ resolved
@@ -185,13 +185,12 @@
   </StyledButton>
 ));
 
-<<<<<<< HEAD
 export const SafeZone = (props) => (
   <StyledButton {...props}>
     <SafeZoneIcon />
   </StyledButton>
 );
-=======
+
 export const BUTTON_TYPES = {
   PRIMARY: 'primary',
   SECONDARY: 'secondary',
@@ -269,5 +268,4 @@
 Button.propTypes = {
   type: PropTypes.oneOf(Object.values(BUTTON_TYPES)),
   children: PropTypes.node.isRequired,
-};
->>>>>>> 6d6b2c7f
+};