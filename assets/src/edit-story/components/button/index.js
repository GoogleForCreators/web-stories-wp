--- conflicted
+++ resolved
@@ -135,19 +135,14 @@
   </StyledButton>
 );
 
-<<<<<<< HEAD
 export const Keyboard = (props) => (
   <StyledButton {...props}>
     <KeyboardIcon />
   </StyledButton>
 );
 
-export const Close = (props) => (
-  <StyledButton {...props}>
-=======
 export const Close = forwardRef((props, ref) => (
   <StyledButton {...props} ref={ref}>
->>>>>>> e89f23bb
     <CloseIcon />
   </StyledButton>
 ));
