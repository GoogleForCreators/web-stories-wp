/*
 * Copyright 2020 Google LLC
 *
 * Licensed under the Apache License, Version 2.0 (the "License");
 * you may not use this file except in compliance with the License.
 * You may obtain a copy of the License at
 *
 *     https://www.apache.org/licenses/LICENSE-2.0
 *
 * Unless required by applicable law or agreed to in writing, software
 * distributed under the License is distributed on an "AS IS" BASIS,
 * WITHOUT WARRANTIES OR CONDITIONS OF ANY KIND, either express or implied.
 * See the License for the specific language governing permissions and
 * limitations under the License.
 */

/**
 * External dependencies
 */
import { forwardRef } from 'react';
import styled from 'styled-components';
import { rgba } from 'polished';
import PropTypes from 'prop-types';

/**
 * Internal dependencies
 */
import {
  Undo as UndoIcon,
  Redo as RedoIcon,
  ArrowLeft as ArrowLeftIcon,
  ArrowRight as ArrowRightIcon,
  GridView as GridViewIcon,
  Keyboard as KeyboardIcon,
  Close as CloseIcon,
  Eyedropper as EyedropperIcon,
  More as MoreIcon,
} from '../../icons';

const Base = styled.button.attrs(({ isDisabled }) => ({
  disabled: isDisabled,
}))`
  border-width: 1px;
  border-style: solid;
  border-radius: 2px;
  background: transparent;
  display: inline-block;
  min-width: ${({ isIcon }) => (isIcon ? 'initial' : '63px')};
<<<<<<< HEAD
  line-height: 28px;
  max-height: 30px;
  padding: 0 10px;
  cursor: pointer;
  font-size: 14px;
  text-decoration: none;
=======
  height: 30px;
  padding: 0 10px;
  cursor: pointer;
  text-decoration: none;
  font-family: ${({ theme }) => theme.fonts.body2.family};
  font-size: ${({ theme }) => theme.fonts.body2.size};
  line-height: 28px;
>>>>>>> 194c3e1a

  &:active {
    outline: none;
  }

  svg {
    width: 1em;
  }

  ${({ disabled }) =>
    disabled &&
    `
		pointer-events: none;
		opacity: .3;
	`}
`;

const StyledButton = styled(Base)`
  border: none;
  padding: 0;
  width: ${({ width }) => width}px;
  height: ${({ height }) => height}px;
  min-width: initial;
  visibility: ${({ isHidden }) => (isHidden ? 'hidden' : 'visible')};
  color: ${({ theme }) => theme.colors.fg.v1};

  svg {
    width: ${({ width }) => width}px;
    height: ${({ height }) => height}px;
  }
`;

const StyledButtonWithOpacity = styled(StyledButton)`
  opacity: 0.3;

  &:focus,
  &:active,
  &:hover {
    opacity: 1;
  }
`;

const PrimaryButton = styled(Base)`
  border-color: ${({ theme }) => theme.colors.action};
  background-color: ${({ theme }) => theme.colors.action};
  color: ${({ theme }) => theme.colors.fg.v1};
  &:focus,
  &:active,
  &:hover {
    color: ${({ theme }) => theme.colors.fg.v1};
  }
`;

const SecondaryButton = styled(Base)`
  border-color: ${({ theme }) => theme.colors.fg.v1};
  background-color: ${({ theme }) => theme.colors.fg.v3};
  color: ${({ theme }) => theme.colors.bg.v5};
  &:focus,
  &:active,
  &:hover {
    color: ${({ theme }) => theme.colors.fg.v5};
  }
`;

const OutlineButton = styled(Base)`
  border-color: ${({ theme }) => theme.colors.fg.v4};
  color: ${({ theme }) => theme.colors.fg.v1};
  &:focus,
  &:active,
  &:hover {
    color: ${({ theme }) => theme.colors.fg.v1};
  }
`;

const PlainButton = styled(Base)`
  color: ${({ theme }) => theme.colors.action};
  border: none;
  transition: background-color 0.6s ease;
  text-transform: uppercase;
  border-radius: 5px;
  padding: 4px 14px;
  height: auto;
  font-weight: 500;
  font-family: ${({ theme }) => theme.fonts.body1.family};
  font-size: ${({ theme }) => theme.fonts.body1.size};
  line-height: ${({ theme }) => theme.fonts.body1.lineHeight};

  &:hover {
    background-color: ${({ theme }) => rgba(theme.colors.action, 0.15)};
  }
`;

export const LeftArrow = (props) => (
  <StyledButtonWithOpacity {...props}>
    <ArrowLeftIcon />
  </StyledButtonWithOpacity>
);

export const RightArrow = (props) => (
  <StyledButtonWithOpacity {...props}>
    <ArrowRightIcon />
  </StyledButtonWithOpacity>
);

export const Undo = (props) => (
  <Outline isIcon {...props}>
    <UndoIcon />
  </Outline>
);

export const Redo = (props) => (
  <Outline isIcon {...props}>
    <RedoIcon />
  </Outline>
);

export const GridView = (props) => (
  <StyledButton {...props}>
    <GridViewIcon />
  </StyledButton>
);

export const Keyboard = (props) => (
  <StyledButton {...props}>
    <KeyboardIcon />
  </StyledButton>
);

export const Close = forwardRef((props, ref) => (
  <StyledButton {...props} ref={ref}>
    <CloseIcon />
  </StyledButton>
));

export const Eyedropper = (props) => (
  <StyledButton {...props}>
    <EyedropperIcon />
  </StyledButton>
);

export const More = forwardRef((props, ref) => (
  <StyledButton {...props} ref={ref}>
    <MoreIcon />
  </StyledButton>
));

export const BUTTON_TYPES = {
  PRIMARY: 'primary',
  SECONDARY: 'secondary',
  OUTLINE: 'outline',
  PLAIN: 'plain',
};

export const Primary = ({ children, ...rest }) => {
  return (
    <Button type={BUTTON_TYPES.PRIMARY} {...rest}>
      {children}
    </Button>
  );
};

Primary.propTypes = {
  children: PropTypes.node.isRequired,
};

export const Secondary = ({ children, ...rest }) => {
  return (
    <Button type={BUTTON_TYPES.SECONDARY} {...rest}>
      {children}
    </Button>
  );
};

Secondary.propTypes = {
  children: PropTypes.node.isRequired,
};

export const Outline = ({ children, ...rest }) => {
  return (
    <Button type={BUTTON_TYPES.OUTLINE} {...rest}>
      {children}
    </Button>
  );
};

Outline.propTypes = {
  children: PropTypes.node.isRequired,
};

export const Plain = ({ children, ...rest }) => {
  return (
    <Button type={BUTTON_TYPES.PLAIN} {...rest}>
      {children}
    </Button>
  );
};

Plain.propTypes = {
  children: PropTypes.node.isRequired,
};

const Button = ({ children, type = BUTTON_TYPES.PRIMARY, ...rest }) => {
  const ButtonOptions = {
    [BUTTON_TYPES.PRIMARY]: PrimaryButton,
    [BUTTON_TYPES.SECONDARY]: SecondaryButton,
    [BUTTON_TYPES.OUTLINE]: OutlineButton,
    [BUTTON_TYPES.PLAIN]: PlainButton,
  };

  const isLink = rest.href !== undefined;

  const StyledButtonByType = ButtonOptions[type];

  return (
    <StyledButtonByType as={isLink ? 'a' : 'button'} {...rest}>
      {children}
    </StyledButtonByType>
  );
};

Button.propTypes = {
  type: PropTypes.oneOf(Object.values(BUTTON_TYPES)),
  children: PropTypes.node.isRequired,
};<|MERGE_RESOLUTION|>--- conflicted
+++ resolved
@@ -46,22 +46,14 @@
   background: transparent;
   display: inline-block;
   min-width: ${({ isIcon }) => (isIcon ? 'initial' : '63px')};
-<<<<<<< HEAD
-  line-height: 28px;
   max-height: 30px;
-  padding: 0 10px;
-  cursor: pointer;
-  font-size: 14px;
-  text-decoration: none;
-=======
-  height: 30px;
   padding: 0 10px;
   cursor: pointer;
   text-decoration: none;
   font-family: ${({ theme }) => theme.fonts.body2.family};
   font-size: ${({ theme }) => theme.fonts.body2.size};
   line-height: 28px;
->>>>>>> 194c3e1a
+  text-decoration: none;
 
   &:active {
     outline: none;
