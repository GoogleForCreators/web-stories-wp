/*
 * Copyright 2020 Google LLC
 *
 * Licensed under the Apache License, Version 2.0 (the "License");
 * you may not use this file except in compliance with the License.
 * You may obtain a copy of the License at
 *
 *     https://www.apache.org/licenses/LICENSE-2.0
 *
 * Unless required by applicable law or agreed to in writing, software
 * distributed under the License is distributed on an "AS IS" BASIS,
 * WITHOUT WARRANTIES OR CONDITIONS OF ANY KIND, either express or implied.
 * See the License for the specific language governing permissions and
 * limitations under the License.
 */

/**
 * External dependencies
 */
import styled from 'styled-components';

/**
 * WordPress dependencies
 */
import {forwardRef, useContext, createPortal} from '@wordpress/element';

/**
 * Internal dependencies
 */
import pointerEventsCss from '../../utils/pointerEventsCss';
import Context from './context';

const Wrapper = styled.div`
<<<<<<< HEAD
  ${PointerEventsCss}
  position: absolute;
  top: 0;
  left: 0;
  width: 0;
  height: 0;
  z-index: ${({zIndex}) => `${zIndex}`};
=======
	${ pointerEventsCss }
	position: absolute;
	top: 0;
	left: 0;
	width: 0;
	height: 0;
	z-index: ${ ( { zIndex } ) => `${ zIndex }` };
>>>>>>> 47325532
`;

function InOverlayWithRef({zIndex, pointerEvents, render, children}, ref) {
  const {container, overlay} = useContext(Context);
  if (!container || !overlay) {
    return null;
  }
  const slot = (
    <Wrapper
      ref={ref}
      zIndex={zIndex || 0}
      pointerEvents={pointerEvents}
      onMouseDown={evt => evt.stopPropagation()}
    >
      {render ? render({container, overlay}) : children}
    </Wrapper>
  );
  return createPortal(slot, overlay);
}

const InOverlay = forwardRef(InOverlayWithRef);

export default InOverlay;<|MERGE_RESOLUTION|>--- conflicted
+++ resolved
@@ -31,23 +31,13 @@
 import Context from './context';
 
 const Wrapper = styled.div`
-<<<<<<< HEAD
-  ${PointerEventsCss}
+  ${pointerEventsCss}
   position: absolute;
   top: 0;
   left: 0;
   width: 0;
   height: 0;
   z-index: ${({zIndex}) => `${zIndex}`};
-=======
-	${ pointerEventsCss }
-	position: absolute;
-	top: 0;
-	left: 0;
-	width: 0;
-	height: 0;
-	z-index: ${ ( { zIndex } ) => `${ zIndex }` };
->>>>>>> 47325532
 `;
 
 function InOverlayWithRef({zIndex, pointerEvents, render, children}, ref) {
