--- conflicted
+++ resolved
@@ -72,21 +72,6 @@
       return without;
     });
   }, []);
-
-<<<<<<< HEAD
-  const isDropSource = (type) => {
-    return DROP_SOURCE_ALLOWED_TYPES.includes(type);
-  };
-
-  const isDropTarget = (type) => {
-    return DROP_TARGET_ALLOWED_TYPES.includes(type);
-  };
-=======
-  const activeDropTarget = useMemo(
-    () => currentPage?.elements.find((el) => el.id === activeDropTargetId),
-    [activeDropTargetId, currentPage]
-  );
->>>>>>> f1fa6cfd
 
   /**
    * Dragging elements
