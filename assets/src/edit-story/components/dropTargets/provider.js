--- conflicted
+++ resolved
@@ -46,18 +46,15 @@
     state: { currentPage },
   } = useStory();
 
-<<<<<<< HEAD
+  const elements = currentPage?.elements || [];
   const sortedDropTargetIds = useMemo(
     () =>
-      (currentPage?.elements || [])
+      elements
         .filter(({ id }) => id in dropTargets)
         .map(({ id }) => id)
         .reverse(), // Sort by z-index
-    [dropTargets, currentPage?.elements]
-  );
-=======
-  const elements = currentPage?.elements || [];
->>>>>>> f4b0396a
+    [dropTargets, elements]
+  );
 
   const getDropTargetFromCursor = useCallback(
     (x, y, ignoreId = null) => {
