/*
 * Copyright 2020 Google LLC
 *
 * Licensed under the Apache License, Version 2.0 (the "License");
 * you may not use this file except in compliance with the License.
 * You may obtain a copy of the License at
 *
 *     https://www.apache.org/licenses/LICENSE-2.0
 *
 * Unless required by applicable law or agreed to in writing, software
 * distributed under the License is distributed on an "AS IS" BASIS,
 * WITHOUT WARRANTIES OR CONDITIONS OF ANY KIND, either express or implied.
 * See the License for the specific language governing permissions and
 * limitations under the License.
 */

/**
 * External dependencies
 */
<<<<<<< HEAD
import { waitForElementToBeRemoved } from '@testing-library/react';
=======
import { waitFor } from '@testing-library/react';
>>>>>>> 31f5446e

/**
 * Internal dependencies
 */
import { Fixture } from '../../../karma';
import { useInsertElement } from '../../../components/canvas';
import { getBackgroundElementId } from './background.karma';

describe('Drop-Target order', () => {
  let fixture;

  beforeEach(async () => {
    fixture = new Fixture();
    await fixture.render();
  });

  afterEach(() => {
    fixture.restore();
  });

  it('should replace top image when bg image is set and another one is on top', async () => {
    const insertElement = await fixture.renderHook(() => useInsertElement());

    const bgImage = await fixture.act(() =>
      insertElement('image', earthImageProps)
    );
    const setAsBackground = fixture.screen.getByRole('button', {
      name: 'Set as background',
    });
    await fixture.events.click(setAsBackground);

    const topImage = await fixture.act(() =>
      insertElement('image', marsImageProps)
    );

    const replacementImage = await fixture.act(() =>
      insertElement('image', curiosityImageProps)
    );
    const replacementImageFrame = fixture.editor.canvas.framesLayer.frame(
      replacementImage.id
    ).node;
    await fixture.events.mouse.seq(({ moveRel, moveBy, down, up }) => [
      moveRel(replacementImageFrame, 10, 10),
      down(),
      moveBy(0, -20),
      up(),
    ]);
    await waitForElementToBeRemoved(replacementImageFrame);
    const backgroundId = await getBackgroundElementId(fixture);
    // TODO: refactor after #2386?
    const topImageImg = fixture.editor.canvas.displayLayer
      .display(topImage.id)
      .node.querySelector('img');
    const backgroundImg = fixture.editor.canvas.displayLayer
      .display(backgroundId)
      .node.querySelector('img');
    // TODO: improve with custom matchers
    await waitFor(() => {
      expect(topImageImg.src).toBe(replacementImage.resource.src);
      expect(backgroundImg.src).toBe(bgImage.resource.src);
    });
  });

  it('should replace the top image when two images are in the same place on canvas', async () => {
    const insertElement = await fixture.renderHook(() => useInsertElement());

    const bottomImage = await fixture.act(() =>
      insertElement('image', { ...earthImageProps, x: 100, y: 100 })
    );

    const topImage = await fixture.act(() =>
      insertElement('image', { ...marsImageProps, x: 100, y: 100 })
    );

    const replacementImage = await fixture.act(() =>
      insertElement('image', { ...curiosityImageProps, x: 100, y: 100 })
    );
    const replacementImageFrame = fixture.editor.canvas.framesLayer.frame(
      replacementImage.id
    ).node;

    await fixture.events.mouse.seq(({ moveRel, moveBy, down, up }) => [
      moveRel(replacementImageFrame, 10, 10),
      down(),
      moveBy(0, 10),
      up(),
    ]);
    await waitForElementToBeRemoved(replacementImageFrame);
    const topImageImg = fixture.editor.canvas.displayLayer
      .display(topImage.id)
      .node.querySelector('img');
    const bottomImageImg = fixture.editor.canvas.displayLayer
      .display(bottomImage.id)
      .node.querySelector('img');
    expect(topImageImg.src).toBe(replacementImage.resource.src);
    expect(bottomImageImg.src).toBe(bottomImage.resource.src);
  });
});

const earthImageProps = {
  x: 0,
  y: 0,
  width: 640 / 2,
  height: 529 / 2,
  resource: {
    type: 'image',
    mimeType: 'image/jpg',
    src: 'http://localhost:9876/__static__/earth.jpg',
  },
};
const marsImageProps = {
  x: 0,
  y: 0,
  width: 540 / 2,
  height: 810 / 2,
  resource: {
    type: 'image',
    mimeType: 'image/jpg',
    src: 'http://localhost:9876/__static__/mars.jpg',
  },
};
const curiosityImageProps = {
  x: 0,
  y: 20,
  width: 953 / 6,
  height: 1280 / 6,
  resource: {
    type: 'image',
    mimeType: 'image/jpg',
    src: 'http://localhost:9876/__static__/curiosity.jpg',
  },
};<|MERGE_RESOLUTION|>--- conflicted
+++ resolved
@@ -17,11 +17,7 @@
 /**
  * External dependencies
  */
-<<<<<<< HEAD
-import { waitForElementToBeRemoved } from '@testing-library/react';
-=======
-import { waitFor } from '@testing-library/react';
->>>>>>> 31f5446e
+import { waitForElementToBeRemoved, waitFor } from '@testing-library/react';
 
 /**
  * Internal dependencies
