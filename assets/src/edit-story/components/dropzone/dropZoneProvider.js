/*
 * Copyright 2020 Google LLC
 *
 * Licensed under the Apache License, Version 2.0 (the "License");
 * you may not use this file except in compliance with the License.
 * You may obtain a copy of the License at
 *
 *     https://www.apache.org/licenses/LICENSE-2.0
 *
 * Unless required by applicable law or agreed to in writing, software
 * distributed under the License is distributed on an "AS IS" BASIS,
 * WITHOUT WARRANTIES OR CONDITIONS OF ANY KIND, either express or implied.
 * See the License for the specific language governing permissions and
 * limitations under the License.
 */

/**
 * External dependencies
 */
import PropTypes from 'prop-types';
import styled from 'styled-components';
<<<<<<< HEAD

/**
 * WordPress dependencies
 */
import { useCallback, useRef, useState } from '@wordpress/element';
=======
import { useCallback, useState } from 'react';
>>>>>>> 58288b91

/**
 * Internal dependencies
 */
import Context from './context';
import { disableDefaults } from './utils';

const DropZoneWrapper = styled.div`
  height: 100%;
`;

function DropZoneProvider({ children }) {
  const [dropZones, setDropZones] = useState([]);
  const [hoveredDropZone, setHoveredDropZone] = useState(null);

  const ref = useRef(null);

  const registerDropZone = useCallback(
    (dropZone) => {
      // If dropZone isn't registered yet.
      if (dropZone && !dropZones.some(({ node }) => node === dropZone.node)) {
        setDropZones((oldDropZones) => [...oldDropZones, dropZone]);
      }
    },
    [dropZones]
  );

  // Unregisters dropzones which node's don't exist.
  const unregisterDropZone = useCallback(
    (dropZone) => {
      // If dropZone needs unregistering.
      if (dropZones.some((dz) => dz === dropZone)) {
        setDropZones((oldDropZones) =>
          oldDropZones.filter((dz) => dz !== dropZone)
        );
      }
    },
    [dropZones]
  );

  const isWithinElementBounds = (element, x, y) => {
    const rect = element.getBoundingClientRect();
    if (rect.bottom === rect.top || rect.left === rect.right) {
      return false;
    }
    return (
      x >= rect.left && x <= rect.right && y >= rect.top && y <= rect.bottom
    );
  };

  const resetHoverState = () => {
    setHoveredDropZone(null);
  };

  const isDragging = useCallback(
    (dropZoneElement) => {
      return (
        dropZoneElement &&
        dropZoneElement.current &&
        hoveredDropZone &&
        hoveredDropZone.node === dropZoneElement.current
      );
    },
    [hoveredDropZone]
  );

  const onDragOver = (evt) => {
    disableDefaults(evt);
    // Get the hovered dropzone. // @todo Consider dropzone inside dropzone, will we need this?
    const foundDropZones = dropZones.filter((dropZone) => {
      return isWithinElementBounds(dropZone.node, evt.clientX, evt.clientY);
    });

    // If there was a dropzone before and nothing was found now, reset.
    if (hoveredDropZone && !foundDropZones.length) {
      resetHoverState();
      return;
    }

    const foundDropZone = foundDropZones[0];

    // If dropzone not found, do nothing.
    if (!foundDropZone || !foundDropZone.node) {
      return;
    }
    const rect = foundDropZone.node.getBoundingClientRect();

    const position = {
      x: evt.clientX - rect.left < rect.right - evt.clientX ? 'left' : 'right',
      y: evt.clientY - rect.top < rect.bottom - evt.clientY ? 'top' : 'bottom',
    };

    if (
      !hoveredDropZone ||
      hoveredDropZone.node !== foundDropZone.node ||
      position.x !== hoveredDropZone.position.x ||
      position.y !== hoveredDropZone.position.y
    ) {
      setHoveredDropZone({
        node: foundDropZone.node,
        position,
      });
    }
  };

  const onDragEnter = (evt) => {
    disableDefaults(evt);
    evt.dataTransfer.effectAllowed = 'copy';
  };

  const state = {
    state: {
      hoveredDropZone,
      dropZones,
    },
    actions: {
      registerDropZone,
      unregisterDropZone,
      resetHoverState,
      isDragging,
    },
  };
  return (
    <DropZoneWrapper
      onDragOver={onDragOver}
      onDragEnter={onDragEnter}
      ref={ref}
    >
      <Context.Provider value={state}>{children}</Context.Provider>
    </DropZoneWrapper>
  );
}

DropZoneProvider.propTypes = {
  children: PropTypes.oneOfType([
    PropTypes.arrayOf(PropTypes.node),
    PropTypes.node,
  ]).isRequired,
};

export default DropZoneProvider;<|MERGE_RESOLUTION|>--- conflicted
+++ resolved
@@ -19,15 +19,7 @@
  */
 import PropTypes from 'prop-types';
 import styled from 'styled-components';
-<<<<<<< HEAD
-
-/**
- * WordPress dependencies
- */
-import { useCallback, useRef, useState } from '@wordpress/element';
-=======
-import { useCallback, useState } from 'react';
->>>>>>> 58288b91
+import { useCallback, useState, useRef } from 'react';
 
 /**
  * Internal dependencies
