--- conflicted
+++ resolved
@@ -55,8 +55,7 @@
       setPopupState({
         width,
         offset: {
-<<<<<<< HEAD
-          x: anchorRect.left - bodyRect.left - width + anchorRect.width,
+          x: bodyRect.right - anchorRect.right,
           y: Math.max(
             0,
             Math.min(
@@ -64,10 +63,6 @@
               anchorRect.top + anchorRect.height
             )
           ),
-=======
-          x: bodyRect.right - anchorRect.right,
-          y: anchorRect.bottom,
->>>>>>> 5228570f
         },
       });
     }
