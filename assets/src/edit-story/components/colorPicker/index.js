--- conflicted
+++ resolved
@@ -68,22 +68,7 @@
   padding: ${CONTAINER_PADDING}px;
 `;
 
-<<<<<<< HEAD
-function ColorPicker({ color, hasGradient, onChange, onClose }) {
-=======
-const CloseButton = styled(Close)`
-  opacity: 1;
-  font-size: 15px;
-  line-height: 20px;
-  position: absolute;
-  right: ${CONTAINER_PADDING}px;
-  top: ${CONTAINER_PADDING}px;
-`;
-
-const Body = styled.div``;
-
 function ColorPicker({ color, hasGradient, hasOpacity, onChange, onClose }) {
->>>>>>> 8d750b36
   const {
     state: { type, stops, currentStopIndex, currentColor, generatedColor },
     actions: {
@@ -128,7 +113,6 @@
   useKeyDownEffect(containerRef, 'esc', handleCloseAndRefocus);
 
   return (
-<<<<<<< HEAD
     <CSSTransition in appear={true} classNames="picker" timeout={300}>
       <Container ref={containerRef}>
         <Header
@@ -137,24 +121,6 @@
           setToGradient={setToGradient}
           setToSolid={setToSolid}
           onClose={handleCloseAndRefocus}
-=======
-    <Container ref={containerRef}>
-      {/* TODO: Make `hasGradient` do something */}
-      <Header hasGradient={hasGradient}>
-        <CloseButton
-          ref={closeRef}
-          width={10}
-          height={10}
-          aria-label={__('Close', 'web-stories')}
-          onClick={onClose}
-        />
-      </Header>
-      <Body>
-        <CurrentColorPicker
-          color={currentColor}
-          onChange={updateCurrentColor}
-          showOpacity={hasOpacity}
->>>>>>> 8d750b36
         />
         {type !== 'solid' && (
           <Body>
@@ -174,6 +140,7 @@
           <CurrentColorPicker
             color={currentColor}
             onChange={updateCurrentColor}
+            showOpacity={hasOpacity}
           />
         </Body>
       </Container>
@@ -191,12 +158,9 @@
 
 ColorPicker.defaultProps = {
   color: null,
-<<<<<<< HEAD
   onClose: () => {},
-=======
   hasGradient: false,
   hasOpacity: true,
->>>>>>> 8d750b36
 };
 
 export default ColorPicker;