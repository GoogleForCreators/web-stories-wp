/*
 * Copyright 2020 Google LLC
 *
 * Licensed under the Apache License, Version 2.0 (the "License");
 * you may not use this file except in compliance with the License.
 * You may obtain a copy of the License at
 *
 *     https://www.apache.org/licenses/LICENSE-2.0
 *
 * Unless required by applicable law or agreed to in writing, software
 * distributed under the License is distributed on an "AS IS" BASIS,
 * WITHOUT WARRANTIES OR CONDITIONS OF ANY KIND, either express or implied.
 * See the License for the specific language governing permissions and
 * limitations under the License.
 */

/**
 * Internal dependencies
 */
import useReduction from '../../utils/useReduction';
import insertStop from './insertStop';
import regenerateColor from './regenerateColor';
import { TYPE_SOLID, TYPE_LINEAR, TYPE_RADIAL } from './constants';

const initialState = {
  type: TYPE_SOLID,
  regenerate: false,
  stops: [],
  currentColor: {
    r: 0,
    g: 0,
    b: 0,
    a: 0,
  },
  currentStopIndex: 0,
  rotation: 0.5,
  alpha: 1,
  center: { x: 0.5, y: 0.5 },
  size: { w: 1, h: 1 },
};

const reducer = {
  load: (state, { payload }) => {
    const { type, color, stops, rotation, center, size, alpha } = payload;
    const shouldReset =
      type &&
      type !== TYPE_SOLID &&
      (state.type !== type || stops?.length !== state.stops?.length);
    const maybeReset = shouldReset
      ? { currentColor: stops[0].color, currentStopIndex: 0 }
      : {};
    switch (type) {
      case TYPE_LINEAR:
        return {
          ...state,
          ...maybeReset,
          type,
          regenerate: false,
          stops,
          alpha: isNaN(alpha) ? state.alpha : alpha,
          rotation: isNaN(rotation) ? 0 : rotation, // explicitly default to 0 here!
        };

      case TYPE_RADIAL:
        return {
          ...state,
          ...maybeReset,
          type,
          regenerate: false,
          stops,
          center: typeof center !== 'undefined' ? center : state.center,
          size: typeof size !== 'undefined' ? size : state.size,
          alpha: isNaN(alpha) ? state.alpha : alpha,
        };

<<<<<<< HEAD
=======
      case TYPE_CONIC:
        return {
          ...state,
          ...maybeReset,
          type,
          regenerate: false,
          stops,
          rotation: isNaN(rotation) ? 0 : rotation, // explicitly default to 0 here!
          center: typeof center !== 'undefined' ? center : state.center,
          alpha: isNaN(alpha) ? state.alpha : alpha,
        };

>>>>>>> a4b8821b
      case TYPE_SOLID:
      default:
        return {
          ...state,
          type: TYPE_SOLID,
          regenerate: false,
          currentColor: color,
        };
    }
  },
  setToSolid: (state) => ({
    ...state,
    type: TYPE_SOLID,
    regenerate: true,
  }),
  setToGradient: (state, { payload }) => {
    const stops =
      state.stops && state.stops.length >= 2
        ? state.stops
        : [
            { color: state.currentColor, position: 0 },
            { color: state.currentColor, position: 1 },
          ];
    return {
      ...state,
      regenerate: true,
      type: payload,
      stops,
    };
  },
  addStopAt: (state, { payload: newPosition }) => {
    // If there's already a stop at this position, do nothing:
    if (state.stops.some(({ position }) => position === newPosition)) {
      return state;
    }

    const { index, color } = insertStop(state.stops, newPosition);

    const stops = [
      ...state.stops.slice(0, index),
      { color, position: newPosition },
      ...state.stops.slice(index),
    ];
    return {
      ...state,
      regenerate: true,
      currentColor: color,
      currentStopIndex: index,
      stops,
    };
  },
  moveCurrentStopBy: (state, { payload: deltaPosition }) => {
    const index = state.currentStopIndex;
    const currentPosition = state.stops[index].position;
    // Clamp by 0 and 1, round to 4 decimals
    const desiredPosition = Math.max(
      0,
      Math.min(1, Number((currentPosition + deltaPosition).toFixed(4)))
    );
    if (desiredPosition === currentPosition) {
      return state;
    }
    const stops = [
      ...state.stops.slice(0, index),
      {
        ...state.stops[index],
        position: desiredPosition,
      },
      ...state.stops.slice(index + 1),
    ];

    // Sort by position
    stops.sort((a, b) => a.position - b.position);

    const currentStopIndex = stops.findIndex(
      ({ position }) => position === desiredPosition
    );

    return {
      ...state,
      regenerate: true,
      stops,
      currentStopIndex,
    };
  },
  removeCurrentStop: (state) => {
    // Can't have less than two stops
    if (state.stops.length === 2) {
      return state;
    }
    const index = state.currentStopIndex;
    const stops = [...state.stops];
    stops.splice(index, 1);
    const currentStopIndex = index === stops.length ? index - 1 : index;

    return {
      ...state,
      regenerate: true,
      stops,
      currentColor: stops[currentStopIndex].color,
      currentStopIndex,
    };
  },
  updateCurrentColor: (state, { payload: { rgb } }) => {
    const currentColor = { ...rgb };
    const newState = {
      ...state,
      regenerate: true,
      currentColor,
    };

    if (state.type !== TYPE_SOLID) {
      // Also update color for current stop
      newState.stops = [
        ...state.stops.slice(0, state.currentStopIndex),
        {
          ...state.stops[state.currentStopIndex],
          color: currentColor,
        },
        ...state.stops.slice(state.currentStopIndex + 1),
      ];
    }

    return newState;
  },
  rotateClockwise: (state) => ({
    ...state,
    rotation: (state.rotation + 0.25) % 1,
    regenerate: true,
  }),
  selectStop: (state, { payload: newIndex }) => {
    const currentStopIndex = Math.max(
      0,
      Math.min(state.stops.length - 1, newIndex)
    );
    const currentColor = state.stops[currentStopIndex].color;
    return {
      ...state,
      currentStopIndex,
      currentColor,
    };
  },
  reverseStops: (state) => {
    const stops = state.stops
      .map(({ color, position }) => ({ color, position: 1 - position }))
      .reverse();

    const currentStopIndex = stops.length - state.currentStopIndex - 1;

    return {
      ...state,
      stops,
      currentStopIndex,
      regenerate: true,
    };
  },
};

function useColor() {
  const [state, actions] = useReduction(initialState, reducer);

  const generatedColor = regenerateColor(state);

  return {
    state: {
      ...state,
      generatedColor,
    },
    actions,
  };
}

export default useColor;<|MERGE_RESOLUTION|>--- conflicted
+++ resolved
@@ -73,21 +73,6 @@
           alpha: isNaN(alpha) ? state.alpha : alpha,
         };
 
-<<<<<<< HEAD
-=======
-      case TYPE_CONIC:
-        return {
-          ...state,
-          ...maybeReset,
-          type,
-          regenerate: false,
-          stops,
-          rotation: isNaN(rotation) ? 0 : rotation, // explicitly default to 0 here!
-          center: typeof center !== 'undefined' ? center : state.center,
-          alpha: isNaN(alpha) ? state.alpha : alpha,
-        };
-
->>>>>>> a4b8821b
       case TYPE_SOLID:
       default:
         return {
