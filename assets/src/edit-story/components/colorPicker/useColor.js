--- conflicted
+++ resolved
@@ -17,13 +17,9 @@
 /**
  * Internal dependencies
  */
-<<<<<<< HEAD
 import createSolid from '../../utils/createSolid';
-import useReduction from './useReduction';
+import useReduction from '../../utils/useReduction';
 import insertStop from './insertStop';
-=======
-import useReduction from '../../utils/useReduction';
->>>>>>> d5e6a3ea
 
 export const TYPE_SOLID = 'solid';
 export const TYPE_LINEAR = 'linear';
