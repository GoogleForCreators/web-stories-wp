--- conflicted
+++ resolved
@@ -41,13 +41,8 @@
       return promise;
     });
 
-<<<<<<< HEAD
-    expect(onClose).toHaveBeenCalled();
-    await wait(() => expect(document.body).toHaveFocus());
-=======
     expect(onClose).toHaveBeenCalledWith();
     await waitFor(() => expect(document.body).toHaveFocus());
->>>>>>> 8594514d
   });
 
   it('should invoke onclose and restore focus when clicking close button', async () => {
@@ -66,12 +61,7 @@
       return promise;
     });
 
-<<<<<<< HEAD
-    expect(onClose).toHaveBeenCalled();
-    await wait(() => expect(document.body).toHaveFocus());
-=======
     expect(onClose).toHaveBeenCalledWith();
     await waitFor(() => expect(document.body).toHaveFocus());
->>>>>>> 8594514d
   });
 });