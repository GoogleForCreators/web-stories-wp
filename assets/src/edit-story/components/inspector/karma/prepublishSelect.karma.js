/*
 * Copyright 2020 Google LLC
 *
 * Licensed under the Apache License, Version 2.0 (the "License");
 * you may not use this file except in compliance with the License.
 * You may obtain a copy of the License at
 *
 *     https://www.apache.org/licenses/LICENSE-2.0
 *
 * Unless required by applicable law or agreed to in writing, software
 * distributed under the License is distributed on an "AS IS" BASIS,
 * WITHOUT WARRANTIES OR CONDITIONS OF ANY KIND, either express or implied.
 * See the License for the specific language governing permissions and
 * limitations under the License.
 */

/**
 * External dependencies
 */
import { waitFor } from '@testing-library/react';

/**
 * Internal dependencies
 */
import { Fixture } from '../../../karma';
import { MESSAGES } from '../../../app/prepublish/constants';
import { useStory } from '../../../app';
import { useInsertElement } from '../../../components/canvas';
import { TEXT_ELEMENT_DEFAULT_FONT } from '../../../app/font/defaultFonts';

describe('Pre-publish checklist select offending elements onClick', () => {
  let fixture;
  let insertElement;
  let addNewPageButton;

  beforeEach(async () => {
    fixture = new Fixture();
    await fixture.render();
    insertElement = await fixture.renderHook(() => useInsertElement());
    addNewPageButton = fixture.screen.getByRole('button', {
      name: /Add New Page/,
    });
  });

  afterEach(() => {
    fixture.restore();
  });

  async function openPrepublishPanel() {
    const { checklistTab } = fixture.editor.inspector;
    await fixture.events.click(checklistTab);
    await waitFor(() => fixture.editor.inspector.checklistPanel);
    // just add a small wait for the checklist to compute its items
    await waitFor(
      () => !fixture.editor.inspector.checklistPanel.recommended.disabled
    );
  }

  async function clickOnCanvas() {
    const canvas = fixture.querySelector('[data-testid="fullbleed"]');
    await fixture.events.click(canvas);
  }

<<<<<<< HEAD
  async function enableRecommendedPanel() {
    await fixture.events.click(addNewPageButton);
    await fixture.events.sleep(500);
  }

  async function enableHighPriorityPanel() {
    await fixture.events.click(addNewPageButton);
    await fixture.events.click(addNewPageButton);
    await fixture.events.click(addNewPageButton);
    await fixture.events.click(addNewPageButton);
    await fixture.events.sleep(500);
=======
  async function duplicatePage() {
    const duplicatePageButton = fixture.screen.getByRole('button', {
      name: /Duplicate Page/,
    });
    await fixture.events.click(duplicatePageButton, { clickCount: 1 });
  }

  async function enableHighPriorityMessagesWith5Pages() {
    await duplicatePage();
    await duplicatePage();
    await duplicatePage();
    await duplicatePage();
    await duplicatePage();
    await openPrepublishPanel();
    await waitFor(
      () => !fixture.editor.inspector.checklistPanel.highPriority.disabled
    );
>>>>>>> d57b2d84
  }

  describe('Prepublish checklist tab', () => {
    it('should begin collapsed and disabled on a new story', async () => {
      await openPrepublishPanel();

      const recommendedPanel =
        fixture.editor.inspector.checklistPanel.recommended;
      const highPriorityPanel =
        fixture.editor.inspector.checklistPanel.highPriority;

      expect(recommendedPanel.disabled).toBeTrue();
      expect(highPriorityPanel.disabled).toBeTrue();
    });

    it('should open the recommended panel once the story reaches two pages', async () => {
      await openPrepublishPanel();

      const recommendedPanel =
        fixture.editor.inspector.checklistPanel.recommended;
      const highPriorityPanel =
        fixture.editor.inspector.checklistPanel.highPriority;

      expect(recommendedPanel.disabled).toBeTrue();
      expect(highPriorityPanel.disabled).toBeTrue();

      await enableRecommendedPanel();

      const recommendedIssue = fixture.screen.getByText(
        MESSAGES.DISTRIBUTION.MISSING_DESCRIPTION.MAIN_TEXT
      );

      expect(recommendedIssue).not.toBeNull();

      expect(recommendedPanel.disabled).toBeFalse();
      expect(highPriorityPanel.disabled).toBeTrue();
    });

    it('should open the recommended panel once the story reaches five pages', async () => {
      await openPrepublishPanel();

      const recommendedPanel =
        fixture.editor.inspector.checklistPanel.recommended;
      const highPriorityPanel =
        fixture.editor.inspector.checklistPanel.highPriority;

      expect(recommendedPanel.disabled).toBeTrue();
      expect(highPriorityPanel.disabled).toBeTrue();

      await enableHighPriorityPanel();
      const recommendedIssue = fixture.screen.getByText(
        MESSAGES.DISTRIBUTION.MISSING_DESCRIPTION.MAIN_TEXT
      );
      const highPriorityIssue = fixture.screen.getByText(
        MESSAGES.CRITICAL_METADATA.MISSING_POSTER.MAIN_TEXT
      );

      expect(recommendedIssue).not.toBeNull();
      expect(highPriorityIssue).not.toBeNull();

      expect(recommendedPanel.disabled).toBeFalse();
      expect(highPriorityPanel.disabled).toBeFalse();
    });

    it('should select the offending text elements', async () => {
      await enableRecommendedPanel();

      // four paragraphs will cause the "too much text on page" error
      const doInsert = () =>
        insertElement('text', {
          font: TEXT_ELEMENT_DEFAULT_FONT,
          fontSize: 14,
          content:
            'Lorem ipsum dolor sit amet, consectetur adipiscing elit, sed do eiusmod tempor incididunt ut labore et dolore magna aliqua. Ut enim ad minim veniam, quis nostrud exercitation ullamco laboris nisi ut aliquip ex ea commodo consequat. Duis aute irure dolor in reprehenderit in voluptate velit esse cillum dolore eu fugiat nulla pariatur. Excepteur sint occaecat cupidatat non proident, sunt in culpa qui officia deserunt mollit anim id est laborum.',
          x: 40,
          y: 40,
          width: 250,
        });

      const element1 = await fixture.act(doInsert);
      const element2 = await fixture.act(doInsert);
      const element3 = await fixture.act(doInsert);
      const element4 = await fixture.act(doInsert);

      await openPrepublishPanel();
      await fixture.events.sleep(500);

      let storyContext = await fixture.renderHook(() => useStory());
      expect(storyContext.state.selectedElementIds.length).toEqual(1);

      const tooMuchTextOnPage = fixture.screen.getByText(
        MESSAGES.TEXT.TOO_MUCH_PAGE_TEXT.MAIN_TEXT
      );
      await fixture.events.click(tooMuchTextOnPage);
      await fixture.events.sleep(1000);
      storyContext = await fixture.renderHook(() => useStory());
      expect(storyContext.state.selectedElementIds.length).toEqual(4);
      expect(
        [element1, element2, element3, element4].map(({ id }) => id)
      ).toEqual(storyContext.state.selectedElementIds);
    });

    it('should select the element when the font size is too small', async () => {
      await enableRecommendedPanel();

      const insertSmallFont = () =>
        insertElement('text', {
          font: TEXT_ELEMENT_DEFAULT_FONT,
          fontSize: 9,
          content: 'Lorem ipsum.',
          x: 40,
          y: 40,
          width: 250,
        });

      const insertNormalFont = () =>
        insertElement('text', {
          font: TEXT_ELEMENT_DEFAULT_FONT,
          fontSize: 20,
          content: 'Lorem ipsum.',
          x: 100,
          y: 40,
          width: 250,
        });

      const smallFontElement = await fixture.act(insertSmallFont);
      const normalFontElement = await fixture.act(insertNormalFont);

      await openPrepublishPanel();
      await fixture.events.sleep(500);

      let storyContext = await fixture.renderHook(() => useStory());
      expect(storyContext.state.selectedElementIds.length).toEqual(1);
      expect(storyContext.state.selectedElementIds[0]).toEqual(
        normalFontElement.id
      );
      const fontTooSmallRow = fixture.screen.getByText(
        MESSAGES.ACCESSIBILITY.FONT_TOO_SMALL.MAIN_TEXT
      );
      await fixture.events.click(fontTooSmallRow);
      await fixture.events.sleep(500);
      storyContext = await fixture.renderHook(() => useStory());
      expect(storyContext.state.selectedElementIds[0]).toEqual(
        smallFontElement.id
      );
    });

    it('should select link elements when they are too small to tap', async () => {
      const tooSmallLinkElement = await fixture.act(() =>
        insertElement('text', {
          id: 'elementid',
          type: 'text',
          link: {
            url: 'https://google.com',
          },
          content: 'G',
          width: 40,
          height: 40,
        })
      );

      await openPrepublishPanel();
      await enableRecommendedPanel();
      await clickOnCanvas();
      let storyContext = await fixture.renderHook(() => useStory());
      expect(storyContext.state.selectedElementIds.length).toEqual(1);
      expect(storyContext.state.selectedElementIds[0]).not.toEqual(
        tooSmallLinkElement.id
      );
      const linkTooSmallRow = fixture.screen.getByText(
        MESSAGES.ACCESSIBILITY.LINK_REGION_TOO_SMALL.MAIN_TEXT
      );
      await fixture.events.click(linkTooSmallRow);
      await fixture.events.sleep(500);
      storyContext = await fixture.renderHook(() => useStory());
      expect(storyContext.state.selectedElementIds[0]).toEqual(
        tooSmallLinkElement.id
      );
    });

    it('should select the element with the keyboard', async () => {
<<<<<<< HEAD
      await enableRecommendedPanel();

=======
      await enableHighPriorityMessagesWith5Pages();
>>>>>>> d57b2d84
      const tooSmallLinkElement = await fixture.act(() =>
        insertElement('text', {
          id: 'elementid',
          type: 'text',
          link: {
            url: 'https://google.com',
          },
          content: 'S',
          width: 40,
          height: 40,
        })
      );

      await clickOnCanvas();
      await openPrepublishPanel();
      let storyContext = await fixture.renderHook(() => useStory());
      expect(storyContext.state.selectedElementIds.length).toEqual(1);
      expect(storyContext.state.selectedElementIds[0]).not.toEqual(
        tooSmallLinkElement.id
      );

      await fixture.events.sleep(500);
      await fixture.events.keyboard.press('tab');
      await fixture.events.keyboard.press('tab');
      await fixture.events.keyboard.press('tab');
      await fixture.events.keyboard.press('tab');
      await fixture.events.keyboard.press('tab');
      await fixture.events.keyboard.press('tab');
      await fixture.events.keyboard.press('tab');
      await fixture.events.sleep(500);

      const linkTooSmallRow = fixture.screen.getByText(
        MESSAGES.ACCESSIBILITY.LINK_REGION_TOO_SMALL.MAIN_TEXT
      );

      expect(document.activeElement).toEqual(linkTooSmallRow);
      await fixture.events.keyboard.press('Enter');

      storyContext = await fixture.renderHook(() => useStory());
      expect(storyContext.state.selectedElementIds.length).toEqual(1);
      expect(storyContext.state.selectedElementIds[0]).toEqual(
        tooSmallLinkElement.id
      );
    });

    it('should open the design inspector panel and focus the text input', async () => {
      await fixture.act(() => {
        insertElement('image', {
          x: 0,
          y: 0,
          width: 640 / 2,
          height: 529 / 2,
          resource: {
            type: 'image',
            mimeType: 'image/jpg',
            src: 'http://localhost:9876/__static__/earth.jpg',
          },
        });
      });
      await openPrepublishPanel();
      await enableRecommendedPanel();

      const imageMissingAltTextRow = fixture.screen.getByText(
        MESSAGES.ACCESSIBILITY.MISSING_IMAGE_ALT_TEXT.MAIN_TEXT
      );
      await fixture.events.click(imageMissingAltTextRow);

      expect(
        fixture.editor.inspector.designPanel.node.contains(
          document.activeElement
        )
      ).toBeTrue();
      await fixture.snapshot(
        'design tab opened and focused by checklist panel'
      );
    });

    it('should open the document inspector panel', async () => {
<<<<<<< HEAD
      await enableHighPriorityPanel();

=======
      await enableHighPriorityMessagesWith5Pages();
>>>>>>> d57b2d84
      await fixture.events.click(fixture.editor.library.media.item(0));

      let storyContext = await fixture.renderHook(() => useStory());
      const [elementId] = storyContext.state.selectedElementIds;

      await clickOnCanvas();
      storyContext = await fixture.renderHook(() => useStory());
      expect(storyContext.state.selectedElementIds[0]).not.toEqual(elementId);

      await openPrepublishPanel();
<<<<<<< HEAD

=======
>>>>>>> d57b2d84
      const noPosterImage = fixture.screen.getByText(
        MESSAGES.CRITICAL_METADATA.MISSING_POSTER.MAIN_TEXT
      );
      await fixture.events.click(noPosterImage);
      await waitFor(() => {
        expect(
          fixture.editor.inspector.documentPanel.node.querySelector(
            `[id^="panel-publishing-"]`
          )
        ).not.toBeNull();
      });
      await fixture.snapshot('document tab opened by checklist panel');
    });
  });
});<|MERGE_RESOLUTION|>--- conflicted
+++ resolved
@@ -31,15 +31,11 @@
 describe('Pre-publish checklist select offending elements onClick', () => {
   let fixture;
   let insertElement;
-  let addNewPageButton;
 
   beforeEach(async () => {
     fixture = new Fixture();
     await fixture.render();
     insertElement = await fixture.renderHook(() => useInsertElement());
-    addNewPageButton = fixture.screen.getByRole('button', {
-      name: /Add New Page/,
-    });
   });
 
   afterEach(() => {
@@ -61,24 +57,19 @@
     await fixture.events.click(canvas);
   }
 
-<<<<<<< HEAD
-  async function enableRecommendedPanel() {
-    await fixture.events.click(addNewPageButton);
-    await fixture.events.sleep(500);
-  }
-
-  async function enableHighPriorityPanel() {
-    await fixture.events.click(addNewPageButton);
-    await fixture.events.click(addNewPageButton);
-    await fixture.events.click(addNewPageButton);
-    await fixture.events.click(addNewPageButton);
-    await fixture.events.sleep(500);
-=======
   async function duplicatePage() {
     const duplicatePageButton = fixture.screen.getByRole('button', {
       name: /Duplicate Page/,
     });
     await fixture.events.click(duplicatePageButton, { clickCount: 1 });
+  }
+
+  async function enableRecommendedMessagesWith2Pages() {
+    await duplicatePage();
+    await openPrepublishPanel();
+    await waitFor(
+      () => !fixture.editor.inspector.checklistPanel.recommended.disabled
+    );
   }
 
   async function enableHighPriorityMessagesWith5Pages() {
@@ -91,7 +82,6 @@
     await waitFor(
       () => !fixture.editor.inspector.checklistPanel.highPriority.disabled
     );
->>>>>>> d57b2d84
   }
 
   describe('Prepublish checklist tab', () => {
@@ -118,7 +108,7 @@
       expect(recommendedPanel.disabled).toBeTrue();
       expect(highPriorityPanel.disabled).toBeTrue();
 
-      await enableRecommendedPanel();
+      await enableRecommendedMessagesWith2Pages();
 
       const recommendedIssue = fixture.screen.getByText(
         MESSAGES.DISTRIBUTION.MISSING_DESCRIPTION.MAIN_TEXT
@@ -141,7 +131,7 @@
       expect(recommendedPanel.disabled).toBeTrue();
       expect(highPriorityPanel.disabled).toBeTrue();
 
-      await enableHighPriorityPanel();
+      await enableHighPriorityMessagesWith5Pages();
       const recommendedIssue = fixture.screen.getByText(
         MESSAGES.DISTRIBUTION.MISSING_DESCRIPTION.MAIN_TEXT
       );
@@ -157,7 +147,7 @@
     });
 
     it('should select the offending text elements', async () => {
-      await enableRecommendedPanel();
+      await enableRecommendedMessagesWith2Pages();
 
       // four paragraphs will cause the "too much text on page" error
       const doInsert = () =>
@@ -195,7 +185,7 @@
     });
 
     it('should select the element when the font size is too small', async () => {
-      await enableRecommendedPanel();
+      await enableRecommendedMessagesWith2Pages();
 
       const insertSmallFont = () =>
         insertElement('text', {
@@ -254,7 +244,7 @@
       );
 
       await openPrepublishPanel();
-      await enableRecommendedPanel();
+      await enableRecommendedMessagesWith2Pages();
       await clickOnCanvas();
       let storyContext = await fixture.renderHook(() => useStory());
       expect(storyContext.state.selectedElementIds.length).toEqual(1);
@@ -273,12 +263,7 @@
     });
 
     it('should select the element with the keyboard', async () => {
-<<<<<<< HEAD
-      await enableRecommendedPanel();
-
-=======
       await enableHighPriorityMessagesWith5Pages();
->>>>>>> d57b2d84
       const tooSmallLinkElement = await fixture.act(() =>
         insertElement('text', {
           id: 'elementid',
@@ -339,7 +324,7 @@
         });
       });
       await openPrepublishPanel();
-      await enableRecommendedPanel();
+      await enableRecommendedMessagesWith2Pages();
 
       const imageMissingAltTextRow = fixture.screen.getByText(
         MESSAGES.ACCESSIBILITY.MISSING_IMAGE_ALT_TEXT.MAIN_TEXT
@@ -357,12 +342,7 @@
     });
 
     it('should open the document inspector panel', async () => {
-<<<<<<< HEAD
-      await enableHighPriorityPanel();
-
-=======
       await enableHighPriorityMessagesWith5Pages();
->>>>>>> d57b2d84
       await fixture.events.click(fixture.editor.library.media.item(0));
 
       let storyContext = await fixture.renderHook(() => useStory());
@@ -373,10 +353,6 @@
       expect(storyContext.state.selectedElementIds[0]).not.toEqual(elementId);
 
       await openPrepublishPanel();
-<<<<<<< HEAD
-
-=======
->>>>>>> d57b2d84
       const noPosterImage = fixture.screen.getByText(
         MESSAGES.CRITICAL_METADATA.MISSING_POSTER.MAIN_TEXT
       );
