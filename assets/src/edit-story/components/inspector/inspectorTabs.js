/*
 * Copyright 2020 Google LLC
 *
 * Licensed under the Apache License, Version 2.0 (the "License");
 * you may not use this file except in compliance with the License.
 * You may obtain a copy of the License at
 *
 *     https://www.apache.org/licenses/LICENSE-2.0
 *
 * Unless required by applicable law or agreed to in writing, software
 * distributed under the License is distributed on an "AS IS" BASIS,
 * WITHOUT WARRANTIES OR CONDITIONS OF ANY KIND, either express or implied.
 * See the License for the specific language governing permissions and
 * limitations under the License.
 */

/**
 * WordPress dependencies
 */
import { __ } from '@wordpress/i18n';
/**
 * External dependencies
 */
import styled from 'styled-components';
/**
 * Internal dependencies
 */
import { getTabId } from './utils';
import useInspector from './useInspector';

const Tabs = styled.div`
<<<<<<< HEAD
  background-color: ${({ theme }) => theme.colors.fg.v1};
  display: flex;
  height: 100%;
  margin: 0;
`;

const Tab = styled.button.attrs({ role: 'tab' })`
  width: 33.33%;
  height: 100%;
  text-align: center;
  cursor: pointer;
  border: none;
  background: none;
  text-transform: uppercase;
  color: ${({ theme }) => theme.colors.fg.v0};
  font-family: ${({ theme }) => theme.fonts.tab.family};
  font-size: ${({ theme }) => theme.fonts.tab.size};
  line-height: ${({ theme }) => theme.fonts.tab.lineHeight};
  word-break: break-word;

  &:focus,
  &:active {
    outline: none;
  }

  ${({ isActive }) =>
    !isActive &&
    `
		opacity: .3;
		&:hover { opacity: 1; }
	`}
=======
	background-color: ${ ( { theme } ) => theme.colors.fg.v1 };
	display: flex;
	flex-direction: row;
	justify-content: space-around;
	height: 100%;
	margin: 0;
`;

const Tab = styled.button.attrs( { role: 'tab' } )`
	height: 100%;
	text-align: center;
	cursor: pointer;
	border: none;
	background: none;
	text-transform: uppercase;
	color: ${ ( { theme } ) => theme.colors.fg.v0 };
	font-family: ${ ( { theme } ) => theme.fonts.tab.family };
	font-size: ${ ( { theme } ) => theme.fonts.tab.size };
	line-height: ${ ( { theme } ) => theme.fonts.tab.lineHeight };
	font-weight: ${ ( { theme } ) => theme.fonts.tab.weight };
	word-break: break-word;
	opacity: 0.84;

	${ ( { isActive } ) => ! isActive && `
		opacity: .34;
		&:hover { opacity: 1; }
	` }

	&:active,
	&:hover {
		outline: none;
		opacity: 0.84;
	}
>>>>>>> 1aa4597e
`;

function InspectorTabs() {
  const {
    state: { tab },
    actions: { setTab },
    data: {
      tabs: { DESIGN, DOCUMENT, PREPUBLISH },
    },
  } = useInspector();
  const tabs = [
    [DESIGN, __('Design', 'web-stories')],
    [DOCUMENT, __('Document', 'web-stories')],
    [PREPUBLISH, __('Prepublish', 'web-stories')],
  ];
  return (
    <Tabs>
      {tabs.map(([id, Text]) => (
        <Tab
          key={id}
          id={id}
          isActive={tab === id}
          aria-controls={getTabId(id)}
          aria-selected={tab === id}
          onClick={() => setTab(id)}
        >
          {Text}
        </Tab>
      ))}
    </Tabs>
  );
}

export default InspectorTabs;<|MERGE_RESOLUTION|>--- conflicted
+++ resolved
@@ -29,15 +29,15 @@
 import useInspector from './useInspector';
 
 const Tabs = styled.div`
-<<<<<<< HEAD
   background-color: ${({ theme }) => theme.colors.fg.v1};
   display: flex;
+  flex-direction: row;
+  justify-content: space-around;
   height: 100%;
   margin: 0;
 `;
 
 const Tab = styled.button.attrs({ role: 'tab' })`
-  width: 33.33%;
   height: 100%;
   text-align: center;
   cursor: pointer;
@@ -48,54 +48,22 @@
   font-family: ${({ theme }) => theme.fonts.tab.family};
   font-size: ${({ theme }) => theme.fonts.tab.size};
   line-height: ${({ theme }) => theme.fonts.tab.lineHeight};
+  font-weight: ${({ theme }) => theme.fonts.tab.weight};
   word-break: break-word;
-
-  &:focus,
-  &:active {
-    outline: none;
-  }
+  opacity: 0.84;
 
   ${({ isActive }) =>
     !isActive &&
     `
-		opacity: .3;
+		opacity: .34;
 		&:hover { opacity: 1; }
 	`}
-=======
-	background-color: ${ ( { theme } ) => theme.colors.fg.v1 };
-	display: flex;
-	flex-direction: row;
-	justify-content: space-around;
-	height: 100%;
-	margin: 0;
-`;
 
-const Tab = styled.button.attrs( { role: 'tab' } )`
-	height: 100%;
-	text-align: center;
-	cursor: pointer;
-	border: none;
-	background: none;
-	text-transform: uppercase;
-	color: ${ ( { theme } ) => theme.colors.fg.v0 };
-	font-family: ${ ( { theme } ) => theme.fonts.tab.family };
-	font-size: ${ ( { theme } ) => theme.fonts.tab.size };
-	line-height: ${ ( { theme } ) => theme.fonts.tab.lineHeight };
-	font-weight: ${ ( { theme } ) => theme.fonts.tab.weight };
-	word-break: break-word;
-	opacity: 0.84;
-
-	${ ( { isActive } ) => ! isActive && `
-		opacity: .34;
-		&:hover { opacity: 1; }
-	` }
-
-	&:active,
+  &:active,
 	&:hover {
-		outline: none;
-		opacity: 0.84;
-	}
->>>>>>> 1aa4597e
+    outline: none;
+    opacity: 0.84;
+  }
 `;
 
 function InspectorTabs() {
