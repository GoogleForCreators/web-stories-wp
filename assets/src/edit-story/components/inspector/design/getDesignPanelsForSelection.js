--- conflicted
+++ resolved
@@ -20,11 +20,6 @@
 import { elementTypes } from '../../../elements';
 import {
   AnimationPanel,
-<<<<<<< HEAD
-  BackgroundOverlayPanel,
-=======
-  BackgroundSizePositionPanel,
->>>>>>> 0048c6df
   BorderRadiusPanel,
   BorderStylePanel,
   CaptionsPanel,
