--- conflicted
+++ resolved
@@ -17,13 +17,9 @@
 /**
  * Internal dependencies
  */
-<<<<<<< HEAD
 import { useCurrentUser } from '../../../app';
-import { usePrepublishChecklist, ChecklistTab } from '.';
-=======
 import usePrepublishChecklist from './usePrepublishChecklist';
 import ChecklistTab from './checklistTab';
->>>>>>> 64bc19d1
 
 function PrepublishInspector() {
   const { checklist, currentCheckpoint } = usePrepublishChecklist();
