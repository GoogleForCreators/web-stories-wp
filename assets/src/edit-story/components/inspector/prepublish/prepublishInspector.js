--- conflicted
+++ resolved
@@ -23,7 +23,6 @@
 function PrepublishInspector() {
   const { checklist, currentCheckpoint } = usePrepublishChecklist();
 
-<<<<<<< HEAD
   const { currentUser, toggleWebStoriesMediaOptimization } = useCurrentUser(
     ({ state, actions }) => ({
       currentUser: state.currentUser,
@@ -37,11 +36,8 @@
       areVideosAutoOptimized={currentUser?.meta?.web_stories_media_optimization}
       onAutoVideoOptimizationClick={toggleWebStoriesMediaOptimization}
       checklist={checklist}
+      currentCheckpoint={currentCheckpoint}
     />
-=======
-  return (
-    <ChecklistTab checklist={checklist} currentCheckpoint={currentCheckpoint} />
->>>>>>> 514a41d2
   );
 }
 
