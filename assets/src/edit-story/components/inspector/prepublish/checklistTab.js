--- conflicted
+++ resolved
@@ -23,143 +23,6 @@
 /**
  * Internal dependencies
  */
-<<<<<<< HEAD
-import { SimplePanel } from '../../panels/panel';
-import { Text, THEME_CONSTANTS } from '../../../../design-system';
-import { Checkmark as CheckmarkIcon } from '../../../../design-system/icons';
-import { PRE_PUBLISH_MESSAGE_TYPES, types } from '../../../app/prepublish';
-import { useHighlights } from '../../../app/highlights';
-
-const MAX_NUMBER_FOR_BADGE = 99;
-
-const NumberBadge = styled.span`
-  display: inline-flex;
-  height: 20px;
-  width: 20px;
-  line-height: 20px;
-  justify-content: center;
-  margin-left: 14px;
-  border-radius: 50%;
-  font-size: ${({ number }) =>
-    number > MAX_NUMBER_FOR_BADGE ? '10px' : '12px'};
-  &::after {
-    content: ${({ number }) => `"${annotateNumber(number)}"`};
-  }
-  color: ${({ theme }) => theme.DEPRECATED_THEME.colors.bg.panel};
-  background-color: ${({ theme, error }) =>
-    error
-      ? theme.DEPRECATED_THEME.colors.fg.negative
-      : theme.DEPRECATED_THEME.colors.fg.warning};
-`;
-
-const TitleWrapper = styled.div`
-  display: flex;
-  justify-content: space-between;
-  align-items: center;
-  width: 200px;
-  max-width: calc(100% - 10px);
-`;
-
-const PanelTitle = styled.span`
-  color: ${({ theme, error }) =>
-    error
-      ? theme.DEPRECATED_THEME.colors.fg.negative
-      : theme.DEPRECATED_THEME.colors.fg.warning};
-`;
-
-const Row = styled.button`
-  border: none;
-  background: transparent;
-  text-align: left;
-  padding: 0;
-  color: ${({ theme }) => theme.DEPRECATED_THEME.colors.fg.white};
-  line-height: 24px;
-  &:not(:first-child) {
-    margin-top: 9px;
-  }
-  margin-bottom: 16px;
-  margin-left: ${({ pageGroup }) => (pageGroup ? '16px' : '0')};
-  font-size: ${({ theme }) => theme.DEPRECATED_THEME.fonts.body2.size};
-  width: calc(100% - 10px);
-  max-width: 210px;
-  &:focus {
-    outline: 2px solid
-      ${({ theme }) => theme.DEPRECATED_THEME.colors.accent.primary};
-    outline-offset: 5px;
-  }
-`;
-
-const Underline = styled.span`
-  text-decoration: underline;
-  cursor: pointer;
-`;
-
-const HelperText = styled.span`
-  display: block;
-  font-size: ${({ theme }) => theme.DEPRECATED_THEME.fonts.body2.size};
-  color: ${({ theme }) => theme.DEPRECATED_THEME.colors.fg.secondary};
-`;
-
-const PageIndicator = styled(Text).attrs({
-  forwardedAs: 'span',
-  size: THEME_CONSTANTS.TYPOGRAPHY.PRESET_SIZES.X_SMALL,
-  isBold: true,
-})`
-  color: ${({ theme }) => theme.colors.fg.secondary};
-  padding: 20px 0 8px;
-  display: inline-block;
-`;
-
-const EmptyLayout = styled.div`
-  margin-top: 20%;
-  display: flex;
-  justify-content: center;
-  align-items: center;
-  flex-direction: column;
-`;
-
-const Checkmark = styled(CheckmarkIcon)`
-  margin-bottom: 16px;
-  height: 64px;
-  width: 64px;
-  padding: 8px 15px 5px 17px;
-  border-radius: 50%;
-  color: ${({ theme }) => theme.DEPRECATED_THEME.colors.fg.positive};
-  border: 1px solid ${({ theme }) => theme.DEPRECATED_THEME.colors.fg.positive};
-  overflow: visible;
-`;
-
-const EmptyHeading = styled.h1`
-  color: ${({ theme }) => theme.DEPRECATED_THEME.colors.fg.secondary};
-  font-size: ${({ theme }) => theme.DEPRECATED_THEME.fonts.body1.size};
-  line-height: ${({ theme }) => theme.DEPRECATED_THEME.fonts.body1.lineHeight};
-  margin: 0;
-`;
-
-const EmptyParagraph = styled.p`
-  color: ${({ theme }) => theme.DEPRECATED_THEME.colors.fg.secondary};
-  font-size: ${({ theme }) => theme.DEPRECATED_THEME.fonts.description.size};
-  line-height: ${({ theme }) =>
-    theme.DEPRECATED_THEME.fonts.description.lineHeight};
-  margin: 0;
-`;
-
-const VisuallyHidden = styled.span`
-  position: absolute;
-  height: 1px;
-  width: 1px;
-  overflow: hidden;
-  clip: rect(1px, 1px, 1px, 1px);
-  white-space: nowrap;
-`;
-
-function annotateNumber(number) {
-  if (number <= MAX_NUMBER_FOR_BADGE) {
-    return number;
-  }
-  return `${MAX_NUMBER_FOR_BADGE}+`;
-}
-=======
 import { Icons } from '../../../../design-system';
 import { useConfig } from '../../../app';
 import { PRE_PUBLISH_MESSAGE_TYPES, types } from '../../../app/prepublish';
@@ -177,7 +40,6 @@
   PanelTitle,
   Row,
 } from './styles';
->>>>>>> 158764d8
 
 const ChecklistTab = (props) => {
   const { checklist } = props;
