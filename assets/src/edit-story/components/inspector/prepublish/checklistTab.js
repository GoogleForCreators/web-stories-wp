--- conflicted
+++ resolved
@@ -16,18 +16,11 @@
 /**
  * External dependencies
  */
-<<<<<<< HEAD
-import PropTypes from 'prop-types';
-import { useCallback, useMemo } from 'react';
-import { v4 as uuidv4 } from 'uuid';
-import { __, sprintf } from '@web-stories-wp/i18n';
-import { useFeature } from 'flagged';
-=======
 import { useCallback, useMemo, useEffect } from 'react';
 import PropTypes from 'prop-types';
 import { v4 as uuidv4 } from 'uuid';
 import { __, sprintf } from '@web-stories-wp/i18n';
->>>>>>> 79efb681
+import { useFeature } from 'flagged';
 
 /**
  * Internal dependencies
@@ -36,12 +29,8 @@
 import { useConfig } from '../../../app';
 import { PRE_PUBLISH_MESSAGE_TYPES, types } from '../../../app/prepublish';
 import { useHighlights } from '../../../app/highlights';
-<<<<<<< HEAD
-import { SimplePanel } from '../../panels/panel';
+import { SimplePanel, panelContext } from '../../panels/panel';
 import AutoVideoOptimization from './autoVideoOptimization';
-=======
-import { SimplePanel, panelContext } from '../../panels/panel';
->>>>>>> 79efb681
 import {
   DISABLED_HIGH_PRIORITY_CHECKPOINTS,
   DISABLED_RECOMMENDED_CHECKPOINTS,
@@ -60,14 +49,6 @@
 } from './styles';
 import { PPC_CHECKPOINT_STATE } from './prepublishCheckpointState';
 
-<<<<<<< HEAD
-const ChecklistTab = ({
-  areVideosAutoOptimized,
-  checklist,
-  currentCheckpoint,
-  onAutoVideoOptimizationClick,
-}) => {
-=======
 const Entries = ({
   items,
   pageItems,
@@ -99,8 +80,12 @@
   disabled: PropTypes.bool,
 };
 
-const ChecklistTab = ({ checklist, currentCheckpoint }) => {
->>>>>>> 79efb681
+const ChecklistTab = ({
+  areVideosAutoOptimized,
+  checklist,
+  currentCheckpoint,
+  onAutoVideoOptimizationClick,
+}) => {
   const { isRTL } = useConfig();
   const isVideoOptimizationEnabled = useFeature(
     'enablePrePublishVideoOptimization'
@@ -262,57 +247,6 @@
     <EmptyChecklist />
   ) : (
     <>
-<<<<<<< HEAD
-      {showHighPriorityItems && (
-        <SimplePanel
-          collapsedByDefault={isHighPriorityDisabled}
-          isToggleDisabled={isHighPriorityDisabled}
-          name="checklist"
-          hasBadge
-          title={
-            <>
-              <PanelTitle isDisabled={isHighPriorityDisabled}>
-                {TEXT.HIGH_PRIORITY_TITLE}
-              </PanelTitle>
-              {!isHighPriorityDisabled && (
-                <NumberBadge number={highPriorityLength} />
-              )}
-            </>
-          }
-          ariaLabel={TEXT.HIGH_PRIORITY_TITLE}
-        >
-          {highPriority.map(renderRow)}
-          {Object.entries(pages.highPriority || {}).map(renderPageGroupedRow)}
-        </SimplePanel>
-      )}
-      {showRecommendedItems && (
-        <SimplePanel
-          isToggleDisabled={isRecommendedDisabled}
-          name="checklist"
-          hasBadge
-          title={
-            <>
-              <PanelTitle isRecommended isDisabled={isRecommendedDisabled}>
-                {TEXT.RECOMMENDED_TITLE}
-              </PanelTitle>
-              {!isRecommendedDisabled && (
-                <NumberBadge isRecommended number={recommendedLength} />
-              )}
-            </>
-          }
-          ariaLabel={TEXT.RECOMMENDED_TITLE}
-        >
-          {isVideoOptimizationEnabled && (
-            <AutoVideoOptimization
-              areVideosAutoOptimized={areVideosAutoOptimized}
-              onAutoOptimizeVideoClick={onAutoVideoOptimizationClick}
-            />
-          )}
-          {recommended.map(renderRow)}
-          {Object.entries(pages.recommended || {}).map(renderPageGroupedRow)}
-        </SimplePanel>
-      )}
-=======
       <SimplePanel
         isToggleDisabled={isHighPriorityDisabled}
         name="checklist"
@@ -353,6 +287,12 @@
         }
         ariaLabel={TEXT.RECOMMENDED_TITLE}
       >
+        {isVideoOptimizationEnabled && (
+          <AutoVideoOptimization
+            areVideosAutoOptimized={areVideosAutoOptimized}
+            onAutoOptimizeVideoClick={onAutoVideoOptimizationClick}
+          />
+        )}
         <Entries
           items={recommended}
           pageItems={pages.recommended}
@@ -361,7 +301,6 @@
           disabled={isRecommendedDisabled}
         />
       </SimplePanel>
->>>>>>> 79efb681
     </>
   );
 };
