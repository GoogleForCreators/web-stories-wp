--- conflicted
+++ resolved
@@ -24,13 +24,8 @@
 /**
  * Internal dependencies
  */
-<<<<<<< HEAD
-import { Icons } from '../../../../design-system';
-import { STORY_EVENTS, useConfig } from '../../../app';
-=======
 import { Icons, useContextSelector } from '../../../../design-system';
 import { useConfig } from '../../../app';
->>>>>>> d57b2d84
 import { PRE_PUBLISH_MESSAGE_TYPES, types } from '../../../app/prepublish';
 import { useHighlights } from '../../../app/highlights';
 import { SimplePanel, panelContext } from '../../panels/panel';
@@ -241,53 +236,6 @@
     <EmptyChecklist />
   ) : (
     <>
-<<<<<<< HEAD
-      {showHighPriorityItems && (
-        <SimplePanel
-          collapsedByDefault={isHighPriorityDisabled}
-          isToggleDisabled={isHighPriorityDisabled}
-          name="checklist"
-          expandOnTrigger={STORY_EVENTS.onFifthPageAdded}
-          hasBadge
-          title={
-            <>
-              <PanelTitle isDisabled={isHighPriorityDisabled}>
-                {TEXT.HIGH_PRIORITY_TITLE}
-              </PanelTitle>
-              {!isHighPriorityDisabled && (
-                <NumberBadge number={highPriorityLength} />
-              )}
-            </>
-          }
-          ariaLabel={TEXT.HIGH_PRIORITY_TITLE}
-        >
-          {highPriority.map(renderRow)}
-          {Object.entries(pages.highPriority || {}).map(renderPageGroupedRow)}
-        </SimplePanel>
-      )}
-      {showRecommendedItems && (
-        <SimplePanel
-          isToggleDisabled={isRecommendedDisabled}
-          name="checklist"
-          expandOnTrigger={STORY_EVENTS.onSecondPageAdded}
-          hasBadge
-          title={
-            <>
-              <PanelTitle isRecommended isDisabled={isRecommendedDisabled}>
-                {TEXT.RECOMMENDED_TITLE}
-              </PanelTitle>
-              {!isRecommendedDisabled && (
-                <NumberBadge isRecommended number={recommendedLength} />
-              )}
-            </>
-          }
-          ariaLabel={TEXT.RECOMMENDED_TITLE}
-        >
-          {recommended.map(renderRow)}
-          {Object.entries(pages.recommended || {}).map(renderPageGroupedRow)}
-        </SimplePanel>
-      )}
-=======
       <SimplePanel
         isToggleDisabled={isHighPriorityDisabled}
         name="checklist"
@@ -336,7 +284,6 @@
           disabled={isRecommendedDisabled}
         />
       </SimplePanel>
->>>>>>> d57b2d84
     </>
   );
 };
