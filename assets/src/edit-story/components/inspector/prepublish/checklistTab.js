--- conflicted
+++ resolved
@@ -20,11 +20,7 @@
 import { useCallback, useMemo } from 'react';
 import { v4 as uuidv4 } from 'uuid';
 import { __, sprintf } from '@web-stories-wp/i18n';
-<<<<<<< HEAD
 import { useFeature } from 'flagged';
-=======
-import PropTypes from 'prop-types';
->>>>>>> 514a41d2
 
 /**
  * Internal dependencies
@@ -34,16 +30,12 @@
 import { PRE_PUBLISH_MESSAGE_TYPES, types } from '../../../app/prepublish';
 import { useHighlights } from '../../../app/highlights';
 import { SimplePanel } from '../../panels/panel';
-<<<<<<< HEAD
 import AutoVideoOptimization from './autoVideoOptimization';
-import { TEXT } from './constants';
-=======
 import {
   DISABLED_HIGH_PRIORITY_CHECKPOINTS,
   DISABLED_RECOMMENDED_CHECKPOINTS,
   TEXT,
 } from './constants';
->>>>>>> 514a41d2
 import EmptyChecklist from './emptyChecklist';
 import {
   GoToIssue,
@@ -57,15 +49,12 @@
 } from './styles';
 import { PPC_CHECKPOINT_STATE } from './prepublishCheckpointState';
 
-<<<<<<< HEAD
 const ChecklistTab = ({
   areVideosAutoOptimized,
   checklist,
+  currentCheckpoint,
   onAutoVideoOptimizationClick,
 }) => {
-=======
-const ChecklistTab = ({ checklist, currentCheckpoint }) => {
->>>>>>> 514a41d2
   const { isRTL } = useConfig();
   const isVideoOptimizationEnabled = useFeature(
     'enablePrePublishVideoOptimization'
@@ -277,11 +266,8 @@
 ChecklistTab.propTypes = {
   areVideosAutoOptimized: PropTypes.bool,
   checklist: types.GuidanceChecklist,
-<<<<<<< HEAD
+  currentCheckpoint: PropTypes.oneOf(Object.values(PPC_CHECKPOINT_STATE)),
   onAutoVideoOptimizationClick: PropTypes.func,
-=======
-  currentCheckpoint: PropTypes.oneOf(Object.values(PPC_CHECKPOINT_STATE)),
->>>>>>> 514a41d2
 };
 
 export default ChecklistTab;