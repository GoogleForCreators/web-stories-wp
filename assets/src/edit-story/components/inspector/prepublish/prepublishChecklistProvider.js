/*
 * Copyright 2020 Google LLC
 *
 * Licensed under the Apache License, Version 2.0 (the "License");
 * you may not use this file except in compliance with the License.
 * You may obtain a copy of the License at
 *
 *     https://www.apache.org/licenses/LICENSE-2.0
 *
 * Unless required by applicable law or agreed to in writing, software
 * distributed under the License is distributed on an "AS IS" BASIS,
 * WITHOUT WARRANTIES OR CONDITIONS OF ANY KIND, either express or implied.
 * See the License for the specific language governing permissions and
 * limitations under the License.
 */
/**
 * External dependencies
 */
import { useCallback, useState, useEffect, useReducer } from 'react';
import PropTypes from 'prop-types';
/**
 * Internal dependencies
 */
import { useStory, useStoryTriggerListener, STORY_EVENTS } from '../../../app';
import { getPrepublishErrors } from '../../../app/prepublish';
import usePrevious from '../../../../design-system/utils/usePrevious';
import { useLayout } from '../../../app/layout';
import { PRE_PUBLISH_MESSAGE_TYPES } from '../../../app/prepublish/constants';
import Context from './context';
import {
  checkpointReducer,
  PPC_CHECKPOINT_STATE,
  PPC_CHECKPOINT_ACTION,
} from './prepublishCheckpointState';

function PrepublishChecklistProvider({ children }) {
  const [checkpointState, dispatch] = useReducer(
    checkpointReducer,
    PPC_CHECKPOINT_STATE.UNAVAILABLE
  );
  const pageSize = useLayout(({ state: { pageWidth, pageHeight } }) => ({
    width: pageWidth,
    height: pageHeight,
  }));

  const story = useStory(({ state: { story, pages } }) => {
    return { ...story, pages };
  });

  const [currentList, setCurrentList] = useState([]);

  const handleRefreshList = useCallback(async () => {
    const pagesWithSize = story.pages.map((page) => ({
      ...page,
      pageSize,
    }));

    // discern PPC types of messages based on checkpointState
    let types;
    switch (checkpointState) {
      case PPC_CHECKPOINT_STATE.UNAVAILABLE:
        types = [];
        break;
      default:
        types = [
          PRE_PUBLISH_MESSAGE_TYPES.GUIDANCE,
          PRE_PUBLISH_MESSAGE_TYPES.ERROR,
          PRE_PUBLISH_MESSAGE_TYPES.WARNING,
        ];
        break;
    }

    setCurrentList(
      await getPrepublishErrors({ ...story, pages: pagesWithSize }, { types })
    );
  }, [story, pageSize, checkpointState]);

  const prevPages = usePrevious(story.pages);
  const prevPageSize = usePrevious(pageSize);

  const refreshOnInitialLoad = prevPages?.length === 0 && story.pages?.length;
  const refreshOnPageSizeChange = prevPageSize?.width !== pageSize?.width;

  useEffect(() => {
    if (refreshOnInitialLoad || refreshOnPageSizeChange) {
      handleRefreshList();
    }
  }, [handleRefreshList, refreshOnInitialLoad, refreshOnPageSizeChange]);

<<<<<<< HEAD
  const [checkpointState, dispatch] = useReducer(
    checkpointReducer,
    PPC_CHECKPOINT_STATE.UNAVAILABLE
  );

  useStoryTriggerListener(
    STORY_EVENTS.onSecondPageAdded,
    useCallback(() => {
      dispatch(PPC_CHECKPOINT_ACTION.ON_STORY_HAS_2_PAGES);
    }, [])
  );

  useStoryTriggerListener(
    STORY_EVENTS.onFifthPageAdded,
    useCallback(() => {
      dispatch(PPC_CHECKPOINT_ACTION.ON_STORY_HAS_5_PAGES);
=======
  // Check for different qualifications to be met to update current PPC checkpoint
  // 1. Story is no longer empty (ON_INITIAL_ELEMENT_ADDED)
  // 2. Publish button is hit on a draft (ON_PUBLISH_CLICKED)
  // 3. Story has more than 4 pages
  useEffect(() => {
    if (story.pages.length > 4) {
      dispatch(PPC_CHECKPOINT_ACTION.ON_STORY_HAS_5_PAGES);
    }
  }, [story?.pages]);
  useStoryTriggerListener(
    STORY_EVENTS.onInitialElementAdded,
    useCallback(() => {
      dispatch(PPC_CHECKPOINT_ACTION.ON_INITIAL_ELEMENT_ADDED);
>>>>>>> d57b2d84
    }, [])
  );

  return (
    <Context.Provider
      value={{
        checklist: currentList,
        refreshChecklist: handleRefreshList,
        currentCheckpoint: checkpointState,
      }}
    >
      {children}
    </Context.Provider>
  );
}

PrepublishChecklistProvider.propTypes = {
  children: PropTypes.node.isRequired,
};

export default PrepublishChecklistProvider;<|MERGE_RESOLUTION|>--- conflicted
+++ resolved
@@ -87,12 +87,6 @@
     }
   }, [handleRefreshList, refreshOnInitialLoad, refreshOnPageSizeChange]);
 
-<<<<<<< HEAD
-  const [checkpointState, dispatch] = useReducer(
-    checkpointReducer,
-    PPC_CHECKPOINT_STATE.UNAVAILABLE
-  );
-
   useStoryTriggerListener(
     STORY_EVENTS.onSecondPageAdded,
     useCallback(() => {
@@ -104,21 +98,13 @@
     STORY_EVENTS.onFifthPageAdded,
     useCallback(() => {
       dispatch(PPC_CHECKPOINT_ACTION.ON_STORY_HAS_5_PAGES);
-=======
-  // Check for different qualifications to be met to update current PPC checkpoint
-  // 1. Story is no longer empty (ON_INITIAL_ELEMENT_ADDED)
-  // 2. Publish button is hit on a draft (ON_PUBLISH_CLICKED)
-  // 3. Story has more than 4 pages
-  useEffect(() => {
-    if (story.pages.length > 4) {
-      dispatch(PPC_CHECKPOINT_ACTION.ON_STORY_HAS_5_PAGES);
-    }
-  }, [story?.pages]);
+    }, [])
+  );
+
   useStoryTriggerListener(
     STORY_EVENTS.onInitialElementAdded,
     useCallback(() => {
       dispatch(PPC_CHECKPOINT_ACTION.ON_INITIAL_ELEMENT_ADDED);
->>>>>>> d57b2d84
     }, [])
   );
 
