/*
 * Copyright 2020 Google LLC
 *
 * Licensed under the Apache License, Version 2.0 (the "License");
 * you may not use this file except in compliance with the License.
 * You may obtain a copy of the License at
 *
 *     https://www.apache.org/licenses/LICENSE-2.0
 *
 * Unless required by applicable law or agreed to in writing, software
 * distributed under the License is distributed on an "AS IS" BASIS,
 * WITHOUT WARRANTIES OR CONDITIONS OF ANY KIND, either express or implied.
 * See the License for the specific language governing permissions and
 * limitations under the License.
 */

/**
 * External dependencies
 */
import styled from 'styled-components';
import { useCallback } from 'react';
import PropTypes from 'prop-types';
import { __, sprintf } from '@web-stories-wp/i18n';

/**
 * Internal dependencies
 */
import {
  Button,
  Icons,
  BUTTON_VARIANTS,
  BUTTON_TYPES,
  BUTTON_SIZES,
  BUTTON_PIXELS,
} from '../../../../design-system';
import { STORY_ANIMATION_STATE } from '../../../../animation';
import { useStory, useHistory, useConfig, useCanvas } from '../../../app';
import { createPage, duplicatePage } from '../../../elements';
import WithTooltip from '../../tooltip';

const BUTTON_HEIGHT = BUTTON_PIXELS.SMALL_BUTTON;
const DIVIDER_HEIGHT = BUTTON_PIXELS.SMALL_ICON;

const Wrapper = styled.div`
  display: flex;
  align-items: flex-end;
  height: ${BUTTON_HEIGHT}px;
`;

const Box = styled.div`
  background-color: transparent;
  display: flex;
  flex-direction: row;
  align-items: center;
  justify-content: space-between;
  height: ${BUTTON_HEIGHT}px;
  width: 100%;
`;

const PageCount = styled.div`
  color: ${({ theme }) => theme.DEPRECATED_THEME.colors.fg.white};
  width: 62px;
  font-family: ${({ theme }) => theme.DEPRECATED_THEME.fonts.body1.family};
  font-size: ${({ theme }) => theme.DEPRECATED_THEME.fonts.body1.size};
  line-height: 24px;
`;

const Options = styled.div`
  display: flex;
  align-items: center;
  width: 100%;
  color: ${({ theme }) => theme.DEPRECATED_THEME.colors.fg.v2};
`;

const Divider = styled.span`
  background-color: ${({ theme }) => theme.DEPRECATED_THEME.colors.fg.white};
  opacity: 0.3;
  height: ${DIVIDER_HEIGHT}px;
  width: 1px;
`;

const Space = styled.div`
  width: ${({ isDouble }) => (isDouble ? 20 : 10)}px;
`;

<<<<<<< HEAD
function PageMenuButton({ children, ...rest }) {
  return (
    <Button
      variant={BUTTON_VARIANTS.SQUARE}
      type={BUTTON_TYPES.TERTIARY}
      size={BUTTON_SIZES.SMALL}
      {...rest}
    >
      {children}
    </Button>
  );
}
=======
const Icon = styled.button`
  cursor: pointer;
  background: transparent;
  border: 0;
  padding: 0;
  display: block;
  color: ${({ theme }) => theme.DEPRECATED_THEME.colors.fg.white};

  ${({ disabled }) =>
    disabled &&
    css`
      opacity: 0.3;
      pointer-events: none;
    `}
>>>>>>> 7de9020c

PageMenuButton.propTypes = {
  children: PropTypes.node,
};

function PageMenu() {
  const {
    state: { canUndo, canRedo },
    actions: { undo, redo },
  } = useHistory();
  const {
    currentPageNumber,
    currentPage,
    deleteCurrentPage,
    addPage,
    animationState,
    updateAnimationState,
    hasAnimations,
  } = useStory(
    ({
      state: { currentPageNumber, currentPage, animationState },
      actions: { deleteCurrentPage, addPage, updateAnimationState },
    }) => {
      return {
        currentPageNumber,
        currentPage,
        deleteCurrentPage,
        addPage,
        animationState,
        updateAnimationState,
        hasAnimations: currentPage?.animations?.length > 0,
      };
    }
  );
  const { pageSize } = useCanvas((state) => ({
    pageSize: state.state.pageSize,
  }));
  const { isRTL } = useConfig();

  const handleDeletePage = useCallback(() => deleteCurrentPage(), [
    deleteCurrentPage,
  ]);

  const handleAddPage = useCallback(() => addPage({ page: createPage() }), [
    addPage,
  ]);

  const handleDuplicatePage = useCallback(
    () => addPage({ page: duplicatePage(currentPage) }),
    [addPage, currentPage]
  );

  const handleUndo = useCallback(() => undo(), [undo]);

  const handleRedo = useCallback(() => redo(), [redo]);

  const toggleAnimationState = useCallback(
    () =>
      updateAnimationState({
        animationState: [
          STORY_ANIMATION_STATE.PLAYING,
          STORY_ANIMATION_STATE.PLAYING_SELECTED,
        ].includes(animationState)
          ? STORY_ANIMATION_STATE.RESET
          : STORY_ANIMATION_STATE.PLAYING,
      }),
    [animationState, updateAnimationState]
  );

  if (!currentPage) {
    return null;
  }

  return (
    <Wrapper>
      <Box>
        <Options>
          {pageSize.width > 280 && (
            <>
              <PageCount>
                {sprintf(
                  /* translators: %s: page number. */
                  __('Page %s', 'web-stories'),
                  currentPageNumber
                )}
              </PageCount>
              <Space />
            </>
          )}
          <WithTooltip title={__('Delete page', 'web-stories')}>
            <PageMenuButton
              onClick={handleDeletePage}
              aria-label={__('Delete Page', 'web-stories')}
            >
              <Icons.Trash />
            </PageMenuButton>
          </WithTooltip>
          <Space />
          <WithTooltip title={__('Duplicate page', 'web-stories')}>
            <PageMenuButton
              onClick={handleDuplicatePage}
              aria-label={__('Duplicate Page', 'web-stories')}
            >
              <Icons.Duplicate />
            </PageMenuButton>
          </WithTooltip>
          <Space />
          <WithTooltip title={__('New page', 'web-stories')}>
            <PageMenuButton
              onClick={handleAddPage}
              aria-label={__('Add New Page', 'web-stories')}
            >
              <Icons.AddOutlined />
            </PageMenuButton>
          </WithTooltip>
          <Space />
          <Divider />
          <Space />
          <WithTooltip title={__('Undo', 'web-stories')} shortcut="mod+z">
            <PageMenuButton
              disabled={!canUndo}
              onClick={handleUndo}
              aria-label={__('Undo Changes', 'web-stories')}
            >
              {isRTL ? <Icons.Redo /> : <Icons.Undo />}
            </PageMenuButton>
          </WithTooltip>
          <Space />
          <WithTooltip title={__('Redo', 'web-stories')} shortcut="shift+mod+z">
            <PageMenuButton
              disabled={!canRedo}
              onClick={handleRedo}
              aria-label={__('Redo Changes', 'web-stories')}
            >
              {isRTL ? <Icons.Undo /> : <Icons.Redo />}
            </PageMenuButton>
          </WithTooltip>
          <Space />
          {[
            STORY_ANIMATION_STATE.PLAYING,
            STORY_ANIMATION_STATE.PLAYING_SELECTED,
          ].includes(animationState) ? (
            <WithTooltip
              style={{ marginLeft: 'auto' }}
              title={__('Stop', 'web-stories')}
            >
              <PageMenuButton
                onClick={toggleAnimationState}
                disabled={!hasAnimations}
                aria-label={__('Stop Page Animations', 'web-stories')}
              >
                <Icons.StopAnimation />
              </PageMenuButton>
            </WithTooltip>
          ) : (
            <WithTooltip
              style={{ marginLeft: 'auto' }}
              title={__('Play', 'web-stories')}
            >
              <PageMenuButton
                onClick={toggleAnimationState}
                disabled={!hasAnimations}
                aria-label={__('Play Page Animations', 'web-stories')}
              >
                <Icons.PlayAnimation />
              </PageMenuButton>
            </WithTooltip>
          )}
        </Options>
      </Box>
    </Wrapper>
  );
}

export default PageMenu;<|MERGE_RESOLUTION|>--- conflicted
+++ resolved
@@ -31,15 +31,15 @@
   BUTTON_VARIANTS,
   BUTTON_TYPES,
   BUTTON_SIZES,
-  BUTTON_PIXELS,
+  THEME_CONSTANTS,
 } from '../../../../design-system';
 import { STORY_ANIMATION_STATE } from '../../../../animation';
 import { useStory, useHistory, useConfig, useCanvas } from '../../../app';
 import { createPage, duplicatePage } from '../../../elements';
 import WithTooltip from '../../tooltip';
 
-const BUTTON_HEIGHT = BUTTON_PIXELS.SMALL_BUTTON;
-const DIVIDER_HEIGHT = BUTTON_PIXELS.SMALL_ICON;
+const BUTTON_HEIGHT = THEME_CONSTANTS.ICON_SIZE;
+const DIVIDER_HEIGHT = 16;
 
 const Wrapper = styled.div`
   display: flex;
@@ -80,10 +80,9 @@
 `;
 
 const Space = styled.div`
-  width: ${({ isDouble }) => (isDouble ? 20 : 10)}px;
-`;
-
-<<<<<<< HEAD
+  width: 16px;
+`;
+
 function PageMenuButton({ children, ...rest }) {
   return (
     <Button
@@ -96,22 +95,6 @@
     </Button>
   );
 }
-=======
-const Icon = styled.button`
-  cursor: pointer;
-  background: transparent;
-  border: 0;
-  padding: 0;
-  display: block;
-  color: ${({ theme }) => theme.DEPRECATED_THEME.colors.fg.white};
-
-  ${({ disabled }) =>
-    disabled &&
-    css`
-      opacity: 0.3;
-      pointer-events: none;
-    `}
->>>>>>> 7de9020c
 
 PageMenuButton.propTypes = {
   children: PropTypes.node,
@@ -215,7 +198,7 @@
               onClick={handleDuplicatePage}
               aria-label={__('Duplicate Page', 'web-stories')}
             >
-              <Icons.Duplicate />
+              <Icons.PagePlus />
             </PageMenuButton>
           </WithTooltip>
           <Space />
@@ -224,7 +207,7 @@
               onClick={handleAddPage}
               aria-label={__('Add New Page', 'web-stories')}
             >
-              <Icons.AddOutlined />
+              <Icons.PlusOutline />
             </PageMenuButton>
           </WithTooltip>
           <Space />
@@ -236,7 +219,11 @@
               onClick={handleUndo}
               aria-label={__('Undo Changes', 'web-stories')}
             >
-              {isRTL ? <Icons.Redo /> : <Icons.Undo />}
+              {isRTL ? (
+                <Icons.ArrowDownrightCurved />
+              ) : (
+                <Icons.ArrowDownleftCurved />
+              )}
             </PageMenuButton>
           </WithTooltip>
           <Space />
@@ -246,39 +233,45 @@
               onClick={handleRedo}
               aria-label={__('Redo Changes', 'web-stories')}
             >
-              {isRTL ? <Icons.Undo /> : <Icons.Redo />}
-            </PageMenuButton>
-          </WithTooltip>
-          <Space />
-          {[
-            STORY_ANIMATION_STATE.PLAYING,
-            STORY_ANIMATION_STATE.PLAYING_SELECTED,
-          ].includes(animationState) ? (
-            <WithTooltip
-              style={{ marginLeft: 'auto' }}
-              title={__('Stop', 'web-stories')}
-            >
-              <PageMenuButton
-                onClick={toggleAnimationState}
-                disabled={!hasAnimations}
-                aria-label={__('Stop Page Animations', 'web-stories')}
-              >
-                <Icons.StopAnimation />
-              </PageMenuButton>
-            </WithTooltip>
-          ) : (
-            <WithTooltip
-              style={{ marginLeft: 'auto' }}
-              title={__('Play', 'web-stories')}
-            >
-              <PageMenuButton
-                onClick={toggleAnimationState}
-                disabled={!hasAnimations}
-                aria-label={__('Play Page Animations', 'web-stories')}
-              >
-                <Icons.PlayAnimation />
-              </PageMenuButton>
-            </WithTooltip>
+              {isRTL ? (
+                <Icons.ArrowDownleftCurved />
+              ) : (
+                <Icons.ArrowDownrightCurved />
+              )}
+            </PageMenuButton>
+          </WithTooltip>
+          {hasAnimations && (
+            <>
+              <Space />
+              {[
+                STORY_ANIMATION_STATE.PLAYING,
+                STORY_ANIMATION_STATE.PLAYING_SELECTED,
+              ].includes(animationState) ? (
+                <WithTooltip
+                  style={{ marginLeft: 'auto' }}
+                  title={__('Stop', 'web-stories')}
+                >
+                  <PageMenuButton
+                    onClick={toggleAnimationState}
+                    aria-label={__('Stop Page Animations', 'web-stories')}
+                  >
+                    <Icons.StopOutline />
+                  </PageMenuButton>
+                </WithTooltip>
+              ) : (
+                <WithTooltip
+                  style={{ marginLeft: 'auto' }}
+                  title={__('Play', 'web-stories')}
+                >
+                  <PageMenuButton
+                    onClick={toggleAnimationState}
+                    aria-label={__('Play Page Animations', 'web-stories')}
+                  >
+                    <Icons.PlayOutline />
+                  </PageMenuButton>
+                </WithTooltip>
+              )}
+            </>
           )}
         </Options>
       </Box>
