--- conflicted
+++ resolved
@@ -223,11 +223,10 @@
             </Icon>
           </WithTooltip>
         </Options>
-<<<<<<< HEAD
         {showTextMagicAndHelperMode && (
           <Options>
             <Icon disabled>
-              <Layout />
+              <LayoutHelper />
             </Icon>
             <Space isDouble />
             <Icon disabled>
@@ -235,17 +234,6 @@
             </Icon>
           </Options>
         )}
-=======
-        <Options>
-          <Icon disabled>
-            <LayoutHelper />
-          </Icon>
-          <Space isDouble />
-          <Icon disabled>
-            <Text />
-          </Icon>
-        </Options>
->>>>>>> a280d6e1
       </Box>
     </Wrapper>
   );
