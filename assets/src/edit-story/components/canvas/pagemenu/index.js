--- conflicted
+++ resolved
@@ -91,9 +91,9 @@
   ${({ disabled }) =>
     disabled &&
     `
-  opacity: .3;
-  pointer-events: none;
-  `}
+	opacity: .3;
+	pointer-events: none;
+	`}
 
   svg {
     width: 28px;
@@ -103,7 +103,6 @@
 `;
 
 function PageMenu() {
-<<<<<<< HEAD
   const {
     state: { canUndo, canRedo },
     actions: { undo, redo },
@@ -129,6 +128,10 @@
   const handleUndo = useCallback(() => undo(), [undo]);
 
   const handleRedo = useCallback(() => redo(), [redo]);
+
+  if (!currentPage) {
+    return null;
+  }
 
   return (
     <Wrapper>
@@ -170,82 +173,6 @@
       </Box>
     </Wrapper>
   );
-=======
-	const { state: { canUndo, canRedo }, actions: { undo, redo } } = useHistory();
-	const { state: { currentPageNumber, currentPage }, actions: { deleteCurrentPage, addPage } } = useStory();
-
-	const handleDeletePage = useCallback(
-		() => deleteCurrentPage(),
-		[ deleteCurrentPage ],
-	);
-
-	const handleAddPage = useCallback(
-		() => addPage( { page: createPage() } ),
-		[ addPage ],
-	);
-
-	const handleDuplicatePage = useCallback(
-		() => addPage( { page: createPage( currentPage ) } ),
-		[ addPage, currentPage ],
-	);
-
-	const handleUndo = useCallback(
-		() => undo(),
-		[ undo ],
-	);
-
-	const handleRedo = useCallback(
-		() => redo(),
-		[ redo ],
-	);
-
-	if ( ! currentPage ) {
-		return null;
-	}
-
-	return (
-		<Wrapper>
-			<Box>
-				<Options>
-					<PageCount>
-						{ `Page ${ currentPageNumber }` }
-					</PageCount>
-					<Space />
-					<Icon onClick={ handleDeletePage }>
-						<Delete />
-					</Icon>
-					<Space />
-					<Icon onClick={ handleDuplicatePage }>
-						<Duplicate />
-					</Icon>
-					<Space />
-					<Icon onClick={ handleAddPage }>
-						<Add />
-					</Icon>
-					<Space />
-					<Divider />
-					<Space />
-					<Icon disabled={ ! canUndo } onClick={ handleUndo }>
-						<Undo />
-					</Icon>
-					<Space />
-					<Icon disabled={ ! canRedo } onClick={ handleRedo }>
-						<Redo />
-					</Icon>
-				</Options>
-				<Options>
-					<Icon disabled>
-						<Layout />
-					</Icon>
-					<Space isDouble />
-					<Icon disabled>
-						<Text />
-					</Icon>
-				</Options>
-			</Box>
-		</Wrapper>
-	);
->>>>>>> 1aa4597e
 }
 
 export default PageMenu;