/*
 * Copyright 2020 Google LLC
 *
 * Licensed under the Apache License, Version 2.0 (the "License");
 * you may not use this file except in compliance with the License.
 * You may obtain a copy of the License at
 *
 *     https://www.apache.org/licenses/LICENSE-2.0
 *
 * Unless required by applicable law or agreed to in writing, software
 * distributed under the License is distributed on an "AS IS" BASIS,
 * WITHOUT WARRANTIES OR CONDITIONS OF ANY KIND, either express or implied.
 * See the License for the specific language governing permissions and
 * limitations under the License.
 */

/**
 * External dependencies
 */
import styled from 'styled-components';

/**
 * WordPress dependencies
 */
import { useCallback } from '@wordpress/element';

/**
 * Internal dependencies
 */
import { useStory, useHistory } from '../../../app';
import { createPage } from '../../../elements';
<<<<<<< HEAD
import Delete from '../../../icons/delete_icon.svg';
import Duplicate from '../../../icons/duplicate_icon.svg';
import Undo from '../../../icons/undo_icon.svg';
import Redo from '../../../icons/redo_icon.svg';
import Add from '../../../icons/add_page.svg';
import Layout from '../../../icons/layout_helper.svg';
import Text from '../../../icons/text_helper.svg';
=======
import { ReactComponent as Delete } from './delete_icon.svg';
import { ReactComponent as Duplicate } from './duplicate_icon.svg';
import { ReactComponent as Undo } from './undo_icon.svg';
import { ReactComponent as Redo } from './redo_icon.svg';
import { ReactComponent as Add } from './add_page.svg';
import { ReactComponent as Layout } from './layout_helper.svg';
import { ReactComponent as Text } from './text_helper.svg';
>>>>>>> 4f77fba3

const HEIGHT = 28;

const Wrapper = styled.div`
  display: flex;
  align-items: flex-end;
  height: ${20 + HEIGHT}px;
`;

const Box = styled.div`
  background-color: ${({ theme }) => theme.colors.bg.v1};
  display: flex;
  flex-direction: row;
  align-items: center;
  justify-content: space-between;
  height: ${HEIGHT}px;
  width: 100%;
`;

const PageCount = styled.div`
  color: ${({ theme }) => theme.colors.fg.v1};
  width: 62px;
  font-family: ${({ theme }) => theme.fonts.body1.family};
  font-size: ${({ theme }) => theme.fonts.body1.size};
  line-height: 24px;
`;

const Options = styled.div`
  display: flex;
  align-items: center;
  color: ${({ theme }) => theme.colors.fg.v2};
`;

const Divider = styled.span`
  background-color: ${({ theme }) => theme.colors.fg.v1};
  opacity: 0.3;
  height: ${HEIGHT}px;
  width: 1px;
`;

const Space = styled.div`
  width: ${({ isDouble }) => (isDouble ? 20 : 10)}px;
`;

const Icon = styled.button`
  cursor: pointer;
  background: transparent;
  border: 0;
  padding: 0;
  display: block;
  color: ${({ theme }) => theme.colors.fg.v1};

  ${({ disabled }) =>
    disabled &&
    `
	opacity: .3;
	pointer-events: none;
	`}

  svg {
    width: 28px;
    height: 28px;
    display: block;
  }
`;

function PageMenu() {
  const {
    state: { canUndo, canRedo },
    actions: { undo, redo },
  } = useHistory();
  const {
    state: { currentPageNumber, currentPage },
    actions: { deleteCurrentPage, addPage },
  } = useStory();

  const handleDeletePage = useCallback(() => deleteCurrentPage(), [
    deleteCurrentPage,
  ]);

  const handleAddPage = useCallback(() => addPage({ page: createPage() }), [
    addPage,
  ]);

  const handleDuplicatePage = useCallback(
    () => addPage({ page: createPage(currentPage) }),
    [addPage, currentPage]
  );

  const handleUndo = useCallback(() => undo(), [undo]);

  const handleRedo = useCallback(() => redo(), [redo]);

  if (!currentPage) {
    return null;
  }

  return (
    <Wrapper>
      <Box>
        <Options>
          <PageCount>{`Page ${currentPageNumber}`}</PageCount>
          <Space />
          <Icon onClick={handleDeletePage}>
            <Delete />
          </Icon>
          <Space />
          <Icon onClick={handleDuplicatePage}>
            <Duplicate />
          </Icon>
          <Space />
          <Icon onClick={handleAddPage}>
            <Add />
          </Icon>
          <Space />
          <Divider />
          <Space />
          <Icon disabled={!canUndo} onClick={handleUndo}>
            <Undo />
          </Icon>
          <Space />
          <Icon disabled={!canRedo} onClick={handleRedo}>
            <Redo />
          </Icon>
        </Options>
        <Options>
          <Icon disabled>
            <Layout />
          </Icon>
          <Space isDouble />
          <Icon disabled>
            <Text />
          </Icon>
        </Options>
      </Box>
    </Wrapper>
  );
}

export default PageMenu;<|MERGE_RESOLUTION|>--- conflicted
+++ resolved
@@ -29,23 +29,13 @@
  */
 import { useStory, useHistory } from '../../../app';
 import { createPage } from '../../../elements';
-<<<<<<< HEAD
-import Delete from '../../../icons/delete_icon.svg';
-import Duplicate from '../../../icons/duplicate_icon.svg';
-import Undo from '../../../icons/undo_icon.svg';
-import Redo from '../../../icons/redo_icon.svg';
-import Add from '../../../icons/add_page.svg';
-import Layout from '../../../icons/layout_helper.svg';
-import Text from '../../../icons/text_helper.svg';
-=======
-import { ReactComponent as Delete } from './delete_icon.svg';
-import { ReactComponent as Duplicate } from './duplicate_icon.svg';
-import { ReactComponent as Undo } from './undo_icon.svg';
-import { ReactComponent as Redo } from './redo_icon.svg';
-import { ReactComponent as Add } from './add_page.svg';
-import { ReactComponent as Layout } from './layout_helper.svg';
-import { ReactComponent as Text } from './text_helper.svg';
->>>>>>> 4f77fba3
+import { ReactComponent as Delete } from '../../../icons/delete_icon.svg';
+import { ReactComponent as Duplicate } from '../../../icons/duplicate_icon.svg';
+import { ReactComponent as Undo } from '../../../icons/undo_icon.svg';
+import { ReactComponent as Redo } from '../../../icons/redo_icon.svg';
+import { ReactComponent as Add } from '../../../icons/add_page.svg';
+import { ReactComponent as Layout } from '../../../icons/layout_helper.svg';
+import { ReactComponent as Text } from '../../../icons/text_helper.svg';
 
 const HEIGHT = 28;
 
