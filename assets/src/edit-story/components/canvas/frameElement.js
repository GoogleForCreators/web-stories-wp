/*
 * Copyright 2020 Google LLC
 *
 * Licensed under the Apache License, Version 2.0 (the "License");
 * you may not use this file except in compliance with the License.
 * You may obtain a copy of the License at
 *
 *     https://www.apache.org/licenses/LICENSE-2.0
 *
 * Unless required by applicable law or agreed to in writing, software
 * distributed under the License is distributed on an "AS IS" BASIS,
 * WITHOUT WARRANTIES OR CONDITIONS OF ANY KIND, either express or implied.
 * See the License for the specific language governing permissions and
 * limitations under the License.
 */

/**
 * External dependencies
 */
import styled from 'styled-components';
import { useLayoutEffect, useRef } from 'react';

/**
 * Internal dependencies
 */
import StoryPropTypes from '../../types';
import { getDefinitionForType } from '../../elements';
import { useStory } from '../../app';
import {
  elementWithPosition,
  elementWithSize,
  elementWithRotation,
} from '../../elements/shared';
import { useUnits } from '../../units';
<<<<<<< HEAD
import WithMask from '../../masks/frame';
=======
import { WithElementMask } from '../../masks';
import WithLink from '../link/frame';
>>>>>>> 58288b91
import useCanvas from './useCanvas';

// @todo: should the frame borders follow clip lines?

// Pointer events are disabled in the display mode to ensure that selection
// can be limited to the mask.
const Wrapper = styled.div`
	${elementWithPosition}
	${elementWithSize}
	${elementWithRotation}
  pointer-events: initial;

	&:focus,
	&:active,
	&:hover {
		outline: 1px solid ${({ theme }) => theme.colors.selection};
	}
`;

function FrameElement({ element }) {
  const { id, type } = element;
  const { Frame } = getDefinitionForType(type);
  const elementRef = useRef();

  const {
    actions: { setNodeForElement, handleSelectElement },
  } = useCanvas();
  const {
    state: { selectedElementIds },
  } = useStory();
  const {
    actions: { getBox },
  } = useUnits();

  useLayoutEffect(() => {
    setNodeForElement(id, elementRef.current);
  }, [id, setNodeForElement]);
  const isSelected = selectedElementIds.includes(id);
  const box = getBox(element);

  return (
    <Wrapper
      ref={elementRef}
      data-element-id={id}
      {...box}
      onMouseDown={(evt) => {
        if (!isSelected) {
          handleSelectElement(id, evt);
        }
        evt.stopPropagation();
      }}
      onFocus={(evt) => {
        if (!isSelected) {
          handleSelectElement(id, evt);
        }
      }}
      tabIndex="0"
      aria-labelledby={`layer-${id}`}
    >
<<<<<<< HEAD
      <WithMask element={element} fill={true}>
        {Frame && <Frame element={element} box={box} />}
      </WithMask>
=======
      <WithLink
        element={element}
        showTooltip={selectedElementIds.length === 1 && isSelected}
      >
        <WithElementMask element={element} fill={true}>
          {Frame && (
            <Frame wrapperRef={elementRef} element={element} box={box} />
          )}
        </WithElementMask>
      </WithLink>
>>>>>>> 58288b91
    </Wrapper>
  );
}

FrameElement.propTypes = {
  element: StoryPropTypes.element.isRequired,
};

export default FrameElement;<|MERGE_RESOLUTION|>--- conflicted
+++ resolved
@@ -32,12 +32,8 @@
   elementWithRotation,
 } from '../../elements/shared';
 import { useUnits } from '../../units';
-<<<<<<< HEAD
 import WithMask from '../../masks/frame';
-=======
-import { WithElementMask } from '../../masks';
 import WithLink from '../link/frame';
->>>>>>> 58288b91
 import useCanvas from './useCanvas';
 
 // @todo: should the frame borders follow clip lines?
@@ -97,22 +93,16 @@
       tabIndex="0"
       aria-labelledby={`layer-${id}`}
     >
-<<<<<<< HEAD
-      <WithMask element={element} fill={true}>
-        {Frame && <Frame element={element} box={box} />}
-      </WithMask>
-=======
       <WithLink
         element={element}
         showTooltip={selectedElementIds.length === 1 && isSelected}
       >
-        <WithElementMask element={element} fill={true}>
+        <WithMask element={element} fill={true}>
           {Frame && (
             <Frame wrapperRef={elementRef} element={element} box={box} />
           )}
-        </WithElementMask>
+        </WithMask>
       </WithLink>
->>>>>>> 58288b91
     </Wrapper>
   );
 }
