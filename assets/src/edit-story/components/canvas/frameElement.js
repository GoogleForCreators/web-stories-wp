--- conflicted
+++ resolved
@@ -96,10 +96,7 @@
         }
       }}
       tabIndex="0"
-<<<<<<< HEAD
-=======
       aria-labelledby={`layer-${id}`}
->>>>>>> 0c08b78a
     >
       <WithElementMask element={element} fill={true}>
         {Frame && <Frame element={element} box={box} />}
