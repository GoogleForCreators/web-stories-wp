--- conflicted
+++ resolved
@@ -161,15 +161,12 @@
         maskDisabled={maskDisabled}
         {...(maskDisabled ? eventHandlers : null)}
       >
-<<<<<<< HEAD
         <WithMask
           element={element}
           fill={true}
+          flip={flip}
           eventHandlers={!maskDisabled ? eventHandlers : null}
         >
-=======
-        <WithMask element={element} fill={true} flip={flip}>
->>>>>>> 08a97d83
           {Frame ? (
             <Frame wrapperRef={elementRef} element={element} box={box} />
           ) : (
