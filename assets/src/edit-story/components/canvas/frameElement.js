/*
 * Copyright 2020 Google LLC
 *
 * Licensed under the Apache License, Version 2.0 (the "License");
 * you may not use this file except in compliance with the License.
 * You may obtain a copy of the License at
 *
 *     https://www.apache.org/licenses/LICENSE-2.0
 *
 * Unless required by applicable law or agreed to in writing, software
 * distributed under the License is distributed on an "AS IS" BASIS,
 * WITHOUT WARRANTIES OR CONDITIONS OF ANY KIND, either express or implied.
 * See the License for the specific language governing permissions and
 * limitations under the License.
 */

/**
 * External dependencies
 */
import styled from 'styled-components';
import PropTypes from 'prop-types';

/**
 * WordPress dependencies
 */
import { useLayoutEffect, useRef } from '@wordpress/element';

/**
 * Internal dependencies
 */
import { getDefinitionForType } from '../../elements';
import { useStory } from '../../app';
<<<<<<< HEAD
import { elementWithPosition, elementWithSize, elementWithRotation, getBox } from '../../elements/shared';
=======
import { ElementWithPosition, ElementWithSize, ElementWithRotation } from '../../elements/shared';
import { useUnits } from '../../units';
>>>>>>> 47325532
import useCanvas from './useCanvas';

const Wrapper = styled.div`
	${ elementWithPosition }
	${ elementWithSize }
	${ elementWithRotation }
	pointer-events: initial;

	&:focus,
	&:active,
	&:hover {
		outline: 1px solid ${ ( { theme } ) => theme.colors.selection };
	}
`;

function FrameElement( { element } ) {
	const { id, type } = element;
	const { Frame } = getDefinitionForType( type );
	const elementRef = useRef();

	const { actions: { setNodeForElement, handleSelectElement } } = useCanvas();
	const { state: { selectedElements } } = useStory();
	const { actions: { getBox } } = useUnits();

	useLayoutEffect( () => {
		setNodeForElement( id, elementRef.current );
	}, [ id, setNodeForElement ] );

	const isSelected = selectedElements.includes( id );

	// eslint-disable-next-line @wordpress/no-unused-vars-before-return
	const box = getBox( element );

	return (
		<Wrapper
			ref={ elementRef }
			{ ...box }
			onMouseDown={ ( evt ) => {
				if ( ! isSelected ) {
					handleSelectElement( id, evt );
				}
				evt.stopPropagation();
			} }
		>
			{ Frame && (
				<Frame element={ element } box={ box } />
			) }
		</Wrapper>
	);
}

FrameElement.propTypes = {
	element: PropTypes.object.isRequired,
};

export default FrameElement;<|MERGE_RESOLUTION|>--- conflicted
+++ resolved
@@ -30,18 +30,14 @@
  */
 import { getDefinitionForType } from '../../elements';
 import { useStory } from '../../app';
-<<<<<<< HEAD
-import { elementWithPosition, elementWithSize, elementWithRotation, getBox } from '../../elements/shared';
-=======
 import { ElementWithPosition, ElementWithSize, ElementWithRotation } from '../../elements/shared';
 import { useUnits } from '../../units';
->>>>>>> 47325532
 import useCanvas from './useCanvas';
 
 const Wrapper = styled.div`
-	${ elementWithPosition }
-	${ elementWithSize }
-	${ elementWithRotation }
+	${ ElementWithPosition }
+	${ ElementWithSize }
+	${ ElementWithRotation }
 	pointer-events: initial;
 
 	&:focus,
