/*
 * Copyright 2020 Google LLC
 *
 * Licensed under the Apache License, Version 2.0 (the "License");
 * you may not use this file except in compliance with the License.
 * You may obtain a copy of the License at
 *
 *     https://www.apache.org/licenses/LICENSE-2.0
 *
 * Unless required by applicable law or agreed to in writing, software
 * distributed under the License is distributed on an "AS IS" BASIS,
 * WITHOUT WARRANTIES OR CONDITIONS OF ANY KIND, either express or implied.
 * See the License for the specific language governing permissions and
 * limitations under the License.
 */

/**
 * External dependencies
 */
import PropTypes from 'prop-types';

/**
 * WordPress dependencies
 */
import {useRef, useEffect} from '@wordpress/element';

/**
 * Internal dependencies
 */
import Movable from '../movable';
import {useStory} from '../../app/story';
import calculateFitTextFontSize from '../../utils/calculateFitTextFontSize';
import { useUnits } from '../../units';
import { MIN_FONT_SIZE, MAX_FONT_SIZE } from '../../constants';
import useCanvas from './useCanvas';

<<<<<<< HEAD
const CORNER_HANDLES = ['nw', 'ne', 'sw', 'se'];

function MultiSelectionMovable({selectedElements, nodesById}) {
  const moveable = useRef();

  // Update moveable with whatever properties could be updated outside moveable
  // itself.
  useEffect(() => {
    if (moveable.current) {
      moveable.current.updateRect();
    }
  }, [selectedElements, moveable, nodesById]);

  const {
    actions: {updateElementsById},
  } = useStory();
  const {
    actions: {pushTransform},
  } = useCanvas();

  // Create targets list including nodes and also necessary attributes.
  const targetList = selectedElements.map(element => {
    return {
      node: nodesById[element.id],
      id: element.id,
      x: element.x,
      y: element.y,
      rotationAngle: element.rotationAngle,
      type: element.type,
      content: element.content,
    };
  });
  // Not all targets have been defined yet.
  if (targetList.some(({node}) => node === undefined)) {
    return null;
  }

  /**
   * Set style to the element.
   *
   * @param {string} id Target element's id.
   * @param {Object} target Target element to update.
   * @param {Object} frame Properties from the frame for that specific element.
   */
  const setTransformStyle = (id, target, frame) => {
    target.style.transform = `translate(${frame.translate[0]}px, ${frame.translate[1]}px) rotate(${frame.rotate}deg)`;
    pushTransform(id, frame);
  };

  const frames = targetList
    ? targetList.map(target => ({
        translate: [0, 0],
        rotate: target.rotationAngle,
        resize: [0, 0],
      }))
    : [];

  /**
   * Resets Movable once the action is done, sets the initial values.
   */
  const resetMoveable = () => {
    targetList.forEach(({id, node}, i) => {
      frames[i].translate = [0, 0];
      frames[i].resize = [0, 0];
      node.style.transform = '';
      node.style.width = '';
      node.style.height = '';
      pushTransform(id, null);
    });
    if (moveable.current) {
      moveable.current.updateRect();
    }
  };

  const onGroupEventStart = ({events, isDrag, isRotate}) => {
    events.forEach((ev, i) => {
      const sFrame = frames[i];
      if (isDrag) {
        ev.set(sFrame.translate);
      } else if (isRotate) {
        ev.set(sFrame.rotate);
      }
    });
  };

  // Update elements once the event has ended.
  const onGroupEventEnd = ({targets, isRotate, isResize}) => {
    targets.forEach((target, i) => {
      // Update position in all cases.
      const properties = {
        x: targetList[i].x + frames[i].translate[0],
        y: targetList[i].y + frames[i].translate[1],
      };
      if (isRotate) {
        properties.rotationAngle = frames[i].rotate;
      }
      if (isResize) {
        properties.width = frames[i].resize.width;
        properties.height = frames[i].resize.height;
        const isText = 'text' === targetList[i].type;
        if (isText) {
          properties.fontSize = calculateFitTextFontSize(
            target.firstChild,
            properties.height,
            properties.width
          );
        }
      }
      updateElementsById({elementIds: [targetList[i].id], properties});
    });
    resetMoveable();
  };

  return (
    <Movable
      ref={moveable}
      zIndex={0}
      target={targetList.map(({node}) => node)}
      draggable={true}
      resizable={true}
      rotatable={true}
      onDragGroup={({events}) => {
        events.forEach(({target, beforeTranslate}, i) => {
          const sFrame = frames[i];
          sFrame.translate = beforeTranslate;
          setTransformStyle(targetList[i].id, target, sFrame);
        });
      }}
      onDragGroupStart={({events}) => {
        onGroupEventStart({events, isDrag: true});
      }}
      onDragGroupEnd={({targets}) => {
        onGroupEventEnd({targets});
      }}
      onRotateGroupStart={({events}) => {
        onGroupEventStart({events, isRotate: true});
      }}
      onRotateGroup={({events}) => {
        events.forEach(({target, beforeRotate, drag}, i) => {
          const sFrame = frames[i];
          sFrame.rotate = beforeRotate;
          sFrame.translate = drag.beforeTranslate;
          setTransformStyle(targetList[i].id, target, sFrame);
        });
      }}
      onRotateGroupEnd={({targets}) => {
        onGroupEventEnd({targets, isRotate: true});
      }}
      onResizeGroupStart={({events}) => {
        events.forEach((ev, i) => {
          const frame = frames[i];
          ev.setOrigin(['%', '%']);
          if (ev.dragStart) {
            ev.dragStart.set(frame.translate);
          }
        });
      }}
      onResizeGroup={({events}) => {
        events.forEach(({target, width, height, drag}, i) => {
          const sFrame = frames[i];
          const isText = 'text' === targetList[i].type;
          target.style.width = `${width}px`;
          target.style.height = `${height}px`;
          if (isText) {
            // For text: update font size, too.
            target.style.fontSize = calculateFitTextFontSize(
              target.firstChild,
              height,
              width
            );
          }
          sFrame.translate = drag.beforeTranslate;
          sFrame.resize = [width, height];
          setTransformStyle(targetList[i].id, target, sFrame);
        });
      }}
      onResizeGroupEnd={({targets}) => {
        onGroupEventEnd({targets, isResize: true});
      }}
      renderDirections={CORNER_HANDLES}
    />
  );
=======
const CORNER_HANDLES = [ 'nw', 'ne', 'sw', 'se' ];

function MultiSelectionMovable( { selectedElements, nodesById } ) {
	const moveable = useRef();

	// Update moveable with whatever properties could be updated outside moveable
	// itself.
	useEffect( () => {
		if ( moveable.current ) {
			moveable.current.updateRect();
		}
	}, [ selectedElements, moveable, nodesById ] );

	const { actions: { updateElementsById } } = useStory();
	const { actions: { pushTransform } } = useCanvas();
	const { actions: { dataToEditorY, editorToDataX, editorToDataY } } = useUnits();

	const minMaxFontSize = {
		minFontSize: dataToEditorY( MIN_FONT_SIZE ),
		maxFontSize: dataToEditorY( MAX_FONT_SIZE ),
	};

	// Create targets list including nodes and also necessary attributes.
	const targetList = selectedElements.map( ( element ) => ( {
		node: nodesById[ element.id ],
		id: element.id,
		x: element.x,
		y: element.y,
		rotationAngle: element.rotationAngle,
		type: element.type,
		content: element.content,
	} ) );
	// Not all targets have been defined yet.
	if ( targetList.some( ( { node } ) => node === undefined ) ) {
		return null;
	}

	/**
	 * Set style to the element.
	 *
	 * @param {string} id Target element's id.
	 * @param {Object} target Target element to update.
	 * @param {Object} frame Properties from the frame for that specific element.
	 */
	const setTransformStyle = ( id, target, frame ) => {
		target.style.transform = `translate(${ frame.translate[ 0 ] }px, ${ frame.translate[ 1 ] }px) rotate(${ frame.rotate }deg)`;
		pushTransform( id, frame );
	};

	const frames = targetList ? targetList.map( ( target ) => ( {
		translate: [ 0, 0 ],
		rotate: target.rotationAngle,
		resize: [ 0, 0 ],
	} ) ) : [];

	/**
	 * Resets Movable once the action is done, sets the initial values.
	 */
	const resetMoveable = () => {
		targetList.forEach( ( { id, node }, i ) => {
			frames[ i ].translate = [ 0, 0 ];
			frames[ i ].resize = [ 0, 0 ];
			node.style.transform = '';
			node.style.width = '';
			node.style.height = '';
			pushTransform( id, null );
		} );
		if ( moveable.current ) {
			moveable.current.updateRect();
		}
	};

	const onGroupEventStart = ( { events, isDrag, isRotate } ) => {
		events.forEach( ( ev, i ) => {
			const sFrame = frames[ i ];
			if ( isDrag ) {
				ev.set( sFrame.translate );
			} else if ( isRotate ) {
				ev.set( sFrame.rotate );
			}
		} );
	};

	// Update elements once the event has ended.
	const onGroupEventEnd = ( { targets, isRotate, isResize } ) => {
		targets.forEach( ( target, i ) => {
			// Update position in all cases.
			const frame = frames[ i ];
			const [ editorWidth, editorHeight ] = frame.resize;
			const properties = {
				x: targetList[ i ].x + editorToDataX( frame.translate[ 0 ] ),
				y: targetList[ i ].y + editorToDataY( frame.translate[ 1 ] ),
			};
			if ( isRotate ) {
				properties.rotationAngle = frame.rotate;
			}
			const didResize = editorWidth !== 0 && editorHeight !== 0;
			if ( isResize && didResize ) {
				properties.width = editorToDataX( editorWidth );
				properties.height = editorToDataY( editorHeight );
				const isText = 'text' === targetList[ i ].type;
				if ( isText ) {
					properties.fontSize = editorToDataY( calculateFitTextFontSize( target.firstChild, editorHeight, editorWidth, minMaxFontSize ) );
				}
			}
			updateElementsById( { elementIds: [ targetList[ i ].id ], properties } );
		} );
		resetMoveable();
	};

	return (
		<Movable
			ref={ moveable }
			zIndex={ 0 }
			target={ targetList.map( ( { node } ) => node ) }

			draggable={ true }
			resizable={ true }
			rotatable={ true }

			onDragGroup={ ( { events } ) => {
				events.forEach( ( { target, beforeTranslate }, i ) => {
					const sFrame = frames[ i ];
					sFrame.translate = beforeTranslate;
					setTransformStyle( targetList[ i ].id, target, sFrame );
				} );
			} }
			onDragGroupStart={ ( { events } ) => {
				onGroupEventStart( { events, isDrag: true } );
			} }
			onDragGroupEnd={ ( { targets } ) => {
				onGroupEventEnd( { targets } );
			} }

			onRotateGroupStart={ ( { events } ) => {
				onGroupEventStart( { events, isRotate: true } );
			} }
			onRotateGroup={ ( { events } ) => {
				events.forEach( ( { target, beforeRotate, drag }, i ) => {
					const sFrame = frames[ i ];
					sFrame.rotate = beforeRotate;
					sFrame.translate = drag.beforeTranslate;
					setTransformStyle( targetList[ i ].id, target, sFrame );
				} );
			} }
			onRotateGroupEnd={ ( { targets } ) => {
				onGroupEventEnd( { targets, isRotate: true } );
			} }

			onResizeGroupStart={ ( { events } ) => {
				events.forEach( ( ev, i ) => {
					const frame = frames[ i ];
					ev.setOrigin( [ '%', '%' ] );
					if ( ev.dragStart ) {
						ev.dragStart.set( frame.translate );
					}
				} );
			} }
			onResizeGroup={ ( { events } ) => {
				events.forEach( ( { target, width, height, drag }, i ) => {
					const sFrame = frames[ i ];
					const isText = 'text' === targetList[ i ].type;
					target.style.width = `${ width }px`;
					target.style.height = `${ height }px`;
					if ( isText ) {
						// For text: update font size, too.
						target.style.fontSize = calculateFitTextFontSize( target.firstChild, height, width, minMaxFontSize );
					}
					sFrame.translate = drag.beforeTranslate;
					sFrame.resize = [ width, height ];
					setTransformStyle( targetList[ i ].id, target, sFrame );
				} );
			} }
			onResizeGroupEnd={ ( { targets } ) => {
				onGroupEventEnd( { targets, isResize: true } );
			} }

			renderDirections={ CORNER_HANDLES }
		/>
	);
>>>>>>> 47325532
}

MultiSelectionMovable.propTypes = {
  selectedElements: PropTypes.arrayOf(PropTypes.object).isRequired,
  nodesById: PropTypes.object.isRequired,
};

export default MultiSelectionMovable;<|MERGE_RESOLUTION|>--- conflicted
+++ resolved
@@ -30,11 +30,10 @@
 import Movable from '../movable';
 import {useStory} from '../../app/story';
 import calculateFitTextFontSize from '../../utils/calculateFitTextFontSize';
-import { useUnits } from '../../units';
-import { MIN_FONT_SIZE, MAX_FONT_SIZE } from '../../constants';
+import {useUnits} from '../../units';
+import {MIN_FONT_SIZE, MAX_FONT_SIZE} from '../../constants';
 import useCanvas from './useCanvas';
 
-<<<<<<< HEAD
 const CORNER_HANDLES = ['nw', 'ne', 'sw', 'se'];
 
 function MultiSelectionMovable({selectedElements, nodesById}) {
@@ -54,19 +53,25 @@
   const {
     actions: {pushTransform},
   } = useCanvas();
+  const {
+    actions: {dataToEditorY, editorToDataX, editorToDataY},
+  } = useUnits();
+
+  const minMaxFontSize = {
+    minFontSize: dataToEditorY(MIN_FONT_SIZE),
+    maxFontSize: dataToEditorY(MAX_FONT_SIZE),
+  };
 
   // Create targets list including nodes and also necessary attributes.
-  const targetList = selectedElements.map(element => {
-    return {
-      node: nodesById[element.id],
-      id: element.id,
-      x: element.x,
-      y: element.y,
-      rotationAngle: element.rotationAngle,
-      type: element.type,
-      content: element.content,
-    };
-  });
+  const targetList = selectedElements.map(element => ({
+    node: nodesById[element.id],
+    id: element.id,
+    x: element.x,
+    y: element.y,
+    rotationAngle: element.rotationAngle,
+    type: element.type,
+    content: element.content,
+  }));
   // Not all targets have been defined yet.
   if (targetList.some(({node}) => node === undefined)) {
     return null;
@@ -124,22 +129,28 @@
   const onGroupEventEnd = ({targets, isRotate, isResize}) => {
     targets.forEach((target, i) => {
       // Update position in all cases.
+      const frame = frames[i];
+      const [editorWidth, editorHeight] = frame.resize;
       const properties = {
-        x: targetList[i].x + frames[i].translate[0],
-        y: targetList[i].y + frames[i].translate[1],
+        x: targetList[i].x + editorToDataX(frame.translate[0]),
+        y: targetList[i].y + editorToDataY(frame.translate[1]),
       };
       if (isRotate) {
-        properties.rotationAngle = frames[i].rotate;
+        properties.rotationAngle = frame.rotate;
       }
-      if (isResize) {
-        properties.width = frames[i].resize.width;
-        properties.height = frames[i].resize.height;
+      const didResize = editorWidth !== 0 && editorHeight !== 0;
+      if (isResize && didResize) {
+        properties.width = editorToDataX(editorWidth);
+        properties.height = editorToDataY(editorHeight);
         const isText = 'text' === targetList[i].type;
         if (isText) {
-          properties.fontSize = calculateFitTextFontSize(
-            target.firstChild,
-            properties.height,
-            properties.width
+          properties.fontSize = editorToDataY(
+            calculateFitTextFontSize(
+              target.firstChild,
+              editorHeight,
+              editorWidth,
+              minMaxFontSize
+            )
           );
         }
       }
@@ -203,7 +214,8 @@
             target.style.fontSize = calculateFitTextFontSize(
               target.firstChild,
               height,
-              width
+              width,
+              minMaxFontSize
             );
           }
           sFrame.translate = drag.beforeTranslate;
@@ -217,188 +229,6 @@
       renderDirections={CORNER_HANDLES}
     />
   );
-=======
-const CORNER_HANDLES = [ 'nw', 'ne', 'sw', 'se' ];
-
-function MultiSelectionMovable( { selectedElements, nodesById } ) {
-	const moveable = useRef();
-
-	// Update moveable with whatever properties could be updated outside moveable
-	// itself.
-	useEffect( () => {
-		if ( moveable.current ) {
-			moveable.current.updateRect();
-		}
-	}, [ selectedElements, moveable, nodesById ] );
-
-	const { actions: { updateElementsById } } = useStory();
-	const { actions: { pushTransform } } = useCanvas();
-	const { actions: { dataToEditorY, editorToDataX, editorToDataY } } = useUnits();
-
-	const minMaxFontSize = {
-		minFontSize: dataToEditorY( MIN_FONT_SIZE ),
-		maxFontSize: dataToEditorY( MAX_FONT_SIZE ),
-	};
-
-	// Create targets list including nodes and also necessary attributes.
-	const targetList = selectedElements.map( ( element ) => ( {
-		node: nodesById[ element.id ],
-		id: element.id,
-		x: element.x,
-		y: element.y,
-		rotationAngle: element.rotationAngle,
-		type: element.type,
-		content: element.content,
-	} ) );
-	// Not all targets have been defined yet.
-	if ( targetList.some( ( { node } ) => node === undefined ) ) {
-		return null;
-	}
-
-	/**
-	 * Set style to the element.
-	 *
-	 * @param {string} id Target element's id.
-	 * @param {Object} target Target element to update.
-	 * @param {Object} frame Properties from the frame for that specific element.
-	 */
-	const setTransformStyle = ( id, target, frame ) => {
-		target.style.transform = `translate(${ frame.translate[ 0 ] }px, ${ frame.translate[ 1 ] }px) rotate(${ frame.rotate }deg)`;
-		pushTransform( id, frame );
-	};
-
-	const frames = targetList ? targetList.map( ( target ) => ( {
-		translate: [ 0, 0 ],
-		rotate: target.rotationAngle,
-		resize: [ 0, 0 ],
-	} ) ) : [];
-
-	/**
-	 * Resets Movable once the action is done, sets the initial values.
-	 */
-	const resetMoveable = () => {
-		targetList.forEach( ( { id, node }, i ) => {
-			frames[ i ].translate = [ 0, 0 ];
-			frames[ i ].resize = [ 0, 0 ];
-			node.style.transform = '';
-			node.style.width = '';
-			node.style.height = '';
-			pushTransform( id, null );
-		} );
-		if ( moveable.current ) {
-			moveable.current.updateRect();
-		}
-	};
-
-	const onGroupEventStart = ( { events, isDrag, isRotate } ) => {
-		events.forEach( ( ev, i ) => {
-			const sFrame = frames[ i ];
-			if ( isDrag ) {
-				ev.set( sFrame.translate );
-			} else if ( isRotate ) {
-				ev.set( sFrame.rotate );
-			}
-		} );
-	};
-
-	// Update elements once the event has ended.
-	const onGroupEventEnd = ( { targets, isRotate, isResize } ) => {
-		targets.forEach( ( target, i ) => {
-			// Update position in all cases.
-			const frame = frames[ i ];
-			const [ editorWidth, editorHeight ] = frame.resize;
-			const properties = {
-				x: targetList[ i ].x + editorToDataX( frame.translate[ 0 ] ),
-				y: targetList[ i ].y + editorToDataY( frame.translate[ 1 ] ),
-			};
-			if ( isRotate ) {
-				properties.rotationAngle = frame.rotate;
-			}
-			const didResize = editorWidth !== 0 && editorHeight !== 0;
-			if ( isResize && didResize ) {
-				properties.width = editorToDataX( editorWidth );
-				properties.height = editorToDataY( editorHeight );
-				const isText = 'text' === targetList[ i ].type;
-				if ( isText ) {
-					properties.fontSize = editorToDataY( calculateFitTextFontSize( target.firstChild, editorHeight, editorWidth, minMaxFontSize ) );
-				}
-			}
-			updateElementsById( { elementIds: [ targetList[ i ].id ], properties } );
-		} );
-		resetMoveable();
-	};
-
-	return (
-		<Movable
-			ref={ moveable }
-			zIndex={ 0 }
-			target={ targetList.map( ( { node } ) => node ) }
-
-			draggable={ true }
-			resizable={ true }
-			rotatable={ true }
-
-			onDragGroup={ ( { events } ) => {
-				events.forEach( ( { target, beforeTranslate }, i ) => {
-					const sFrame = frames[ i ];
-					sFrame.translate = beforeTranslate;
-					setTransformStyle( targetList[ i ].id, target, sFrame );
-				} );
-			} }
-			onDragGroupStart={ ( { events } ) => {
-				onGroupEventStart( { events, isDrag: true } );
-			} }
-			onDragGroupEnd={ ( { targets } ) => {
-				onGroupEventEnd( { targets } );
-			} }
-
-			onRotateGroupStart={ ( { events } ) => {
-				onGroupEventStart( { events, isRotate: true } );
-			} }
-			onRotateGroup={ ( { events } ) => {
-				events.forEach( ( { target, beforeRotate, drag }, i ) => {
-					const sFrame = frames[ i ];
-					sFrame.rotate = beforeRotate;
-					sFrame.translate = drag.beforeTranslate;
-					setTransformStyle( targetList[ i ].id, target, sFrame );
-				} );
-			} }
-			onRotateGroupEnd={ ( { targets } ) => {
-				onGroupEventEnd( { targets, isRotate: true } );
-			} }
-
-			onResizeGroupStart={ ( { events } ) => {
-				events.forEach( ( ev, i ) => {
-					const frame = frames[ i ];
-					ev.setOrigin( [ '%', '%' ] );
-					if ( ev.dragStart ) {
-						ev.dragStart.set( frame.translate );
-					}
-				} );
-			} }
-			onResizeGroup={ ( { events } ) => {
-				events.forEach( ( { target, width, height, drag }, i ) => {
-					const sFrame = frames[ i ];
-					const isText = 'text' === targetList[ i ].type;
-					target.style.width = `${ width }px`;
-					target.style.height = `${ height }px`;
-					if ( isText ) {
-						// For text: update font size, too.
-						target.style.fontSize = calculateFitTextFontSize( target.firstChild, height, width, minMaxFontSize );
-					}
-					sFrame.translate = drag.beforeTranslate;
-					sFrame.resize = [ width, height ];
-					setTransformStyle( targetList[ i ].id, target, sFrame );
-				} );
-			} }
-			onResizeGroupEnd={ ( { targets } ) => {
-				onGroupEventEnd( { targets, isResize: true } );
-			} }
-
-			renderDirections={ CORNER_HANDLES }
-		/>
-	);
->>>>>>> 47325532
 }
 
 MultiSelectionMovable.propTypes = {
