--- conflicted
+++ resolved
@@ -31,17 +31,8 @@
 import { useStory } from '../../app/story';
 import objectWithout from '../../utils/objectWithout';
 import { useTransform } from '../transform';
-<<<<<<< HEAD
-import { useUnits, dataToEditorY } from '../../units';
-import {
-  MIN_FONT_SIZE,
-  MAX_FONT_SIZE,
-  DEFAULT_EDITOR_PAGE_HEIGHT,
-} from '../../constants';
-=======
 import { useUnits } from '../../units';
 import { getDefinitionForType } from '../../elements';
->>>>>>> 8db9a4bb
 import useCanvas from './useCanvas';
 
 const CORNER_HANDLES = ['nw', 'ne', 'sw', 'se'];
@@ -59,7 +50,7 @@
     },
   } = useCanvas();
   const {
-    actions: { editorToDataX, editorToDataY },
+    actions: { editorToDataX, editorToDataY, dataToEditorY },
   } = useUnits();
   const {
     actions: { pushTransform },
@@ -75,14 +66,6 @@
     }
   }, [selectedElements, moveable, nodesById]);
 
-<<<<<<< HEAD
-  const minMaxFontSize = {
-    minFontSize: dataToEditorY(MIN_FONT_SIZE, DEFAULT_EDITOR_PAGE_HEIGHT),
-    maxFontSize: dataToEditorY(MAX_FONT_SIZE, DEFAULT_EDITOR_PAGE_HEIGHT),
-  };
-
-=======
->>>>>>> 8db9a4bb
   // Create targets list including nodes and also necessary attributes.
   const targetList = selectedElements.map((element) => ({
     element,
