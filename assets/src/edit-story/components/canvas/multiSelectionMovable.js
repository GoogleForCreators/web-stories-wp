--- conflicted
+++ resolved
@@ -35,7 +35,6 @@
 import { MIN_FONT_SIZE, MAX_FONT_SIZE } from '../../constants';
 import useCanvas from './useCanvas';
 
-<<<<<<< HEAD
 const CORNER_HANDLES = ['nw', 'ne', 'sw', 'se'];
 
 function MultiSelectionMovable({ selectedElements }) {
@@ -180,12 +179,8 @@
       zIndex={0}
       target={targetList.map(({ node }) => node)}
       draggable={true}
-      // Making resizable depend on state caused a bug where the
-      // center of gravity for rotation moves to the top left,
-      // see https://github.com/daybrush/moveable/issues/168
-      // once fixed these should change to !isDragging
-      resizable={true /** should be !isDragging */}
-      rotatable={isDragging}
+      resizable={!isDragging}
+      rotatable={!isDragging}
       onDragGroup={({ events }) => {
         events.forEach(({ target, beforeTranslate }, i) => {
           const sFrame = frames[i];
@@ -258,203 +253,6 @@
       elementGuidelines={otherNodes}
     />
   );
-=======
-const CORNER_HANDLES = [ 'nw', 'ne', 'sw', 'se' ];
-
-function MultiSelectionMovable( { selectedElements } ) {
-	const moveable = useRef();
-
-	const { actions: { updateElementsById } } = useStory();
-	const { actions: { pushTransform }, state: { pageSize: { width: canvasWidth, height: canvasHeight }, nodesById } } = useCanvas();
-	const { actions: { dataToEditorY, editorToDataX, editorToDataY } } = useUnits();
-
-	const [ isDragging, setIsDragging ] = useState( false );
-
-	// Update moveable with whatever properties could be updated outside moveable
-	// itself.
-	useEffect( () => {
-		if ( moveable.current ) {
-			moveable.current.updateRect();
-		}
-	}, [ selectedElements, moveable, nodesById ] );
-
-	const minMaxFontSize = {
-		minFontSize: dataToEditorY( MIN_FONT_SIZE ),
-		maxFontSize: dataToEditorY( MAX_FONT_SIZE ),
-	};
-
-	// Create targets list including nodes and also necessary attributes.
-	const targetList = selectedElements.map( ( element ) => ( {
-		node: nodesById[ element.id ],
-		id: element.id,
-		x: element.x,
-		y: element.y,
-		rotationAngle: element.rotationAngle,
-		type: element.type,
-		content: element.content,
-	} ) );
-	// Not all targets have been defined yet.
-	if ( targetList.some( ( { node } ) => node === undefined ) ) {
-		return null;
-	}
-	const otherNodes = Object.values( objectWithout( nodesById, selectedElements.map( ( element ) => element.id ) ) );
-
-	/**
-	 * Set style to the element.
-	 *
-	 * @param {string} id Target element's id.
-	 * @param {Object} target Target element to update.
-	 * @param {Object} frame Properties from the frame for that specific element.
-	 */
-	const setTransformStyle = ( id, target, frame ) => {
-		target.style.transform = `translate(${ frame.translate[ 0 ] }px, ${ frame.translate[ 1 ] }px) rotate(${ frame.rotate }deg)`;
-		pushTransform( id, frame );
-	};
-
-	const frames = targetList ? targetList.map( ( target ) => ( {
-		translate: [ 0, 0 ],
-		rotate: target.rotationAngle,
-		resize: [ 0, 0 ],
-	} ) ) : [];
-
-	/**
-	 * Resets Movable once the action is done, sets the initial values.
-	 */
-	const resetMoveable = () => {
-		targetList.forEach( ( { id, node }, i ) => {
-			frames[ i ].translate = [ 0, 0 ];
-			frames[ i ].resize = [ 0, 0 ];
-			node.style.transform = '';
-			node.style.width = '';
-			node.style.height = '';
-			pushTransform( id, null );
-		} );
-		if ( moveable.current ) {
-			moveable.current.updateRect();
-		}
-	};
-
-	const onGroupEventStart = ( { events, isDrag, isRotate } ) => {
-		events.forEach( ( ev, i ) => {
-			const sFrame = frames[ i ];
-			if ( isDrag ) {
-				ev.set( sFrame.translate );
-			} else if ( isRotate ) {
-				ev.set( sFrame.rotate );
-			}
-		} );
-	};
-
-	// Update elements once the event has ended.
-	const onGroupEventEnd = ( { targets, isRotate, isResize } ) => {
-		targets.forEach( ( target, i ) => {
-			// Update position in all cases.
-			const frame = frames[ i ];
-			const [ editorWidth, editorHeight ] = frame.resize;
-			const properties = {
-				x: targetList[ i ].x + editorToDataX( frame.translate[ 0 ] ),
-				y: targetList[ i ].y + editorToDataY( frame.translate[ 1 ] ),
-			};
-			if ( isRotate ) {
-				properties.rotationAngle = frame.rotate;
-			}
-			const didResize = editorWidth !== 0 && editorHeight !== 0;
-			if ( isResize && didResize ) {
-				properties.width = editorToDataX( editorWidth );
-				properties.height = editorToDataY( editorHeight );
-				const isText = 'text' === targetList[ i ].type;
-				if ( isText ) {
-					properties.fontSize = editorToDataY( calculateFitTextFontSize( target.firstChild, editorHeight, editorWidth, minMaxFontSize ) );
-				}
-			}
-			updateElementsById( { elementIds: [ targetList[ i ].id ], properties } );
-		} );
-		resetMoveable();
-	};
-
-	return (
-		<Movable
-			className="default-movable"
-			ref={ moveable }
-			zIndex={ 0 }
-			target={ targetList.map( ( { node } ) => node ) }
-
-			draggable={ true }
-			resizable={ ! isDragging }
-			rotatable={ ! isDragging }
-
-			onDragGroup={ ( { events } ) => {
-				events.forEach( ( { target, beforeTranslate }, i ) => {
-					const sFrame = frames[ i ];
-					sFrame.translate = beforeTranslate;
-					setTransformStyle( targetList[ i ].id, target, sFrame );
-				} );
-			} }
-			onDragGroupStart={ ( { events } ) => {
-				setIsDragging( true );
-				onGroupEventStart( { events, isDrag: true } );
-			} }
-			onDragGroupEnd={ ( { targets } ) => {
-				setIsDragging( false );
-				onGroupEventEnd( { targets } );
-			} }
-
-			onRotateGroupStart={ ( { events } ) => {
-				onGroupEventStart( { events, isRotate: true } );
-			} }
-			onRotateGroup={ ( { events } ) => {
-				events.forEach( ( { target, beforeRotate, drag }, i ) => {
-					const sFrame = frames[ i ];
-					sFrame.rotate = beforeRotate;
-					sFrame.translate = drag.beforeTranslate;
-					setTransformStyle( targetList[ i ].id, target, sFrame );
-				} );
-			} }
-			onRotateGroupEnd={ ( { targets } ) => {
-				onGroupEventEnd( { targets, isRotate: true } );
-			} }
-
-			onResizeGroupStart={ ( { events } ) => {
-				events.forEach( ( ev, i ) => {
-					const frame = frames[ i ];
-					ev.setOrigin( [ '%', '%' ] );
-					if ( ev.dragStart ) {
-						ev.dragStart.set( frame.translate );
-					}
-				} );
-			} }
-			onResizeGroup={ ( { events } ) => {
-				events.forEach( ( { target, width, height, drag }, i ) => {
-					const sFrame = frames[ i ];
-					const isText = 'text' === targetList[ i ].type;
-					target.style.width = `${ width }px`;
-					target.style.height = `${ height }px`;
-					if ( isText ) {
-						// For text: update font size, too.
-						target.style.fontSize = calculateFitTextFontSize( target.firstChild, height, width, minMaxFontSize );
-					}
-					sFrame.translate = drag.beforeTranslate;
-					sFrame.resize = [ width, height ];
-					setTransformStyle( targetList[ i ].id, target, sFrame );
-				} );
-			} }
-			onResizeGroupEnd={ ( { targets } ) => {
-				onGroupEventEnd( { targets, isResize: true } );
-			} }
-
-			renderDirections={ CORNER_HANDLES }
-			snappable={ true }
-			snapElement={ true }
-			snapHorizontal={ true }
-			snapVertical={ true }
-			snapCenter={ true }
-			horizontalGuidelines={
-				[ 0, canvasHeight / 2, canvasHeight ] }
-			verticalGuidelines={ [ 0, canvasWidth / 2, canvasWidth ] }
-			elementGuidelines={ otherNodes }
-		/>
-	);
->>>>>>> 1aa4597e
 }
 
 MultiSelectionMovable.propTypes = {
