--- conflicted
+++ resolved
@@ -25,12 +25,7 @@
  */
 import useStory from '../../../app/story/useStory';
 import generatePatternStyles from '../../../utils/generatePatternStyles';
-<<<<<<< HEAD
 import createSolid from '../../../utils/createSolid';
-=======
-import convertToCSS from '../../../utils/convertToCSS';
-import createSolidFromString from '../../../utils/createSolidFromString';
->>>>>>> 8a8fc335
 import { TransformProvider } from '../../transform';
 import { UnitsProvider } from '../../../units';
 import DisplayElement from '../displayElement';
@@ -50,16 +45,6 @@
       isActive ? theme.colors.selection : theme.colors.bg.v1};
   height: ${({ height }) => height}px;
   width: ${({ width }) => width}px;
-<<<<<<< HEAD
-
-=======
-  ${({ backgroundColor, theme }) =>
-    convertToCSS(
-      generatePatternStyles(
-        backgroundColor || createSolidFromString(theme.colors.fg.v1)
-      )
-    )};
->>>>>>> 8a8fc335
   flex: none;
   transition: width 0.2s ease, height 0.2s ease;
 
