/*
 * Copyright 2020 Google LLC
 *
 * Licensed under the Apache License, Version 2.0 (the "License");
 * you may not use this file except in compliance with the License.
 * You may obtain a copy of the License at
 *
 *     https://www.apache.org/licenses/LICENSE-2.0
 *
 * Unless required by applicable law or agreed to in writing, software
 * distributed under the License is distributed on an "AS IS" BASIS,
 * WITHOUT WARRANTIES OR CONDITIONS OF ANY KIND, either express or implied.
 * See the License for the specific language governing permissions and
 * limitations under the License.
 */

/**
 * External dependencies
 */
import styled, { css } from 'styled-components';
import { rgba } from 'polished';
import PropTypes from 'prop-types';

/**
 * Internal dependencies
 */
import useStory from '../../../app/story/useStory';
import generatePatternStyles from '../../../utils/generatePatternStyles';
import convertToCSS from '../../../utils/convertToCSS';
import createSolidFromString from '../../../utils/createSolidFromString';
import { TransformProvider } from '../../transform';
import { UnitsProvider } from '../../../units';
import DisplayElement from '../displayElement';

export const PAGE_THUMB_INDICATOR_HEIGHT = 6;

const Page = styled.button`
  display: block;
  cursor: pointer;
  padding: 4px 0 0 0;
  border: 0;
  border-top: ${PAGE_THUMB_INDICATOR_HEIGHT}px solid
    ${({ isActive, theme }) =>
      isActive ? theme.colors.selection : theme.colors.bg.v1};
  height: ${({ height }) => height}px;
  background-color: transparent;
  width: ${({ width }) => width}px;
<<<<<<< HEAD
=======
  ${({ backgroundColor, theme }) =>
    convertToCSS(
      generatePatternStyles(
        backgroundColor || createSolidFromString(theme.colors.fg.v1)
      )
    )};
>>>>>>> e89f23bb
  flex: none;
  transition: width 0.2s ease, height 0.2s ease;
  outline: 0;
  ${({ isActive, theme }) =>
    !isActive &&
    css`
      &:hover,
      &:focus {
        border-top: ${PAGE_THUMB_INDICATOR_HEIGHT}px solid
          ${rgba(theme.colors.selection, 0.3)};
      }
    `}
`;

const PreviewWrapper = styled.div`
  height: 100%;
  position: relative;
  overflow: hidden;
  background-color: ${({ theme, backgroundColor }) =>
    backgroundColor || theme.colors.fg.v1};
`;

function PagePreview({ index, forwardedRef, ...props }) {
  const {
    state: { pages },
  } = useStory();
  const page = pages[index];
  const { width, height } = props;
  return (
    <UnitsProvider pageSize={{ width, height }}>
      <TransformProvider>
        <Page {...props} ref={forwardedRef}>
          <PreviewWrapper backgroundColor={page.backgroundColor}>
            {page.elements.map(({ id, ...rest }) => (
              <DisplayElement key={id} element={{ id, ...rest }} />
            ))}
          </PreviewWrapper>
        </Page>
      </TransformProvider>
    </UnitsProvider>
  );
}

PagePreview.propTypes = {
  index: PropTypes.number.isRequired,
  forwardedRef: PropTypes.func,
  width: PropTypes.number.isRequired,
  height: PropTypes.number.isRequired,
};

export default PagePreview;<|MERGE_RESOLUTION|>--- conflicted
+++ resolved
@@ -45,15 +45,6 @@
   height: ${({ height }) => height}px;
   background-color: transparent;
   width: ${({ width }) => width}px;
-<<<<<<< HEAD
-=======
-  ${({ backgroundColor, theme }) =>
-    convertToCSS(
-      generatePatternStyles(
-        backgroundColor || createSolidFromString(theme.colors.fg.v1)
-      )
-    )};
->>>>>>> e89f23bb
   flex: none;
   transition: width 0.2s ease, height 0.2s ease;
   outline: 0;
@@ -72,8 +63,12 @@
   height: 100%;
   position: relative;
   overflow: hidden;
-  background-color: ${({ theme, backgroundColor }) =>
-    backgroundColor || theme.colors.fg.v1};
+  ${({ backgroundColor, theme }) =>
+    convertToCSS(
+      generatePatternStyles(
+        backgroundColor || createSolidFromString(theme.colors.fg.v1)
+      )
+    )};
 `;
 
 function PagePreview({ index, forwardedRef, ...props }) {
