--- conflicted
+++ resolved
@@ -33,24 +33,12 @@
 
 export const PAGE_THUMB_INDICATOR_HEIGHT = 6;
 
-<<<<<<< HEAD
-const DEFAULT_COLOR = createSolid(255, 255, 255);
-
-const Page = styled.button.attrs(({ backgroundColor }) => ({
-  style: generatePatternStyles(backgroundColor || DEFAULT_COLOR),
-}))`
-  padding: 0;
-  margin: 0;
-  border: none;
-  outline: ${PAGE_THUMB_OUTLINE}px solid
-=======
 const Page = styled.button`
   display: block;
   cursor: pointer;
   padding: 4px 0 0 0;
   border: 0;
   border-top: ${PAGE_THUMB_INDICATOR_HEIGHT}px solid
->>>>>>> 79335608
     ${({ isActive, theme }) =>
       isActive ? theme.colors.selection : theme.colors.bg.v1};
   height: ${({ height }) => height}px;
@@ -70,16 +58,14 @@
     `}
 `;
 
-const PreviewWrapper = styled.div`
+const DEFAULT_COLOR = createSolid(255, 255, 255);
+
+const PreviewWrapper = styled.div.attrs(({ backgroundColor }) => ({
+  style: generatePatternStyles(backgroundColor || DEFAULT_COLOR),
+}))`
   height: 100%;
   position: relative;
   overflow: hidden;
-  ${({ backgroundColor, theme }) =>
-    convertToCSS(
-      generatePatternStyles(
-        backgroundColor || createSolidFromString(theme.colors.fg.v1)
-      )
-    )};
 `;
 
 function PagePreview({ index, forwardedRef, ...props }) {
