/*
 * Copyright 2020 Google LLC
 *
 * Licensed under the Apache License, Version 2.0 (the "License");
 * you may not use this file except in compliance with the License.
 * You may obtain a copy of the License at
 *
 *     https://www.apache.org/licenses/LICENSE-2.0
 *
 * Unless required by applicable law or agreed to in writing, software
 * distributed under the License is distributed on an "AS IS" BASIS,
 * WITHOUT WARRANTIES OR CONDITIONS OF ANY KIND, either express or implied.
 * See the License for the specific language governing permissions and
 * limitations under the License.
 */

/**
 * External dependencies
 */
import styled from 'styled-components';
import PropTypes from 'prop-types';

/**
 * Internal dependencies
 */
import useStory from '../../../app/story/useStory';
import { TransformProvider } from '../../transform';
import { UnitsProvider } from '../../../units';
import DisplayElement from '../displayElement';

const PAGE_THUMB_OUTLINE = 2;

const Page = styled.button`
<<<<<<< HEAD
	padding: 0;
	margin: 0;
	border: none;
	outline: ${ PAGE_THUMB_OUTLINE }px solid ${ ( { isActive, theme } ) => isActive ? theme.colors.selection : theme.colors.bg.v1 };
	height: ${ ( { height } ) => height }px;
	width: ${ ( { width } ) => width }px;
	background-color: ${ ( { theme } ) => theme.colors.bg.v8 };
	flex: none;
	transition: width .2s ease, height .2s ease;
=======
  padding: 0;
  margin: 0;
  border: none;
  outline: ${PAGE_THUMB_OUTLINE}px solid
    ${({ isActive, theme }) =>
      isActive ? theme.colors.selection : theme.colors.bg.v1};
  height: ${({ height }) => height}px;
  width: ${({ width }) => width}px;
  background-color: ${({ theme }) => theme.colors.mg.v1};
  flex: none;
  transition: width 0.2s ease, height 0.2s ease;
>>>>>>> 42d62087

  &:focus,
  &:hover {
    outline: ${PAGE_THUMB_OUTLINE}px solid
      ${({ theme }) => theme.colors.selection};
  }
`;

const PreviewWrapper = styled.div`
  height: 100%;
  position: relative;
  overflow: hidden;
`;

function PagePreview({ index, forwardedRef, ...props }) {
  const {
    state: { pages },
  } = useStory();
  const page = pages[index];
  const { width, height } = props;
  return (
    <UnitsProvider pageSize={{ width, height }}>
      <TransformProvider>
        <Page {...props} ref={forwardedRef}>
          <PreviewWrapper>
            {page.elements.map(({ id, ...rest }) => (
              <DisplayElement key={id} element={{ id, ...rest }} />
            ))}
          </PreviewWrapper>
        </Page>
      </TransformProvider>
    </UnitsProvider>
  );
}

PagePreview.propTypes = {
  index: PropTypes.number.isRequired,
  forwardedRef: PropTypes.func,
  width: PropTypes.number.isRequired,
  height: PropTypes.number.isRequired,
};

export default PagePreview;<|MERGE_RESOLUTION|>--- conflicted
+++ resolved
@@ -31,17 +31,6 @@
 const PAGE_THUMB_OUTLINE = 2;
 
 const Page = styled.button`
-<<<<<<< HEAD
-	padding: 0;
-	margin: 0;
-	border: none;
-	outline: ${ PAGE_THUMB_OUTLINE }px solid ${ ( { isActive, theme } ) => isActive ? theme.colors.selection : theme.colors.bg.v1 };
-	height: ${ ( { height } ) => height }px;
-	width: ${ ( { width } ) => width }px;
-	background-color: ${ ( { theme } ) => theme.colors.bg.v8 };
-	flex: none;
-	transition: width .2s ease, height .2s ease;
-=======
   padding: 0;
   margin: 0;
   border: none;
@@ -50,10 +39,9 @@
       isActive ? theme.colors.selection : theme.colors.bg.v1};
   height: ${({ height }) => height}px;
   width: ${({ width }) => width}px;
-  background-color: ${({ theme }) => theme.colors.mg.v1};
+  background-color: ${({ theme }) => theme.colors.bg.v8};
   flex: none;
   transition: width 0.2s ease, height 0.2s ease;
->>>>>>> 42d62087
 
   &:focus,
   &:hover {
