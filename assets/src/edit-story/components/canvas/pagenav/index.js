--- conflicted
+++ resolved
@@ -37,20 +37,14 @@
 const Wrapper = styled.div`
   display: flex;
   align-items: center;
-<<<<<<< HEAD
   color: ${({ theme }) => theme.colors.fg.white};
-=======
-  color: ${({ theme }) => theme.DEPRECATED_THEME.colors.fg.white};
-  width: ${PAGE_NAV_BUTTON_SIZE}px;
-  height: ${PAGE_NAV_BUTTON_SIZE}px;
->>>>>>> 7de9020c
 
   & > * {
     pointer-events: initial;
   }
 `;
 
-const FlippableArrow = styled(Icons.Arrow)`
+const FlippableArrow = styled(Icons.ArrowLeftLarge)`
   transform: rotate(${({ isLeft }) => (isLeft ? 0 : 0.5)}turn);
 `;
 
