/*
 * Copyright 2020 Google LLC
 *
 * Licensed under the Apache License, Version 2.0 (the "License");
 * you may not use this file except in compliance with the License.
 * You may obtain a copy of the License at
 *
 *     https://www.apache.org/licenses/LICENSE-2.0
 *
 * Unless required by applicable law or agreed to in writing, software
 * distributed under the License is distributed on an "AS IS" BASIS,
 * WITHOUT WARRANTIES OR CONDITIONS OF ANY KIND, either express or implied.
 * See the License for the specific language governing permissions and
 * limitations under the License.
 */

/**
 * External dependencies
 */
import { memo } from 'react';

/**
 * Internal dependencies
 */
import { useStory } from '../../app';
import useCanvas from './useCanvas';
import DisplayElement from './displayElement';
import { Layer, PageArea } from './layout';

function DisplayLayer() {
  const { currentPage } = useStory((state) => ({
    currentPage: state.state.currentPage,
  }));
  const {
<<<<<<< HEAD
    state: { currentPage },
  } = useStory();
  const {
    state: { editingElement },
    actions: { setPageContainer, setFullbleedContainer },
  } = useCanvas();
=======
    editingElement,
    setPageContainer,
    setFullbleedContainer,
  } = useCanvas(
    ({
      state: { editingElement },
      actions: { setPageContainer, setFullbleedContainer },
    }) => ({ editingElement, setPageContainer, setFullbleedContainer })
  );

>>>>>>> 43c1eef0
  return (
    <Layer data-testid="DisplayLayer" pointerEvents="none">
      <PageArea
        ref={setPageContainer}
        fullbleedRef={setFullbleedContainer}
        background={currentPage?.backgroundColor}
      >
        {currentPage
          ? currentPage.elements.map(({ id, ...rest }) => {
              if (editingElement === id) {
                return null;
              }
              return (
                <DisplayElement
                  key={id}
                  element={{ id, ...rest }}
                  page={currentPage}
                />
              );
            })
          : null}
      </PageArea>
    </Layer>
  );
}

export default memo(DisplayLayer);<|MERGE_RESOLUTION|>--- conflicted
+++ resolved
@@ -32,14 +32,6 @@
     currentPage: state.state.currentPage,
   }));
   const {
-<<<<<<< HEAD
-    state: { currentPage },
-  } = useStory();
-  const {
-    state: { editingElement },
-    actions: { setPageContainer, setFullbleedContainer },
-  } = useCanvas();
-=======
     editingElement,
     setPageContainer,
     setFullbleedContainer,
@@ -50,7 +42,6 @@
     }) => ({ editingElement, setPageContainer, setFullbleedContainer })
   );
 
->>>>>>> 43c1eef0
   return (
     <Layer data-testid="DisplayLayer" pointerEvents="none">
       <PageArea
