/*
 * Copyright 2020 Google LLC
 *
 * Licensed under the Apache License, Version 2.0 (the "License");
 * you may not use this file except in compliance with the License.
 * You may obtain a copy of the License at
 *
 *     https://www.apache.org/licenses/LICENSE-2.0
 *
 * Unless required by applicable law or agreed to in writing, software
 * distributed under the License is distributed on an "AS IS" BASIS,
 * WITHOUT WARRANTIES OR CONDITIONS OF ANY KIND, either express or implied.
 * See the License for the specific language governing permissions and
 * limitations under the License.
 */

/**
 * Internal dependencies
 */
import {useStory} from '../../app';
import useCanvas from '../canvas/useCanvas';
import SingleSelectionMovable from './singleSelectionMovable';
import MultiSelectionMovable from './multiSelectionMovable';

function Selection() {
  const {
    state: {selectedElements},
  } = useStory();
  const {
    state: {editingElement, lastSelectionEvent, nodesById},
  } = useCanvas();

  // Do not show selection for in editing mode.
  if (editingElement) {
    return null;
  }

  // No selection.
  if (selectedElements.length === 0) {
    return null;
  }

  // Single selection.
  if (selectedElements.length === 1) {
    const selectedElement = selectedElements[0];
    const target = nodesById[selectedElement.id];
    if (!target) {
      // Target not ready yet.
      return null;
    }
    return (
      <SingleSelectionMovable
        selectedElement={selectedElement}
        targetEl={target}
        pushEvent={lastSelectionEvent}
      />
    );
  }

<<<<<<< HEAD
  // Multi-selection.
  return (
    <MultiSelectionMovable
      selectedElements={selectedElements}
      nodesById={nodesById}
    />
  );
=======
	// Multi-selection.
	return (
		<MultiSelectionMovable
			selectedElements={ selectedElements }
		/>
	);
>>>>>>> c43668a7
}

export default Selection;<|MERGE_RESOLUTION|>--- conflicted
+++ resolved
@@ -17,17 +17,17 @@
 /**
  * Internal dependencies
  */
-import {useStory} from '../../app';
+import { useStory } from '../../app';
 import useCanvas from '../canvas/useCanvas';
 import SingleSelectionMovable from './singleSelectionMovable';
 import MultiSelectionMovable from './multiSelectionMovable';
 
 function Selection() {
   const {
-    state: {selectedElements},
+    state: { selectedElements },
   } = useStory();
   const {
-    state: {editingElement, lastSelectionEvent, nodesById},
+    state: { editingElement, lastSelectionEvent, nodesById },
   } = useCanvas();
 
   // Do not show selection for in editing mode.
@@ -57,22 +57,8 @@
     );
   }
 
-<<<<<<< HEAD
   // Multi-selection.
-  return (
-    <MultiSelectionMovable
-      selectedElements={selectedElements}
-      nodesById={nodesById}
-    />
-  );
-=======
-	// Multi-selection.
-	return (
-		<MultiSelectionMovable
-			selectedElements={ selectedElements }
-		/>
-	);
->>>>>>> c43668a7
+  return <MultiSelectionMovable selectedElements={selectedElements} />;
 }
 
 export default Selection;