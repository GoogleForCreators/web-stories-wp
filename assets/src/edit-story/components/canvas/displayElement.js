--- conflicted
+++ resolved
@@ -84,21 +84,12 @@
   const replacementElement = replacement
     ? {
         ...element,
-<<<<<<< HEAD
         type: replacement.resource.type,
         resource: replacement.resource,
         scale: replacement.scale,
         focalX: replacement.focalX,
         focalY: replacement.focalY,
         flip: replacement.flip,
-        isFill: element.isFill,
-=======
-        type: replacement.type,
-        resource: replacement,
-        scale: element.scale || 100,
-        focalX: element.focalX || 50,
-        focalY: element.focalY || 50,
->>>>>>> b9498665
       }
     : null;
 
