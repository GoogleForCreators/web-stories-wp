/*
 * Copyright 2020 Google LLC
 *
 * Licensed under the Apache License, Version 2.0 (the "License");
 * you may not use this file except in compliance with the License.
 * You may obtain a copy of the License at
 *
 *     https://www.apache.org/licenses/LICENSE-2.0
 *
 * Unless required by applicable law or agreed to in writing, software
 * distributed under the License is distributed on an "AS IS" BASIS,
 * WITHOUT WARRANTIES OR CONDITIONS OF ANY KIND, either express or implied.
 * See the License for the specific language governing permissions and
 * limitations under the License.
 */

/**
 * External dependencies
 */
import styled from 'styled-components';

/**
 * WordPress dependencies
 */
import {useRef} from '@wordpress/element';

/**
 * Internal dependencies
 */
<<<<<<< HEAD
import {getDefinitionForType} from '../../elements';
import {
  ElementWithPosition,
  ElementWithSize,
  ElementWithRotation,
  getBox,
} from '../../elements/shared';
=======
import { getDefinitionForType } from '../../elements';
import { ElementWithPosition, ElementWithSize, ElementWithRotation } from '../../elements/shared';
import StoryPropTypes from '../../types';
import { useUnits } from '../../units';
>>>>>>> 47325532
import useTransformHandler from './useTransformHandler';

const Wrapper = styled.div`
  ${ElementWithPosition}
  ${ElementWithSize}
  ${ElementWithRotation}
  contain: layout paint;
`;

<<<<<<< HEAD
function DisplayElement({
  element: {id, type, x, y, width, height, rotationAngle, isFullbleed, ...rest},
}) {
  // eslint-disable-next-line @wordpress/no-unused-vars-before-return
  const {Display} = getDefinitionForType(type);
=======
function DisplayElement( { element } ) {
	const { actions: { getBox } } = useUnits();

	const { id, type } = element;
	// eslint-disable-next-line @wordpress/no-unused-vars-before-return
	const { Display } = getDefinitionForType( type );
>>>>>>> 47325532

  const wrapperRef = useRef(null);

<<<<<<< HEAD
  const box = getBox({x, y, width, height, rotationAngle, isFullbleed});
  // eslint-disable-next-line @wordpress/no-unused-vars-before-return
  const props = {...box, ...rest, id};
=======
	// eslint-disable-next-line @wordpress/no-unused-vars-before-return
	const box = getBox( element );
>>>>>>> 47325532

  useTransformHandler(id, transform => {
    const target = wrapperRef.current;
    if (transform === null) {
      target.style.transform = '';
    } else {
      const {translate, rotate, resize} = transform;
      target.style.transform = `translate(${translate[0]}px, ${translate[1]}px) rotate(${rotate}deg)`;
      if (resize[0] !== 0 && resize[1] !== 0) {
        target.style.width = `${resize[0]}px`;
        target.style.height = `${resize[1]}px`;
      }
    }
  });

<<<<<<< HEAD
  return (
    <Wrapper ref={wrapperRef} {...box}>
      <Display {...props} />
    </Wrapper>
  );
}

DisplayElement.propTypes = {
  element: PropTypes.object.isRequired,
=======
	return (
		<Wrapper
			ref={ wrapperRef }
			{ ...box }
		>
			<Display element={ element } box={ box } />
		</Wrapper>
	);
}

DisplayElement.propTypes = {
	element: StoryPropTypes.element.isRequired,
>>>>>>> 47325532
};

export default DisplayElement;<|MERGE_RESOLUTION|>--- conflicted
+++ resolved
@@ -27,54 +27,36 @@
 /**
  * Internal dependencies
  */
-<<<<<<< HEAD
 import {getDefinitionForType} from '../../elements';
 import {
   ElementWithPosition,
   ElementWithSize,
   ElementWithRotation,
-  getBox,
 } from '../../elements/shared';
-=======
-import { getDefinitionForType } from '../../elements';
-import { ElementWithPosition, ElementWithSize, ElementWithRotation } from '../../elements/shared';
 import StoryPropTypes from '../../types';
-import { useUnits } from '../../units';
->>>>>>> 47325532
+import {useUnits} from '../../units';
 import useTransformHandler from './useTransformHandler';
 
 const Wrapper = styled.div`
-  ${ElementWithPosition}
-  ${ElementWithSize}
-  ${ElementWithRotation}
-  contain: layout paint;
+	${ElementWithPosition}
+	${ElementWithSize}
+	${ElementWithRotation}
+	contain: layout paint;
 `;
 
-<<<<<<< HEAD
-function DisplayElement({
-  element: {id, type, x, y, width, height, rotationAngle, isFullbleed, ...rest},
-}) {
+function DisplayElement({element}) {
+  const {
+    actions: {getBox},
+  } = useUnits();
+
+  const {id, type} = element;
   // eslint-disable-next-line @wordpress/no-unused-vars-before-return
   const {Display} = getDefinitionForType(type);
-=======
-function DisplayElement( { element } ) {
-	const { actions: { getBox } } = useUnits();
-
-	const { id, type } = element;
-	// eslint-disable-next-line @wordpress/no-unused-vars-before-return
-	const { Display } = getDefinitionForType( type );
->>>>>>> 47325532
 
   const wrapperRef = useRef(null);
 
-<<<<<<< HEAD
-  const box = getBox({x, y, width, height, rotationAngle, isFullbleed});
   // eslint-disable-next-line @wordpress/no-unused-vars-before-return
-  const props = {...box, ...rest, id};
-=======
-	// eslint-disable-next-line @wordpress/no-unused-vars-before-return
-	const box = getBox( element );
->>>>>>> 47325532
+  const box = getBox(element);
 
   useTransformHandler(id, transform => {
     const target = wrapperRef.current;
@@ -90,30 +72,15 @@
     }
   });
 
-<<<<<<< HEAD
   return (
     <Wrapper ref={wrapperRef} {...box}>
-      <Display {...props} />
+      <Display element={element} box={box} />
     </Wrapper>
   );
 }
 
 DisplayElement.propTypes = {
-  element: PropTypes.object.isRequired,
-=======
-	return (
-		<Wrapper
-			ref={ wrapperRef }
-			{ ...box }
-		>
-			<Display element={ element } box={ box } />
-		</Wrapper>
-	);
-}
-
-DisplayElement.propTypes = {
-	element: StoryPropTypes.element.isRequired,
->>>>>>> 47325532
+  element: StoryPropTypes.element.isRequired,
 };
 
 export default DisplayElement;