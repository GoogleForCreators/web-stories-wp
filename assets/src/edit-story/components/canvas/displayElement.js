--- conflicted
+++ resolved
@@ -22,60 +22,48 @@
 /**
  * WordPress dependencies
  */
-import {useRef} from '@wordpress/element';
+import { useRef } from '@wordpress/element';
 
 /**
  * Internal dependencies
  */
-<<<<<<< HEAD
-import {getDefinitionForType} from '../../elements';
+import { getDefinitionForType } from '../../elements';
 import {
-  ElementWithPosition,
-  ElementWithSize,
-  ElementWithRotation,
+  elementWithPosition,
+  elementWithSize,
+  elementWithRotation,
 } from '../../elements/shared';
-=======
-import { getDefinitionForType } from '../../elements';
-import { elementWithPosition, elementWithSize, elementWithRotation } from '../../elements/shared';
->>>>>>> c43668a7
 import StoryPropTypes from '../../types';
-import {useUnits} from '../../units';
+import { useUnits } from '../../units';
 import useTransformHandler from './useTransformHandler';
 
 const Wrapper = styled.div`
-<<<<<<< HEAD
-  ${ElementWithPosition}
-  ${ElementWithSize}
-  ${ElementWithRotation}
-  contain: layout paint;
-=======
-	${ elementWithPosition }
-	${ elementWithSize }
-	${ elementWithRotation }
+	${elementWithPosition}
+	${elementWithSize}
+	${elementWithRotation}
 	contain: layout paint;
->>>>>>> c43668a7
 `;
 
-function DisplayElement({element}) {
+function DisplayElement({ element }) {
   const {
-    actions: {getBox},
+    actions: { getBox },
   } = useUnits();
 
-  const {id, type} = element;
+  const { id, type } = element;
   // eslint-disable-next-line @wordpress/no-unused-vars-before-return
-  const {Display} = getDefinitionForType(type);
+  const { Display } = getDefinitionForType(type);
 
   const wrapperRef = useRef(null);
 
   // eslint-disable-next-line @wordpress/no-unused-vars-before-return
   const box = getBox(element);
 
-  useTransformHandler(id, transform => {
+  useTransformHandler(id, (transform) => {
     const target = wrapperRef.current;
     if (transform === null) {
       target.style.transform = '';
     } else {
-      const {translate, rotate, resize} = transform;
+      const { translate, rotate, resize } = transform;
       target.style.transform = `translate(${translate[0]}px, ${translate[1]}px) rotate(${rotate}deg)`;
       if (resize[0] !== 0 && resize[1] !== 0) {
         target.style.width = `${resize[0]}px`;
