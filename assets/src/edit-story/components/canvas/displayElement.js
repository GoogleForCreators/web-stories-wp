--- conflicted
+++ resolved
@@ -46,7 +46,6 @@
     actions: { getBox },
   } = useUnits();
 
-<<<<<<< HEAD
   const [replacement, setReplacement] = useState(null);
 
   const replacementElement = replacement
@@ -57,10 +56,7 @@
       }
     : null;
 
-  const { id, type } = replacementElement || element;
-=======
-  const { id, opacity, type } = element;
->>>>>>> b50ee06d
+  const { id, opacity, type } = replacementElement || element;
   const { Display } = getDefinitionForType(type);
 
   const wrapperRef = useRef(null);
@@ -90,21 +86,9 @@
 
   return (
     <Wrapper ref={wrapperRef} {...box}>
-<<<<<<< HEAD
-      <WithMask element={element} fill={true} box={box}>
+      <WithMask element={element} fill={true} box={box} opacity={opacity}>
         <Display element={replacementElement || element} box={box} />
       </WithMask>
-=======
-      <WithElementMask
-        element={element}
-        fill={true}
-        style={{
-          opacity: opacity ? opacity / 100 : null,
-        }}
-      >
-        <Display element={element} box={box} />
-      </WithElementMask>
->>>>>>> b50ee06d
     </Wrapper>
   );
 }
