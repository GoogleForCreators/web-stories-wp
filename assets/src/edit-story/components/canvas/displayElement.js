--- conflicted
+++ resolved
@@ -49,23 +49,12 @@
     actions: { getBox },
   } = useUnits();
 
-<<<<<<< HEAD
   const { id, type } = element;
-  // eslint-disable-next-line @wordpress/no-unused-vars-before-return
   const { Display } = getDefinitionForType(type);
-=======
-	const { id, type } = element;
-	const { Display } = getDefinitionForType( type );
->>>>>>> 1aa4597e
 
   const wrapperRef = useRef(null);
 
-<<<<<<< HEAD
-  // eslint-disable-next-line @wordpress/no-unused-vars-before-return
   const box = getBox(element);
-=======
-	const box = getBox( element );
->>>>>>> 1aa4597e
 
   useTransformHandler(id, (transform) => {
     const target = wrapperRef.current;
