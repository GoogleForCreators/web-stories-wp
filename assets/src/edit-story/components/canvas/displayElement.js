--- conflicted
+++ resolved
@@ -28,19 +28,15 @@
  * Internal dependencies
  */
 import { getDefinitionForType } from '../../elements';
-<<<<<<< HEAD
-import { elementWithPosition, elementWithSize, elementWithRotation, getBox } from '../../elements/shared';
-=======
 import { ElementWithPosition, ElementWithSize, ElementWithRotation } from '../../elements/shared';
 import StoryPropTypes from '../../types';
 import { useUnits } from '../../units';
->>>>>>> 47325532
 import useTransformHandler from './useTransformHandler';
 
 const Wrapper = styled.div`
-	${ elementWithPosition }
-	${ elementWithSize }
-	${ elementWithRotation }
+	${ ElementWithPosition }
+	${ ElementWithSize }
+	${ ElementWithRotation }
 	contain: layout paint;
 `;
 
