--- conflicted
+++ resolved
@@ -74,17 +74,10 @@
   id: PropTypes.string,
 };
 
-<<<<<<< HEAD
 function DisplayElement({ element, previewMode, isAnimatable = false }) {
-  const {
-    actions: { getBox },
-  } = useUnits();
-=======
-function DisplayElement({ element, previewMode, page, isAnimatable = false }) {
   const { getBox } = useUnits((state) => ({
     getBox: state.actions.getBox,
   }));
->>>>>>> 4116c1b7
 
   const [replacement, setReplacement] = useState(null);
 
