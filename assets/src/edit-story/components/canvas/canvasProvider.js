--- conflicted
+++ resolved
@@ -27,24 +27,23 @@
 /**
  * Internal dependencies
  */
-<<<<<<< HEAD
 import {useStory} from '../../app';
-=======
-import { useStory } from '../../app';
-import { DEFAULT_EDITOR_PAGE_WIDTH, DEFAULT_EDITOR_PAGE_HEIGHT } from '../../constants';
+import {
+  DEFAULT_EDITOR_PAGE_WIDTH,
+  DEFAULT_EDITOR_PAGE_HEIGHT,
+} from '../../constants';
 import UnitsProvider from '../../units/unitsProvider';
->>>>>>> 47325532
 import useEditingElement from './useEditingElement';
 import useCanvasSelectionCopyPaste from './useCanvasSelectionCopyPaste';
 import Context from './context';
 
-<<<<<<< HEAD
 function CanvasProvider({children}) {
   const [lastSelectionEvent, setLastSelectionEvent] = useState(null);
 
-  // @todo: most likely can be simplified/redone once we deal with changing
-  // page size and offsets. We can simply pass the page's boundaries here
-  // instead of the whole element.
+  const [pageSize, setPageSize] = useState({
+    width: DEFAULT_EDITOR_PAGE_WIDTH,
+    height: DEFAULT_EDITOR_PAGE_HEIGHT,
+  });
   const [pageContainer, setPageContainer] = useState(null);
 
   const {
@@ -142,6 +141,7 @@
       editingElementState,
       isEditing: Boolean(editingElement),
       lastSelectionEvent,
+      pageSize,
     },
     actions: {
       setPageContainer,
@@ -153,127 +153,15 @@
       selectIntersection,
       registerTransformHandler,
       pushTransform,
+      setPageSize,
     },
   };
 
-  return <Context.Provider value={state}>{children}</Context.Provider>;
-=======
-function CanvasProvider( { children } ) {
-	const [ lastSelectionEvent, setLastSelectionEvent ] = useState( null );
-
-	const [ pageSize, setPageSize ] = useState( {
-		width: DEFAULT_EDITOR_PAGE_WIDTH,
-		height: DEFAULT_EDITOR_PAGE_HEIGHT,
-	} );
-	const [ pageContainer, setPageContainer ] = useState( null );
-
-	const {
-		nodesById,
-		editingElement,
-		editingElementState,
-		setEditingElementWithState,
-		setEditingElementWithoutState,
-		clearEditing,
-		setNodeForElement,
-	} = useEditingElement();
-
-	const {
-		state: { currentPage, selectedElementIds },
-		actions: { toggleElementInSelection, setSelectedElementsById },
-	} = useStory();
-
-	const handleSelectElement = useCallback( ( elId, evt ) => {
-		if ( editingElement && editingElement !== elId ) {
-			clearEditing();
-		}
-
-		if ( evt.metaKey ) {
-			toggleElementInSelection( { elementId: elId } );
-		} else {
-			setSelectedElementsById( { elementIds: [ elId ] } );
-		}
-		evt.stopPropagation();
-
-		if ( 'mousedown' === evt.type ) {
-			evt.persist();
-			setLastSelectionEvent( evt );
-		}
-	}, [ editingElement, clearEditing, toggleElementInSelection, setSelectedElementsById ] );
-
-	const selectIntersection = useCallback( ( { x: lx, y: ly, width: lw, height: lh } ) => {
-		const newSelectedElementIds =
-			currentPage.elements.filter( ( { x, y, width, height } ) => {
-				return (
-					x <= lx + lw &&
-					lx <= x + width &&
-					y <= ly + lh &&
-					ly <= y + height
-				);
-			} ).map( ( { id } ) => id );
-		setSelectedElementsById( { elementIds: newSelectedElementIds } );
-	}, [ currentPage, setSelectedElementsById ] );
-
-	// Reset editing mode when selection changes.
-	useEffect( () => {
-		if ( editingElement &&
-        ( selectedElementIds.length !== 1 || selectedElementIds[ 0 ] !== editingElement ) ) {
-			clearEditing();
-		}
-	}, [ editingElement, selectedElementIds, clearEditing ] );
-
-	useCanvasSelectionCopyPaste( pageContainer );
-
-	const transformHandlersRef = useRef( {} );
-
-	const registerTransformHandler = useCallback( ( id, handler ) => {
-		const handlerListMap = transformHandlersRef.current;
-		const handlerList = ( handlerListMap[ id ] || ( handlerListMap[ id ] = [] ) );
-		handlerList.push( handler );
-		return () => {
-			handlerList.splice( handlerList.indexOf( handler ), 1 );
-		};
-	}, [ ] );
-
-	const pushTransform = useCallback( ( id, transform ) => {
-		const handlerListMap = transformHandlersRef.current;
-		const handlerList = handlerListMap[ id ];
-		if ( handlerList ) {
-			handlerList.forEach( ( handler ) => handler( transform ) );
-		}
-	}, [ ] );
-
-	const state = {
-		state: {
-			pageContainer,
-			nodesById,
-			editingElement,
-			editingElementState,
-			isEditing: Boolean( editingElement ),
-			lastSelectionEvent,
-			pageSize,
-		},
-		actions: {
-			setPageContainer,
-			setNodeForElement,
-			setEditingElement: setEditingElementWithoutState,
-			setEditingElementWithState,
-			clearEditing,
-			handleSelectElement,
-			selectIntersection,
-			registerTransformHandler,
-			pushTransform,
-			setPageSize,
-		},
-	};
-
-	return (
-		<Context.Provider value={ state }>
-			<UnitsProvider pageSize={ pageSize }>
-				{ children }
-			</UnitsProvider>
-		</Context.Provider>
-	);
->>>>>>> 47325532
+  return (
+    <Context.Provider value={state}>
+      <UnitsProvider pageSize={pageSize}>{children}</UnitsProvider>
+    </Context.Provider>
+  );
 }
 
 CanvasProvider.propTypes = {
