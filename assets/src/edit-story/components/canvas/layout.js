--- conflicted
+++ resolved
@@ -22,20 +22,15 @@
 /**
  * Internal dependencies
  */
-<<<<<<< HEAD
 import {
+  DEFAULT_EDITOR_PAGE_WIDTH,
+  DEFAULT_EDITOR_PAGE_HEIGHT,
+  HEADER_HEIGHT,
   PAGE_NAV_WIDTH,
-  PAGE_WIDTH,
-  PAGE_HEIGHT,
-  HEADER_HEIGHT,
 } from '../../constants';
-import PointerEventsCss from '../../utils/pointerEventsCss';
-=======
-import { DEFAULT_EDITOR_PAGE_WIDTH, DEFAULT_EDITOR_PAGE_HEIGHT, HEADER_HEIGHT, PAGE_NAV_WIDTH } from '../../constants';
 import pointerEventsCss from '../../utils/pointerEventsCss';
 import useResizeEffect from '../../utils/useResizeEffect';
 import useCanvas from './useCanvas';
->>>>>>> 47325532
 
 /**
  * @file See https://user-images.githubusercontent.com/726049/72654503-bfffe780-3944-11ea-912c-fc54d68b6100.png
@@ -50,16 +45,15 @@
 const SMALL_EDITOR_PAGE_WIDTH = 223;
 const SMALL_EDITOR_PAGE_HEIGHT = 396;
 const ALLOWED_PAGE_SIZES = [
-	[ DEFAULT_EDITOR_PAGE_WIDTH, DEFAULT_EDITOR_PAGE_HEIGHT ],
-	[ MEDIUM_EDITOR_PAGE_WIDTH, MEDIUM_EDITOR_PAGE_HEIGHT ],
-	[ SMALL_EDITOR_PAGE_WIDTH, SMALL_EDITOR_PAGE_HEIGHT ],
+  [DEFAULT_EDITOR_PAGE_WIDTH, DEFAULT_EDITOR_PAGE_HEIGHT],
+  [MEDIUM_EDITOR_PAGE_WIDTH, MEDIUM_EDITOR_PAGE_HEIGHT],
+  [SMALL_EDITOR_PAGE_WIDTH, SMALL_EDITOR_PAGE_HEIGHT],
 ];
 
 // @todo: the menu and carousel heights are not correct until we make a var-size
 // page.
 const Layer = styled.div`
-<<<<<<< HEAD
-  ${PointerEventsCss}
+  ${pointerEventsCss}
 
   position: absolute;
   top: 0;
@@ -71,85 +65,83 @@
   grid:
     'head      head      head      head      head    ' ${HEADER_HEIGHT}px
     '.         .         .         .         .       ' 1fr
-    '.         prev      page      next      .       ' ${PAGE_HEIGHT}px
-    '.         .         menu      .         .       ' 48px
+    '.         prev      page      next      .       ' var(--page-height-px)
+    '.         .         menu      .         .       ' ${MENU_HEIGHT}px
     '.         .         .         .         .       ' 1fr
-    'carousel  carousel  carousel  carousel  carousel' 65px
-    / 1fr ${PAGE_NAV_WIDTH}px ${PAGE_WIDTH}px ${PAGE_NAV_WIDTH}px 1fr;
+    'carousel  carousel  carousel  carousel  carousel' ${MIN_CAROUSEL_HEIGHT}px
+    / 1fr ${PAGE_NAV_WIDTH}px var(--page-width-px) ${PAGE_NAV_WIDTH}px 1fr;
 `;
 
 const Area = styled.div`
-  ${PointerEventsCss}
+	${pointerEventsCss}
 
-  grid-area: ${({area}) => area};
-  overflow: ${({overflow}) => (overflow ? 'visible' : 'hidden')};
-  position: relative;
-  width: 100%;
-  height: 100%;
-=======
-	${ pointerEventsCss }
-
-	position: absolute;
-	top: 0;
-	left: 0;
-	right: 0;
-	bottom: 0;
-
-	display: grid;
-	grid:
-		"head      head      head      head      head    " ${ HEADER_HEIGHT }px
-		".         .         .         .         .       " 1fr
-		".         prev      page      next      .       " var(--page-height-px)
-		".         .         menu      .         .       " ${ MENU_HEIGHT }px
-		".         .         .         .         .       " 1fr
-		"carousel  carousel  carousel  carousel  carousel" ${ MIN_CAROUSEL_HEIGHT }px
-		/ 1fr ${ PAGE_NAV_WIDTH }px var(--page-width-px) ${ PAGE_NAV_WIDTH }px 1fr;
-`;
-
-const Area = styled.div`
-	${ pointerEventsCss }
-
-	grid-area: ${ ( { area } ) => area };
-	overflow: ${ ( { overflowAllowed } ) => overflowAllowed ? 'visible' : 'hidden' };
+	grid-area: ${({area}) => area};
+	overflow: ${({overflowAllowed}) => (overflowAllowed ? 'visible' : 'hidden')};
 	position: relative;
 	width: 100%;
 	height: 100%;
->>>>>>> 47325532
 `;
 
 // Page area is not `overflow:hidden` by default to allow different clipping
 // mechanisms.
-<<<<<<< HEAD
-const PageArea = styled(Area).attrs({area: 'page', overflow: true})``;
+const PageArea = styled(Area).attrs({area: 'page', overflowAllowed: true})``;
 
-const HeadArea = styled(Area).attrs({area: 'head', overflow: false})``;
+const HeadArea = styled(Area).attrs({area: 'head', overflowAllowed: false})``;
 
-const MenuArea = styled(Area).attrs({area: 'menu', overflow: false})``;
+const MenuArea = styled(Area).attrs({area: 'menu', overflowAllowed: false})``;
 
-const NavArea = styled(Area).attrs({overflow: false})`
+const NavArea = styled(Area).attrs({overflowAllowed: false})`
   display: flex;
   align-items: center;
   justify-content: center;
-=======
-const PageArea = styled( Area ).attrs( { area: 'page', overflowAllowed: true } )``;
-
-const HeadArea = styled( Area ).attrs( { area: 'head', overflowAllowed: false } )``;
-
-const MenuArea = styled( Area ).attrs( { area: 'menu', overflowAllowed: false } )``;
-
-const NavArea = styled( Area ).attrs( { overflowAllowed: false } )`
-	display: flex;
-	align-items: center;
-	justify-content: center;
->>>>>>> 47325532
 `;
 
 const NavPrevArea = styled(NavArea).attrs({area: 'prev'})``;
 
 const NavNextArea = styled(NavArea).attrs({area: 'next'})``;
 
-<<<<<<< HEAD
-const CarouselArea = styled(Area).attrs({area: 'carousel', overflow: false})``;
+const CarouselArea = styled(Area).attrs({
+  area: 'carousel',
+  overflowAllowed: false,
+})``;
+
+/**
+ * @param {!{current: ?Element}} containerRef
+ */
+function useLayoutParams(containerRef) {
+  const {
+    actions: {setPageSize},
+  } = useCanvas();
+
+  useResizeEffect(containerRef, ({width, height}) => {
+    // See Layer's `grid` CSS above. Per the layout, the maximum available
+    // space for the page is:
+    const maxWidth = width - PAGE_NAV_WIDTH * 2;
+    const maxHeight =
+      height - HEADER_HEIGHT - MENU_HEIGHT - MIN_CAROUSEL_HEIGHT;
+
+    // Find the first size that fits within the [maxWidth, maxHeight].
+    let bestSize = ALLOWED_PAGE_SIZES[ALLOWED_PAGE_SIZES.length - 1];
+    for (let i = 0; i < ALLOWED_PAGE_SIZES.length; i++) {
+      const size = ALLOWED_PAGE_SIZES[i];
+      if (size[0] <= maxWidth && size[1] <= maxHeight) {
+        bestSize = size;
+        break;
+      }
+    }
+    setPageSize({width: bestSize[0], height: bestSize[1]});
+  });
+}
+
+function useLayoutParamsCssVars() {
+  const {
+    state: {pageSize},
+  } = useCanvas();
+  return {
+    '--page-width-px': `${pageSize.width}px`,
+    '--page-height-px': `${pageSize.height}px`,
+  };
+}
 
 export {
   Layer,
@@ -159,51 +151,6 @@
   NavPrevArea,
   NavNextArea,
   CarouselArea,
-=======
-const CarouselArea = styled( Area ).attrs( { area: 'carousel', overflowAllowed: false } )``;
-
-/**
- * @param {!{current: ?Element}} containerRef
- */
-function useLayoutParams( containerRef ) {
-	const { actions: { setPageSize } } = useCanvas();
-
-	useResizeEffect( containerRef, ( { width, height } ) => {
-		// See Layer's `grid` CSS above. Per the layout, the maximum available
-		// space for the page is:
-		const maxWidth = width - ( PAGE_NAV_WIDTH * 2 );
-		const maxHeight = height - HEADER_HEIGHT - MENU_HEIGHT - MIN_CAROUSEL_HEIGHT;
-
-		// Find the first size that fits within the [maxWidth, maxHeight].
-		let bestSize = ALLOWED_PAGE_SIZES[ ALLOWED_PAGE_SIZES.length - 1 ];
-		for ( let i = 0; i < ALLOWED_PAGE_SIZES.length; i++ ) {
-			const size = ALLOWED_PAGE_SIZES[ i ];
-			if ( size[ 0 ] <= maxWidth && size[ 1 ] <= maxHeight ) {
-				bestSize = size;
-				break;
-			}
-		}
-		setPageSize( { width: bestSize[ 0 ], height: bestSize[ 1 ] } );
-	} );
-}
-
-function useLayoutParamsCssVars() {
-	const { state: { pageSize } } = useCanvas();
-	return {
-		'--page-width-px': `${ pageSize.width }px`,
-		'--page-height-px': `${ pageSize.height }px`,
-	};
-}
-
-export {
-	Layer,
-	PageArea,
-	HeadArea,
-	MenuArea,
-	NavPrevArea,
-	NavNextArea,
-	CarouselArea,
-	useLayoutParams,
-	useLayoutParamsCssVars,
->>>>>>> 47325532
+  useLayoutParams,
+  useLayoutParamsCssVars,
 };