--- conflicted
+++ resolved
@@ -288,19 +288,19 @@
     scrollTop,
   } = useLayout(
     ({
-      state: {
-        pageWidth,
-        pageHeight,
-        pagePadding,
-        viewportWidth,
-        viewportHeight,
-        hasPageNavigation,
-        hasVerticalOverflow,
-        hasHorizontalOverflow,
-        scrollLeft,
-        scrollTop,
-      },
-    }) => ({
+       state: {
+         pageWidth,
+         pageHeight,
+         pagePadding,
+         viewportWidth,
+         viewportHeight,
+         hasPageNavigation,
+         hasVerticalOverflow,
+         hasHorizontalOverflow,
+         scrollLeft,
+         scrollTop,
+       },
+     }) => ({
       pageWidth,
       pageHeight,
       pagePadding,
@@ -340,11 +340,8 @@
     className = '',
     showOverflow = false,
     isBackgroundSelected = false,
-<<<<<<< HEAD
+    pageAreaRef = createRef(),
     withSafezone = true,
-=======
-    pageAreaRef = createRef(),
->>>>>>> aba04290
     ...rest
   },
   ref
@@ -357,14 +354,14 @@
     scrollTop,
   } = useLayout(
     ({
-      state: {
-        hasVerticalOverflow,
-        hasHorizontalOverflow,
-        zoomSetting,
-        scrollLeft,
-        scrollTop,
-      },
-    }) => ({
+       state: {
+         hasVerticalOverflow,
+         hasHorizontalOverflow,
+         zoomSetting,
+         scrollLeft,
+         scrollTop,
+       },
+     }) => ({
       hasVerticalOverflow,
       hasHorizontalOverflow,
       zoomSetting,
@@ -411,8 +408,10 @@
             isControlled={isControlled}
             isBackgroundSelected={isBackgroundSelected}
           >
-<<<<<<< HEAD
-            <PageAreaWithoutOverflow showOverflow={showOverflow}>
+            <PageAreaWithoutOverflow
+              ref={pageAreaRef}
+              showOverflow={showOverflow}
+            >
               {withSafezone ? (
                 <PageAreaSafeZone ref={ref} data-testid="safezone">
                   {children}
@@ -420,15 +419,6 @@
               ) : (
                 children
               )}
-=======
-            <PageAreaWithoutOverflow
-              ref={pageAreaRef}
-              showOverflow={showOverflow}
-            >
-              <PageAreaSafeZone ref={ref} data-testid="safezone">
-                {children}
-              </PageAreaSafeZone>
->>>>>>> aba04290
             </PageAreaWithoutOverflow>
           </FullbleedContainer>
         </PaddedPage>
@@ -447,11 +437,8 @@
   className: PropTypes.string,
   showOverflow: PropTypes.bool,
   isBackgroundSelected: PropTypes.bool,
-<<<<<<< HEAD
+  pageAreaRef: PropTypes.oneOfType([PropTypes.object, PropTypes.func]),
   withSafezone: PropTypes.bool,
-=======
-  pageAreaRef: PropTypes.oneOfType([PropTypes.object, PropTypes.func]),
->>>>>>> aba04290
 };
 
 export {
