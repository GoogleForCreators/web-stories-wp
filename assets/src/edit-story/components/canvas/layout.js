--- conflicted
+++ resolved
@@ -21,12 +21,7 @@
 import PropTypes from 'prop-types';
 import { forwardRef, createRef, useRef, useEffect } from 'react';
 import { __ } from '@web-stories-wp/i18n';
-<<<<<<< HEAD
-import { FULLBLEED_RATIO } from '@web-stories-wp/units';
-
-=======
 import { generatePatternStyles } from '@web-stories-wp/patterns';
->>>>>>> 00892bf8
 /**
  * Internal dependencies
  */
@@ -35,7 +30,7 @@
   THEME_CONSTANTS,
   themeHelpers,
 } from '../../../design-system';
-import { HEADER_HEIGHT } from '../../constants';
+import { FULLBLEED_RATIO, HEADER_HEIGHT } from '../../constants';
 import pointerEventsCss from '../../utils/pointerEventsCss';
 import { useLayout } from '../../app';
 import usePinchToZoom from './usePinchToZoom';
