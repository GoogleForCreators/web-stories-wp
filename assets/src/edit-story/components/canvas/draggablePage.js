/*
 * Copyright 2020 Google LLC
 *
 * Licensed under the Apache License, Version 2.0 (the "License");
 * you may not use this file except in compliance with the License.
 * You may obtain a copy of the License at
 *
 *     https://www.apache.org/licenses/LICENSE-2.0
 *
 * Unless required by applicable law or agreed to in writing, software
 * distributed under the License is distributed on an "AS IS" BASIS,
 * WITHOUT WARRANTIES OR CONDITIONS OF ANY KIND, either express or implied.
 * See the License for the specific language governing permissions and
 * limitations under the License.
 */

/**
 * External dependencies
<<<<<<< HEAD
 */
import PropTypes from 'prop-types';

/**
 * WordPress dependencies
=======
>>>>>>> 8061cf91
 */
import { forwardRef, useCallback } from 'react';

/**
 * Internal dependencies
 */
import DropZone from '../dropzone';
import { useStory } from '../../app/story';
import PagePreview from './pagepreview';

function DraggablePageWithRef(
  {
    pageIndex,
    onClick,
    isActive,
    ariaLabel,
    width,
    height,
    dragIndicatorOffset,
    role,
  },
  ref
) {
  const {
    state: { pages },
    actions: { setCurrentPage, arrangePage },
  } = useStory();

  const getArrangeIndex = (sourceIndex, dstIndex, position) => {
    // If the dropped element is before the dropzone index then we have to deduct
    // that from the index to make up for the "lost" element in the row.
    const indexAdjustment = sourceIndex < dstIndex ? -1 : 0;
    if ('left' === position.x) {
      return dstIndex + indexAdjustment;
    }
    return dstIndex + 1 + indexAdjustment;
  };

  const onDragStart = useCallback(
    (evt) => {
      const pageData = {
        type: 'page',
        index: pageIndex,
      };
      evt.dataTransfer.setData('text', JSON.stringify(pageData));
    },
    [pageIndex]
  );

  const onDrop = (evt, { position }) => {
    const droppedEl = JSON.parse(evt.dataTransfer.getData('text'));
    if (!droppedEl || 'page' !== droppedEl.type) {
      return;
    }
    const arrangedIndex = getArrangeIndex(droppedEl.index, pageIndex, position);
    // Do nothing if the index didn't change.
    if (droppedEl.index !== arrangedIndex) {
      const pageId = pages[droppedEl.index].id;
      arrangePage({ pageId, position: arrangedIndex });
      setCurrentPage({ pageId });
    }
  };

  return (
    <DropZone
      onDrop={onDrop}
      pageIndex={pageIndex}
      dragIndicatorOffset={dragIndicatorOffset}
    >
      <PagePreview
        index={pageIndex}
        draggable="true"
        onClick={onClick}
        onDragStart={onDragStart}
        isActive={isActive}
        aria-label={ariaLabel}
        role={role}
        width={width}
        height={height}
        forwardedRef={ref}
      />
    </DropZone>
  );
}

const DraggablePage = forwardRef(DraggablePageWithRef);

DraggablePage.propTypes = {
  pageIndex: PropTypes.number,
  onClick: PropTypes.func.isRequired,
  isActive: PropTypes.bool,
  ariaLabel: PropTypes.string.isRequired,
  width: PropTypes.number.isRequired,
  height: PropTypes.number.isRequired,
  dragIndicatorOffset: PropTypes.number,
  role: PropTypes.string,
};

DraggablePageWithRef.propTypes = DraggablePage.propTypes;

export default DraggablePage;<|MERGE_RESOLUTION|>--- conflicted
+++ resolved
@@ -16,15 +16,8 @@
 
 /**
  * External dependencies
-<<<<<<< HEAD
  */
 import PropTypes from 'prop-types';
-
-/**
- * WordPress dependencies
-=======
->>>>>>> 8061cf91
- */
 import { forwardRef, useCallback } from 'react';
 
 /**
