/*
 * Copyright 2020 Google LLC
 *
 * Licensed under the Apache License, Version 2.0 (the "License");
 * you may not use this file except in compliance with the License.
 * You may obtain a copy of the License at
 *
 *     https://www.apache.org/licenses/LICENSE-2.0
 *
 * Unless required by applicable law or agreed to in writing, software
 * distributed under the License is distributed on an "AS IS" BASIS,
 * WITHOUT WARRANTIES OR CONDITIONS OF ANY KIND, either express or implied.
 * See the License for the specific language governing permissions and
 * limitations under the License.
 */

/**
 * External dependencies
 */
import { useCallback, useEffect, useRef } from 'react';
import { v4 as uuidv4 } from 'uuid';

/**
 * Internal dependencies
 */
import { useGlobalKeyDownEffect } from '../keyboard';
import { useStory } from '../../app';
import { LAYER_DIRECTIONS } from '../../constants';
import { getPastedCoordinates } from '../../utils/copyPaste';
<<<<<<< HEAD
import useAddNewElements from './useAddNewElements';
=======
import useCanvas from './useCanvas';
>>>>>>> 6d6b2c7f

const MOVE_COARSE_STEP = 10;

/**
 * @param {{current: Node}} ref
 */
function useCanvasKeys(ref) {
  const addNewElements = useAddNewElements();

  const {
    selectedElementIds,
    selectedElements,
    arrangeSelection,
    clearSelection,
    deleteSelectedElements,
    updateSelectedElements,
  } = useStory(
    ({
      state: { selectedElementIds, selectedElements },
      actions: {
        arrangeSelection,
        clearSelection,
        deleteSelectedElements,
        updateSelectedElements,
      },
    }) => {
      return {
        selectedElementIds,
        selectedElements,
        arrangeSelection,
        clearSelection,
        deleteSelectedElements,
        updateSelectedElements,
      };
    }
  );

  const getNodeForElement = useCanvas(
    ({ actions: { getNodeForElement } }) => getNodeForElement
  );
  const selectedElementIdsRef = useRef(null);
  selectedElementIdsRef.current = selectedElementIds;

  // Return focus back to the canvas when another section loses the focus.
  useEffect(() => {
    const container = ref.current;
    if (!container) {
      return undefined;
    }

    const doc = container.ownerDocument;

    const handler = () => {
      // Make sure that no other component is trying to get the focus
      // at this time. We have to check all "focusout" events here because
      // after DOM removal, the "focusout" events are all over the place.
      setTimeout(() => {
        if (doc.activeElement === doc.body) {
          // For a single selection, select the frame of this element.
          // If none or multiple selection, select the container.
          const currentSelectedIds = selectedElementIdsRef.current;
          const selectedFrame =
            currentSelectedIds?.length === 1
              ? getNodeForElement(currentSelectedIds[0])
              : null;
          if (selectedFrame) {
            selectedFrame.focus({ preventScroll: true });
          } else {
            container.focus({ preventScroll: true });
          }
        }
      }, 300);
    };
    doc.addEventListener('focusout', handler, true);
    return () => {
      doc.removeEventListener('focusout', handler, true);
    };
  }, [ref, getNodeForElement]);

  useGlobalKeyDownEffect('delete', () => deleteSelectedElements(), [
    deleteSelectedElements,
  ]);
  useGlobalKeyDownEffect('esc', () => clearSelection(), [clearSelection]);

  // Position (x/y) key handler.
  useGlobalKeyDownEffect(
    { key: ['up', 'down', 'left', 'right'], shift: true },
    ({ key, shiftKey }) => {
      const dirX = getArrowDir(key, 'ArrowRight', 'ArrowLeft');
      const dirY = getArrowDir(key, 'ArrowDown', 'ArrowUp');
      const delta = shiftKey ? 1 : MOVE_COARSE_STEP;
      updateSelectedElements({
        properties: ({ x, y }) => ({
          x: x + delta * dirX,
          y: y + delta * dirY,
        }),
      });
    },
    [updateSelectedElements]
  );

  // Layer up/down.
  useGlobalKeyDownEffect(
    { key: ['mod+up', 'mod+down', 'mod+left', 'mod+right'], shift: true },
    (evt) => {
      const { key, shiftKey } = evt;

      // Cancel the default behavior of the event: it's very jarring to run
      // into mod+left/right triggering the browser's back/forward navigation.
      evt.preventDefault();

      const layerDir = getLayerDirection(key, shiftKey);
      if (layerDir) {
        arrangeSelection({ position: layerDir });
      }
    },
    [arrangeSelection]
  );

  const cloneHandler = useCallback(() => {
    if (selectedElements.length === 0) {
      return;
    }
    const clonedElements = selectedElements
      // Filter out the background element (never makes sense to clone that)
      .filter(({ isBackground }) => !isBackground)
      .map(({ id, x, y, ...rest }) => {
        return {
          ...getPastedCoordinates(x, y),
          id: uuidv4(),
          basedOn: id,
          ...rest,
        };
      });
    addNewElements(clonedElements);
  }, [addNewElements, selectedElements]);

  useGlobalKeyDownEffect('clone', () => cloneHandler(), [cloneHandler]);
}

function getArrowDir(key, pos, neg) {
  if (key === pos) {
    return 1;
  }
  if (key === neg) {
    return -1;
  }
  return 0;
}

function getLayerDirection(key, shift) {
  if (key === 'ArrowUp') {
    return shift ? LAYER_DIRECTIONS.FRONT : LAYER_DIRECTIONS.FORWARD;
  }
  if (key === 'ArrowDown') {
    return shift ? LAYER_DIRECTIONS.BACK : LAYER_DIRECTIONS.BACKWARD;
  }
  return null;
}

export default useCanvasKeys;<|MERGE_RESOLUTION|>--- conflicted
+++ resolved
@@ -27,11 +27,8 @@
 import { useStory } from '../../app';
 import { LAYER_DIRECTIONS } from '../../constants';
 import { getPastedCoordinates } from '../../utils/copyPaste';
-<<<<<<< HEAD
 import useAddNewElements from './useAddNewElements';
-=======
 import useCanvas from './useCanvas';
->>>>>>> 6d6b2c7f
 
 const MOVE_COARSE_STEP = 10;
 
