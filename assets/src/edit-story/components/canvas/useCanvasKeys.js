/*
 * Copyright 2020 Google LLC
 *
 * Licensed under the Apache License, Version 2.0 (the "License");
 * you may not use this file except in compliance with the License.
 * You may obtain a copy of the License at
 *
 *     https://www.apache.org/licenses/LICENSE-2.0
 *
 * Unless required by applicable law or agreed to in writing, software
 * distributed under the License is distributed on an "AS IS" BASIS,
 * WITHOUT WARRANTIES OR CONDITIONS OF ANY KIND, either express or implied.
 * See the License for the specific language governing permissions and
 * limitations under the License.
 */

/**
 * External dependencies
 */
import { useCallback, useEffect, useRef } from 'react';
import { v4 as uuidv4 } from 'uuid';

/**
 * Internal dependencies
 */
import { useGlobalKeyDownEffect } from '../keyboard';
import { useStory } from '../../app';
import { LAYER_DIRECTIONS } from '../../constants';
import { getPastedCoordinates } from '../../utils/copyPaste';
<<<<<<< HEAD
import { getDefinitionForType } from '../../elements';
=======
import useAddPastedElements from './useAddPastedElements';
>>>>>>> 7ce79691
import useCanvas from './useCanvas';

const MOVE_COARSE_STEP = 10;

/**
 * @param {{current: Node}} ref
 */
function useCanvasKeys(ref) {
  const addPastedElements = useAddPastedElements();

  const {
    selectedElementIds,
    selectedElements,
    arrangeSelection,
    clearSelection,
    deleteSelectedElements,
    updateSelectedElements,
  } = useStory(
    ({
      state: { selectedElementIds, selectedElements },
      actions: {
        arrangeSelection,
        clearSelection,
        deleteSelectedElements,
        updateSelectedElements,
      },
    }) => {
      return {
        selectedElementIds,
        selectedElements,
        arrangeSelection,
        clearSelection,
        deleteSelectedElements,
        updateSelectedElements,
      };
    }
  );

  const { getNodeForElement, setEditingElement } = useCanvas(
    ({ actions: { getNodeForElement, setEditingElement } }) => ({
      getNodeForElement,
      setEditingElement,
    })
  );
  const selectedElementIdsRef = useRef(null);
  selectedElementIdsRef.current = selectedElementIds;

  // Return focus back to the canvas when another section loses the focus.
  useEffect(() => {
    const container = ref.current;
    if (!container) {
      return undefined;
    }

    const doc = container.ownerDocument;

    const handler = () => {
      // Make sure that no other component is trying to get the focus
      // at this time. We have to check all "focusout" events here because
      // after DOM removal, the "focusout" events are all over the place.
      setTimeout(() => {
        if (doc.activeElement === doc.body) {
          // For a single selection, select the frame of this element.
          // If none or multiple selection, select the container.
          const currentSelectedIds = selectedElementIdsRef.current;
          const selectedFrame =
            currentSelectedIds?.length === 1
              ? getNodeForElement(currentSelectedIds[0])
              : null;
          if (selectedFrame) {
            selectedFrame.focus({ preventScroll: true });
          } else {
            container.focus({ preventScroll: true });
          }
        }
      }, 300);
    };
    doc.addEventListener('focusout', handler, true);
    return () => {
      doc.removeEventListener('focusout', handler, true);
    };
  }, [ref, getNodeForElement]);

  useGlobalKeyDownEffect('delete', () => deleteSelectedElements(), [
    deleteSelectedElements,
  ]);
  useGlobalKeyDownEffect('esc', () => clearSelection(), [clearSelection]);

  // Position (x/y) key handler.
  useGlobalKeyDownEffect(
    { key: ['up', 'down', 'left', 'right'], shift: true },
    ({ key, shiftKey }) => {
      const dirX = getArrowDir(key, 'ArrowRight', 'ArrowLeft');
      const dirY = getArrowDir(key, 'ArrowDown', 'ArrowUp');
      const delta = shiftKey ? 1 : MOVE_COARSE_STEP;
      updateSelectedElements({
        properties: ({ x, y }) => ({
          x: x + delta * dirX,
          y: y + delta * dirY,
        }),
      });
    },
    [updateSelectedElements]
  );

  // Layer up/down.
  useGlobalKeyDownEffect(
    { key: ['mod+up', 'mod+down', 'mod+left', 'mod+right'], shift: true },
    (evt) => {
      const { key, shiftKey } = evt;

      // Cancel the default behavior of the event: it's very jarring to run
      // into mod+left/right triggering the browser's back/forward navigation.
      evt.preventDefault();

      const layerDir = getLayerDirection(key, shiftKey);
      if (layerDir) {
        arrangeSelection({ position: layerDir });
      }
    },
    [arrangeSelection]
  );

  // Edit mode
  useGlobalKeyDownEffect(
    'enter',
    () => {
      if (selectedElements.length !== 1) {
        return;
      }

      const { type, id } = selectedElements[0];
      const { hasEditMode } = getDefinitionForType(type);
      // Only handle Enter key for editable elements
      if (!hasEditMode) {
        return;
      }

      setEditingElement(id);
    },
    [selectedElements, setEditingElement]
  );

  const cloneHandler = useCallback(() => {
    if (selectedElements.length === 0) {
      return;
    }
    const clonedElements = selectedElements
      // Filter out the background element (never makes sense to clone that)
      .filter(({ isBackground }) => !isBackground)
      .map(({ id, x, y, ...rest }) => {
        return {
          ...getPastedCoordinates(x, y),
          id: uuidv4(),
          basedOn: id,
          ...rest,
        };
      });
    addPastedElements(clonedElements);
  }, [addPastedElements, selectedElements]);

  useGlobalKeyDownEffect('clone', () => cloneHandler(), [cloneHandler]);
}

function getArrowDir(key, pos, neg) {
  if (key === pos) {
    return 1;
  }
  if (key === neg) {
    return -1;
  }
  return 0;
}

function getLayerDirection(key, shift) {
  if (key === 'ArrowUp') {
    return shift ? LAYER_DIRECTIONS.FRONT : LAYER_DIRECTIONS.FORWARD;
  }
  if (key === 'ArrowDown') {
    return shift ? LAYER_DIRECTIONS.BACK : LAYER_DIRECTIONS.BACKWARD;
  }
  return null;
}

export default useCanvasKeys;<|MERGE_RESOLUTION|>--- conflicted
+++ resolved
@@ -27,11 +27,8 @@
 import { useStory } from '../../app';
 import { LAYER_DIRECTIONS } from '../../constants';
 import { getPastedCoordinates } from '../../utils/copyPaste';
-<<<<<<< HEAD
 import { getDefinitionForType } from '../../elements';
-=======
 import useAddPastedElements from './useAddPastedElements';
->>>>>>> 7ce79691
 import useCanvas from './useCanvas';
 
 const MOVE_COARSE_STEP = 10;
