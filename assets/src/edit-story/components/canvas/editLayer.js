--- conflicted
+++ resolved
@@ -58,13 +58,7 @@
     actions: { clearEditing },
   } = useCanvas();
 
-<<<<<<< HEAD
-  useKeyDownEffect(ref, { key: 'esc', editable: true }, () => {
-    clearEditing();
-  });
-=======
   useKeyDownEffect(ref, { key: 'esc', editable: true }, () => clearEditing());
->>>>>>> 0c08b78a
 
   const editingElement =
     editingElementId &&
