--- conflicted
+++ resolved
@@ -140,14 +140,7 @@
     selectedElement.type
   );
 
-<<<<<<< HEAD
-  const { isMedia } = getDefinitionForType(selectedElement.type);
-
-=======
-  const actionsEnabled =
-    !selectedElement.isFill &&
-    selectedElement.id !== currentPage.backgroundElementId;
->>>>>>> f32cda03
+
   return (
     <Movable
       className="default-movable"
