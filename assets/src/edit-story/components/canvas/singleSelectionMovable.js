--- conflicted
+++ resolved
@@ -27,20 +27,11 @@
 /**
  * Internal dependencies
  */
-import {
-  DEFAULT_EDITOR_PAGE_HEIGHT,
-  MIN_FONT_SIZE,
-  MAX_FONT_SIZE,
-} from '../../constants';
 import { useStory } from '../../app';
 import Movable from '../movable';
 import objectWithout from '../../utils/objectWithout';
 import { useTransform } from '../transform';
 import { useUnits } from '../../units';
-<<<<<<< HEAD
-
-=======
->>>>>>> 8db9a4bb
 import { getDefinitionForType } from '../../elements';
 import useCanvas from './useCanvas';
 
@@ -64,20 +55,12 @@
     },
   } = useCanvas();
   const {
-    actions: { getBox, editorToDataX, editorToDataY },
+    actions: { getBox, editorToDataX, editorToDataY, dataToEditorY },
   } = useUnits();
   const {
     actions: { pushTransform },
   } = useTransform();
 
-<<<<<<< HEAD
-  const minMaxFontSize = {
-    minFontSize: editorToDataY(MIN_FONT_SIZE, DEFAULT_EDITOR_PAGE_HEIGHT),
-    maxFontSize: editorToDataY(MAX_FONT_SIZE, DEFAULT_EDITOR_PAGE_HEIGHT),
-  };
-
-=======
->>>>>>> 8db9a4bb
   const otherNodes = Object.values(
     objectWithout(nodesById, [selectedElement.id])
   );
