/*
 * Copyright 2020 Google LLC
 *
 * Licensed under the Apache License, Version 2.0 (the "License");
 * you may not use this file except in compliance with the License.
 * You may obtain a copy of the License at
 *
 *     https://www.apache.org/licenses/LICENSE-2.0
 *
 * Unless required by applicable law or agreed to in writing, software
 * distributed under the License is distributed on an "AS IS" BASIS,
 * WITHOUT WARRANTIES OR CONDITIONS OF ANY KIND, either express or implied.
 * See the License for the specific language governing permissions and
 * limitations under the License.
 */

/**
 * External dependencies
 */
import styled from 'styled-components';
import { memo, useRef } from 'react';
import { rgba } from 'polished';

/**
 * WordPress dependencies
 */
import { __ } from '@wordpress/i18n';

/**
 * Internal dependencies
 */
import { STORY_ANIMATION_STATE } from '../../../animation';
import { useStory, useDropTargets } from '../../app';
import withOverlay from '../overlay/withOverlay';
import PageMenu from './pagemenu';
import { Layer, MenuArea, PageArea } from './layout';
import FrameElement from './frameElement';
import useCanvasKeys from './useCanvasKeys';
<<<<<<< HEAD
=======
import Selection from './selection';
>>>>>>> 178445f0
import useCanvas from './useCanvas';

const FramesPageArea = withOverlay(
  styled(PageArea).attrs({
    showOverflow: true,
  })``
);

const FrameSidebar = styled.div`
  position: absolute;
  left: -200px;
  width: 200px;
  height: 100%;
  display: flex;
  flex-direction: column;
  justify-content: center;
  z-index: 1;
  pointer-events: none;
`;

const Hint = styled.div`
  padding: 12px;
  color: ${({ theme }) => rgba(theme.colors.fg.white, 0.54)};
  font-family: ${({ theme }) => theme.fonts.body1.family};
  font-size: ${({ theme }) => theme.fonts.body1.size};
  line-height: 24px;
  text-align: right;
  background-color: ${({ theme }) => theme.colors.bg.workspace};
`;

function FramesLayer() {
  const { currentPage, isAnimating } = useStory((state) => ({
    currentPage: state.state.currentPage,
    isAnimating: [
      STORY_ANIMATION_STATE.PLAYING,
      STORY_ANIMATION_STATE.SCRUBBING,
    ].includes(state.state.animationState),
  }));
  const { showSafeZone } = useCanvas(({ state: { showSafeZone } }) => ({
    showSafeZone,
  }));
  const {
    state: { draggingResource, dropTargets },
    actions: { isDropSource },
  } = useDropTargets();
  const {
    actions: { setFramesLayer },
  } = useCanvas();

  const ref = useRef(null);
  setFramesLayer(ref);
  useCanvasKeys(ref);

  return (
    <Layer
      ref={ref}
      data-testid="FramesLayer"
      pointerEvents="none"
      // Use `-1` to ensure that there's a default target to focus if
      // there's no selection, but it's not reacheable by keyboard
      // otherwise.
      tabIndex="-1"
      aria-label={__('Frames layer', 'web-stories')}
    >
      {!isAnimating && (
        <FramesPageArea
          showSafeZone={showSafeZone}
          overlay={
            Boolean(draggingResource) &&
            isDropSource(draggingResource.type) &&
            Object.keys(dropTargets).length > 0 && (
              <FrameSidebar>
                <Hint>
                  {__('Drop targets are outlined in blue.', 'web-stories')}
                </Hint>
              </FrameSidebar>
            )
          }
        >
          {currentPage &&
            currentPage.elements.map(({ id, ...rest }) => {
              return <FrameElement key={id} element={{ id, ...rest }} />;
            })}
        </FramesPageArea>
      )}
      <MenuArea
        pointerEvents="initial"
        // Make its own stacking context.
        zIndex={1}
        // Cancel lasso.
        onMouseDown={(evt) => evt.stopPropagation()}
      >
        <PageMenu />
      </MenuArea>
      <Selection />
    </Layer>
  );
}

export default memo(FramesLayer);<|MERGE_RESOLUTION|>--- conflicted
+++ resolved
@@ -36,10 +36,7 @@
 import { Layer, MenuArea, PageArea } from './layout';
 import FrameElement from './frameElement';
 import useCanvasKeys from './useCanvasKeys';
-<<<<<<< HEAD
-=======
 import Selection from './selection';
->>>>>>> 178445f0
 import useCanvas from './useCanvas';
 
 const FramesPageArea = withOverlay(
@@ -85,12 +82,8 @@
     state: { draggingResource, dropTargets },
     actions: { isDropSource },
   } = useDropTargets();
-  const {
-    actions: { setFramesLayer },
-  } = useCanvas();
 
   const ref = useRef(null);
-  setFramesLayer(ref);
   useCanvasKeys(ref);
 
   return (
