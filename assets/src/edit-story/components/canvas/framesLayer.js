--- conflicted
+++ resolved
@@ -18,12 +18,7 @@
  * External dependencies
  */
 import styled from 'styled-components';
-<<<<<<< HEAD
 import { memo, useRef, useCallback } from 'react';
-import { rgba } from 'polished';
-=======
-import { memo, useRef } from 'react';
->>>>>>> 7799b29b
 import { __ } from '@web-stories-wp/i18n';
 
 /**
@@ -31,11 +26,7 @@
  */
 import { STORY_ANIMATION_STATE } from '../../../animation';
 import { PAGE_WIDTH, DESIGN_SPACE_MARGIN } from '../../constants';
-<<<<<<< HEAD
-import { useStory, useDropTargets, useCanvas, useLayout } from '../../app';
-=======
-import { useStory, useCanvas } from '../../app';
->>>>>>> 7799b29b
+import { useStory, useCanvas, useLayout } from '../../app';
 import useCanvasKeys from '../../app/canvas/useCanvasKeys';
 import PageMenu from './pagemenu';
 import { Layer, MenuArea, NavNextArea, NavPrevArea, PageArea } from './layout';
@@ -43,41 +34,11 @@
 import Selection from './selection';
 import PageNav from './pagenav';
 
-<<<<<<< HEAD
-const FramesPageArea = withOverlay(
-  styled(PageArea).attrs({
-    showOverflow: false,
-  })`
-    pointer-events: initial;
-  `
-);
-
-const FrameSidebar = styled.div`
-  position: absolute;
-  left: -200px;
-  width: 200px;
-  height: 100%;
-  display: flex;
-  flex-direction: column;
-  justify-content: center;
-  z-index: 1;
-  pointer-events: none;
+const FramesPageArea = styled(PageArea).attrs({
+  showOverflow: false,
+})`
+  pointer-events: initial;
 `;
-
-const Hint = styled.div`
-  padding: 12px;
-  color: ${({ theme }) => rgba(theme.colors.fg.white, 0.54)};
-  font-family: ${({ theme }) => theme.fonts.body1.family};
-  font-size: ${({ theme }) => theme.fonts.body1.size};
-  line-height: 24px;
-  text-align: right;
-  background-color: ${({ theme }) => theme.colors.bg.workspace};
-`;
-=======
-const FramesPageArea = styled(PageArea).attrs({
-  showOverflow: true,
-})``;
->>>>>>> 7799b29b
 
 const marginRatio = 100 * (DESIGN_SPACE_MARGIN / PAGE_WIDTH);
 const DesignSpaceGuideline = styled.div`
@@ -105,20 +66,13 @@
       setDesignSpaceGuideline,
     })
   );
-<<<<<<< HEAD
-  const {
-    state: { draggingResource, dropTargets },
-    actions: { isDropSource },
-  } = useDropTargets();
-  const { setScrollOffset } = useLayout(({ actions: { setScrollOffset } }) => ({
-    setScrollOffset,
-  }));
-=======
->>>>>>> 7799b29b
 
   const ref = useRef(null);
   useCanvasKeys(ref);
 
+  const { setScrollOffset } = useLayout(({ actions: { setScrollOffset } }) => ({
+    setScrollOffset,
+  }));
   const onScroll = useCallback(
     (evt) =>
       setScrollOffset({
