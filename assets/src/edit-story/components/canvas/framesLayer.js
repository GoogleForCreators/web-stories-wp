/*
 * Copyright 2020 Google LLC
 *
 * Licensed under the Apache License, Version 2.0 (the "License");
 * you may not use this file except in compliance with the License.
 * You may obtain a copy of the License at
 *
 *     https://www.apache.org/licenses/LICENSE-2.0
 *
 * Unless required by applicable law or agreed to in writing, software
 * distributed under the License is distributed on an "AS IS" BASIS,
 * WITHOUT WARRANTIES OR CONDITIONS OF ANY KIND, either express or implied.
 * See the License for the specific language governing permissions and
 * limitations under the License.
 */

/**
 * External dependencies
 */
import styled from 'styled-components';

/**
 * Internal dependencies
 */
import {useStory} from '../../app';
import withOverlay from '../overlay/withOverlay';
import {Layer, PageArea} from './layout';
import FrameElement from './frameElement';
import Selection from './selection';

<<<<<<< HEAD
const FramesPageArea = withOverlay(styled(PageArea).attrs({
  className: 'container',
  pointerEvents: true,
})`
  background-color: ${({theme}) => theme.colors.fg.v1};
`);
=======
const FramesPageArea = withOverlay( styled( PageArea ).attrs( { className: 'container', pointerEvents: 'initial' } )`
	background-color: ${ ( { theme } ) => theme.colors.fg.v1 };
` );
>>>>>>> 47325532

function FramesLayer() {
  const {
    state: {currentPage},
  } = useStory();

<<<<<<< HEAD
  return (
    <Layer pointerEvents={false}>
      <FramesPageArea>
        {currentPage &&
          currentPage.elements.map(({id, ...rest}) => {
            return <FrameElement key={id} element={{id, ...rest}} />;
          })}
        <Selection />
      </FramesPageArea>
    </Layer>
  );
=======
	return (
		<Layer pointerEvents="none">
			<FramesPageArea>
				{ currentPage && currentPage.elements.map( ( { id, ...rest } ) => {
					return (
						<FrameElement
							key={ id }
							element={ { id, ...rest } }
						/>
					);
				} ) }
				<Selection />
			</FramesPageArea>
		</Layer>
	);
>>>>>>> 47325532
}

export default FramesLayer;<|MERGE_RESOLUTION|>--- conflicted
+++ resolved
@@ -28,27 +28,20 @@
 import FrameElement from './frameElement';
 import Selection from './selection';
 
-<<<<<<< HEAD
 const FramesPageArea = withOverlay(styled(PageArea).attrs({
   className: 'container',
-  pointerEvents: true,
+  pointerEvents: 'initial',
 })`
   background-color: ${({theme}) => theme.colors.fg.v1};
 `);
-=======
-const FramesPageArea = withOverlay( styled( PageArea ).attrs( { className: 'container', pointerEvents: 'initial' } )`
-	background-color: ${ ( { theme } ) => theme.colors.fg.v1 };
-` );
->>>>>>> 47325532
 
 function FramesLayer() {
   const {
     state: {currentPage},
   } = useStory();
 
-<<<<<<< HEAD
   return (
-    <Layer pointerEvents={false}>
+    <Layer pointerEvents="none">
       <FramesPageArea>
         {currentPage &&
           currentPage.elements.map(({id, ...rest}) => {
@@ -58,23 +51,6 @@
       </FramesPageArea>
     </Layer>
   );
-=======
-	return (
-		<Layer pointerEvents="none">
-			<FramesPageArea>
-				{ currentPage && currentPage.elements.map( ( { id, ...rest } ) => {
-					return (
-						<FrameElement
-							key={ id }
-							element={ { id, ...rest } }
-						/>
-					);
-				} ) }
-				<Selection />
-			</FramesPageArea>
-		</Layer>
-	);
->>>>>>> 47325532
 }
 
 export default FramesLayer;