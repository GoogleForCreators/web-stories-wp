/*
 * Copyright 2020 Google LLC
 *
 * Licensed under the Apache License, Version 2.0 (the "License");
 * you may not use this file except in compliance with the License.
 * You may obtain a copy of the License at
 *
 *     https://www.apache.org/licenses/LICENSE-2.0
 *
 * Unless required by applicable law or agreed to in writing, software
 * distributed under the License is distributed on an "AS IS" BASIS,
 * WITHOUT WARRANTIES OR CONDITIONS OF ANY KIND, either express or implied.
 * See the License for the specific language governing permissions and
 * limitations under the License.
 */

/**
 * External dependencies
 */
import styled from 'styled-components';
import { memo, useRef, useCallback } from 'react';
import { __ } from '@web-stories-wp/i18n';
import { PAGE_WIDTH } from '@web-stories-wp/units';

/**
 * Internal dependencies
 */
<<<<<<< HEAD
import { STORY_ANIMATION_STATE } from '@web-stories-wp/animation';
import { PAGE_WIDTH, DESIGN_SPACE_MARGIN } from '../../constants';
=======
import { STORY_ANIMATION_STATE } from '../../../animation';
import { DESIGN_SPACE_MARGIN } from '../../constants';
>>>>>>> 4121f0fc
import { useStory, useCanvas, useLayout, useTransform } from '../../app';
import useCanvasKeys from '../../app/canvas/useCanvasKeys';
import PageMenu from './pagemenu';
import { Layer, MenuArea, NavNextArea, NavPrevArea, PageArea } from './layout';
import FrameElement from './frameElement';
import Selection from './selection';
import PageNav from './pagenav';

const FramesPageArea = styled(PageArea)`
  pointer-events: initial;
`;
const marginRatio = 100 * (DESIGN_SPACE_MARGIN / PAGE_WIDTH);
const DesignSpaceGuideline = styled.div`
  border: 1px solid ${({ theme }) => theme.colors.border.negativePress};
  left: ${marginRatio}%;
  right: ${marginRatio}%;
  top: 0;
  bottom: 0;
  position: absolute;
  pointer-events: none;
  z-index: 1;
  visibility: ${({ isVisible }) => (isVisible ? 'visible' : 'hidden')};
`;

function FramesLayer() {
  const { currentPage, isAnimating } = useStory((state) => ({
    currentPage: state.state.currentPage,
    isAnimating: [
      STORY_ANIMATION_STATE.PLAYING,
      STORY_ANIMATION_STATE.SCRUBBING,
    ].includes(state.state.animationState),
  }));
  const { setDesignSpaceGuideline } = useCanvas(
    ({ actions: { setDesignSpaceGuideline } }) => ({
      setDesignSpaceGuideline,
    })
  );

  const { isAnythingTransforming } = useTransform((state) => ({
    isAnythingTransforming: state.state.isAnythingTransforming,
  }));

  const ref = useRef(null);
  useCanvasKeys(ref);

  const { setScrollOffset } = useLayout(({ actions: { setScrollOffset } }) => ({
    setScrollOffset,
  }));
  const onScroll = useCallback(
    (evt) =>
      setScrollOffset({
        left: evt.target.scrollLeft,
        top: evt.target.scrollTop,
      }),
    [setScrollOffset]
  );

  return (
    <Layer
      ref={ref}
      data-testid="FramesLayer"
      pointerEvents="initial"
      // Use `-1` to ensure that there's a default target to focus if
      // there's no selection, but it's not reacheable by keyboard
      // otherwise.
      tabIndex="-1"
      aria-label={__('Frames layer', 'web-stories')}
    >
      {!isAnimating && (
        <FramesPageArea onScroll={onScroll}>
          {currentPage &&
            currentPage.elements.map(({ id, ...rest }) => {
              return <FrameElement key={id} element={{ id, ...rest }} />;
            })}
          <DesignSpaceGuideline
            ref={setDesignSpaceGuideline}
            isVisible={isAnythingTransforming}
          />
        </FramesPageArea>
      )}
      <MenuArea
        pointerEvents="initial"
        // Make its own stacking context.
        zIndex={1}
        // Cancel lasso.
        onMouseDown={(evt) => evt.stopPropagation()}
      >
        <PageMenu />
      </MenuArea>
      <NavPrevArea>
        <PageNav isNext={false} />
      </NavPrevArea>
      <NavNextArea>
        <PageNav />
      </NavNextArea>
      <Selection />
    </Layer>
  );
}

export default memo(FramesLayer);<|MERGE_RESOLUTION|>--- conflicted
+++ resolved
@@ -21,17 +21,12 @@
 import { memo, useRef, useCallback } from 'react';
 import { __ } from '@web-stories-wp/i18n';
 import { PAGE_WIDTH } from '@web-stories-wp/units';
+import { STORY_ANIMATION_STATE } from '@web-stories-wp/animation';
 
 /**
  * Internal dependencies
  */
-<<<<<<< HEAD
-import { STORY_ANIMATION_STATE } from '@web-stories-wp/animation';
-import { PAGE_WIDTH, DESIGN_SPACE_MARGIN } from '../../constants';
-=======
-import { STORY_ANIMATION_STATE } from '../../../animation';
 import { DESIGN_SPACE_MARGIN } from '../../constants';
->>>>>>> 4121f0fc
 import { useStory, useCanvas, useLayout, useTransform } from '../../app';
 import useCanvasKeys from '../../app/canvas/useCanvasKeys';
 import PageMenu from './pagemenu';
