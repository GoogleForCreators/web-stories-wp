--- conflicted
+++ resolved
@@ -87,9 +87,6 @@
             return <FrameElement key={id} element={{ id, ...rest }} />;
           })}
         <Selection />
-<<<<<<< HEAD
-        <LinkGuidelines />
-=======
         {Boolean(draggingResource) && isDropSource(draggingResource.type) && (
           <FrameSidebar>
             <Hint>
@@ -100,7 +97,7 @@
             </Hint>
           </FrameSidebar>
         )}
->>>>>>> 52745267
+        <LinkGuidelines />
       </FramesPageArea>
     </Layer>
   );
