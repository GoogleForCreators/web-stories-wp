/*
 * Copyright 2020 Google LLC
 *
 * Licensed under the Apache License, Version 2.0 (the "License");
 * you may not use this file except in compliance with the License.
 * You may obtain a copy of the License at
 *
 *     https://www.apache.org/licenses/LICENSE-2.0
 *
 * Unless required by applicable law or agreed to in writing, software
 * distributed under the License is distributed on an "AS IS" BASIS,
 * WITHOUT WARRANTIES OR CONDITIONS OF ANY KIND, either express or implied.
 * See the License for the specific language governing permissions and
 * limitations under the License.
 */

/**
 * External dependencies
 */
import styled from 'styled-components';
import { useRef } from 'react';

/**
 * WordPress dependencies
 */
import { __, sprintf } from '@wordpress/i18n';

/**
 * Internal dependencies
 */
import { useStory, useDropTargets } from '../../app';
import withOverlay from '../overlay/withOverlay';
<<<<<<< HEAD
import { prettifyShortcut } from '../keyboard';
=======
import { LinkGuidelines } from '../link';
>>>>>>> d3badcb7
import { Layer, PageArea } from './layout';
import FrameElement from './frameElement';
import Selection from './selection';
import useCanvasKeys from './useCanvasKeys';

const FramesPageArea = withOverlay(
  styled(PageArea).attrs({
    className: 'container',
    pointerEvents: 'initial',
  })``
);

const FrameSidebar = styled.div`
  position: absolute;
  left: -200px;
  width: 200px;
  z-index: 1;
  pointer-events: none;
`;

const Hint = styled.div`
  padding: 12px;
  color: ${({ theme }) => theme.colors.fg.v1};
  font-family: ${({ theme }) => theme.fonts.body1.family};
  font-size: ${({ theme }) => theme.fonts.body1.size};
  line-height: 24px;
  text-align: right;
`;

function FramesLayer() {
  const {
    state: { currentPage },
  } = useStory();
  const {
    state: { draggingResource },
    actions: { isDropSource },
  } = useDropTargets();

  const ref = useRef(null);
  useCanvasKeys(ref);

  return (
    <Layer
      ref={ref}
      pointerEvents="none"
      // Use `-1` to ensure that there's a default target to focus if
      // there's no selection, but it's not reacheable by keyboard
      // otherwise.
      tabIndex="-1"
    >
      <FramesPageArea>
        {currentPage &&
          currentPage.elements.map(({ id, ...rest }) => {
            return <FrameElement key={id} element={{ id, ...rest }} />;
          })}
        <Selection />
        {Boolean(draggingResource) && isDropSource(draggingResource.type) && (
          <FrameSidebar>
            <Hint>
              {sprintf(
                /* translators: %s: keyboard shortcut. */
                __(
                  'Drop targets are outlined in blue. Use %s to disable snapping.',
                  'web-stories'
                ),
                prettifyShortcut('mod')
              )}
            </Hint>
          </FrameSidebar>
        )}
        <LinkGuidelines />
      </FramesPageArea>
    </Layer>
  );
}

export default FramesLayer;<|MERGE_RESOLUTION|>--- conflicted
+++ resolved
@@ -30,11 +30,8 @@
  */
 import { useStory, useDropTargets } from '../../app';
 import withOverlay from '../overlay/withOverlay';
-<<<<<<< HEAD
 import { prettifyShortcut } from '../keyboard';
-=======
 import { LinkGuidelines } from '../link';
->>>>>>> d3badcb7
 import { Layer, PageArea } from './layout';
 import FrameElement from './frameElement';
 import Selection from './selection';
