--- conflicted
+++ resolved
@@ -61,11 +61,11 @@
     ({ id, resource }) => {
       updateElementDimensions({ id, resource });
 
-<<<<<<< HEAD
-      if (['video', 'gif'].includes(resource.type) && !resource.local) {
-=======
-      if (resource.type === 'video' && !resource.local && !resource.posterId) {
->>>>>>> 5c01b1ce
+      if (
+        ['video', 'gif'].includes(resource.type) &&
+        !resource.local &&
+        !resource.posterId
+      ) {
         uploadVideoPoster(resource.id, resource.src);
       }
     },
