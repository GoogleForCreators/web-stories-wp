/*
 * Copyright 2021 Google LLC
 *
 * Licensed under the Apache License, Version 2.0 (the "License");
 * you may not use this file except in compliance with the License.
 * You may obtain a copy of the License at
 *
 *     https://www.apache.org/licenses/LICENSE-2.0
 *
 * Unless required by applicable law or agreed to in writing, software
 * distributed under the License is distributed on an "AS IS" BASIS,
 * WITHOUT WARRANTIES OR CONDITIONS OF ANY KIND, either express or implied.
 * See the License for the specific language governing permissions and
 * limitations under the License.
 */

/**
 * External dependencies
 */
import { useRef } from 'react';
import styled from 'styled-components';
import { rgba, readableColor } from 'polished';
import { FULLBLEED_RATIO } from '@web-stories-wp/units';
<<<<<<< HEAD
import { useGlobalKeyDownEffect } from '@web-stories-wp/design-system';
import { useFocusOut } from '@web-stories-wp/react';
=======
import {
  useFocusOut,
  useGlobalKeyDownEffect,
} from '@web-stories-wp/design-system';
>>>>>>> 67c78f2b

/**
 * Internal dependencies
 */
<<<<<<< HEAD
=======
import CircularProgress from '../circularProgress';
>>>>>>> 67c78f2b
import { useCanvas, useLayout } from '../../app';
import { Layer, PageArea } from './layout';
import getColorFromPixelData from './utils/getColorFromPixelData';

const MAGNIFIER_SIZE = 200;
const MAGNIFIER_PIXELS = 7;
const MAGNIFIER_RECT_SIZE = MAGNIFIER_SIZE / MAGNIFIER_PIXELS;

const EyedropperBackground = styled(Layer)`
  background: ${({ theme }) => theme.colors.opacity.black64};
  cursor: not-allowed;
  z-index: 2;
`;

const DisplayPageArea = styled(PageArea)`
  position: absolute;
`;

const EyedropperCanvas = styled.div`
  background: transparent;
  border-radius: 5px;
  position: absolute;
  z-index: 2;
  transform: translateZ(0);
  top: 0;
  left: 0;
  bottom: 0;
  right: 0;
  cursor: default;
`;

const ColorInfo = styled.div`
  text-transform: uppercase;
  margin-top: 30px;
  padding: 9px;
  min-width: 102px;
  text-align: center;
`;

const Circle = styled.div`
  transform: translateY(20px);
  background: ${({ theme }) => theme.colors.bg.primary};
  border: 2px solid black;
  border-radius: 50%;
  overflow: hidden;
  width: ${MAGNIFIER_SIZE - 2}px;
  height: ${MAGNIFIER_SIZE}px;
`;

// Initially hide the magnifier.
const Magnifier = styled.div`
  position: absolute;
  top: 0;
  left: 0;
  transform: translateY(-2000px);
  pointer-events: none;
`;

const Center = styled.div`
  position: absolute;
  top: 0;
  left: 0;
  right: 0;
  bottom: 0;
  z-index: 3;
  background: ${({ theme }) => theme.colors.opacity.black64};
  cursor: not-allowed;
  display: flex;
  justify-content: center;
  align-items: center;
`;

const CanvasImage = styled.img`
  width: 100%;
`;

function EyedropperLayer() {
  const {
    fullbleedContainer,
    isEyedropperActive,
    eyedropperCallback,
    eyedropperImg,
    eyedropperPixelData,
    setIsEyedropperActive,
    setEyedropperImg,
    setEyedropperPixelData,
  } = useCanvas(
    ({
      state: {
        fullbleedContainer,
        isEyedropperActive,
        eyedropperCallback,
        eyedropperImg,
        eyedropperPixelData,
      },
      actions: {
        setIsEyedropperActive,
        setEyedropperImg,
        setEyedropperPixelData,
      },
    }) => ({
      fullbleedContainer,
      isEyedropperActive,
      eyedropperCallback,
      eyedropperImg,
      eyedropperPixelData,
      setIsEyedropperActive,
      setEyedropperImg,
      setEyedropperPixelData,
    })
  );

  const { pageWidth } = useLayout(({ state: { pageWidth } }) => ({
    pageWidth,
  }));

  const fullHeight = pageWidth / FULLBLEED_RATIO;
  const img = eyedropperImg;
  const imgRef = useRef();
  const magnifier = useRef();
  const magnifierInfo = useRef();
  const magnifierColor = useRef();
  const eyedropperCanvas = useRef();

  const closeEyedropper = () => {
    setIsEyedropperActive(false);
    setEyedropperImg(null);
    setEyedropperPixelData(null);
  };

  useFocusOut(eyedropperCanvas, closeEyedropper, [isEyedropperActive, img]);

  useGlobalKeyDownEffect('esc', closeEyedropper);

  if (isEyedropperActive && !img) {
    return (
      <>
        {/* Disable reason: No keyboard navigation for Eyedropper. */}
        {/* eslint-disable-next-line styled-components-a11y/click-events-have-key-events, styled-components-a11y/no-static-element-interactions */}
        <Center onClick={closeEyedropper}>
          <CircularProgress />
        </Center>
      </>
    );
  }
  if (!isEyedropperActive || !img) {
    return null;
  }

  const magnify = function (x, y) {
    const canvas = magnifier.current;
    if (canvas) {
      const ctx = canvas.getContext('2d');

      ctx.imageSmoothingEnabled = false;
      ctx.mozImageSmoothingEnabled = false;
      ctx.webkitImageSmoothingEnabled = false;
      ctx.msImageSmoothingEnabled = false;

      // Draw enlarged cropped image.
      ctx.clearRect(0, 0, MAGNIFIER_SIZE, MAGNIFIER_SIZE);
      ctx.drawImage(
        imgRef.current,
        Math.round(x - MAGNIFIER_PIXELS / 2),
        Math.round(y - MAGNIFIER_PIXELS / 2),
        MAGNIFIER_PIXELS,
        MAGNIFIER_PIXELS,
        0,
        0,
        MAGNIFIER_SIZE,
        MAGNIFIER_SIZE
      );

      // Draw center square for better aiming.
      ctx.beginPath();
      ctx.rect(
        Math.round(MAGNIFIER_SIZE / 2) - MAGNIFIER_RECT_SIZE / 2,
        Math.round(MAGNIFIER_SIZE / 2) - MAGNIFIER_RECT_SIZE / 2,
        MAGNIFIER_RECT_SIZE,
        MAGNIFIER_RECT_SIZE
      );
      ctx.stroke();
    }
  };

  const onMouseMove = (e) => {
    const { left, top, width, height } =
      fullbleedContainer.getBoundingClientRect();
    const x = (e.clientX - left) * (pageWidth / width);
    const y = (e.clientY - top) * (fullHeight / height);

    if (x < 0 || y < 0 || x > width || y > height) {
      magnifierInfo.current.style.display = 'none';
      return;
    } else {
      magnifierInfo.current.style.display = 'block';
    }

    // Move magnifier canvas.
    magnifierInfo.current.style.transform = `translate(${
      x - MAGNIFIER_SIZE / 2
    }px, ${y}px)`;

    // Redraw magnifier canvas.
    magnify(x, y);

    // Get and print pixel color.
    const rgbaObject = getColorFromPixelData(eyedropperPixelData, x, y, width);
    const { r, g, b, a } = rgbaObject;
    const hex = rgba(r, g, b, a);
    magnifierColor.current.style.background = `rgba(${r},${g},${b},${a})`;
    magnifierColor.current.style.color = readableColor(
      hex,
      '#333',
      '#EDEDED',
      false
    );
    magnifierColor.current.innerText = hex;
  };

  const onClick = (e) => {
    const { left, top, width, height } =
      fullbleedContainer.getBoundingClientRect();
    const x = (e.clientX - left) * (pageWidth / width);
    const y = (e.clientY - top) * (fullHeight / height);

    const rgbaObject = getColorFromPixelData(
      eyedropperPixelData,
      x,
      y,
      pageWidth
    );
    eyedropperCallback(rgbaObject);
  };

  return (
    <EyedropperBackground
      data-testid="eyedropperLayer"
      onMouseMove={onMouseMove}
    >
      {/* Remove the safe zone so we don't have to move the canvas image up (we have fullbleed image). */}
      <DisplayPageArea withSafezone={false} showOverflow>
        {/* Disable reason: No pixel-by-pixel keyboard navigation. */}
        {/* eslint-disable-next-line styled-components-a11y/click-events-have-key-events, styled-components-a11y/no-static-element-interactions */}
        <EyedropperCanvas ref={eyedropperCanvas} onClick={onClick}>
          <CanvasImage ref={imgRef} src={img} alt="" />
          <Magnifier ref={magnifierInfo}>
            <Circle>
              <canvas
                ref={magnifier}
                width={MAGNIFIER_SIZE}
                height={MAGNIFIER_SIZE}
              />
            </Circle>
            <ColorInfo ref={magnifierColor} />
          </Magnifier>
        </EyedropperCanvas>
      </DisplayPageArea>
    </EyedropperBackground>
  );
}

export default EyedropperLayer;<|MERGE_RESOLUTION|>--- conflicted
+++ resolved
@@ -21,23 +21,13 @@
 import styled from 'styled-components';
 import { rgba, readableColor } from 'polished';
 import { FULLBLEED_RATIO } from '@web-stories-wp/units';
-<<<<<<< HEAD
 import { useGlobalKeyDownEffect } from '@web-stories-wp/design-system';
 import { useFocusOut } from '@web-stories-wp/react';
-=======
-import {
-  useFocusOut,
-  useGlobalKeyDownEffect,
-} from '@web-stories-wp/design-system';
->>>>>>> 67c78f2b
 
 /**
  * Internal dependencies
  */
-<<<<<<< HEAD
-=======
 import CircularProgress from '../circularProgress';
->>>>>>> 67c78f2b
 import { useCanvas, useLayout } from '../../app';
 import { Layer, PageArea } from './layout';
 import getColorFromPixelData from './utils/getColorFromPixelData';
