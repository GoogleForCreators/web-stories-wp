/*
 * Copyright 2020 Google LLC
 *
 * Licensed under the Apache License, Version 2.0 (the "License");
 * you may not use this file except in compliance with the License.
 * You may obtain a copy of the License at
 *
 *     https://www.apache.org/licenses/LICENSE-2.0
 *
 * Unless required by applicable law or agreed to in writing, software
 * distributed under the License is distributed on an "AS IS" BASIS,
 * WITHOUT WARRANTIES OR CONDITIONS OF ANY KIND, either express or implied.
 * See the License for the specific language governing permissions and
 * limitations under the License.
 */

/**
 * External dependencies
 */
import styled, { css } from 'styled-components';
import { rgba } from 'polished';
import { useLayoutEffect, useMemo, useRef, useState, useCallback } from 'react';

/**
 * WordPress dependencies
 */
import { __, sprintf } from '@wordpress/i18n';

/**
 * Internal dependencies
 */
import { useConfig, useStory } from '../../../app';
import {
  LeftArrow,
  RightArrow,
  GridView as GridViewButton,
  Keyboard as KeyboardShortcutsButton,
  Plain,
} from '../../button';
import {
  Reorderable,
  ReorderableSeparator,
  ReorderableItem,
} from '../../reorderable';
import Modal from '../../modal';
import GridView from '../gridview';
import PagePreview from '../pagepreview';
import useResizeEffect from '../../../utils/useResizeEffect';
import {
  COMPACT_CAROUSEL_BREAKPOINT,
  CAROUSEL_VERTICAL_PADDING,
} from '../layout';
<<<<<<< HEAD
=======
import DropZoneProvider from '../../dropzone/dropZoneProvider';
import { PAGE_WIDTH, PAGE_HEIGHT } from '../../../constants';
import { THUMB_FRAME_HEIGHT, THUMB_FRAME_WIDTH } from '../pagepreview';
>>>>>>> 25d66261
import CompactIndicator from './compactIndicator';

const CAROUSEL_BOTTOM_SCROLL_MARGIN = 8;
const SCROLLBAR_HEIGHT = 8;

const Wrapper = styled.div`
  position: relative;
  display: grid;
  grid: 'prev-navigation carousel next-navigation menu' auto / 53px 1fr 53px 53px;
  background-color: ${({ theme }) => theme.colors.bg.v1};
  color: ${({ theme }) => theme.colors.fg.v1};
  width: 100%;
  height: 100%;
`;

const Area = styled.div`
  grid-area: ${({ area }) => area};
  display: flex;
  align-items: center;
  justify-content: center;
  flex-direction: column;
`;

const NavArea = styled(Area)`
  margin-bottom: ${({ marginBottom }) => marginBottom}px;
`;

const MenuArea = styled(Area).attrs({ area: 'menu' })``;

const PlainStyled = styled(Plain)`
  background-color: ${({ theme }) => rgba(theme.colors.fg.v1, 0.1)};
  color: ${({ theme }) => rgba(theme.colors.fg.v1, 0.86)};
  &:hover {
    background-color: ${({ theme }) => rgba(theme.colors.fg.v1, 0.25)};
  }
`;

const MenuIconsWrapper = styled.div`
  ${({ isCompact }) =>
    isCompact
      ? css`
          margin-bottom: 16px;
        `
      : css`
          position: absolute;
          bottom: 44px;
        `}
`;

const OverflowButtons = styled.div`
  position: relative;
  & > * {
    position: absolute;
    bottom: 10px;
  }
`;

const PageList = styled(Reorderable).attrs({
  area: 'carousel',
  role: 'listbox',
  'aria-orientation': 'horizontal',
})`
  flex-direction: row;
  align-items: center;
  justify-content: ${({ hasHorizontalOverflow }) =>
    hasHorizontalOverflow ? 'flex-start' : 'center'};
  overflow-x: scroll;
  overflow-y: hidden;
  margin: 0 0 ${CAROUSEL_BOTTOM_SCROLL_MARGIN}px 0;
  scrollbar-color: rgba(255, 255, 255, 0.54) transparent;
  scrollbar-width: auto;
  &::-webkit-scrollbar {
    width: ${SCROLLBAR_HEIGHT}px;
    height: ${SCROLLBAR_HEIGHT}px;
  }
  &::-webkit-scrollbar-track {
    background-color: transparent;
  }
  &::-webkit-scrollbar-thumb {
    background-color: rgba(255, 255, 255, 0.54);
    border-radius: ${SCROLLBAR_HEIGHT * 2}px;
  }
`;

const PageSeparator = styled(ReorderableSeparator)`
  margin: 6px -18px -3px -8px;
  padding: 3px 10px;
  & > div {
    height: 100%;
    width: 6px;
    margin: 0px;
  }
`;

const ItemContainer = styled.div.attrs({ role: 'option' })`
  display: flex;
  flex-direction: row;
  margin: 0 10px 0 0;
  &:last-of-type {
    margin: 0;
  }
`;

const GridViewContainer = styled.div`
  flex: 1;
  margin: 70px 170px 70px 170px;
  pointer-events: all;
`;

function calculatePageThumbSize(carouselSize) {
  const aspectRatio = PAGE_WIDTH / PAGE_HEIGHT;
  const availableHeight =
    carouselSize.height -
    CAROUSEL_VERTICAL_PADDING * 2 -
    CAROUSEL_BOTTOM_SCROLL_MARGIN;
  const pageHeight = availableHeight - THUMB_FRAME_HEIGHT;
  const pageWidth = pageHeight * aspectRatio;
  return [pageWidth + THUMB_FRAME_WIDTH, pageHeight + THUMB_FRAME_HEIGHT];
}

function Carousel() {
  const {
    state: { pages, currentPageIndex, currentPageId },
    actions: { setCurrentPage, arrangePage },
  } = useStory();
  const { isRTL } = useConfig();
  const [hasHorizontalOverflow, setHasHorizontalOverflow] = useState(false);
  const [scrollPercentage, setScrollPercentage] = useState(0);
  const [isGridViewOpen, setIsGridViewOpen] = useState(false);
  const listRef = useRef(null);
  const pageRefs = useRef([]);

  const [carouselSize, setCarouselSize] = useState({});
  const isCompact = carouselSize.height < COMPACT_CAROUSEL_BREAKPOINT;

  const openModal = useCallback(() => setIsGridViewOpen(true), []);
  const closeModal = useCallback(() => setIsGridViewOpen(false), []);

  useResizeEffect(
    listRef,
    (currentCarouselSize) => {
      const { offsetWidth, scrollWidth, scrollLeft } = listRef.current;
      const max = scrollWidth - offsetWidth;
      setHasHorizontalOverflow(Math.ceil(scrollWidth) > Math.ceil(offsetWidth));
      setScrollPercentage(scrollLeft / max);
      setCarouselSize(currentCarouselSize);
    },
    [pages.length]
  );

  useLayoutEffect(() => {
    if (hasHorizontalOverflow) {
      const currentPageRef = pageRefs.current[currentPageId];

      if (!currentPageRef || !currentPageRef.scrollIntoView) {
        return;
      }

      currentPageRef.scrollIntoView({
        inline: 'center',
        behavior: 'smooth',
      });
    }
  }, [currentPageId, hasHorizontalOverflow, pageRefs]);

  useLayoutEffect(() => {
    const listElement = listRef.current;

    const handleScroll = () => {
      const { offsetWidth, scrollLeft, scrollWidth } = listElement;
      const max = scrollWidth - offsetWidth;
      setScrollPercentage(scrollLeft / max);
    };

    listElement.addEventListener('scroll', handleScroll, { passive: true });

    return () => {
      listElement.removeEventListener('scroll', handleScroll);
    };
  }, [hasHorizontalOverflow]);

  const handleClickPage = (page) => () => setCurrentPage({ pageId: page.id });

  const scrollBy = useCallback(
    (offset) => {
      if (isRTL) {
        offset *= -1;
      }

      if (!listRef.current.scrollBy) {
        listRef.current.scrollLeft += offset;
        return;
      }

      listRef.current.scrollBy({
        left: offset,
        behavior: 'smooth',
      });
    },
    [listRef, isRTL]
  );

  const scrollByPx = carouselSize.width;
  const isAtBeginningOfList = isRTL
    ? 1 === scrollPercentage
    : 0 === scrollPercentage;
  const isAtEndOfList = isRTL ? 0 === scrollPercentage : 1 === scrollPercentage;

  const PrevButton = isRTL ? RightArrow : LeftArrow;
  const NextButton = isRTL ? LeftArrow : RightArrow;

<<<<<<< HEAD
  const Page = isCompact ? CompactIndicator : PagePreview;
  const [pageThumbWidth, pageThumbHeight] = calculatePageThumbSize(
    carouselSize
=======
  const Item = isCompact ? CompactIndicator : DraggablePage;
  const [pageThumbWidth, pageThumbHeight] = useMemo(
    () => calculatePageThumbSize(carouselSize),
    [carouselSize]
>>>>>>> 25d66261
  );
  const arrowsBottomMargin = isCompact
    ? CAROUSEL_BOTTOM_SCROLL_MARGIN + SCROLLBAR_HEIGHT
    : CAROUSEL_BOTTOM_SCROLL_MARGIN;

  return (
    <>
      <Wrapper>
        <NavArea area="prev-navigation" marginBottom={arrowsBottomMargin}>
          <PrevButton
            isHidden={!hasHorizontalOverflow || isAtBeginningOfList}
            onClick={() => scrollBy(-scrollByPx)}
            width="24"
            height="24"
            aria-label={__('Scroll Backward', 'web-stories')}
          />
        </NavArea>
        <PageList
          ref={listRef}
          hasHorizontalOverflow={hasHorizontalOverflow}
          aria-label={__('Pages List', 'web-stories')}
          onPositionChange={(oldPos, newPos) => {
            const pageId = pages[oldPos].id;
            arrangePage({ pageId, position: newPos });
            setCurrentPage({ pageId });
          }}
        >
          <PageSeparator position={0} />
          {pages.map((page, index) => {
            const isCurrentPage = index === currentPageIndex;

            return (
              <ItemContainer key={page.id}>
                <ReorderableItem position={index}>
                  <Page
                    onClick={handleClickPage(page)}
                    role="option"
                    ariaLabel={
                      isCurrentPage
                        ? sprintf(
                            __('Page %s (current page)', 'web-stories'),
                            index + 1
                          )
                        : sprintf(__('Go to page %s', 'web-stories'), index + 1)
                    }
                    isActive={isCurrentPage}
                    index={index}
                    ref={(el) => {
                      pageRefs.current[page.id] = el;
                    }}
                    width={pageThumbWidth}
                    height={pageThumbHeight}
                  />
                </ReorderableItem>
                <PageSeparator position={index + 1} />
              </ItemContainer>
            );
          })}
        </PageList>
        <NavArea area="next-navigation" marginBottom={arrowsBottomMargin}>
          <NextButton
            isHidden={!hasHorizontalOverflow || isAtEndOfList}
            onClick={() => scrollBy(scrollByPx)}
            width="24"
            height="24"
            aria-label={__('Scroll Forward', 'web-stories')}
          />
        </NavArea>
        <MenuArea>
          <MenuIconsWrapper isCompact={isCompact}>
            <OverflowButtons>
              <KeyboardShortcutsButton
                width="24"
                height="24"
                aria-label={__('Keyboard Shortcuts', 'web-stories')}
              />
            </OverflowButtons>
            <GridViewButton
              width="24"
              height="24"
              onClick={openModal}
              aria-label={__('Grid View', 'web-stories')}
            />
          </MenuIconsWrapper>
        </MenuArea>
      </Wrapper>
      <Modal
        open={isGridViewOpen}
        onClose={closeModal}
        contentLabel={__('Grid View', 'web-stories')}
        overlayStyles={{
          alignItems: 'flex-start',
        }}
        contentStyles={{
          pointerEvents: 'none',
          flex: 1,
        }}
      >
        <GridViewContainer>
          <PlainStyled onClick={() => closeModal()}>
            {__('Back', 'web-stories')}
          </PlainStyled>
          <GridView />
        </GridViewContainer>
      </Modal>
    </>
  );
}

export default Carousel;<|MERGE_RESOLUTION|>--- conflicted
+++ resolved
@@ -44,18 +44,17 @@
 } from '../../reorderable';
 import Modal from '../../modal';
 import GridView from '../gridview';
-import PagePreview from '../pagepreview';
+import PagePreview, {
+  THUMB_FRAME_HEIGHT,
+  THUMB_FRAME_WIDTH,
+} from '../pagepreview';
 import useResizeEffect from '../../../utils/useResizeEffect';
 import {
   COMPACT_CAROUSEL_BREAKPOINT,
   CAROUSEL_VERTICAL_PADDING,
 } from '../layout';
-<<<<<<< HEAD
-=======
-import DropZoneProvider from '../../dropzone/dropZoneProvider';
 import { PAGE_WIDTH, PAGE_HEIGHT } from '../../../constants';
-import { THUMB_FRAME_HEIGHT, THUMB_FRAME_WIDTH } from '../pagepreview';
->>>>>>> 25d66261
+
 import CompactIndicator from './compactIndicator';
 
 const CAROUSEL_BOTTOM_SCROLL_MARGIN = 8;
@@ -267,16 +266,10 @@
   const PrevButton = isRTL ? RightArrow : LeftArrow;
   const NextButton = isRTL ? LeftArrow : RightArrow;
 
-<<<<<<< HEAD
   const Page = isCompact ? CompactIndicator : PagePreview;
-  const [pageThumbWidth, pageThumbHeight] = calculatePageThumbSize(
-    carouselSize
-=======
-  const Item = isCompact ? CompactIndicator : DraggablePage;
   const [pageThumbWidth, pageThumbHeight] = useMemo(
     () => calculatePageThumbSize(carouselSize),
     [carouselSize]
->>>>>>> 25d66261
   );
   const arrowsBottomMargin = isCompact
     ? CAROUSEL_BOTTOM_SCROLL_MARGIN + SCROLLBAR_HEIGHT
