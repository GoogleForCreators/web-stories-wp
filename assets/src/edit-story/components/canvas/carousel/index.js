/*
 * Copyright 2020 Google LLC
 *
 * Licensed under the Apache License, Version 2.0 (the "License");
 * you may not use this file except in compliance with the License.
 * You may obtain a copy of the License at
 *
 *     https://www.apache.org/licenses/LICENSE-2.0
 *
 * Unless required by applicable law or agreed to in writing, software
 * distributed under the License is distributed on an "AS IS" BASIS,
 * WITHOUT WARRANTIES OR CONDITIONS OF ANY KIND, either express or implied.
 * See the License for the specific language governing permissions and
 * limitations under the License.
 */

/**
 * External dependencies
 */
import styled from 'styled-components';

/**
 * WordPress dependencies
 */
import {
  useLayoutEffect,
  useRef,
  useState,
  useCallback,
} from '@wordpress/element';
import {__, sprintf} from '@wordpress/i18n';

/**
 * Internal dependencies
 */
import {useStory} from '../../../app';
import {LeftArrow, RightArrow, GridView as GridViewButton} from '../../button';
import Modal from '../../modal';
import GridView from '../gridview';
import DraggablePage from '../draggablePage';
import useResizeEffect from '../../../utils/useResizeEffect';

// @todo: Make responsive. Blocked on the header reimplementation and
// responsive "page" size.
<<<<<<< HEAD
const PAGE_HEIGHT = 50;
const PAGE_WIDTH = (PAGE_HEIGHT * 9) / 16;
=======
const PAGE_THUMB_HEIGHT = 50;
const PAGE_THUMB_WIDTH = PAGE_THUMB_HEIGHT * 9 / 16;
>>>>>>> 47325532

const Wrapper = styled.div`
  position: relative;
  display: grid;
  grid: 'left-navigation carousel right-navigation' auto / 53px 1fr 53px;
  background-color: ${({theme}) => theme.colors.bg.v1};
  color: ${({theme}) => theme.colors.fg.v1};
  width: 100%;
  height: 100%;
`;

const Area = styled.div`
  grid-area: ${({area}) => area};
  display: flex;
  align-items: center;
  justify-content: center;
  flex-direction: column;
  padding: 16px 0 24px;
`;

const List = styled(Area)`
  flex-direction: row;
  align-items: flex-start;
  justify-content:
    ${({hasHorizontalOverflow}) =>
    hasHorizontalOverflow ? 'flex-start' : 'center'};
  overflow-x:
    ${({hasHorizontalOverflow}) =>
    hasHorizontalOverflow ? 'scroll' : 'hidden'};
`;

const StyledGridViewButton = styled(GridViewButton)`
  position: absolute;
  bottom: 24px;
`;

function Carousel() {
<<<<<<< HEAD
  const {
    state: {pages, currentPageIndex, currentPageId},
    actions: {setCurrentPage},
  } = useStory();
  const [hasHorizontalOverflow, setHasHorizontalOverflow] = useState(false);
  const [scrollPercentage, setScrollPercentage] = useState(0);
  const [isGridViewOpen, setIsGridViewOpen] = useState(false);
  const listRef = useRef();
  const pageRefs = useRef([]);

  const openModal = useCallback(() => setIsGridViewOpen(true), [
    setIsGridViewOpen,
  ]);
  const closeModal = useCallback(() => setIsGridViewOpen(false), [
    setIsGridViewOpen,
  ]);

  useLayoutEffect(() => {
    const observer = new ResizeObserver(entries => {
      for (const entry of entries) {
        const offsetWidth = entry.contentBoxSize
          ? entry.contentBoxSize.inlineSize
          : entry.contentRect.width;
        setHasHorizontalOverflow(
          Math.ceil(listRef.current.scrollWidth) > Math.ceil(offsetWidth)
        );

        const max = listRef.current.scrollWidth - offsetWidth;
        setScrollPercentage(listRef.current.scrollLeft / max);
      }
    });

    observer.observe(listRef.current);

    return () => observer.disconnect();
  }, [pages.length]);

  useLayoutEffect(() => {
    if (hasHorizontalOverflow) {
      const currentPageRef = pageRefs.current[currentPageId];

      if (!currentPageRef || !currentPageRef.scrollIntoView) {
        return;
      }

      currentPageRef.scrollIntoView({
        inline: 'center',
        behavior: 'smooth',
      });
    }
  }, [currentPageId, hasHorizontalOverflow, pageRefs]);

  useLayoutEffect(() => {
    const listElement = listRef.current;

    const handleScroll = () => {
      const max = listElement.scrollWidth - listElement.offsetWidth;
      setScrollPercentage(listElement.scrollLeft / max);
    };

    listElement.addEventListener('scroll', handleScroll, {passive: true});

    return () => {
      listElement.removeEventListener('scroll', handleScroll);
    };
  }, [hasHorizontalOverflow]);

  const handleClickPage = page => () => setCurrentPage({pageId: page.id});

  const scrollBy = useCallback(
    offset => {
      if (!listRef.current.scrollBy) {
        listRef.current.scrollLeft += offset;
        return;
      }

      listRef.current.scrollBy({
        left: offset,
        behavior: 'smooth',
      });
    },
    [listRef]
  );

  const isAtBeginningOfList = 0 === scrollPercentage;
  const isAtEndOfList = 1 === scrollPercentage;

  return (
    <>
      <Wrapper>
        <Area area="left-navigation">
          <LeftArrow
            isHidden={!hasHorizontalOverflow || isAtBeginningOfList}
            onClick={() => scrollBy(-(2 * PAGE_WIDTH))}
            width="24"
            height="24"
            aria-label={__('Scroll Left', 'web-stories')}
          />
        </Area>
        <List
          area="carousel"
          ref={listRef}
          hasHorizontalOverflow={hasHorizontalOverflow}
        >
          {pages.map((page, index) => {
            const isCurrentPage = index === currentPageIndex;

            return (
              <DraggablePage
                key={index}
                onClick={handleClickPage(page)}
                ariaLabel={
                  isCurrentPage
                    ? sprintf(
                        __('Page %s (current page)', 'web-stories'),
                        index + 1
                      )
                    : sprintf(__('Go to page %s', 'web-stories'), index + 1)
                }
                isActive={isCurrentPage}
                pageIndex={index}
                ref={el => {
                  pageRefs.current[page.id] = el;
                }}
                width={PAGE_WIDTH}
                height={PAGE_HEIGHT}
              />
            );
          })}
        </List>
        <Area area="right-navigation">
          <RightArrow
            isHidden={!hasHorizontalOverflow || isAtEndOfList}
            onClick={() => scrollBy(2 * PAGE_WIDTH)}
            width="24"
            height="24"
            aria-label={__('Scroll Right', 'web-stories')}
          />
          <StyledGridViewButton
            width="24"
            height="24"
            onClick={openModal}
            aria-label={__('Grid View', 'web-stories')}
          />
        </Area>
      </Wrapper>
      <Modal
        isOpen={isGridViewOpen}
        onRequestClose={closeModal}
        contentLabel={__('Grid View', 'web-stories')}
        closeButtonLabel={__('Back', 'web-stories')}
      >
        <GridView />
      </Modal>
    </>
  );
=======
	const { state: { pages, currentPageIndex, currentPageId }, actions: { setCurrentPage } } = useStory();
	const [ hasHorizontalOverflow, setHasHorizontalOverflow ] = useState( false );
	const [ scrollPercentage, setScrollPercentage ] = useState( 0 );
	const [ isGridViewOpen, setIsGridViewOpen ] = useState( false );
	const listRef = useRef( null );
	const pageRefs = useRef( [] );

	const openModal = useCallback( () => setIsGridViewOpen( true ), [ setIsGridViewOpen ] );
	const closeModal = useCallback( () => setIsGridViewOpen( false ), [ setIsGridViewOpen ] );

	useResizeEffect( listRef, () => {
		const { offsetWidth, scrollWidth, scrollLeft } = listRef.current;
		const max = scrollWidth - offsetWidth;
		setHasHorizontalOverflow( Math.ceil( scrollWidth ) > Math.ceil( offsetWidth ) );
		setScrollPercentage( scrollLeft / max );
	}, [ pages.length ] );

	useLayoutEffect( () => {
		if ( hasHorizontalOverflow ) {
			const currentPageRef = pageRefs.current[ currentPageId ];

			if ( ! currentPageRef || ! currentPageRef.scrollIntoView ) {
				return;
			}

			currentPageRef.scrollIntoView( {
				inline: 'center',
				behavior: 'smooth',
			} );
		}
	}, [ currentPageId, hasHorizontalOverflow, pageRefs ] );

	useLayoutEffect( () => {
		const listElement = listRef.current;

		const handleScroll = () => {
			const { offsetWidth, scrollLeft, scrollWidth } = listElement;
			const max = scrollWidth - offsetWidth;
			setScrollPercentage( scrollLeft / max );
		};

		listElement.addEventListener( 'scroll', handleScroll, { passive: true } );

		return () => {
			listElement.removeEventListener( 'scroll', handleScroll );
		};
	}, [ hasHorizontalOverflow ] );

	const handleClickPage = ( page ) => () => setCurrentPage( { pageId: page.id } );

	const scrollBy = useCallback( ( offset ) => {
		if ( ! listRef.current.scrollBy ) {
			listRef.current.scrollLeft += offset;
			return;
		}

		listRef.current.scrollBy( {
			left: offset,
			behavior: 'smooth',
		} );
	}, [ listRef ] );

	const isAtBeginningOfList = 0 === scrollPercentage;
	const isAtEndOfList = 1 === scrollPercentage;

	return (
		<>
			<Wrapper>
				<Area area="left-navigation">
					<LeftArrow
						isHidden={ ! hasHorizontalOverflow || isAtBeginningOfList }
						onClick={ () => scrollBy( -( 2 * PAGE_THUMB_WIDTH ) ) }
						width="24"
						height="24"
						aria-label={ __( 'Scroll Left', 'web-stories' ) }
					/>
				</Area>
				<List area="carousel" ref={ listRef } hasHorizontalOverflow={ hasHorizontalOverflow }>
					{ pages.map( ( page, index ) => {
						const isCurrentPage = index === currentPageIndex;

						return (
							<DraggablePage
								key={ index }
								onClick={ handleClickPage( page ) }
								ariaLabel={ isCurrentPage ?
									sprintf( __( 'Page %s (current page)', 'web-stories' ), index + 1 ) :
									sprintf( __( 'Go to page %s', 'web-stories' ), index + 1 )
								}
								isActive={ isCurrentPage }
								pageIndex={ index }
								ref={ ( el ) => {
									pageRefs.current[ page.id ] = el;
								} }
								width={ PAGE_THUMB_WIDTH }
								height={ PAGE_THUMB_HEIGHT }
							/>
						);
					} ) }
				</List>
				<Area area="right-navigation">
					<RightArrow
						isHidden={ ! hasHorizontalOverflow || isAtEndOfList }
						onClick={ () => scrollBy( ( 2 * PAGE_THUMB_WIDTH ) ) }
						width="24"
						height="24"
						aria-label={ __( 'Scroll Right', 'web-stories' ) }
					/>
					<StyledGridViewButton
						width="24"
						height="24"
						onClick={ openModal }
						aria-label={ __( 'Grid View', 'web-stories' ) }
					/>
				</Area>
			</Wrapper>
			<Modal
				isOpen={ isGridViewOpen }
				onRequestClose={ closeModal }
				contentLabel={ __( 'Grid View', 'web-stories' ) }
				closeButtonLabel={ __( 'Back', 'web-stories' ) }
			>
				<GridView />
			</Modal>
		</>
	);
>>>>>>> 47325532
}

export default Carousel;<|MERGE_RESOLUTION|>--- conflicted
+++ resolved
@@ -42,13 +42,8 @@
 
 // @todo: Make responsive. Blocked on the header reimplementation and
 // responsive "page" size.
-<<<<<<< HEAD
-const PAGE_HEIGHT = 50;
-const PAGE_WIDTH = (PAGE_HEIGHT * 9) / 16;
-=======
 const PAGE_THUMB_HEIGHT = 50;
-const PAGE_THUMB_WIDTH = PAGE_THUMB_HEIGHT * 9 / 16;
->>>>>>> 47325532
+const PAGE_THUMB_WIDTH = (PAGE_THUMB_HEIGHT * 9) / 16;
 
 const Wrapper = styled.div`
   position: relative;
@@ -72,11 +67,9 @@
 const List = styled(Area)`
   flex-direction: row;
   align-items: flex-start;
-  justify-content:
-    ${({hasHorizontalOverflow}) =>
+  justify-content: ${({hasHorizontalOverflow}) =>
     hasHorizontalOverflow ? 'flex-start' : 'center'};
-  overflow-x:
-    ${({hasHorizontalOverflow}) =>
+  overflow-x: ${({hasHorizontalOverflow}) =>
     hasHorizontalOverflow ? 'scroll' : 'hidden'};
 `;
 
@@ -86,7 +79,6 @@
 `;
 
 function Carousel() {
-<<<<<<< HEAD
   const {
     state: {pages, currentPageIndex, currentPageId},
     actions: {setCurrentPage},
@@ -94,7 +86,7 @@
   const [hasHorizontalOverflow, setHasHorizontalOverflow] = useState(false);
   const [scrollPercentage, setScrollPercentage] = useState(0);
   const [isGridViewOpen, setIsGridViewOpen] = useState(false);
-  const listRef = useRef();
+  const listRef = useRef(null);
   const pageRefs = useRef([]);
 
   const openModal = useCallback(() => setIsGridViewOpen(true), [
@@ -104,25 +96,16 @@
     setIsGridViewOpen,
   ]);
 
-  useLayoutEffect(() => {
-    const observer = new ResizeObserver(entries => {
-      for (const entry of entries) {
-        const offsetWidth = entry.contentBoxSize
-          ? entry.contentBoxSize.inlineSize
-          : entry.contentRect.width;
-        setHasHorizontalOverflow(
-          Math.ceil(listRef.current.scrollWidth) > Math.ceil(offsetWidth)
-        );
-
-        const max = listRef.current.scrollWidth - offsetWidth;
-        setScrollPercentage(listRef.current.scrollLeft / max);
-      }
-    });
-
-    observer.observe(listRef.current);
-
-    return () => observer.disconnect();
-  }, [pages.length]);
+  useResizeEffect(
+    listRef,
+    () => {
+      const {offsetWidth, scrollWidth, scrollLeft} = listRef.current;
+      const max = scrollWidth - offsetWidth;
+      setHasHorizontalOverflow(Math.ceil(scrollWidth) > Math.ceil(offsetWidth));
+      setScrollPercentage(scrollLeft / max);
+    },
+    [pages.length]
+  );
 
   useLayoutEffect(() => {
     if (hasHorizontalOverflow) {
@@ -143,8 +126,9 @@
     const listElement = listRef.current;
 
     const handleScroll = () => {
-      const max = listElement.scrollWidth - listElement.offsetWidth;
-      setScrollPercentage(listElement.scrollLeft / max);
+      const {offsetWidth, scrollLeft, scrollWidth} = listElement;
+      const max = scrollWidth - offsetWidth;
+      setScrollPercentage(scrollLeft / max);
     };
 
     listElement.addEventListener('scroll', handleScroll, {passive: true});
@@ -180,7 +164,7 @@
         <Area area="left-navigation">
           <LeftArrow
             isHidden={!hasHorizontalOverflow || isAtBeginningOfList}
-            onClick={() => scrollBy(-(2 * PAGE_WIDTH))}
+            onClick={() => scrollBy(-(2 * PAGE_THUMB_WIDTH))}
             width="24"
             height="24"
             aria-label={__('Scroll Left', 'web-stories')}
@@ -211,8 +195,8 @@
                 ref={el => {
                   pageRefs.current[page.id] = el;
                 }}
-                width={PAGE_WIDTH}
-                height={PAGE_HEIGHT}
+                width={PAGE_THUMB_WIDTH}
+                height={PAGE_THUMB_HEIGHT}
               />
             );
           })}
@@ -220,7 +204,7 @@
         <Area area="right-navigation">
           <RightArrow
             isHidden={!hasHorizontalOverflow || isAtEndOfList}
-            onClick={() => scrollBy(2 * PAGE_WIDTH)}
+            onClick={() => scrollBy(2 * PAGE_THUMB_WIDTH)}
             width="24"
             height="24"
             aria-label={__('Scroll Right', 'web-stories')}
@@ -243,134 +227,6 @@
       </Modal>
     </>
   );
-=======
-	const { state: { pages, currentPageIndex, currentPageId }, actions: { setCurrentPage } } = useStory();
-	const [ hasHorizontalOverflow, setHasHorizontalOverflow ] = useState( false );
-	const [ scrollPercentage, setScrollPercentage ] = useState( 0 );
-	const [ isGridViewOpen, setIsGridViewOpen ] = useState( false );
-	const listRef = useRef( null );
-	const pageRefs = useRef( [] );
-
-	const openModal = useCallback( () => setIsGridViewOpen( true ), [ setIsGridViewOpen ] );
-	const closeModal = useCallback( () => setIsGridViewOpen( false ), [ setIsGridViewOpen ] );
-
-	useResizeEffect( listRef, () => {
-		const { offsetWidth, scrollWidth, scrollLeft } = listRef.current;
-		const max = scrollWidth - offsetWidth;
-		setHasHorizontalOverflow( Math.ceil( scrollWidth ) > Math.ceil( offsetWidth ) );
-		setScrollPercentage( scrollLeft / max );
-	}, [ pages.length ] );
-
-	useLayoutEffect( () => {
-		if ( hasHorizontalOverflow ) {
-			const currentPageRef = pageRefs.current[ currentPageId ];
-
-			if ( ! currentPageRef || ! currentPageRef.scrollIntoView ) {
-				return;
-			}
-
-			currentPageRef.scrollIntoView( {
-				inline: 'center',
-				behavior: 'smooth',
-			} );
-		}
-	}, [ currentPageId, hasHorizontalOverflow, pageRefs ] );
-
-	useLayoutEffect( () => {
-		const listElement = listRef.current;
-
-		const handleScroll = () => {
-			const { offsetWidth, scrollLeft, scrollWidth } = listElement;
-			const max = scrollWidth - offsetWidth;
-			setScrollPercentage( scrollLeft / max );
-		};
-
-		listElement.addEventListener( 'scroll', handleScroll, { passive: true } );
-
-		return () => {
-			listElement.removeEventListener( 'scroll', handleScroll );
-		};
-	}, [ hasHorizontalOverflow ] );
-
-	const handleClickPage = ( page ) => () => setCurrentPage( { pageId: page.id } );
-
-	const scrollBy = useCallback( ( offset ) => {
-		if ( ! listRef.current.scrollBy ) {
-			listRef.current.scrollLeft += offset;
-			return;
-		}
-
-		listRef.current.scrollBy( {
-			left: offset,
-			behavior: 'smooth',
-		} );
-	}, [ listRef ] );
-
-	const isAtBeginningOfList = 0 === scrollPercentage;
-	const isAtEndOfList = 1 === scrollPercentage;
-
-	return (
-		<>
-			<Wrapper>
-				<Area area="left-navigation">
-					<LeftArrow
-						isHidden={ ! hasHorizontalOverflow || isAtBeginningOfList }
-						onClick={ () => scrollBy( -( 2 * PAGE_THUMB_WIDTH ) ) }
-						width="24"
-						height="24"
-						aria-label={ __( 'Scroll Left', 'web-stories' ) }
-					/>
-				</Area>
-				<List area="carousel" ref={ listRef } hasHorizontalOverflow={ hasHorizontalOverflow }>
-					{ pages.map( ( page, index ) => {
-						const isCurrentPage = index === currentPageIndex;
-
-						return (
-							<DraggablePage
-								key={ index }
-								onClick={ handleClickPage( page ) }
-								ariaLabel={ isCurrentPage ?
-									sprintf( __( 'Page %s (current page)', 'web-stories' ), index + 1 ) :
-									sprintf( __( 'Go to page %s', 'web-stories' ), index + 1 )
-								}
-								isActive={ isCurrentPage }
-								pageIndex={ index }
-								ref={ ( el ) => {
-									pageRefs.current[ page.id ] = el;
-								} }
-								width={ PAGE_THUMB_WIDTH }
-								height={ PAGE_THUMB_HEIGHT }
-							/>
-						);
-					} ) }
-				</List>
-				<Area area="right-navigation">
-					<RightArrow
-						isHidden={ ! hasHorizontalOverflow || isAtEndOfList }
-						onClick={ () => scrollBy( ( 2 * PAGE_THUMB_WIDTH ) ) }
-						width="24"
-						height="24"
-						aria-label={ __( 'Scroll Right', 'web-stories' ) }
-					/>
-					<StyledGridViewButton
-						width="24"
-						height="24"
-						onClick={ openModal }
-						aria-label={ __( 'Grid View', 'web-stories' ) }
-					/>
-				</Area>
-			</Wrapper>
-			<Modal
-				isOpen={ isGridViewOpen }
-				onRequestClose={ closeModal }
-				contentLabel={ __( 'Grid View', 'web-stories' ) }
-				closeButtonLabel={ __( 'Back', 'web-stories' ) }
-			>
-				<GridView />
-			</Modal>
-		</>
-	);
->>>>>>> 47325532
 }
 
 export default Carousel;