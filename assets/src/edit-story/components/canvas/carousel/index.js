--- conflicted
+++ resolved
@@ -58,11 +58,8 @@
   COMPACT_THUMB_WIDTH,
 } from '../layout';
 import { PAGE_WIDTH, PAGE_HEIGHT, SCROLLBAR_WIDTH } from '../../../constants';
-<<<<<<< HEAD
 
 import useCanvas from '../useCanvas';
-=======
->>>>>>> 285c38e0
 import CompactIndicator from './compactIndicator';
 import useCarouselKeys from './useCarouselKeys';
 
@@ -245,11 +242,8 @@
   const [isGridViewOpen, setIsGridViewOpen] = useState(false);
   const listRef = useRef(null);
   const pageRefs = useRef([]);
-<<<<<<< HEAD
-=======
   const wrapperRef = useRef(null);
 
->>>>>>> 285c38e0
   const [carouselSize, setCarouselSize] = useState({
     width: COMPACT_THUMB_WIDTH,
     height: COMPACT_THUMB_HEIGHT,
