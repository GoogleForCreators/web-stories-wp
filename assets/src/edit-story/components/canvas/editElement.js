--- conflicted
+++ resolved
@@ -24,19 +24,15 @@
  * Internal dependencies
  */
 import { getDefinitionForType } from '../../elements';
-<<<<<<< HEAD
-import { elementWithPosition, elementWithSize, elementWithRotation, getBox } from '../../elements/shared';
-=======
 import { ElementWithPosition, ElementWithSize, ElementWithRotation } from '../../elements/shared';
 import { useUnits } from '../../units';
->>>>>>> 47325532
 
 // Background color is used to make the edited element more prominent and
 // easier to see.
 const Wrapper = styled.div`
-	${ elementWithPosition }
-	${ elementWithSize }
-	${ elementWithRotation }
+	${ ElementWithPosition }
+	${ ElementWithSize }
+	${ ElementWithRotation }
 	pointer-events: initial;
 	background-color: ${ ( { theme } ) => theme.colors.whiteout };
 `;
