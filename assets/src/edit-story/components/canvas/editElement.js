/*
 * Copyright 2020 Google LLC
 *
 * Licensed under the Apache License, Version 2.0 (the "License");
 * you may not use this file except in compliance with the License.
 * You may obtain a copy of the License at
 *
 *     https://www.apache.org/licenses/LICENSE-2.0
 *
 * Unless required by applicable law or agreed to in writing, software
 * distributed under the License is distributed on an "AS IS" BASIS,
 * WITHOUT WARRANTIES OR CONDITIONS OF ANY KIND, either express or implied.
 * See the License for the specific language governing permissions and
 * limitations under the License.
 */

/**
 * External dependencies
 */
import PropTypes from 'prop-types';
import styled from 'styled-components';

/**
 * Internal dependencies
 */
<<<<<<< HEAD
import {getDefinitionForType} from '../../elements';
import {
  ElementWithPosition,
  ElementWithSize,
  ElementWithRotation,
} from '../../elements/shared';
import {useUnits} from '../../units';
=======
import { getDefinitionForType } from '../../elements';
import { elementWithPosition, elementWithSize, elementWithRotation } from '../../elements/shared';
import { useUnits } from '../../units';
>>>>>>> c43668a7

// Background color is used to make the edited element more prominent and
// easier to see.
const Wrapper = styled.div`
<<<<<<< HEAD
  ${ElementWithPosition}
  ${ElementWithSize}
  ${ElementWithRotation}
  pointer-events: initial;
  background-color: ${({theme}) => theme.colors.whiteout};
=======
	${ elementWithPosition }
	${ elementWithSize }
	${ elementWithRotation }
	pointer-events: initial;
	background-color: ${ ( { theme } ) => theme.colors.whiteout };
>>>>>>> c43668a7
`;

function EditElement({element}) {
  const {type} = element;
  const {
    actions: {getBox},
  } = useUnits();

  // eslint-disable-next-line @wordpress/no-unused-vars-before-return
  const {Edit} = getDefinitionForType(type);

  // eslint-disable-next-line @wordpress/no-unused-vars-before-return
  const box = getBox(element);

  return (
    <Wrapper {...box} onMouseDown={evt => evt.stopPropagation()}>
      <Edit element={element} box={box} />
    </Wrapper>
  );
}

EditElement.propTypes = {
  element: PropTypes.object.isRequired,
};

export default EditElement;<|MERGE_RESOLUTION|>--- conflicted
+++ resolved
@@ -23,52 +23,38 @@
 /**
  * Internal dependencies
  */
-<<<<<<< HEAD
-import {getDefinitionForType} from '../../elements';
+import { getDefinitionForType } from '../../elements';
 import {
-  ElementWithPosition,
-  ElementWithSize,
-  ElementWithRotation,
+  elementWithPosition,
+  elementWithSize,
+  elementWithRotation,
 } from '../../elements/shared';
-import {useUnits} from '../../units';
-=======
-import { getDefinitionForType } from '../../elements';
-import { elementWithPosition, elementWithSize, elementWithRotation } from '../../elements/shared';
 import { useUnits } from '../../units';
->>>>>>> c43668a7
 
 // Background color is used to make the edited element more prominent and
 // easier to see.
 const Wrapper = styled.div`
-<<<<<<< HEAD
-  ${ElementWithPosition}
-  ${ElementWithSize}
-  ${ElementWithRotation}
-  pointer-events: initial;
-  background-color: ${({theme}) => theme.colors.whiteout};
-=======
-	${ elementWithPosition }
-	${ elementWithSize }
-	${ elementWithRotation }
+	${elementWithPosition}
+	${elementWithSize}
+	${elementWithRotation}
 	pointer-events: initial;
-	background-color: ${ ( { theme } ) => theme.colors.whiteout };
->>>>>>> c43668a7
+	background-color: ${({ theme }) => theme.colors.whiteout};
 `;
 
-function EditElement({element}) {
-  const {type} = element;
+function EditElement({ element }) {
+  const { type } = element;
   const {
-    actions: {getBox},
+    actions: { getBox },
   } = useUnits();
 
   // eslint-disable-next-line @wordpress/no-unused-vars-before-return
-  const {Edit} = getDefinitionForType(type);
+  const { Edit } = getDefinitionForType(type);
 
   // eslint-disable-next-line @wordpress/no-unused-vars-before-return
   const box = getBox(element);
 
   return (
-    <Wrapper {...box} onMouseDown={evt => evt.stopPropagation()}>
+    <Wrapper {...box} onMouseDown={(evt) => evt.stopPropagation()}>
       <Edit element={element} box={box} />
     </Wrapper>
   );
