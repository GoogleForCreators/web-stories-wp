/*
 * Copyright 2020 Google LLC
 *
 * Licensed under the Apache License, Version 2.0 (the "License");
 * you may not use this file except in compliance with the License.
 * You may obtain a copy of the License at
 *
 *     https://www.apache.org/licenses/LICENSE-2.0
 *
 * Unless required by applicable law or agreed to in writing, software
 * distributed under the License is distributed on an "AS IS" BASIS,
 * WITHOUT WARRANTIES OR CONDITIONS OF ANY KIND, either express or implied.
 * See the License for the specific language governing permissions and
 * limitations under the License.
 */

/**
 * External dependencies
 */
import PropTypes from 'prop-types';
import styled from 'styled-components';

/**
 * Internal dependencies
 */
import { getDefinitionForType } from '../../elements';
import {
  elementWithPosition,
  elementWithSize,
  elementWithRotation,
} from '../../elements/shared';
import { useUnits } from '../../units';

// Background color is used to make the edited element more prominent and
// easier to see.
const Wrapper = styled.div`
	${elementWithPosition}
	${elementWithSize}
	${elementWithRotation}
	pointer-events: initial;
	background-color: ${({ theme }) => theme.colors.whiteout};
`;

function EditElement({ element }) {
  const { type } = element;
  const {
    actions: { getBox },
  } = useUnits();

<<<<<<< HEAD
  // eslint-disable-next-line @wordpress/no-unused-vars-before-return
  const { Edit } = getDefinitionForType(type);

  // eslint-disable-next-line @wordpress/no-unused-vars-before-return
  const box = getBox(element);
=======
	const { Edit } = getDefinitionForType( type );

	const box = getBox( element );
>>>>>>> 1aa4597e

  return (
    <Wrapper {...box} onMouseDown={(evt) => evt.stopPropagation()}>
      <Edit element={element} box={box} />
    </Wrapper>
  );
}

EditElement.propTypes = {
  element: PropTypes.object.isRequired,
};

export default EditElement;<|MERGE_RESOLUTION|>--- conflicted
+++ resolved
@@ -47,17 +47,9 @@
     actions: { getBox },
   } = useUnits();
 
-<<<<<<< HEAD
-  // eslint-disable-next-line @wordpress/no-unused-vars-before-return
   const { Edit } = getDefinitionForType(type);
 
-  // eslint-disable-next-line @wordpress/no-unused-vars-before-return
   const box = getBox(element);
-=======
-	const { Edit } = getDefinitionForType( type );
-
-	const box = getBox( element );
->>>>>>> 1aa4597e
 
   return (
     <Wrapper {...box} onMouseDown={(evt) => evt.stopPropagation()}>
