/*
 * Copyright 2020 Google LLC
 *
 * Licensed under the Apache License, Version 2.0 (the "License");
 * you may not use this file except in compliance with the License.
 * You may obtain a copy of the License at
 *
 *     https://www.apache.org/licenses/LICENSE-2.0
 *
 * Unless required by applicable law or agreed to in writing, software
 * distributed under the License is distributed on an "AS IS" BASIS,
 * WITHOUT WARRANTIES OR CONDITIONS OF ANY KIND, either express or implied.
 * See the License for the specific language governing permissions and
 * limitations under the License.
 */

/**
 * Internal dependencies
 */
import { FULLBLEED_RATIO } from '../../../constants';
import { useGlobalIsKeyPressed } from '../../../../design-system';
import { useDropTargets } from '../../dropTargets';
import { useCanvas, useLayout, useUserOnboarding } from '../../../app';

function useSnapping({ canSnap, otherNodes, snappingOffsetX = null }) {
  const { pageContainer, canvasContainer, designSpaceGuideline } = useCanvas(
    ({ state: { pageContainer, canvasContainer, designSpaceGuideline } }) => ({
      pageContainer,
      canvasContainer,
      designSpaceGuideline,
    })
  );
  const { pageWidth, pageHeight } = useLayout(
    ({ state: { pageWidth, pageHeight } }) => ({
      pageWidth,
      pageHeight,
    })
  );
  const { activeDropTargetId } = useDropTargets((state) => ({
    activeDropTargetId: state.state.activeDropTargetId,
  }));

  const triggerOnboarding = useUserOnboarding(({ SAFE_ZONE }) => SAFE_ZONE);

  // ⌘ key disables snapping
  const snapDisabled = useGlobalIsKeyPressed('meta');
  canSnap = canSnap && !snapDisabled && !activeDropTargetId;

<<<<<<< HEAD
=======
  const toggleDesignSpace = useCallback(
    (visible) => {
      if (designSpaceGuideline) {
        designSpaceGuideline.style.visibility = visible ? 'visible' : 'hidden';
        visible && triggerOnboarding();
      }
    },
    [designSpaceGuideline, triggerOnboarding]
  );

  const handleSnap = useCallback(
    ({ elements }) =>
      // Show design space if we're snapping to any of its edges
      toggleDesignSpace(
        isDragging &&
          elements
            .flat()
            .some(
              ({ center, element }) =>
                element === designSpaceGuideline && !center
            )
      ),
    [toggleDesignSpace, isDragging, designSpaceGuideline]
  );

  // Always hide design space guideline when dragging stops
  useEffect(() => {
    if (!isDragging) {
      toggleDesignSpace(false);
    }
  }, [isDragging, toggleDesignSpace]);

>>>>>>> 416ebe3f
  if (!canvasContainer || !pageContainer) {
    return {};
  }

  const canvasRect = canvasContainer.getBoundingClientRect();
  const pageRect = pageContainer.getBoundingClientRect();

  const canvasOffsetX = snappingOffsetX ? snappingOffsetX : canvasRect.x;

  const offsetX = Math.ceil(pageRect.x - canvasOffsetX);
  const offsetY = Math.floor(pageRect.y - canvasRect.y);

  const verticalGuidelines = canSnap
    ? [offsetX, offsetX + pageWidth / 2, offsetX + pageWidth]
    : [];

  const fullBleedOffset = (pageWidth / FULLBLEED_RATIO - pageHeight) / 2;

  const horizontalGuidelines = canSnap
    ? [
        offsetY - fullBleedOffset,
        offsetY,
        offsetY + pageHeight / 2,
        offsetY + pageHeight,
        offsetY + pageHeight + fullBleedOffset,
      ]
    : [];

  const elementGuidelines = canSnap
    ? [...otherNodes, designSpaceGuideline]
    : [];

  return {
    snappable: canSnap,
    snapHorizontal: canSnap,
    snapVertical: canSnap,
    snapCenter: canSnap,
    snapGap: canSnap,
    isDisplaySnapDigit: false,
    horizontalGuidelines,
    verticalGuidelines,
    elementGuidelines,
  };
}

export default useSnapping;<|MERGE_RESOLUTION|>--- conflicted
+++ resolved
@@ -15,6 +15,11 @@
  */
 
 /**
+ * External dependencies
+ */
+import { useCallback } from 'react';
+
+/**
  * Internal dependencies
  */
 import { FULLBLEED_RATIO } from '../../../constants';
@@ -22,7 +27,12 @@
 import { useDropTargets } from '../../dropTargets';
 import { useCanvas, useLayout, useUserOnboarding } from '../../../app';
 
-function useSnapping({ canSnap, otherNodes, snappingOffsetX = null }) {
+function useSnapping({
+  canSnap,
+  otherNodes,
+  snappingOffsetX = null,
+  isDragging,
+}) {
   const { pageContainer, canvasContainer, designSpaceGuideline } = useCanvas(
     ({ state: { pageContainer, canvasContainer, designSpaceGuideline } }) => ({
       pageContainer,
@@ -46,41 +56,20 @@
   const snapDisabled = useGlobalIsKeyPressed('meta');
   canSnap = canSnap && !snapDisabled && !activeDropTargetId;
 
-<<<<<<< HEAD
-=======
-  const toggleDesignSpace = useCallback(
-    (visible) => {
-      if (designSpaceGuideline) {
-        designSpaceGuideline.style.visibility = visible ? 'visible' : 'hidden';
-        visible && triggerOnboarding();
+  const handleSnap = useCallback(
+    ({ elements }) => {
+      const isSnappingDesignSpace = elements
+        .flat()
+        .some(
+          ({ center, element }) => element === designSpaceGuideline && !center
+        );
+      if (isDragging && isSnappingDesignSpace) {
+        triggerOnboarding();
       }
     },
-    [designSpaceGuideline, triggerOnboarding]
+    [isDragging, designSpaceGuideline, triggerOnboarding]
   );
 
-  const handleSnap = useCallback(
-    ({ elements }) =>
-      // Show design space if we're snapping to any of its edges
-      toggleDesignSpace(
-        isDragging &&
-          elements
-            .flat()
-            .some(
-              ({ center, element }) =>
-                element === designSpaceGuideline && !center
-            )
-      ),
-    [toggleDesignSpace, isDragging, designSpaceGuideline]
-  );
-
-  // Always hide design space guideline when dragging stops
-  useEffect(() => {
-    if (!isDragging) {
-      toggleDesignSpace(false);
-    }
-  }, [isDragging, toggleDesignSpace]);
-
->>>>>>> 416ebe3f
   if (!canvasContainer || !pageContainer) {
     return {};
   }
@@ -120,6 +109,7 @@
     snapCenter: canSnap,
     snapGap: canSnap,
     isDisplaySnapDigit: false,
+    onSnap: handleSnap,
     horizontalGuidelines,
     verticalGuidelines,
     elementGuidelines,
