--- conflicted
+++ resolved
@@ -18,7 +18,7 @@
  */
 import { useStory } from '../../../app';
 import { TEXT_ELEMENT_DEFAULT_FONT } from '../../../app/font/defaultFonts';
-import { clearableAttributes } from '../../../elements/image';
+import { clearableAttributes as imageAttributeDefaults } from '../../../elements/image';
 import { Fixture } from '../../../karma';
 import objectPick from '../../../utils/objectPick';
 import useInsertElement from '../useInsertElement';
@@ -133,8 +133,6 @@
     );
   }
 
-<<<<<<< HEAD
-=======
   /**
    * Add video to canvas
    *
@@ -157,7 +155,6 @@
     );
   }
 
->>>>>>> ed96d30b
   const verifyPageDuplicated = (pages = []) => {
     expect(pages[0].backgroundColor).toEqual(pages[1].backgroundColor);
     pages[0].elements.map((elem, index) => {
@@ -194,13 +191,9 @@
   });
 
   describe('default actions', () => {
-<<<<<<< HEAD
-    it('should be able to copy a page and paste it to a new page', async () => {
-=======
     // TODO: #8024 fix flakey test.
     // eslint-disable-next-line jasmine/no-disabled-tests
     xit('should be able to copy a page and paste it to a new page', async () => {
->>>>>>> ed96d30b
       // insert element
       await addEarthImage();
 
@@ -335,60 +328,6 @@
     });
   });
 
-<<<<<<< HEAD
-  describe('right click menu: copying, pasting, and clearing styles', () => {
-    const clearableImageProperties = Object.keys(clearableAttributes);
-
-    it('should copy and paste styles', async () => {
-      const earthImage = await addEarthImage();
-      const rangerImage = await addRangerImage();
-
-      // select earth image
-      await fixture.events.click(
-        fixture.editor.canvas.framesLayer.frame(earthImage.id).node
-      );
-
-      // add border
-      await fixture.events.click(
-        fixture.editor.inspector.designPanel.border.width()
-      );
-      await fixture.events.keyboard.type('20');
-
-      // add border radius
-      await fixture.events.click(
-        fixture.editor.inspector.designPanel.borderRadius.radius()
-      );
-      await fixture.events.keyboard.type('50');
-
-      // add filter
-      await fixture.events.click(
-        fixture.editor.inspector.designPanel.filters.solid
-      );
-
-      // add opacity
-      await fixture.events.click(
-        fixture.editor.inspector.designPanel.layerStyle.opacity
-      );
-      await fixture.events.keyboard.type('40');
-
-      // copy earth image styles
-      await rightClickOnTarget(
-        fixture.editor.canvas.framesLayer.frame(earthImage.id).node
-      );
-      await fixture.events.click(
-        fixture.editor.canvas.rightClickMenu.copyImageStyles
-      );
-
-      // paste styles onto ranger image
-      await rightClickOnTarget(
-        fixture.editor.canvas.framesLayer.frame(rangerImage.id).node
-      );
-      await fixture.events.click(
-        fixture.editor.canvas.rightClickMenu.pasteImageStyles
-      );
-
-      // verify that the styles were copied and pasted
-=======
   describe('right click menu: foreground media', () => {
     it('should set media as the background', async () => {
       const earthImage = await addEarthImage();
@@ -404,78 +343,12 @@
       );
 
       // verify the image has been set as the background
->>>>>>> ed96d30b
       const { currentPage } = await fixture.renderHook(() =>
         useStory(({ state }) => ({
           currentPage: state.currentPage,
         }))
       );
 
-<<<<<<< HEAD
-      const images = currentPage.elements.filter(
-        (element) => !element.isBackground
-      );
-
-      const copiedProperties = objectPick(images[0], clearableImageProperties);
-      const pastedProperties = objectPick(images[0], clearableImageProperties);
-
-      expect(copiedProperties).toEqual(pastedProperties);
-    });
-
-    it('should reset styles to the default', async () => {
-      const earthImage = await addEarthImage();
-
-      // select earth image
-      await fixture.events.click(
-        fixture.editor.canvas.framesLayer.frame(earthImage.id).node
-      );
-
-      // add border
-      await fixture.events.click(
-        fixture.editor.inspector.designPanel.border.width()
-      );
-      await fixture.events.keyboard.type('20');
-
-      // add border radius
-      await fixture.events.click(
-        fixture.editor.inspector.designPanel.borderRadius.radius()
-      );
-      await fixture.events.keyboard.type('50');
-
-      // add filter
-      await fixture.events.click(
-        fixture.editor.inspector.designPanel.filters.solid
-      );
-
-      // add opacity
-      await fixture.events.click(
-        fixture.editor.inspector.designPanel.layerStyle.opacity
-      );
-      await fixture.events.keyboard.type('40');
-
-      // clear earth styles
-      await rightClickOnTarget(
-        fixture.editor.canvas.framesLayer.frame(earthImage.id).node
-      );
-      await fixture.events.click(
-        fixture.editor.canvas.rightClickMenu.clearImageStyles
-      );
-
-      // verify styles were reset to defaults
-      const { currentPage } = await fixture.renderHook(() =>
-        useStory(({ state }) => ({
-          currentPage: state.currentPage,
-        }))
-      );
-
-      const image = currentPage.elements.find(
-        (element) => !element.isBackground
-      );
-
-      expect(objectPick(image, clearableImageProperties)).toEqual(
-        clearableAttributes
-      );
-=======
       expect(currentPage.elements.length).toBe(1);
       expect(currentPage.elements[0].isBackground).toBeTrue(1);
     });
@@ -679,7 +552,136 @@
       expect(
         fixture.editor.canvas.rightClickMenu.bringToFront.disabled
       ).toBeTrue();
->>>>>>> ed96d30b
+    });
+
+    describe('right click menu: copying, pasting, and clearing styles', () => {
+      const clearableImageProperties = Object.keys(imageAttributeDefaults);
+
+      it('should copy and paste styles', async () => {
+        const earthImage = await addEarthImage();
+        const rangerImage = await addRangerImage();
+
+        // select earth image
+        await fixture.events.click(
+          fixture.editor.canvas.framesLayer.frame(earthImage.id).node
+        );
+
+        // add border
+        await fixture.events.click(
+          fixture.editor.inspector.designPanel.border.width()
+        );
+        await fixture.events.keyboard.type('20');
+
+        // add border radius
+        await fixture.events.click(
+          fixture.editor.inspector.designPanel.borderRadius.radius()
+        );
+        await fixture.events.keyboard.type('50');
+
+        // add filter
+        await fixture.events.click(
+          fixture.editor.inspector.designPanel.filters.solid
+        );
+
+        // add opacity
+        await fixture.events.click(
+          fixture.editor.inspector.designPanel.layerStyle.opacity
+        );
+        await fixture.events.keyboard.type('40');
+
+        // copy earth image styles
+        await rightClickOnTarget(
+          fixture.editor.canvas.framesLayer.frame(earthImage.id).node
+        );
+        await fixture.events.click(
+          fixture.editor.canvas.rightClickMenu.copyImageStyles
+        );
+
+        // paste styles onto ranger image
+        await rightClickOnTarget(
+          fixture.editor.canvas.framesLayer.frame(rangerImage.id).node
+        );
+        await fixture.events.click(
+          fixture.editor.canvas.rightClickMenu.pasteImageStyles
+        );
+
+        // verify that the styles were copied and pasted
+        const { currentPage } = await fixture.renderHook(() =>
+          useStory(({ state }) => ({
+            currentPage: state.currentPage,
+          }))
+        );
+
+        const images = currentPage.elements.filter(
+          (element) => !element.isBackground
+        );
+
+        const copiedProperties = objectPick(
+          images[0],
+          clearableImageProperties
+        );
+        const pastedProperties = objectPick(
+          images[0],
+          clearableImageProperties
+        );
+
+        expect(copiedProperties).toEqual(pastedProperties);
+      });
+
+      it('should reset styles to the default', async () => {
+        const earthImage = await addEarthImage();
+
+        // select earth image
+        await fixture.events.click(
+          fixture.editor.canvas.framesLayer.frame(earthImage.id).node
+        );
+
+        // add border
+        await fixture.events.click(
+          fixture.editor.inspector.designPanel.border.width()
+        );
+        await fixture.events.keyboard.type('20');
+
+        // add border radius
+        await fixture.events.click(
+          fixture.editor.inspector.designPanel.borderRadius.radius()
+        );
+        await fixture.events.keyboard.type('50');
+
+        // add filter
+        await fixture.events.click(
+          fixture.editor.inspector.designPanel.filters.solid
+        );
+
+        // add opacity
+        await fixture.events.click(
+          fixture.editor.inspector.designPanel.layerStyle.opacity
+        );
+        await fixture.events.keyboard.type('40');
+
+        // clear earth styles
+        await rightClickOnTarget(
+          fixture.editor.canvas.framesLayer.frame(earthImage.id).node
+        );
+        await fixture.events.click(
+          fixture.editor.canvas.rightClickMenu.clearImageStyles
+        );
+
+        // verify styles were reset to defaults
+        const { currentPage } = await fixture.renderHook(() =>
+          useStory(({ state }) => ({
+            currentPage: state.currentPage,
+          }))
+        );
+
+        const image = currentPage.elements.find(
+          (element) => !element.isBackground
+        );
+
+        expect(objectPick(image, clearableImageProperties)).toEqual(
+          imageAttributeDefaults
+        );
+      });
     });
   });
 });