--- conflicted
+++ resolved
@@ -25,10 +25,8 @@
 const SIDES_DIFF = SIDE_WIDE - SIDE_NARROW;
 
 export const GlobalStyle = createGlobalStyle`
-<<<<<<< HEAD
   .crop-moveable .moveable-control {
-    background: ${({ theme }) =>
-      theme.designSystemTheme.colors.bg.primary} !important;
+    background: ${({ theme }) => theme.colors.bg.primary} !important;
     border: none !important;
     box-sizing: border-box !important;
   }
@@ -38,7 +36,7 @@
   .crop-moveable .moveable-control.moveable-e,
   .crop-moveable .moveable-control.moveable-w {
     border: 1px solid ${({ theme }) =>
-      theme.designSystemTheme.colors.border.selection} !important;
+      theme.colors.border.selection} !important;
     border-radius: 4px;
   }
 
@@ -86,12 +84,10 @@
     right: initial !important;
     top: initial !important;
     bottom: initial !important;
-    background: ${({ theme }) =>
-      theme.designSystemTheme.colors.bg.primary} !important;
+    background: ${({ theme }) => theme.colors.bg.primary} !important;
     position: absolute !important;
     border-style: solid !important;
-    border-color: ${({ theme }) =>
-      theme.designSystemTheme.colors.border.selection} !important;
+    border-color: ${({ theme }) => theme.colors.border.selection} !important;
   }
 
   .crop-moveable .moveable-control.moveable-nw::before,
@@ -236,137 +232,9 @@
   }
 
   .crop-moveable .moveable-direction.moveable-line {
-    background: ${({ theme }) =>
-      theme.designSystemTheme.colors.border.selection} !important;
+    background: ${({ theme }) => theme.colors.border.selection} !important;
     width: 2px;
     height: 2px;
     pointer-events: none;
   }
-=======
-	.crop-moveable .moveable-control {
-		background: #000 !important;
-		border-radius: 0 !important;
-		border: none !important;
-		box-sizing: border-box !important;
-		box-shadow: 0 0 2px rgba(0, 0, 0, 0.3);
-	}
-
-	.crop-moveable .moveable-control.moveable-n,
-	.crop-moveable .moveable-control.moveable-s,
-	.crop-moveable .moveable-control.moveable-e,
-	.crop-moveable .moveable-control.moveable-w {
-		border: 1px solid #fff !important;
-	}
-
-	.crop-moveable .moveable-control.moveable-n,
-	.crop-moveable .moveable-control.moveable-s {
-		width: 16px !important;
-		height: 4px !important;
-		margin-left: -8px !important;
-		margin-top: -1px !important;
-	}
-
-	.crop-moveable .moveable-control.moveable-e,
-	.crop-moveable .moveable-control.moveable-w {
-		width: 4px !important;
-		height: 16px !important;
-		margin-left: -1px !important;
-		margin-top: -8px !important;
-	}
-
-	.crop-moveable .moveable-control.moveable-nw,
-	.crop-moveable .moveable-control.moveable-ne,
-	.crop-moveable .moveable-control.moveable-sw,
-	.crop-moveable .moveable-control.moveable-se {
-		width: 16px !important;
-		height: 16px !important;
-		background: #fff !important;
-		position: absolute !important;
-	}
-
-	.crop-moveable .moveable-control.moveable-nw::before,
-	.crop-moveable .moveable-control.moveable-ne::before,
-	.crop-moveable .moveable-control.moveable-sw::before,
-	.crop-moveable .moveable-control.moveable-se::before {
-		content: "" !important;
-		width: 16px !important;
-		height: 16px !important;
-		display: block !important;
-		position: absolute !important;
-		inset: 1px !important;
-		background: #000 !important;
-	}
-
-	.crop-moveable .moveable-control.moveable-nw,
-	.crop-moveable .moveable-control.moveable-ne {
-		margin-top: -2px !important;
-	}
-
-	.crop-moveable .moveable-control.moveable-sw,
-	.crop-moveable .moveable-control.moveable-se {
-		margin-top: -14px !important;
-	}
-
-	.crop-moveable .moveable-control.moveable-nw,
-	.crop-moveable .moveable-control.moveable-sw {
-		margin-left: -2px !important;
-	}
-
-	.crop-moveable .moveable-control.moveable-ne,
-	.crop-moveable .moveable-control.moveable-se {
-		margin-left: -14px !important;
-	}
-
-	.crop-moveable .moveable-control.moveable-nw {
-		transform-origin: 2px 2px !important;
-		clip-path: polygon(0 0, 16px 0, 16px 4px, 4px 4px, 4px 16px, 0 16px) !important;
-	}
-
-	.crop-moveable .moveable-control.moveable-nw::before {
-		clip-path: polygon(0 0, 14px 0, 14px 2px, 2px 2px, 2px 14px, 0 14px) !important;
-		top: 1px;
-		left: 1px;
-	}
-
-	.crop-moveable .moveable-control.moveable-ne {
-		transform-origin: 14px 2px !important;
-		clip-path: polygon(0 0, 16px 0, 16px 16px, 12px 16px, 12px 4px, 0 4px) !important;
-	}
-
-	.crop-moveable .moveable-control.moveable-ne::before {
-		clip-path: polygon(0 0, 14px 0, 14px 14px, 12px 14px, 12px 2px, 0 2px) !important;
-		top: 1px;
-		right: -1px;
-	}
-
-	.crop-moveable .moveable-control.moveable-sw {
-		transform-origin: 2px 14px !important;
-		clip-path: polygon(0 0, 0 16px, 16px 16px, 16px 12px, 4px 12px, 4px 0) !important;
-	}
-
-	.crop-moveable .moveable-control.moveable-sw::before {
-		clip-path: polygon(0 0, 0 14px, 14px 14px, 14px 12px, 2px 12px, 2px 0) !important;
-		bottom: -1px;
-		left: 1px;
-	}
-
-	.crop-moveable .moveable-control.moveable-se {
-		transform-origin: 14px 14px !important;
-		clip-path: polygon(16px 0, 16px 16px, 0 16px, 0 12px, 12px 12px, 12px 0) !important;
-	}
-
-	.crop-moveable .moveable-control.moveable-se::before {
-		clip-path: polygon(14px 0, 14px 14px, 0 14px, 0 12px, 12px 12px, 12px 0) !important;
-		bottom: -1px;
-		right: -1px;
-	}
-
-	.crop-moveable .moveable-direction.moveable-line {
-		background: ${({ theme }) =>
-      theme.DEPRECATED_THEME.colors.accent.primary} !important;
-		width: 2px;
-		height: 2px;
-		pointer-events: none;
-	}
->>>>>>> 3438dca7
 `;