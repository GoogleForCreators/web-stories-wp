/*
 * Copyright 2020 Google LLC
 *
 * Licensed under the Apache License, Version 2.0 (the "License");
 * you may not use this file except in compliance with the License.
 * You may obtain a copy of the License at
 *
 *     https://www.apache.org/licenses/LICENSE-2.0
 *
 * Unless required by applicable law or agreed to in writing, software
 * distributed under the License is distributed on an "AS IS" BASIS,
 * WITHOUT WARRANTIES OR CONDITIONS OF ANY KIND, either express or implied.
 * See the License for the specific language governing permissions and
 * limitations under the License.
 */

/**
 * External dependencies
 */
import { createGlobalStyle } from 'styled-components';

const SIDE_WIDE = 24;
const SIDE_NARROW = 8;
const SIDE_BORDER = 1;
const SIDES_DIFF = SIDE_WIDE - SIDE_NARROW;

export const GlobalStyle = createGlobalStyle`
  .crop-moveable .moveable-control {
    background: ${({ theme }) =>
      theme.designSystemTheme.colors.bg.primary} !important;
<<<<<<< HEAD
		border: none !important;
		box-sizing: border-box !important;
	}

	.crop-moveable .moveable-control.moveable-n,
	.crop-moveable .moveable-control.moveable-s,
	.crop-moveable .moveable-control.moveable-e,
	.crop-moveable .moveable-control.moveable-w {
		border: 1px solid ${({ theme }) =>
      theme.designSystemTheme.colors.border.selection} !important;
		border-radius: 4px;
	}

	.crop-moveable .moveable-control.moveable-n,
	.crop-moveable .moveable-control.moveable-s {
		width: ${SIDE_WIDE}px !important;
		height: ${SIDE_NARROW}px !important;
		margin-left: -12px !important;
	}

	.crop-moveable .moveable-control.moveable-n {
	  margin-top: -8px !important;
	}
	.crop-moveable .moveable-control.moveable-s {
=======
    border: none !important;
    box-sizing: border-box !important;
  }

  .crop-moveable .moveable-control.moveable-n,
  .crop-moveable .moveable-control.moveable-s,
  .crop-moveable .moveable-control.moveable-e,
  .crop-moveable .moveable-control.moveable-w {
    border: 1px solid ${({ theme }) =>
      theme.designSystemTheme.colors.blue[20]} !important;
    border-radius: 4px;
  }

  .crop-moveable .moveable-control.moveable-n,
  .crop-moveable .moveable-control.moveable-s {
    width: ${SIDE_WIDE}px !important;
    height: ${SIDE_NARROW}px !important;
    margin-left: -12px !important;
  }

  .crop-moveable .moveable-control.moveable-n {
    margin-top: -8px !important;
  }
  .crop-moveable .moveable-control.moveable-s {
>>>>>>> c0bd7a6f
    margin-top: 0px !important;
  }
  .crop-moveable .moveable-control.moveable-e {
    margin-left: 0 !important;
<<<<<<< HEAD
	}
	.crop-moveable .moveable-control.moveable-w {
	  margin-top: 0 !important;
	}



	.crop-moveable .moveable-control.moveable-e,
	.crop-moveable .moveable-control.moveable-w {
		width: ${SIDE_NARROW}px !important;
		height: ${SIDE_WIDE}px !important;
		margin-top: -12px !important;
	}

	.crop-moveable .moveable-control.moveable-nw,
	.crop-moveable .moveable-control.moveable-ne,
	.crop-moveable .moveable-control.moveable-sw,
	.crop-moveable .moveable-control.moveable-se {
		width: ${SIDE_WIDE}px !important;
		height: ${SIDE_WIDE}px !important;
		background: ${({ theme }) =>
      theme.designSystemTheme.colors.border.selection} !important;
		position: absolute !important;
		border-radius: 2px;
	}

	.crop-moveable .moveable-control.moveable-nw::before,
	.crop-moveable .moveable-control.moveable-ne::before,
	.crop-moveable .moveable-control.moveable-sw::before,
	.crop-moveable .moveable-control.moveable-se::before {
		content: "" !important;
		width: ${SIDE_WIDE}px !important;
		height: ${SIDE_WIDE}px !important;
		display: block !important;
		position: absolute !important;
		inset: 1px !important;
		background: ${({ theme }) =>
=======
  }
  .crop-moveable .moveable-control.moveable-w {
    margin-top: 0 !important;
  }



  .crop-moveable .moveable-control.moveable-e,
  .crop-moveable .moveable-control.moveable-w {
    width: ${SIDE_NARROW}px !important;
    height: ${SIDE_WIDE}px !important;
    margin-top: -12px !important;
  }

  .crop-moveable .moveable-control.moveable-nw,
  .crop-moveable .moveable-control.moveable-ne,
  .crop-moveable .moveable-control.moveable-sw,
  .crop-moveable .moveable-control.moveable-se,
  .crop-moveable .moveable-control.moveable-nw::before,
  .crop-moveable .moveable-control.moveable-ne::before,
  .crop-moveable .moveable-control.moveable-sw::before,
  .crop-moveable .moveable-control.moveable-se::before,
  .crop-moveable .moveable-control.moveable-nw::after,
  .crop-moveable .moveable-control.moveable-ne::after,
  .crop-moveable .moveable-control.moveable-sw::after,
  .crop-moveable .moveable-control.moveable-se::after {
    left: initial !important;
    right: initial !important;
    top: initial !important;
    bottom: initial !important;
    background: ${({ theme }) =>
>>>>>>> c0bd7a6f
      theme.designSystemTheme.colors.bg.primary} !important;
    position: absolute !important;
    border-style: solid !important;
    border-color: ${({ theme }) =>
      theme.designSystemTheme.colors.blue[20]} !important;
  }

  .crop-moveable .moveable-control.moveable-nw::before,
  .crop-moveable .moveable-control.moveable-ne::before,
  .crop-moveable .moveable-control.moveable-sw::before,
  .crop-moveable .moveable-control.moveable-se::before,
  .crop-moveable .moveable-control.moveable-nw::after,
  .crop-moveable .moveable-control.moveable-ne::after,
  .crop-moveable .moveable-control.moveable-sw::after,
  .crop-moveable .moveable-control.moveable-se::after {
    content: '';
  }

  /* The corner piece */
  .crop-moveable .moveable-control.moveable-nw,
  .crop-moveable .moveable-control.moveable-ne,
  .crop-moveable .moveable-control.moveable-sw,
  .crop-moveable .moveable-control.moveable-se {
    width: ${SIDE_NARROW - SIDE_BORDER}px !important;
    height: ${SIDE_NARROW - SIDE_BORDER}px !important;
  }

  /* top left corner piece */
  .crop-moveable .moveable-control.moveable-nw {
    top: -${SIDE_BORDER}px !important;
    left: -${SIDE_BORDER}px !important;
    border-width: 1px 0 0 1px !important;
    border-radius: 2px 0 0 0 !important;
  }

  /* top right corner piece */
  .crop-moveable .moveable-control.moveable-ne {
    top: -${SIDE_BORDER}px !important;
    right: -${SIDE_NARROW - SIDE_BORDER}px !important;
    border-width: 1px 1px 0 0 !important;
    border-radius: 0 2px 0 0 !important;
  }

  /* bottom left corner piece */
  .crop-moveable .moveable-control.moveable-sw {
    left: -${SIDE_BORDER}px !important;
    bottom: -${SIDE_NARROW - SIDE_BORDER}px !important;
    border-width: 0 0 1px 1px !important;
    border-radius: 0 0 0 2px !important;
  }

  /* bottom right corner piece */
  .crop-moveable .moveable-control.moveable-se {
    right: -${SIDE_NARROW - SIDE_BORDER}px !important;
    bottom: -${SIDE_NARROW - SIDE_BORDER}px !important;
    border-width:  0 1px 1px 0 !important;
    border-radius: 0 0 2px 0 !important;
  }

  /* The horizontal edges */
  .crop-moveable .moveable-control.moveable-nw::before,
  .crop-moveable .moveable-control.moveable-ne::before,
  .crop-moveable .moveable-control.moveable-sw::before,
  .crop-moveable .moveable-control.moveable-se::before {
    width: ${SIDES_DIFF + SIDE_BORDER}px !important;
    height: ${SIDE_NARROW}px !important;
    top: 0;
  }

  /* The horizontal edges to the left of corner */
  .crop-moveable .moveable-control.moveable-nw::before,
  .crop-moveable .moveable-control.moveable-sw::before {
    left: ${SIDE_NARROW - 2 * SIDE_BORDER}px !important;
    border-width: 1px 1px 1px 0;
    border-radius: 0 2px 2px 0;
  }

  /* The horizontal edges to the right of corner */
  .crop-moveable .moveable-control.moveable-ne::before,
  .crop-moveable .moveable-control.moveable-se::before {
    right: ${SIDE_NARROW - 2 * SIDE_BORDER}px !important;
    border-width: 1px 0 1px 1px;
    border-radius: 2px 0 0 2px;
  }

  /* The horizontal edges along the top */
  .crop-moveable .moveable-control.moveable-nw::before,
  .crop-moveable .moveable-control.moveable-ne::before {
    top: -${SIDE_BORDER}px !important;
  }

  /* The horizontal edges along the bottom */
  .crop-moveable .moveable-control.moveable-sw::before,
  .crop-moveable .moveable-control.moveable-se::before {
    bottom: -${SIDE_BORDER}px !important;
  }

  /* The vertical edges */
  .crop-moveable .moveable-control.moveable-nw::after,
  .crop-moveable .moveable-control.moveable-ne::after,
  .crop-moveable .moveable-control.moveable-sw::after,
  .crop-moveable .moveable-control.moveable-se::after {
    width: ${SIDE_NARROW}px !important;
    height: ${SIDES_DIFF + SIDE_BORDER}px !important;
  }

  /* The vertical edges below corner */
  .crop-moveable .moveable-control.moveable-nw::after,
  .crop-moveable .moveable-control.moveable-ne::after {
    top: ${SIDE_NARROW - 2 * SIDE_BORDER}px !important;
    border-width: 0 1px 1px 1px;
    border-radius: 0 0 2px 2px;
  }

  /* The vertical edges above corner */
  .crop-moveable .moveable-control.moveable-sw::after,
  .crop-moveable .moveable-control.moveable-se::after {
    bottom: ${SIDE_NARROW - 2 * SIDE_BORDER}px !important;
    border-width: 1px 1px 0 1px;
    border-radius: 2px 2px 0 0;
  }

  /* The vertical edges along the left edge */
  .crop-moveable .moveable-control.moveable-nw::after,
  .crop-moveable .moveable-control.moveable-sw::after {
    left: -${SIDE_BORDER}px !important;
  }

  /* The vertical edges along the right edge */
  .crop-moveable .moveable-control.moveable-ne::after,
  .crop-moveable .moveable-control.moveable-se::after {
    right: -${SIDE_BORDER}px !important;
  }


  .crop-moveable .moveable-line.moveable-direction[data-line-index="0"] {
    margin-top: -4px;
  }
  .crop-moveable .moveable-line.moveable-direction[data-line-index="3"] {
    margin-top: 4px;
  }
  .crop-moveable .moveable-line.moveable-direction[data-line-index="1"] {
    margin-left: 4px;
  }
  .crop-moveable .moveable-line.moveable-direction[data-line-index="2"] {
    margin-left: -4px;
  }

<<<<<<< HEAD
	.crop-moveable .moveable-control.moveable-nw {
		transform-origin: 2px 2px !important;
		clip-path: polygon(0 0, ${SIDE_WIDE}px 0, ${SIDE_WIDE}px ${SIDE_NARROW}px, ${SIDE_NARROW}px ${SIDE_NARROW}px, ${SIDE_NARROW}px ${SIDE_WIDE}px, 0 ${SIDE_WIDE}px) !important;
	}

	.crop-moveable .moveable-control.moveable-nw::before {
		clip-path: polygon(0 0, ${INNER_SIDE_WIDE}px 0, ${INNER_SIDE_WIDE}px ${INNER_SIDE_NARROW}px, ${INNER_SIDE_NARROW}px ${INNER_SIDE_NARROW}px, ${INNER_SIDE_NARROW}px ${INNER_SIDE_WIDE}px, 0 ${INNER_SIDE_WIDE}px) !important;
		top: 1px;
		left: 1px;
	}

	.crop-moveable .moveable-control.moveable-ne {
		transform-origin: 14px 2px !important;
		clip-path: polygon(0 0, ${SIDE_WIDE}px 0, ${SIDE_WIDE}px ${SIDE_WIDE}px, ${SIDES_DIFF}px ${SIDE_WIDE}px, ${SIDES_DIFF}px ${SIDE_NARROW}px, 0 ${SIDE_NARROW}px) !important;
	}

	.crop-moveable .moveable-control.moveable-ne::before {
		clip-path: polygon(0 0, ${INNER_SIDE_WIDE}px 0, ${INNER_SIDE_WIDE}px ${INNER_SIDE_WIDE}px, ${SIDES_DIFF}px ${INNER_SIDE_WIDE}px, ${SIDES_DIFF}px ${INNER_SIDE_NARROW}px, 0 ${INNER_SIDE_NARROW}px) !important;
		top: 1px;
		right: -1px;
	}

	.crop-moveable .moveable-control.moveable-sw {
		transform-origin: 2px ${INNER_SIDE_WIDE}px !important;
		clip-path: polygon(0 0, 0 ${SIDE_WIDE}px, ${SIDE_WIDE}px ${SIDE_WIDE}px, ${SIDE_WIDE}px ${SIDES_DIFF}px, ${SIDE_NARROW}px ${SIDES_DIFF}px, ${SIDE_NARROW}px 0) !important;
	}

	.crop-moveable .moveable-control.moveable-sw::before {
		clip-path: polygon(0 0, 0 ${INNER_SIDE_WIDE}px, ${INNER_SIDE_WIDE}px ${INNER_SIDE_WIDE}px, ${INNER_SIDE_WIDE}px ${SIDES_DIFF}px, ${INNER_SIDE_NARROW}px ${SIDES_DIFF}px, ${INNER_SIDE_NARROW}px 0) !important;
		bottom: -1px;
		left: 1px;
	}

	.crop-moveable .moveable-control.moveable-se {
		transform-origin: ${INNER_SIDE_WIDE}px ${INNER_SIDE_WIDE}px !important;
		clip-path: polygon(${SIDE_WIDE}px 0, ${SIDE_WIDE}px ${SIDE_WIDE}px, 0 ${SIDE_WIDE}px, 0 ${SIDES_DIFF}px, ${SIDES_DIFF}px ${SIDES_DIFF}px, ${SIDES_DIFF}px 0) !important;
	}

	.crop-moveable .moveable-control.moveable-se::before {
		clip-path: polygon(${INNER_SIDE_WIDE}px 0, ${INNER_SIDE_WIDE}px ${INNER_SIDE_WIDE}px, 0 ${INNER_SIDE_WIDE}px, 0 ${SIDES_DIFF}px, ${SIDES_DIFF}px ${SIDES_DIFF}px, ${SIDES_DIFF}px 0) !important;
		bottom: -1px;
		right: -1px;
	}

	.crop-moveable .moveable-direction.moveable-line {
		background: ${({ theme }) =>
      theme.designSystemTheme.colors.border.selection} !important;
		width: 2px;
		height: 2px;
		pointer-events: none;
	}
=======
  .crop-moveable .moveable-direction.moveable-line {
    background: ${({ theme }) =>
      theme.designSystemTheme.colors.blue[20]} !important;
    width: 2px;
    height: 2px;
    pointer-events: none;
  }
>>>>>>> c0bd7a6f
`;<|MERGE_RESOLUTION|>--- conflicted
+++ resolved
@@ -28,32 +28,6 @@
   .crop-moveable .moveable-control {
     background: ${({ theme }) =>
       theme.designSystemTheme.colors.bg.primary} !important;
-<<<<<<< HEAD
-		border: none !important;
-		box-sizing: border-box !important;
-	}
-
-	.crop-moveable .moveable-control.moveable-n,
-	.crop-moveable .moveable-control.moveable-s,
-	.crop-moveable .moveable-control.moveable-e,
-	.crop-moveable .moveable-control.moveable-w {
-		border: 1px solid ${({ theme }) =>
-      theme.designSystemTheme.colors.border.selection} !important;
-		border-radius: 4px;
-	}
-
-	.crop-moveable .moveable-control.moveable-n,
-	.crop-moveable .moveable-control.moveable-s {
-		width: ${SIDE_WIDE}px !important;
-		height: ${SIDE_NARROW}px !important;
-		margin-left: -12px !important;
-	}
-
-	.crop-moveable .moveable-control.moveable-n {
-	  margin-top: -8px !important;
-	}
-	.crop-moveable .moveable-control.moveable-s {
-=======
     border: none !important;
     box-sizing: border-box !important;
   }
@@ -63,7 +37,7 @@
   .crop-moveable .moveable-control.moveable-e,
   .crop-moveable .moveable-control.moveable-w {
     border: 1px solid ${({ theme }) =>
-      theme.designSystemTheme.colors.blue[20]} !important;
+      theme.designSystemTheme.colors.border.selection} !important;
     border-radius: 4px;
   }
 
@@ -78,50 +52,10 @@
     margin-top: -8px !important;
   }
   .crop-moveable .moveable-control.moveable-s {
->>>>>>> c0bd7a6f
     margin-top: 0px !important;
   }
   .crop-moveable .moveable-control.moveable-e {
     margin-left: 0 !important;
-<<<<<<< HEAD
-	}
-	.crop-moveable .moveable-control.moveable-w {
-	  margin-top: 0 !important;
-	}
-
-
-
-	.crop-moveable .moveable-control.moveable-e,
-	.crop-moveable .moveable-control.moveable-w {
-		width: ${SIDE_NARROW}px !important;
-		height: ${SIDE_WIDE}px !important;
-		margin-top: -12px !important;
-	}
-
-	.crop-moveable .moveable-control.moveable-nw,
-	.crop-moveable .moveable-control.moveable-ne,
-	.crop-moveable .moveable-control.moveable-sw,
-	.crop-moveable .moveable-control.moveable-se {
-		width: ${SIDE_WIDE}px !important;
-		height: ${SIDE_WIDE}px !important;
-		background: ${({ theme }) =>
-      theme.designSystemTheme.colors.border.selection} !important;
-		position: absolute !important;
-		border-radius: 2px;
-	}
-
-	.crop-moveable .moveable-control.moveable-nw::before,
-	.crop-moveable .moveable-control.moveable-ne::before,
-	.crop-moveable .moveable-control.moveable-sw::before,
-	.crop-moveable .moveable-control.moveable-se::before {
-		content: "" !important;
-		width: ${SIDE_WIDE}px !important;
-		height: ${SIDE_WIDE}px !important;
-		display: block !important;
-		position: absolute !important;
-		inset: 1px !important;
-		background: ${({ theme }) =>
-=======
   }
   .crop-moveable .moveable-control.moveable-w {
     margin-top: 0 !important;
@@ -153,12 +87,11 @@
     top: initial !important;
     bottom: initial !important;
     background: ${({ theme }) =>
->>>>>>> c0bd7a6f
       theme.designSystemTheme.colors.bg.primary} !important;
     position: absolute !important;
     border-style: solid !important;
     border-color: ${({ theme }) =>
-      theme.designSystemTheme.colors.blue[20]} !important;
+      theme.designSystemTheme.colors.border.selection} !important;
   }
 
   .crop-moveable .moveable-control.moveable-nw::before,
@@ -302,65 +235,11 @@
     margin-left: -4px;
   }
 
-<<<<<<< HEAD
-	.crop-moveable .moveable-control.moveable-nw {
-		transform-origin: 2px 2px !important;
-		clip-path: polygon(0 0, ${SIDE_WIDE}px 0, ${SIDE_WIDE}px ${SIDE_NARROW}px, ${SIDE_NARROW}px ${SIDE_NARROW}px, ${SIDE_NARROW}px ${SIDE_WIDE}px, 0 ${SIDE_WIDE}px) !important;
-	}
-
-	.crop-moveable .moveable-control.moveable-nw::before {
-		clip-path: polygon(0 0, ${INNER_SIDE_WIDE}px 0, ${INNER_SIDE_WIDE}px ${INNER_SIDE_NARROW}px, ${INNER_SIDE_NARROW}px ${INNER_SIDE_NARROW}px, ${INNER_SIDE_NARROW}px ${INNER_SIDE_WIDE}px, 0 ${INNER_SIDE_WIDE}px) !important;
-		top: 1px;
-		left: 1px;
-	}
-
-	.crop-moveable .moveable-control.moveable-ne {
-		transform-origin: 14px 2px !important;
-		clip-path: polygon(0 0, ${SIDE_WIDE}px 0, ${SIDE_WIDE}px ${SIDE_WIDE}px, ${SIDES_DIFF}px ${SIDE_WIDE}px, ${SIDES_DIFF}px ${SIDE_NARROW}px, 0 ${SIDE_NARROW}px) !important;
-	}
-
-	.crop-moveable .moveable-control.moveable-ne::before {
-		clip-path: polygon(0 0, ${INNER_SIDE_WIDE}px 0, ${INNER_SIDE_WIDE}px ${INNER_SIDE_WIDE}px, ${SIDES_DIFF}px ${INNER_SIDE_WIDE}px, ${SIDES_DIFF}px ${INNER_SIDE_NARROW}px, 0 ${INNER_SIDE_NARROW}px) !important;
-		top: 1px;
-		right: -1px;
-	}
-
-	.crop-moveable .moveable-control.moveable-sw {
-		transform-origin: 2px ${INNER_SIDE_WIDE}px !important;
-		clip-path: polygon(0 0, 0 ${SIDE_WIDE}px, ${SIDE_WIDE}px ${SIDE_WIDE}px, ${SIDE_WIDE}px ${SIDES_DIFF}px, ${SIDE_NARROW}px ${SIDES_DIFF}px, ${SIDE_NARROW}px 0) !important;
-	}
-
-	.crop-moveable .moveable-control.moveable-sw::before {
-		clip-path: polygon(0 0, 0 ${INNER_SIDE_WIDE}px, ${INNER_SIDE_WIDE}px ${INNER_SIDE_WIDE}px, ${INNER_SIDE_WIDE}px ${SIDES_DIFF}px, ${INNER_SIDE_NARROW}px ${SIDES_DIFF}px, ${INNER_SIDE_NARROW}px 0) !important;
-		bottom: -1px;
-		left: 1px;
-	}
-
-	.crop-moveable .moveable-control.moveable-se {
-		transform-origin: ${INNER_SIDE_WIDE}px ${INNER_SIDE_WIDE}px !important;
-		clip-path: polygon(${SIDE_WIDE}px 0, ${SIDE_WIDE}px ${SIDE_WIDE}px, 0 ${SIDE_WIDE}px, 0 ${SIDES_DIFF}px, ${SIDES_DIFF}px ${SIDES_DIFF}px, ${SIDES_DIFF}px 0) !important;
-	}
-
-	.crop-moveable .moveable-control.moveable-se::before {
-		clip-path: polygon(${INNER_SIDE_WIDE}px 0, ${INNER_SIDE_WIDE}px ${INNER_SIDE_WIDE}px, 0 ${INNER_SIDE_WIDE}px, 0 ${SIDES_DIFF}px, ${SIDES_DIFF}px ${SIDES_DIFF}px, ${SIDES_DIFF}px 0) !important;
-		bottom: -1px;
-		right: -1px;
-	}
-
-	.crop-moveable .moveable-direction.moveable-line {
-		background: ${({ theme }) =>
-      theme.designSystemTheme.colors.border.selection} !important;
-		width: 2px;
-		height: 2px;
-		pointer-events: none;
-	}
-=======
   .crop-moveable .moveable-direction.moveable-line {
     background: ${({ theme }) =>
-      theme.designSystemTheme.colors.blue[20]} !important;
+      theme.designSystemTheme.colors.border.selection} !important;
     width: 2px;
     height: 2px;
     pointer-events: none;
   }
->>>>>>> c0bd7a6f
 `;