--- conflicted
+++ resolved
@@ -123,10 +123,7 @@
     selectedElement?.id,
     selectedElement?.y,
   ]);
-<<<<<<< HEAD
-=======
   /* eslint-enable react-hooks/exhaustive-deps */
->>>>>>> 7d7b379b
 
   if (!selectedElement || !selectedElement?.link || currentPageNumber === 1) {
     return null;
