/*
 * Copyright 2020 Google LLC
 *
 * Licensed under the Apache License, Version 2.0 (the "License");
 * you may not use this file except in compliance with the License.
 * You may obtain a copy of the License at
 *
 *     https://www.apache.org/licenses/LICENSE-2.0
 *
 * Unless required by applicable law or agreed to in writing, software
 * distributed under the License is distributed on an "AS IS" BASIS,
 * WITHOUT WARRANTIES OR CONDITIONS OF ANY KIND, either express or implied.
 * See the License for the specific language governing permissions and
 * limitations under the License.
 */

export { default as Button } from './button';
export { default as Group } from './group';
export { default as Input } from './input';
export { default as InputGroup } from './inputGroup';
<<<<<<< HEAD
export { default as SelectMenu } from './select';
export { default as Switch } from './switch';
=======
export { default as Label } from './label';
export { default as Row } from './row';
export { default as SelectMenu } from './select';
export { default as Spacer } from './spacer';
export { default as Color } from './color';
export { default as Numeric } from './numeric';
export { default as Toggle } from './toggle';
export { default as ToggleButton } from './toggleButton';
>>>>>>> c29f388b
<|MERGE_RESOLUTION|>--- conflicted
+++ resolved
@@ -18,10 +18,6 @@
 export { default as Group } from './group';
 export { default as Input } from './input';
 export { default as InputGroup } from './inputGroup';
-<<<<<<< HEAD
-export { default as SelectMenu } from './select';
-export { default as Switch } from './switch';
-=======
 export { default as Label } from './label';
 export { default as Row } from './row';
 export { default as SelectMenu } from './select';
@@ -30,4 +26,4 @@
 export { default as Numeric } from './numeric';
 export { default as Toggle } from './toggle';
 export { default as ToggleButton } from './toggleButton';
->>>>>>> c29f388b
+export { default as Switch } from './switch';