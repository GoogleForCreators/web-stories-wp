--- conflicted
+++ resolved
@@ -39,19 +39,12 @@
 }));
 
 jest.mock('../getPreviewStyle', () => jest.fn());
-<<<<<<< HEAD
-jest.mock('@web-stories-wp/patterns', () => ({
-  ...jest.requireActual('@web-stories-wp/patterns'),
-  getPreviewText: jest.fn(),
-}));
-=======
 jest.mock('@web-stories-wp/patterns', () => {
   return {
     ...jest.requireActual('@web-stories-wp/patterns'),
     getPreviewText: jest.fn(),
   };
 });
->>>>>>> 73027925
 
 function arrange(children = null) {
   renderWithTheme(children);
