/*
 * Copyright 2020 Google LLC
 *
 * Licensed under the Apache License, Version 2.0 (the "License");
 * you may not use this file except in compliance with the License.
 * You may obtain a copy of the License at
 *
 *     https://www.apache.org/licenses/LICENSE-2.0
 *
 * Unless required by applicable law or agreed to in writing, software
 * distributed under the License is distributed on an "AS IS" BASIS,
 * WITHOUT WARRANTIES OR CONDITIONS OF ANY KIND, either express or implied.
 * See the License for the specific language governing permissions and
 * limitations under the License.
 */

/**
 * External dependencies
 */
<<<<<<< HEAD
import React, { useState } from 'react';
import styled from 'styled-components';
=======
import { useState } from 'react';
>>>>>>> 1117166d
import { __ } from '@web-stories-wp/i18n';

/**
 * Internal dependencies
 */
import LinkInput from '../link';

export default {
  title: 'Stories Editor/Components/Form/Link',
  component: LinkInput,
  parameters: {
    backgrounds: {
      default: 'Dark',
    },
  },
};

const Container = styled.div`
  padding: 20px 50px;
  background-color: ${({ theme }) => theme.colors.bg.secondary};
  border: 1px solid ${({ theme }) => theme.colors.standard.black};
`;

export const _default = () => {
  const [value, setValue] = useState('https://test.com');
  const onChange = (newValue) => {
    setValue(newValue);
  };
  return (
<<<<<<< HEAD
    <Container>
      <LinkInput
        description={__('Type an address to add a link', 'web-stories')}
        onChange={onChange}
        onFocus={() => {}}
        value={value}
        clear
        aria-label={__('Test URL', 'web-stories')}
      />
    </Container>
=======
    <LinkInput
      hint={__('Type an address to add a link', 'web-stories')}
      onChange={onChange}
      onFocus={() => {}}
      value={value}
      clear
      aria-label={__('Test URL', 'web-stories')}
    />
>>>>>>> 1117166d
  );
};<|MERGE_RESOLUTION|>--- conflicted
+++ resolved
@@ -17,12 +17,8 @@
 /**
  * External dependencies
  */
-<<<<<<< HEAD
-import React, { useState } from 'react';
+import { useState } from 'react';
 import styled from 'styled-components';
-=======
-import { useState } from 'react';
->>>>>>> 1117166d
 import { __ } from '@web-stories-wp/i18n';
 
 /**
@@ -52,10 +48,9 @@
     setValue(newValue);
   };
   return (
-<<<<<<< HEAD
     <Container>
       <LinkInput
-        description={__('Type an address to add a link', 'web-stories')}
+        hint={__('Type an address to add a link', 'web-stories')}
         onChange={onChange}
         onFocus={() => {}}
         value={value}
@@ -63,15 +58,5 @@
         aria-label={__('Test URL', 'web-stories')}
       />
     </Container>
-=======
-    <LinkInput
-      hint={__('Type an address to add a link', 'web-stories')}
-      onChange={onChange}
-      onFocus={() => {}}
-      value={value}
-      clear
-      aria-label={__('Test URL', 'web-stories')}
-    />
->>>>>>> 1117166d
   );
 };