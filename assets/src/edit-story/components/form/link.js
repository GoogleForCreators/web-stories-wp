/*
 * Copyright 2020 Google LLC
 *
 * Licensed under the Apache License, Version 2.0 (the "License");
 * you may not use this file except in compliance with the License.
 * You may obtain a copy of the License at
 *
 *     https://www.apache.org/licenses/LICENSE-2.0
 *
 * Unless required by applicable law or agreed to in writing, software
 * distributed under the License is distributed on an "AS IS" BASIS,
 * WITHOUT WARRANTIES OR CONDITIONS OF ANY KIND, either express or implied.
 * See the License for the specific language governing permissions and
 * limitations under the License.
 */

/**
 * External dependencies
 */
import PropTypes from 'prop-types';
import { __ } from '@web-stories-wp/i18n';

/**
 * Internal dependencies
 */
import { isValidUrl, withProtocol } from '../../utils/url';
import { Input } from '../../../design-system';
import Row from './row';

const MIN_MAX = {
  URL: {
    MIN: 2,
    MAX: 2048, // Based on sitemaps url limits (safe side)
  },
};

function LinkInput({
  onChange,
  onBlur,
  onFocus,
<<<<<<< HEAD
  value,
=======
  value = '',
  description,
>>>>>>> b9c326c7
  hint,
  hasError,
  ...rest
}) {
  const trimmedValue = (value || '').trim();
  const isValid = isValidUrl(withProtocol(trimmedValue));
  const isNotValid = trimmedValue.length > 0 && !isValid;
  return (
    <Row>
      <Input
        placeholder={__('Web address', 'web-stories')}
        onChange={(evt) => onChange(evt.target.value)}
        onBlur={() => {
          if (trimmedValue?.length) {
            const urlWithProtocol = withProtocol(trimmedValue);
            if (urlWithProtocol !== trimmedValue) {
              onChange(urlWithProtocol);
            }
          }
          if (onBlur) {
            onBlur();
          }
        }}
        onFocus={onFocus}
        value={value || ''}
        minLength={MIN_MAX.URL.MIN}
        maxLength={MIN_MAX.URL.MAX}
        hasError={isNotValid || hasError}
        hint={isNotValid ? __('Invalid web address.', 'web-stories') : hint}
        {...rest}
      />
    </Row>
  );
}

LinkInput.propTypes = {
  value: PropTypes.string,
  onChange: PropTypes.func.isRequired,
  onFocus: PropTypes.func,
  onBlur: PropTypes.func,
  hint: PropTypes.string,
  hasError: PropTypes.bool,
};

export default LinkInput;<|MERGE_RESOLUTION|>--- conflicted
+++ resolved
@@ -38,12 +38,7 @@
   onChange,
   onBlur,
   onFocus,
-<<<<<<< HEAD
-  value,
-=======
   value = '',
-  description,
->>>>>>> b9c326c7
   hint,
   hasError,
   ...rest
