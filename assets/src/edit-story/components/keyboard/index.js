--- conflicted
+++ resolved
@@ -73,13 +73,8 @@
       }
       const mousetrap = getOrCreateMousetrap(node);
       const keySpec = resolveKeySpec(keys, keyNameOrSpec);
-<<<<<<< HEAD
-      const handler = createKeyHandler(keySpec, callback);
+      const handler = createKeyHandler(keySpec, batchingCallback);
       mousetrap.bind(keySpec.key, handler, mode);
-=======
-      const handler = createKeyHandler(keySpec, batchingCallback);
-      mousetrap.bind(keySpec.key, handler);
->>>>>>> 34a204a8
       return () => {
         mousetrap.unbind(keySpec.key);
       };
