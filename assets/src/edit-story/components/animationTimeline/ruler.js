/*
 * Copyright 2020 Google LLC
 *
 * Licensed under the Apache License, Version 2.0 (the "License");
 * you may not use this file except in compliance with the License.
 * You may obtain a copy of the License at
 *
 *     https://www.apache.org/licenses/LICENSE-2.0
 *
 * Unless required by applicable law or agreed to in writing, software
 * distributed under the License is distributed on an "AS IS" BASIS,
 * WITHOUT WARRANTIES OR CONDITIONS OF ANY KIND, either express or implied.
 * See the License for the specific language governing permissions and
 * limitations under the License.
 */

/**
 * External dependencies
 */
<<<<<<< HEAD
import { Fragment } from 'react';
=======
import { sprintf, _n } from '@web-stories-wp/i18n';
import * as React from 'react';
>>>>>>> 9c60f834
import propTypes from 'prop-types';
import styled from 'styled-components';
import { rgba } from 'polished';

const Path = styled.path`
  fill: none;
  stroke: ${({ theme }) => rgba(theme.DEPRECATED_THEME.colors.fg.white, 0.4)};
  shape-rendering: crispEdges;
`;

const Text = styled.text`
  font-family: ${({ theme }) => theme.DEPRECATED_THEME.fonts.label.family};
  font-size: 13px;
  fill: ${({ theme }) => rgba(theme.DEPRECATED_THEME.colors.fg.white, 0.8)};
`;

export const MARK_OFFSET = 40.0;
export const MS_DIVISOR = 100.0;

const RULER_HEIGHT = 24.0;

const isMajor = (index) => index % 10 === 0;

export default function AnimationRuler({ duration }) {
  const numberOfMarks = Math.ceil(duration / MS_DIVISOR);
  const range = [...Array(numberOfMarks).keys()];
  return (
    <svg
      width={numberOfMarks * MARK_OFFSET}
      height={RULER_HEIGHT}
      xmlns="http://www.w3.org/2000/svg"
      version="1.1"
    >
      <g>
        {range.map((value, index) => {
          const isValueMajor = isMajor(index);
          return (
            <Fragment key={`ruler-mark-${value}`}>
              {isValueMajor && (
                <Text x={value * MARK_OFFSET + 5} y={20}>
                  {sprintf(
                    /* translators: %s: number of seconds */
                    _n('%ss', '%ss', index / 10, 'web-stories'),
                    index / 10
                  )}
                </Text>
              )}
              <Path
                key={`mark-${value}`}
                strokeWidth={isValueMajor ? 2 : 1}
                d={`M${value * MARK_OFFSET},${RULER_HEIGHT} V${
                  isValueMajor ? 8 : 18
                },${RULER_HEIGHT} Z`}
              />
            </Fragment>
          );
        })}
      </g>
    </svg>
  );
}

AnimationRuler.propTypes = {
  duration: propTypes.number.isRequired,
};<|MERGE_RESOLUTION|>--- conflicted
+++ resolved
@@ -17,12 +17,8 @@
 /**
  * External dependencies
  */
-<<<<<<< HEAD
-import { Fragment } from 'react';
-=======
 import { sprintf, _n } from '@web-stories-wp/i18n';
 import * as React from 'react';
->>>>>>> 9c60f834
 import propTypes from 'prop-types';
 import styled from 'styled-components';
 import { rgba } from 'polished';
@@ -60,7 +56,7 @@
         {range.map((value, index) => {
           const isValueMajor = isMajor(index);
           return (
-            <Fragment key={`ruler-mark-${value}`}>
+            <React.Fragment key={`ruler-mark-${value}`}>
               {isValueMajor && (
                 <Text x={value * MARK_OFFSET + 5} y={20}>
                   {sprintf(
@@ -77,7 +73,7 @@
                   isValueMajor ? 8 : 18
                 },${RULER_HEIGHT} Z`}
               />
-            </Fragment>
+            </React.Fragment>
           );
         })}
       </g>
