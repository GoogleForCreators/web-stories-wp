--- conflicted
+++ resolved
@@ -140,8 +140,12 @@
 
   const ref = useRef();
   const inputRef = useRef();
+  const dividerIndexTracker = useRef(recentFonts.length - 1);
   const [searchKeyword, setSearchKeyword] = useState('');
-  const [matchingFonts, setMatchingFonts] = useState(fonts);
+  const [matchingFonts, setMatchingFonts] = useState([
+    ...recentFonts,
+    ...fonts,
+  ]);
 
   useEffect(() => {
     if (isOpen) {
@@ -164,14 +168,6 @@
 
   useFocusOut(ref, onClose, [onClose]);
 
-<<<<<<< HEAD
-  // Add divider to the last item of the recent fonts.
-  const dividerIndex = recentFonts.length - 1;
-  const matchingFonts = [...recentFonts, ...fonts];
-
-  // Scroll to offset for current value
-  const currentOffset = matchingFonts.findIndex(({ name }) => name === value);
-=======
   // Scroll to offset for current value
   const [currentOffset, setCurrentOffset] = useState(
     fonts.findIndex(({ name }) => name === value)
@@ -180,13 +176,18 @@
   const [updateMatchingFonts] = useDebouncedCallback(
     () => {
       if (searchKeyword.trim() === '') {
-        setMatchingFonts(fonts);
+        dividerIndexTracker.current = recentFonts.length - 1;
+        setMatchingFonts([...recentFonts, ...fonts]);
         return;
       }
-      const _matchingFonts = fonts.filter(({ name }) =>
+      const _fonts = fonts.filter(({ name }) =>
         name.toLowerCase().includes(searchKeyword.toLowerCase())
       );
-      setMatchingFonts(_matchingFonts);
+      const _recentFonts = recentFonts.filter(({ name }) =>
+        name.toLowerCase().includes(searchKeyword.toLowerCase())
+      );
+      dividerIndexTracker.current = _recentFonts.length - 1;
+      setMatchingFonts([..._recentFonts, ..._fonts]);
     },
     250,
     {},
@@ -221,7 +222,6 @@
     },
     [currentOffset, matchingFonts, onClose, onSelect]
   );
->>>>>>> 4c1d3ed5
 
   const itemRenderer = useCallback(
     ({ service, name }, index) => (
@@ -235,10 +235,10 @@
           )}
           {name}
         </Item>
-        {index === dividerIndex && <Divider />}
+        {index === dividerIndexTracker.current && <Divider />}
       </>
     ),
-    [dividerIndex, onSelect, value]
+    [onSelect, value]
   );
 
   return (
