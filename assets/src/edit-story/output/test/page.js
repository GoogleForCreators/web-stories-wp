/*
 * Copyright 2020 Google LLC
 *
 * Licensed under the Apache License, Version 2.0 (the "License");
 * you may not use this file except in compliance with the License.
 * You may obtain a copy of the License at
 *
 *     https://www.apache.org/licenses/LICENSE-2.0
 *
 * Unless required by applicable law or agreed to in writing, software
 * distributed under the License is distributed on an "AS IS" BASIS,
 * WITHOUT WARRANTIES OR CONDITIONS OF ANY KIND, either express or implied.
 * See the License for the specific language governing permissions and
 * limitations under the License.
 */

/**
 * External dependencies
 */
import { renderToStaticMarkup } from 'react-dom/server';

/**
 * External dependencies
 */
import { render } from '@testing-library/react';
jest.mock('flagged');
import { useFeature } from 'flagged';

/**
 * Internal dependencies
 */
import PageOutput from '../page';
import { queryByAutoAdvanceAfter, queryById } from '../../testUtils';
<<<<<<< HEAD
import { PAGE_WIDTH, PAGE_HEIGHT } from '../../constants';
=======
import { PAGE_WIDTH, PAGE_HEIGHT, BORDER_POSITION } from '../../constants';
>>>>>>> c00fcf58
import { MaskTypes } from '../../masks';

describe('Page output', () => {
  useFeature.mockImplementation((feature) => {
    const config = {
      enableAnimation: true,
    };

    return config[feature];
  });

  describe('aspect-ratio markup', () => {
    let backgroundElement;

    beforeEach(() => {
      backgroundElement = {
        isBackground: true,
        id: 'baz',
        type: 'image',
        mimeType: 'image/png',
        scale: 1,
        origRatio: 9 / 16,
        x: 50,
        y: 100,
        height: 1920,
        width: 1080,
        rotationAngle: 0,
        loop: true,
        resource: {
          type: 'image',
          mimeType: 'image/png',
          id: 123,
          src: 'https://example.com/image.png',
          poster: 'https://example.com/poster.png',
          height: 1920,
          width: 1080,
        },
      };
    });

    it('should render a single layer with no background', () => {
      const props = {
        id: '123',
        backgroundColor: { color: { r: 255, g: 255, b: 255 } },
        page: {
          id: '123',
          elements: [],
        },
        autoAdvance: false,
        defaultPageDuration: 7,
      };

      const { container } = render(<PageOutput {...props} />);
      const layers = container.querySelectorAll('amp-story-grid-layer');
      expect(layers).toHaveLength(1);
      const layer = layers[0];
      expect(layer).toHaveAttribute(
        'aspect-ratio',
        `${PAGE_WIDTH}:${PAGE_HEIGHT}`
      );
      expect(layer.firstElementChild.className).toStrictEqual(
        'page-fullbleed-area'
      );
      expect(layer.firstElementChild.firstElementChild.className).toStrictEqual(
        'page-safe-area'
      );
    });

    it('should render the layer for background', () => {
      const props = {
        id: '123',
        backgroundColor: { color: { r: 255, g: 255, b: 255 } },
        page: {
          id: '123',
          elements: [backgroundElement],
        },
        autoAdvance: false,
        defaultPageDuration: 7,
      };

      const { container } = render(<PageOutput {...props} />);
      const layers = container.querySelectorAll('amp-story-grid-layer');
      expect(layers).toHaveLength(2);
      const bgLayer = layers[0];
      expect(bgLayer).toHaveAttribute(
        'aspect-ratio',
        `${PAGE_WIDTH}:${PAGE_HEIGHT}`
      );
      expect(bgLayer.children).toHaveLength(1);
      expect(bgLayer.children[0].className).toStrictEqual(
        'page-fullbleed-area'
      );
      expect(bgLayer.children[0].children[0].className).toStrictEqual(
        'page-safe-area'
      );
    });

    it('should render the layer for background with overlay', () => {
      const props = {
        id: '123',
        backgroundColor: { color: { r: 255, g: 255, b: 255 } },
        page: {
          id: '123',
          elements: [
            {
              ...backgroundElement,
              backgroundOverlay: { color: { r: 0, g: 255, b: 0, a: 0.4 } },
            },
          ],
        },
        autoAdvance: false,
        defaultPageDuration: 7,
      };

      const { container } = render(<PageOutput {...props} />);
      const overlayLayer = container.querySelector(
        '.page-background-overlay-area'
      );
      expect(overlayLayer).toBeInTheDocument();
    });
  });

  describe('animation markup', () => {
    it('should render animation tags for animations', () => {
      const props = {
        id: '123',
        backgroundColor: { type: 'solid', color: { r: 255, g: 255, b: 255 } },
        page: {
          id: '123',
          animations: [
            { targets: ['123', '124'], type: 'bounce', duration: 1000 },
            { targets: ['123'], type: 'spin', duration: 1000 },
          ],
          elements: [
            {
              id: '123',
              type: 'video',
              mimeType: 'video/mp4',
              scale: 1,
              origRatio: 9 / 16,
              x: 50,
              y: 100,
              height: 1920,
              width: 1080,
              rotationAngle: 0,
              loop: true,
              resource: {
                type: 'video',
                mimeType: 'video/mp4',
                id: 123,
                src: 'https://example.com/image.png',
                poster: 'https://example.com/poster.png',
                height: 1920,
                width: 1080,
                length: 99,
              },
            },
            {
              id: '124',
              type: 'shape',
              opacity: 100,
              flip: {
                vertical: false,
                horizontal: false,
              },
              rotationAngle: 0,
              lockAspectRatio: true,
              backgroundColor: {
                color: {
                  r: 51,
                  g: 51,
                  b: 51,
                },
              },
              x: 249,
              y: 67,
              width: 147,
              height: 147,
              scale: 100,
              focalX: 50,
              focalY: 50,
              mask: {
                type: 'circle',
              },
            },
          ],
        },
        autoAdvance: true,
        defaultPageDuration: 11,
      };

      const { container } = render(<PageOutput {...props} />);

      const storyAnimations = container.querySelectorAll('amp-story-animation');
      expect(storyAnimations).toHaveLength(3);
      expect(storyAnimations[0]).toHaveAttribute('trigger', `visibility`);
    });
  });

  describe('autoAdvance', () => {
    it('should use default value for auto-advance-after', async () => {
      const props = {
        id: '123',
        backgroundColor: { color: { r: 255, g: 255, b: 255 } },
        page: {
          id: '123',
          elements: [],
        },
        autoAdvance: false,
        defaultPageDuration: 7,
      };

      const { container } = render(<PageOutput {...props} />);
      await expect(
        queryByAutoAdvanceAfter(container, '7s')
      ).not.toBeInTheDocument();
    });

    it('should use default duration for auto-advance-after', async () => {
      const props = {
        id: '123',
        backgroundColor: { color: { r: 255, g: 255, b: 255 } },
        page: {
          id: '123',
          elements: [],
        },
        autoAdvance: true,
        defaultPageDuration: 7,
      };

      const { container } = render(<PageOutput {...props} />);
      await expect(
        queryByAutoAdvanceAfter(container, '7s')
      ).toBeInTheDocument();
    });

    it('should use default duration for images', async () => {
      const props = {
        id: '123',
        backgroundColor: { color: { r: 255, g: 255, b: 255 } },
        page: {
          id: '123',
          elements: [
            {
              id: 'baz',
              type: 'image',
              mimeType: 'image/png',
              scale: 1,
              origRatio: 9 / 16,
              x: 50,
              y: 100,
              height: 1920,
              width: 1080,
              rotationAngle: 0,
              loop: true,
              resource: {
                type: 'image',
                mimeType: 'image/png',
                id: 123,
                src: 'https://example.com/image.png',
                poster: 'https://example.com/poster.png',
                height: 1920,
                width: 1080,
              },
            },
          ],
        },
        autoAdvance: true,
        defaultPageDuration: 7,
      };

      const { container } = render(<PageOutput {...props} />);
      await expect(
        queryByAutoAdvanceAfter(container, '7s')
      ).toBeInTheDocument();
    });

    it('should use video element ID for auto-advance-after', async () => {
      const props = {
        id: 'foo',
        backgroundColor: { color: { r: 255, g: 255, b: 255 } },
        page: {
          id: 'bar',
          elements: [
            {
              id: 'baz',
              type: 'video',
              mimeType: 'video/mp4',
              scale: 1,
              origRatio: 9 / 16,
              x: 50,
              y: 100,
              height: 1920,
              width: 1080,
              rotationAngle: 0,
              loop: false,
              resource: {
                type: 'video',
                mimeType: 'video/mp4',
                id: 123,
                src: 'https://example.com/video.mp4',
                poster: 'https://example.com/poster.png',
                height: 1920,
                width: 1080,
                length: 99,
              },
            },
          ],
        },
        autoAdvance: true,
        defaultPageDuration: 7,
      };

      const { container } = render(<PageOutput {...props} />);
      const video = queryById(container, 'el-baz-media');
      await expect(video).toBeInTheDocument();
      expect(video).toMatchInlineSnapshot(`
        <amp-video
          artwork="https://example.com/poster.png"
          autoplay="autoplay"
          id="el-baz-media"
          layout="fill"
          poster="https://example.com/poster.png"
        >
          <source
            src="https://example.com/video.mp4"
            type="video/mp4"
          />
        </amp-video>
      `);
      await expect(
        queryByAutoAdvanceAfter(container, 'el-baz-media')
      ).toBeInTheDocument();
    });

    it('should ignore looping video for auto-advance-after and set default instead', async () => {
      const props = {
        id: 'foo',
        backgroundColor: { color: { r: 255, g: 255, b: 255 } },
        page: {
          id: 'bar',
          elements: [
            {
              id: 'baz',
              type: 'video',
              mimeType: 'video/mp4',
              scale: 1,
              origRatio: 9 / 16,
              x: 50,
              y: 100,
              height: 1920,
              width: 1080,
              rotationAngle: 0,
              loop: true,
              resource: {
                type: 'video',
                mimeType: 'video/mp4',
                id: 123,
                src: 'https://example.com/video.mp4',
                poster: 'https://example.com/poster.png',
                height: 1920,
                width: 1080,
                length: 99,
              },
            },
          ],
        },
        autoAdvance: true,
        defaultPageDuration: 7,
      };

      const { container } = render(<PageOutput {...props} />);
      await expect(
        queryByAutoAdvanceAfter(container, '7s')
      ).toBeInTheDocument();
    });
  });

  describe('pageAttachment', () => {
    const BACKGROUND_ELEMENT = {
      isBackground: true,
      id: 'baz',
      type: 'image',
      mimeType: 'image/png',
      origRatio: 1,
      x: 50,
      y: 100,
      scale: 1,
      rotationAngle: 0,
      width: 1,
      height: 1,
      resource: {
        type: 'image',
        mimeType: 'image/png',
        id: 123,
        src: 'https://example.com/image.png',
        poster: 'https://example.com/poster.png',
        height: 1,
        width: 1,
      },
    };

    const TEXT_ELEMENT = {
      id: 'baz',
      type: 'text',
      content: 'Hello, link!',
      x: 50,
      y: PAGE_HEIGHT,
      height: 300,
      width: 100,
      rotationAngle: 10,
      padding: {
        vertical: 0,
        horizontal: 0,
      },
      fontSize: 30,
      font: {
        family: 'Roboto',
        service: 'fonts.google.com',
      },
      color: {
        color: {
          r: 255,
          g: 255,
          b: 255,
          a: 0.5,
        },
      },
    };

    it('should output page attachment if the URL is set', async () => {
      const props = {
        id: '123',
        backgroundColor: { color: { r: 255, g: 255, b: 255 } },
        page: {
          id: '123',
          elements: [],
          pageAttachment: {
            url: 'https://example.test',
            ctaText: 'Click me!',
          },
        },
        autoAdvance: false,
        defaultPageDuration: 7,
      };

      const { container } = render(<PageOutput {...props} />);
      const pageAttachment = container.querySelector(
        'amp-story-page-attachment'
      );
      await expect(pageAttachment.dataset.ctaText).toStrictEqual('Click me!');
      await expect(pageAttachment).toHaveAttribute(
        'href',
        'https://example.test'
      );
      await expect(pageAttachment).toBeInTheDocument();
    });

    it('should not output page attachment if the URL is empty', async () => {
      const props = {
        id: '123',
        backgroundColor: { color: { r: 255, g: 255, b: 255 } },
        page: {
          id: '123',
          elements: [],
          pageAttachment: {
            url: '',
            ctaText: 'Click me!',
          },
        },
        autoAdvance: false,
        defaultPageDuration: 7,
      };

      const { container } = render(<PageOutput {...props} />);
      const pageAttachment = container.querySelector(
        'amp-story-page-attachment'
      );
      await expect(pageAttachment).not.toBeInTheDocument();
    });

    it('should not output a link in page attachment area', () => {
      const props = {
        id: '123',
        backgroundColor: { color: { r: 255, g: 255, b: 255 } },
        page: {
          id: '123',
          elements: [
            BACKGROUND_ELEMENT,
            {
              ...TEXT_ELEMENT,
              link: {
                url: 'http://shouldremove.com',
              },
            },
          ],
          pageAttachment: {
            url: 'http://example.com',
            ctaText: 'Click me!',
          },
        },
        autoAdvance: false,
        defaultPageDuration: 7,
      };

      const content = renderToStaticMarkup(<PageOutput {...props} />);
      expect(content).toContain('Hello, link');
      expect(content).not.toContain('http://shouldremove.com');
    });

    it('should output a link outside of page attachment area', () => {
      const props = {
        id: '123',
        backgroundColor: { color: { r: 255, g: 255, b: 255 } },
        page: {
          id: '123',
          elements: [
            BACKGROUND_ELEMENT,
            {
              ...TEXT_ELEMENT,
              link: {
                url: 'http://shouldoutput.com',
              },
              y: 0,
              height: 100,
            },
          ],
          pageAttachment: {
            url: 'http://example.com',
            ctaText: 'Click me!',
          },
        },
        autoAdvance: false,
        defaultPageDuration: 7,
      };

      const content = renderToStaticMarkup(<PageOutput {...props} />);
      expect(content).toContain('Hello, link');
      expect(content).toContain('http://shouldoutput.com');
    });

    it('should output a link in page attachment area if page attachment is not set', () => {
      const props = {
        id: '123',
        backgroundColor: { color: { r: 255, g: 255, b: 255 } },
        page: {
          id: '123',
          elements: [
            BACKGROUND_ELEMENT,
            {
              ...TEXT_ELEMENT,
              link: {
                url: 'http://shouldoutput.com',
              },
            },
          ],
          pageAttachment: null,
        },
        autoAdvance: false,
        defaultPageDuration: 7,
      };

      const content = renderToStaticMarkup(<PageOutput {...props} />);
      expect(content).toContain('Hello, link');
      expect(content).toContain('http://shouldoutput.com');
    });
  });

  describe('background color', () => {
    const BACKGROUND_ELEMENT = {
      id: 'baz',
      type: 'image',
      mimeType: 'image/png',
      origRatio: 1,
      x: 50,
      y: 100,
      scale: 1,
      rotationAngle: 0,
      width: 1,
      height: 1,
      resource: {
        type: 'image',
        mimeType: 'image/png',
        id: 123,
        src: 'https://example.com/image.png',
        poster: 'https://example.com/poster.png',
        height: 1,
        width: 1,
        baseColor: [0, 55, 155],
      },
    };

    it('should output background media base color if available', () => {
      const props = {
        id: '123',
        page: {
          backgroundColor: { color: { r: 255, g: 255, b: 255 } },
          id: '123',
          elements: [BACKGROUND_ELEMENT],
        },
        autoAdvance: false,
        defaultPageDuration: 7,
      };

      const content = renderToStaticMarkup(<PageOutput {...props} />);
      expect(content).toContain('background-color:rgb(0,55,155)');
    });

    it('should output the page background color in case of default background element', () => {
      const props = {
        page: {
          id: '123',
          backgroundColor: { color: { r: 255, g: 255, b: 255, a: 0.5 } },
          elements: [
            {
              id: '123',
              type: 'shape',
              isBackground: true,
              isDefaultBackground: true,
              x: 1,
              y: 1,
              width: 1,
              height: 1,
            },
          ],
        },
        autoAdvance: false,
        defaultPageDuration: 7,
      };

      const content = renderToStaticMarkup(<PageOutput {...props} />);
      expect(content).toContain('background-color:rgba(255,255,255,0.5)');
    });
  });

  describe('link', () => {
    const BACKGROUND_ELEMENT = {
      isBackground: true,
      id: 'baz',
      type: 'image',
      mimeType: 'image/png',
      origRatio: 1,
      x: 50,
      y: 100,
      scale: 1,
      rotationAngle: 0,
      width: 1,
      height: 1,
      resource: {
        type: 'image',
        mimeType: 'image/png',
        id: 123,
        src: 'https://example.com/image.png',
        poster: 'https://example.com/poster.png',
        height: 1,
        width: 1,
      },
    };

    const TEXT_ELEMENT = {
      id: 'baz',
      type: 'text',
      content: 'Hello, link!',
      x: 50,
      y: PAGE_HEIGHT,
      height: 300,
      width: 100,
      rotationAngle: 10,
      padding: {
        vertical: 0,
        horizontal: 0,
      },
      fontSize: 30,
      font: {
        family: 'Roboto',
        service: 'fonts.google.com',
      },
      color: {
        color: {
          r: 255,
          g: 255,
          b: 255,
          a: 0.5,
        },
      },
    };

    it('should output element with link if the url is set', () => {
      const props = {
        id: '123',
        backgroundColor: { color: { r: 255, g: 255, b: 255 } },
        page: {
          id: '123',
          elements: [
            BACKGROUND_ELEMENT,
            {
              ...TEXT_ELEMENT,
              link: {
                url: 'https://hello.example',
                desc: 'Hello, example!',
                icon: 'https://hello.example/icon.png',
              },
            },
          ],
        },
        autoAdvance: false,
        defaultPageDuration: 7,
      };

      const content = renderToStaticMarkup(<PageOutput {...props} />);
      expect(content).toContain('Hello, example!');
      expect(content).toContain('https://hello.example');
    });

    it('should not output element link if the url is empty', () => {
      const props = {
        id: '123',
        backgroundColor: { color: { r: 255, g: 255, b: 255 } },
        page: {
          id: '123',
          elements: [
            BACKGROUND_ELEMENT,
            {
              ...TEXT_ELEMENT,
              link: {
                url: '',
                desc: 'Hello, example!',
                icon: 'https://hello.example/icon.png',
              },
            },
          ],
        },
        autoAdvance: false,
        defaultPageDuration: 7,
      };

      const content = renderToStaticMarkup(<PageOutput {...props} />);
      expect(content).not.toContain('Hello, example!');
      expect(content).not.toContain('https://hello.example');
    });
  });

  describe('border', () => {
    const BACKGROUND_ELEMENT = {
      isBackground: true,
      id: 'baz',
      type: 'image',
      mimeType: 'image/png',
      origRatio: 1,
      x: 50,
      y: 100,
      scale: 1,
      rotationAngle: 0,
      width: 1,
      height: 1,
      resource: {
        type: 'image',
        mimeType: 'image/png',
        id: 123,
        src: 'https://example.com/image.png',
        poster: 'https://example.com/poster.png',
        height: 1,
        width: 1,
      },
    };

    const MEDIA_ELEMENT = {
      ...BACKGROUND_ELEMENT,
      isBackground: false,
      id: 'baz',
      type: 'image',
    };

    it('should output element with border if border is set', () => {
      const props = {
        id: '123',
        backgroundColor: { color: { r: 255, g: 255, b: 255 } },
        page: {
          id: '123',
          elements: [
            BACKGROUND_ELEMENT,
            {
              ...MEDIA_ELEMENT,
              border: {
                top: 10,
                left: 10,
                right: 10,
                bottom: 10,
                color: { type: 'solid', color: { r: 255, g: 255, b: 255 } },
                position: BORDER_POSITION.INSIDE,
              },
            },
          ],
        },
        autoAdvance: false,
        defaultPageDuration: 7,
      };

      const content = renderToStaticMarkup(<PageOutput {...props} />);
      expect(content).toContain('border-width:10px 10px 10px 10px;');
      expect(content).toContain('border-color:rgba(255,255,255,1);');
    });

    it('should not output border if the element is not rectangular', () => {
      const props = {
        id: '123',
        backgroundColor: { color: { r: 255, g: 255, b: 255 } },
        page: {
          id: '123',
          elements: [
            BACKGROUND_ELEMENT,
            {
              ...MEDIA_ELEMENT,
              border: {
                top: 10,
                left: 10,
                right: 10,
                bottom: 10,
                color: { type: 'solid', color: { r: 255, g: 255, b: 255 } },
                position: 'center',
              },
              mask: {
                type: MaskTypes.CIRCLE,
              },
            },
          ],
        },
        autoAdvance: false,
        defaultPageDuration: 7,
      };

      const content = renderToStaticMarkup(<PageOutput {...props} />);
      expect(content).not.toContain('border-width:10px 10px 10px 10px;');
      expect(content).not.toContain('border-color:rgba(255,255,255,1);');
    });
  });

  describe('AMP validation', () => {
    it('should produce valid AMP output', async () => {
      const props = {
        id: '123',
        backgroundColor: { color: { r: 255, g: 255, b: 255 } },
        page: {
          id: '123',
          elements: [],
        },
        autoAdvance: true,
        defaultPageDuration: 11,
      };

      await expect(<PageOutput {...props} />).toBeValidAMPStoryPage();
    });

    it('should produce valid AMP output with manual page advancement', async () => {
      const props = {
        id: '123',
        backgroundColor: { color: { r: 255, g: 255, b: 255 } },
        page: {
          id: '123',
          elements: [],
        },
        autoAdvance: false,
      };

      await expect(<PageOutput {...props} />).toBeValidAMPStoryPage();
    });

    it('should produce valid AMP output with Page Attachment', async () => {
      const props = {
        id: '123',
        backgroundColor: { color: { r: 255, g: 255, b: 255 } },
        page: {
          id: '123',
          elements: [],
        },
        autoAdvance: true,
        pageAttachment: {
          url: 'http://example.com',
          ctaText: 'Click me!',
        },
      };
      await expect(<PageOutput {...props} />).toBeValidAMPStoryPage();
    });

    describe('borderRadius', () => {
      const BACKGROUND_ELEMENT = {
        isBackground: true,
        id: 'baz',
        type: 'image',
        mimeType: 'image/png',
        origRatio: 1,
        x: 50,
        y: 100,
        scale: 1,
        rotationAngle: 0,
        width: 1,
        height: 1,
        resource: {
          type: 'image',
          mimeType: 'image/png',
          id: 123,
          src: 'https://example.com/image.png',
          poster: 'https://example.com/poster.png',
          height: 1,
          width: 1,
        },
      };

      const MEDIA_ELEMENT = {
        ...BACKGROUND_ELEMENT,
        isBackground: false,
        id: 'baz',
        type: 'image',
        borderRadius: {
          topLeft: 10,
          topRight: 20,
          bottomRight: 10,
          bottomLeft: 10,
        },
      };

      it('should output element with border radius if the radius is set', () => {
        const props = {
          id: '123',
          backgroundColor: { color: { r: 255, g: 255, b: 255 } },
          page: {
            id: '123',
            elements: [BACKGROUND_ELEMENT, MEDIA_ELEMENT],
          },
          autoAdvance: false,
          defaultPageDuration: 7,
        };

        const content = renderToStaticMarkup(<PageOutput {...props} />);
        expect(content).toContain('border-radius:10px 20px 10px 10px');
      });

      it('should not output border if the element is not rectangular', () => {
        const props = {
          id: '123',
          backgroundColor: { color: { r: 255, g: 255, b: 255 } },
          page: {
            id: '123',
            elements: [
              BACKGROUND_ELEMENT,
              {
                ...MEDIA_ELEMENT,
                mask: {
                  type: MaskTypes.CIRCLE,
                },
              },
            ],
          },
          autoAdvance: false,
          defaultPageDuration: 7,
        };

        const content = renderToStaticMarkup(<PageOutput {...props} />);
        expect(content).not.toContain('border-width:10px 20px 10px 10px');
      });
    });

    describe('AMP validation', () => {
      it('should produce valid output with media elements', async () => {
        const props = {
          id: '123',
          backgroundColor: { color: { r: 255, g: 255, b: 255 } },
          page: {
            id: '123',
            elements: [
              {
                id: '123',
                type: 'video',
                mimeType: 'video/mp4',
                scale: 1,
                origRatio: 9 / 16,
                x: 50,
                y: 100,
                height: 1920,
                width: 1080,
                rotationAngle: 0,
                loop: true,
                resource: {
                  type: 'video',
                  mimeType: 'video/mp4',
                  id: 123,
                  src: 'https://example.com/image.png',
                  poster: 'https://example.com/poster.png',
                  height: 1920,
                  width: 1080,
                  length: 99,
                },
              },
            ],
          },
          autoAdvance: true,
          defaultPageDuration: 11,
        };

        await expect(<PageOutput {...props} />).toBeValidAMPStoryPage();
      });

      it('should produce valid output with animations', async () => {
        const props = {
          id: '123',
          backgroundColor: { type: 'solid', color: { r: 255, g: 255, b: 255 } },
          page: {
            id: '123',
            animations: [{ targets: ['123'], type: 'bounce', duration: 1000 }],
            elements: [
              {
                type: 'text',
                id: '123',
                x: 50,
                y: 100,
                height: 1920,
                width: 1080,
                rotationAngle: 0,
                content: 'Hello World',
                color: { type: 'solid', color: { r: 255, g: 255, b: 255 } },
                padding: {
                  horizontal: 0,
                  vertical: 0,
                },
                font: {
                  family: 'Roboto',
                  service: 'fonts.google.com',
                },
              },
            ],
          },
          autoAdvance: true,
          defaultPageDuration: 11,
        };

        await expect(<PageOutput {...props} />).toBeValidAMPStoryPage();
      });
    });
  });
});<|MERGE_RESOLUTION|>--- conflicted
+++ resolved
@@ -31,11 +31,7 @@
  */
 import PageOutput from '../page';
 import { queryByAutoAdvanceAfter, queryById } from '../../testUtils';
-<<<<<<< HEAD
-import { PAGE_WIDTH, PAGE_HEIGHT } from '../../constants';
-=======
 import { PAGE_WIDTH, PAGE_HEIGHT, BORDER_POSITION } from '../../constants';
->>>>>>> c00fcf58
 import { MaskTypes } from '../../masks';
 
 describe('Page output', () => {
