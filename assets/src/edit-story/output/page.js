--- conflicted
+++ resolved
@@ -24,11 +24,6 @@
  */
 import StoryPropTypes from '../types';
 import { PAGE_WIDTH, PAGE_HEIGHT } from '../constants';
-<<<<<<< HEAD
-import { OverlayType } from '../utils/backgroundOverlay';
-=======
-import { generateOverlayStyles, OverlayType } from '../utils/backgroundOverlay';
->>>>>>> 4116c1b7
 import generatePatternStyles from '../utils/generatePatternStyles';
 import OutputElement from './element';
 import getLongestMediaElement from './utils/getLongestMediaElement';
@@ -36,21 +31,16 @@
 const ASPECT_RATIO = `${PAGE_WIDTH}:${PAGE_HEIGHT}`;
 
 function OutputPage({ page, autoAdvance, defaultPageDuration }) {
-<<<<<<< HEAD
-  const { id, elements } = page;
-=======
-  const { id, elements, backgroundOverlay, backgroundColor } = page;
->>>>>>> 4116c1b7
+  const { id, elements, backgroundColor } = page;
   const backgroundStyles = {
     backgroundColor: 'white',
     ...generatePatternStyles(backgroundColor),
   };
   const backgroundElements = elements.filter((element) => element.isBackground);
   const backgroundOverlays = backgroundElements.filter(
-    (element) =>
-      element.backgroundOverlay &&
-      element.backgroundOverlay !== OverlayType.NONE
+    (element) => element.backgroundOverlay
   );
+
   const regularElements = elements.filter((element) => !element.isBackground);
   const longestMediaElement = getLongestMediaElement(elements);
 
@@ -64,41 +54,24 @@
       auto-advance-after={autoAdvance ? autoAdvanceAfter : undefined}
     >
       {backgroundElements.length > 0 && (
-<<<<<<< HEAD
-        <amp-story-grid-layer template="vertical">
-          <div className="page-background-area" style={backgroundStyles}>
-            {backgroundElements.map((element) => (
-              <OutputElement key={element.id} element={element} />
-            ))}
-            {backgroundOverlays.map((element) => (
-              <div
-                key={element.id}
-                className="page-background-overlay-area"
-                style={generatePatternStyles(element.backgroundOverlay)}
-              />
-            ))}
-=======
         <amp-story-grid-layer template="vertical" aspect-ratio={ASPECT_RATIO}>
           <div className="page-fullbleed-area" style={backgroundStyles}>
             <div className="page-safe-area">
               {backgroundElements.map((element) => (
-                <OutputElement key={'el-' + element.id} element={element} />
+                <OutputElement key={element.id} element={element} />
+              ))}
+              {backgroundOverlays.map((element) => (
+                <div
+                  key={element.id}
+                  className="page-background-overlay-area"
+                  style={generatePatternStyles(element.backgroundOverlay)}
+                />
               ))}
             </div>
->>>>>>> 4116c1b7
           </div>
-          {backgroundOverlay && backgroundOverlay !== OverlayType.NONE && (
-            <div
-              className="page-fullbleed-area"
-              style={{ ...backgroundOverlayStyles }}
-            />
-          )}
         </amp-story-grid-layer>
       )}
-<<<<<<< HEAD
 
-=======
->>>>>>> 4116c1b7
       <amp-story-grid-layer template="vertical" aspect-ratio={ASPECT_RATIO}>
         <div className="page-fullbleed-area">
           <div className="page-safe-area">
