/*
 * Copyright 2020 Google LLC
 *
 * Licensed under the Apache License, Version 2.0 (the "License");
 * you may not use this file except in compliance with the License.
 * You may obtain a copy of the License at
 *
 *     https://www.apache.org/licenses/LICENSE-2.0
 *
 * Unless required by applicable law or agreed to in writing, software
 * distributed under the License is distributed on an "AS IS" BASIS,
 * WITHOUT WARRANTIES OR CONDITIONS OF ANY KIND, either express or implied.
 * See the License for the specific language governing permissions and
 * limitations under the License.
 */

/**
 * External dependencies
 */
import PropTypes from 'prop-types';

/**
 * Internal dependencies
 */
import StoryPropTypes from '../types';
import generatePatternStyles from '../utils/generatePatternStyles';
import { PAGE_WIDTH, PAGE_HEIGHT } from '../constants';
<<<<<<< HEAD
import { LinkType } from '../components/link';
import OutputElement from './element';

function OutputPage({ page, index }) {
  const { id, backgroundColor, elements, backgroundElementId } = page;
=======
import { generateOverlayStyles, OverlayType } from '../utils/backgroundOverlay';
import OutputElement from './element';

function OutputPage({ page }) {
  const {
    id,
    backgroundColor,
    elements,
    backgroundElementId,
    backgroundOverlay,
  } = page;
>>>>>>> 0192c1b1
  // Aspect-ratio constraints.
  const aspectRatioStyles = {
    width: `calc(100 * var(--story-page-vw))`, // 100vw
    height: `calc(100 * ${PAGE_HEIGHT / PAGE_WIDTH} * var(--story-page-vw))`, // 16/9 * 100vw
    maxHeight: `calc(100 * var(--story-page-vh))`, // 100vh
    maxWidth: `calc(100 * ${PAGE_WIDTH / PAGE_HEIGHT} * var(--story-page-vh))`, // 9/16 * 100vh
    // todo@: this expression uses CSS `min()`, which is still very sparsely supported.
    fontSize: `calc(100 * min(var(--story-page-vh), var(--story-page-vw) * ${PAGE_HEIGHT /
      PAGE_WIDTH}))`,
  };
  const backgroundStyles = generatePatternStyles(backgroundColor);
  const backgroundOverlayStyles = generateOverlayStyles(backgroundOverlay);
  const backgroundNonFullbleedElements = elements.filter(
    (element) =>
      element.id === backgroundElementId &&
      element.isFullbleedBackground === false
  );
  const backgroundFullbleedElements = elements.filter(
    (element) =>
      element.id === backgroundElementId &&
      element.isFullbleedBackground !== false
  );
  const regularElements = elements.filter(
    (element) =>
      element.id !== backgroundElementId &&
      element.link?.type !== LinkType.ONE_TAP
  );
  const ctaElements = elements.filter(
    (element) =>
      element.id !== backgroundElementId &&
      element.link?.type === LinkType.ONE_TAP
  );
  return (
    <amp-story-page id={id}>
      <amp-story-grid-layer template="vertical">
        <div className="page-background-area" style={backgroundStyles}>
          {backgroundFullbleedElements.map((element) => (
            <OutputElement key={'el-' + element.id} element={element} />
          ))}
        </div>
        <div className="page-safe-area" style={{ ...aspectRatioStyles }}>
          {backgroundNonFullbleedElements.map((element) => (
            <OutputElement key={'el-' + element.id} element={element} />
          ))}
        </div>
        {backgroundOverlay && backgroundOverlay !== OverlayType.NONE && (
          <div
            className="page-background-overlay-area"
            style={{ ...backgroundOverlayStyles }}
          />
        )}
        <div className="page-safe-area" style={aspectRatioStyles}>
          {regularElements.map((element) => (
            <OutputElement key={'el-' + element.id} element={element} />
          ))}
        </div>
      </amp-story-grid-layer>
      {ctaElements.length && index >= 1 && (
        <amp-story-cta-layer>
          {ctaElements.map((element) => (
            <OutputElement key={'el-' + element.id} element={element} />
          ))}
        </amp-story-cta-layer>
      )}
    </amp-story-page>
  );
}

OutputPage.propTypes = {
  page: StoryPropTypes.page.isRequired,
  index: PropTypes.number,
};

export default OutputPage;<|MERGE_RESOLUTION|>--- conflicted
+++ resolved
@@ -25,17 +25,11 @@
 import StoryPropTypes from '../types';
 import generatePatternStyles from '../utils/generatePatternStyles';
 import { PAGE_WIDTH, PAGE_HEIGHT } from '../constants';
-<<<<<<< HEAD
+import { generateOverlayStyles, OverlayType } from '../utils/backgroundOverlay';
 import { LinkType } from '../components/link';
 import OutputElement from './element';
 
 function OutputPage({ page, index }) {
-  const { id, backgroundColor, elements, backgroundElementId } = page;
-=======
-import { generateOverlayStyles, OverlayType } from '../utils/backgroundOverlay';
-import OutputElement from './element';
-
-function OutputPage({ page }) {
   const {
     id,
     backgroundColor,
@@ -43,7 +37,6 @@
     backgroundElementId,
     backgroundOverlay,
   } = page;
->>>>>>> 0192c1b1
   // Aspect-ratio constraints.
   const aspectRatioStyles = {
     width: `calc(100 * var(--story-page-vw))`, // 100vw
