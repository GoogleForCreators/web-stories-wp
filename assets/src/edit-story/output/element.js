/*
 * Copyright 2020 Google LLC
 *
 * Licensed under the Apache License, Version 2.0 (the "License");
 * you may not use this file except in compliance with the License.
 * You may obtain a copy of the License at
 *
 *     https://www.apache.org/licenses/LICENSE-2.0
 *
 * Unless required by applicable law or agreed to in writing, software
 * distributed under the License is distributed on an "AS IS" BASIS,
 * WITHOUT WARRANTIES OR CONDITIONS OF ANY KIND, either express or implied.
 * See the License for the specific language governing permissions and
 * limitations under the License.
 */

/**
 * External dependencies
 */
import { generatePatternStyles } from '@web-stories-wp/patterns';
<<<<<<< HEAD
import { StoryAnimation } from '@web-stories-wp/animation';
=======
import { getBox } from '@web-stories-wp/units';
>>>>>>> 4121f0fc
/**
 * Internal dependencies
 */
import WithLink from '../components/elementLink/output';
import { getDefinitionForType } from '../elements';
import WithMask from '../masks/output';
import StoryPropTypes from '../types';
import {
  getBorderPositionCSS,
  getBorderRadius,
  getBorderStyle,
  shouldDisplayBorder,
} from '../utils/elementBorder';
import { BACKGROUND_TEXT_MODE } from '../constants';

function OutputElement({ element }) {
  const {
    id,
    opacity,
    type,
    border,
    backgroundColor,
    backgroundTextMode,
    overlay,
  } = element;
  const { Output } = getDefinitionForType(type);

  // Box is calculated based on the 100%:100% basis for width and height
  const box = getBox(element, 100, 100);
  const { x, y, width, height, rotationAngle } = box;

  // We're adding background styles in case of Fill here so that
  // the background and the border would match together.
  const bgStyles = {
    backgroundClip: 'content-box',
    ...generatePatternStyles(backgroundColor),
  };

  return (
    <div
      style={{
        position: 'absolute',
        pointerEvents: 'none',
        left: `${x}%`,
        top: `${y}%`,
        width: `${width}%`,
        height: `${height}%`,
        ...(shouldDisplayBorder(element)
          ? getBorderPositionCSS({
              ...border,
              width: `${width}%`,
              height: `${height}%`,
              posTop: `${y}%`,
              posLeft: `${x}%`,
            })
          : null),
        transform: rotationAngle ? `rotate(${rotationAngle}deg)` : null,
        opacity: typeof opacity !== 'undefined' ? opacity / 100 : null,
      }}
    >
      <StoryAnimation.AMPWrapper target={id}>
        <WithMask
          className={element.type === 'text' ? undefined : 'mask'}
          element={element}
          box={box}
          id={'el-' + id}
          style={{
            ...(shouldDisplayBorder(element) ? getBorderStyle(element) : null),
            pointerEvents: 'initial',
            width: '100%',
            height: '100%',
            display: 'block',
            position: 'absolute',
            top: 0,
            left: 0,
            ...getBorderRadius(element),
            ...(backgroundTextMode === BACKGROUND_TEXT_MODE.FILL
              ? bgStyles
              : null),
          }}
          skipDefaultMask
        >
          <WithLink
            element={element}
            style={{
              width: '100%',
              height: '100%',
              display: 'block',
              position: 'absolute',
              top: 0,
              left: 0,
            }}
          >
            <Output element={element} box={box} />
          </WithLink>
        </WithMask>
      </StoryAnimation.AMPWrapper>
      {overlay && (
        <div
          className="element-overlay-area"
          style={generatePatternStyles(overlay)}
        />
      )}
    </div>
  );
}

OutputElement.propTypes = {
  element: StoryPropTypes.element.isRequired,
};

export default OutputElement;<|MERGE_RESOLUTION|>--- conflicted
+++ resolved
@@ -18,11 +18,9 @@
  * External dependencies
  */
 import { generatePatternStyles } from '@web-stories-wp/patterns';
-<<<<<<< HEAD
+import { getBox } from '@web-stories-wp/units';
 import { StoryAnimation } from '@web-stories-wp/animation';
-=======
-import { getBox } from '@web-stories-wp/units';
->>>>>>> 4121f0fc
+
 /**
  * Internal dependencies
  */
