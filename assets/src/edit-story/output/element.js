--- conflicted
+++ resolved
@@ -46,10 +46,6 @@
         transform: rotationAngle ? `rotate(${rotationAngle}deg)` : null,
       }}
     >
-<<<<<<< HEAD
-      <Output element={element} box={box} />
-    </WithMask>
-=======
       <WithLink
         element={element}
         style={{
@@ -60,8 +56,7 @@
       >
         <Output element={element} box={box} />
       </WithLink>
-    </WithElementMask>
->>>>>>> 58288b91
+    </WithMask>
   );
 }
 
