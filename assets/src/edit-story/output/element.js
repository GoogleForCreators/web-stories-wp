/*
 * Copyright 2020 Google LLC
 *
 * Licensed under the Apache License, Version 2.0 (the "License");
 * you may not use this file except in compliance with the License.
 * You may obtain a copy of the License at
 *
 *     https://www.apache.org/licenses/LICENSE-2.0
 *
 * Unless required by applicable law or agreed to in writing, software
 * distributed under the License is distributed on an "AS IS" BASIS,
 * WITHOUT WARRANTIES OR CONDITIONS OF ANY KIND, either express or implied.
 * See the License for the specific language governing permissions and
 * limitations under the License.
 */

/**
 * External dependencies
 */
<<<<<<< HEAD
import { getBox } from '@web-stories-wp/units';
=======
import { generatePatternStyles } from '@web-stories-wp/patterns';
>>>>>>> 00892bf8
/**
 * Internal dependencies
 */
import { StoryAnimation } from '../../animation';
import WithLink from '../components/elementLink/output';
import { getDefinitionForType } from '../elements';
import WithMask from '../masks/output';
import StoryPropTypes from '../types';
import {
  getBorderPositionCSS,
  getBorderRadius,
  getBorderStyle,
  shouldDisplayBorder,
} from '../utils/elementBorder';
import { BACKGROUND_TEXT_MODE } from '../constants';

function OutputElement({ element }) {
  const {
    id,
    opacity,
    type,
    border,
    backgroundColor,
    backgroundTextMode,
    overlay,
  } = element;
  const { Output } = getDefinitionForType(type);

  // Box is calculated based on the 100%:100% basis for width and height
  const box = getBox(element, 100, 100);
  const { x, y, width, height, rotationAngle } = box;

  // We're adding background styles in case of Fill here so that
  // the background and the border would match together.
  const bgStyles = {
    backgroundClip: 'content-box',
    ...generatePatternStyles(backgroundColor),
  };

  return (
    <div
      style={{
        position: 'absolute',
        pointerEvents: 'none',
        left: `${x}%`,
        top: `${y}%`,
        width: `${width}%`,
        height: `${height}%`,
        ...(shouldDisplayBorder(element)
          ? getBorderPositionCSS({
              ...border,
              width: `${width}%`,
              height: `${height}%`,
              posTop: `${y}%`,
              posLeft: `${x}%`,
            })
          : null),
        transform: rotationAngle ? `rotate(${rotationAngle}deg)` : null,
        opacity: typeof opacity !== 'undefined' ? opacity / 100 : null,
      }}
    >
      <StoryAnimation.AMPWrapper target={id}>
        <WithMask
          className={element.type === 'text' ? undefined : 'mask'}
          element={element}
          box={box}
          id={'el-' + id}
          style={{
            ...(shouldDisplayBorder(element) ? getBorderStyle(element) : null),
            pointerEvents: 'initial',
            width: '100%',
            height: '100%',
            display: 'block',
            position: 'absolute',
            top: 0,
            left: 0,
            ...getBorderRadius(element),
            ...(backgroundTextMode === BACKGROUND_TEXT_MODE.FILL
              ? bgStyles
              : null),
          }}
          skipDefaultMask
        >
          <WithLink
            element={element}
            style={{
              width: '100%',
              height: '100%',
              display: 'block',
              position: 'absolute',
              top: 0,
              left: 0,
            }}
          >
            <Output element={element} box={box} />
          </WithLink>
        </WithMask>
      </StoryAnimation.AMPWrapper>
      {overlay && (
        <div
          className="element-overlay-area"
          style={generatePatternStyles(overlay)}
        />
      )}
    </div>
  );
}

OutputElement.propTypes = {
  element: StoryPropTypes.element.isRequired,
};

export default OutputElement;<|MERGE_RESOLUTION|>--- conflicted
+++ resolved
@@ -17,11 +17,8 @@
 /**
  * External dependencies
  */
-<<<<<<< HEAD
+import { generatePatternStyles } from '@web-stories-wp/patterns';
 import { getBox } from '@web-stories-wp/units';
-=======
-import { generatePatternStyles } from '@web-stories-wp/patterns';
->>>>>>> 00892bf8
 /**
  * Internal dependencies
  */
