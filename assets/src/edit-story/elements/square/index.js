/*
 * Copyright 2020 Google LLC
 *
 * Licensed under the Apache License, Version 2.0 (the "License");
 * you may not use this file except in compliance with the License.
 * You may obtain a copy of the License at
 *
 *     https://www.apache.org/licenses/LICENSE-2.0
 *
 * Unless required by applicable law or agreed to in writing, software
 * distributed under the License is distributed on an "AS IS" BASIS,
 * WITHOUT WARRANTIES OR CONDITIONS OF ANY KIND, either express or implied.
 * See the License for the specific language governing permissions and
 * limitations under the License.
 */

/**
 * Internal dependencies
 */
import { PanelTypes } from '../../components/panels';
export { default as Display } from './display';
export { default as Output } from './output';
export { default as LayerContent } from './layer';
export { default as LayerIcon } from './icon';

export const defaultAttributes = {
  backgroundColor: '#ffffff',
  flip: {
    vertical: false,
    horizontal: false,
  },
  isFill: false,
};

export const hasEditMode = false;

export const isMedia = false;

export const resizeRules = {
  vertical: true,
  horizontal: true,
  diagonal: true,
};

<<<<<<< HEAD
export const panels = [PanelTypes.SIZE_POSITION, PanelTypes.MASK];
=======
export const panels = [
  PanelTypes.SIZE_POSITION,
  PanelTypes.STYLE,
  PanelTypes.LINK,
  PanelTypes.FILL,
  PanelTypes.MASK,
];
>>>>>>> 0b1da54d
<|MERGE_RESOLUTION|>--- conflicted
+++ resolved
@@ -42,14 +42,8 @@
   diagonal: true,
 };
 
-<<<<<<< HEAD
-export const panels = [PanelTypes.SIZE_POSITION, PanelTypes.MASK];
-=======
 export const panels = [
   PanelTypes.SIZE_POSITION,
-  PanelTypes.STYLE,
+  PanelTypes.MASK,
   PanelTypes.LINK,
-  PanelTypes.FILL,
-  PanelTypes.MASK,
-];
->>>>>>> 0b1da54d
+];