/*
 * Copyright 2020 Google LLC
 *
 * Licensed under the Apache License, Version 2.0 (the "License");
 * you may not use this file except in compliance with the License.
 * You may obtain a copy of the License at
 *
 *     https://www.apache.org/licenses/LICENSE-2.0
 *
 * Unless required by applicable law or agreed to in writing, software
 * distributed under the License is distributed on an "AS IS" BASIS,
 * WITHOUT WARRANTIES OR CONDITIONS OF ANY KIND, either express or implied.
 * See the License for the specific language governing permissions and
 * limitations under the License.
 */

/**
 * Internal dependencies
 */
import { PanelTypes } from '../../components/panels';
export { default as Display } from './display';
export { default as Output } from './output';
export { default as LayerContent } from './layer';
export { default as LayerIcon } from './icon';

export const defaultAttributes = {
  backgroundColor: '#ffffff',
};

export const hasEditMode = false;

export const isMedia = false;

export const resizeRules = {
  vertical: true,
  horizontal: true,
  diagonal: true,
};

export const panels = [
<<<<<<< HEAD
  PanelTypes.SIZE_AND_POSITION,
  PanelTypes.BACKGROUND_COLOR,
=======
  PanelTypes.SIZE_POSITION,
  PanelTypes.STYLE,
  PanelTypes.FILL,
>>>>>>> 8061cf91
  PanelTypes.MASK,
];<|MERGE_RESOLUTION|>--- conflicted
+++ resolved
@@ -38,13 +38,7 @@
 };
 
 export const panels = [
-<<<<<<< HEAD
+  PanelTypes.SIZE_POSITION,
   PanelTypes.SIZE_AND_POSITION,
-  PanelTypes.BACKGROUND_COLOR,
-=======
-  PanelTypes.SIZE_POSITION,
-  PanelTypes.STYLE,
-  PanelTypes.FILL,
->>>>>>> 8061cf91
   PanelTypes.MASK,
 ];