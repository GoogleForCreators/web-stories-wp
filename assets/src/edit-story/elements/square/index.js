--- conflicted
+++ resolved
@@ -17,10 +17,10 @@
 /**
  * Internal dependencies
  */
-import {PanelTypes} from '../../components/panels';
-export {default as Display} from './display';
-export {default as Preview} from './preview';
-export {default as Save} from './save';
+import { PanelTypes } from '../../components/panels';
+export { default as Display } from './display';
+export { default as Preview } from './preview';
+export { default as Save } from './save';
 
 export const defaultAttributes = {
   backgroundColor: '#ffffff',
@@ -29,16 +29,9 @@
 export const hasEditMode = false;
 
 export const panels = [
-<<<<<<< HEAD
   PanelTypes.SIZE,
   PanelTypes.POSITION,
   PanelTypes.BACKGROUND_COLOR,
   PanelTypes.ROTATION_ANGLE,
-=======
-	PanelTypes.SIZE,
-	PanelTypes.POSITION,
-	PanelTypes.BACKGROUND_COLOR,
-	PanelTypes.ROTATION_ANGLE,
-	PanelTypes.FILL,
->>>>>>> c43668a7
+  PanelTypes.FILL,
 ];