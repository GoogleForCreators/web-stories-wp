/*
 * Copyright 2020 Google LLC
 *
 * Licensed under the Apache License, Version 2.0 (the "License");
 * you may not use this file except in compliance with the License.
 * You may obtain a copy of the License at
 *
 *     https://www.apache.org/licenses/LICENSE-2.0
 *
 * Unless required by applicable law or agreed to in writing, software
 * distributed under the License is distributed on an "AS IS" BASIS,
 * WITHOUT WARRANTIES OR CONDITIONS OF ANY KIND, either express or implied.
 * See the License for the specific language governing permissions and
 * limitations under the License.
 */

/**
 * Internal dependencies
 */
import { PanelTypes } from '../../components/panels';
export { default as Display } from './display';
<<<<<<< HEAD
export { default as Preview } from './preview';
export { default as Save } from './save';
export { default as LayerContent } from './layer';
export { default as LayerIcon } from '../utils/icon_media.svg';
=======
export { default as Output } from './output';
>>>>>>> 4d422696

export const defaultAttributes = {
	backgroundColor: '#ffffff',
};

export const hasEditMode = false;

export const isMedia = false;

export const panels = [
	PanelTypes.SIZE,
	PanelTypes.POSITION,
	PanelTypes.BACKGROUND_COLOR,
	PanelTypes.ROTATION_ANGLE,
	PanelTypes.FILL,
];<|MERGE_RESOLUTION|>--- conflicted
+++ resolved
@@ -19,14 +19,9 @@
  */
 import { PanelTypes } from '../../components/panels';
 export { default as Display } from './display';
-<<<<<<< HEAD
-export { default as Preview } from './preview';
-export { default as Save } from './save';
+export { default as Output } from './output';
 export { default as LayerContent } from './layer';
-export { default as LayerIcon } from '../utils/icon_media.svg';
-=======
-export { default as Output } from './output';
->>>>>>> 4d422696
+export { default as LayerIcon } from '../shared/icon_media.svg';
 
 export const defaultAttributes = {
 	backgroundColor: '#ffffff',
