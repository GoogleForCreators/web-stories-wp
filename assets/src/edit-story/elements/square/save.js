--- conflicted
+++ resolved
@@ -27,7 +27,6 @@
 /**
  * Returns AMP HTML for saving into post content for displaying in the FE.
  */
-<<<<<<< HEAD
 function SquareSave({
   id,
   backgroundColor,
@@ -41,17 +40,7 @@
     ...getCommonAttributes({ width, height, x, y, rotationAngle }),
     background: backgroundColor,
   };
-  return <div id={'el-' + id} style={{ ...style }} />;
-=======
-function SquareSave( { id, backgroundColor, width, height, x, y, rotationAngle } ) {
-	const style = {
-		...getCommonAttributes( { width, height, x, y, rotationAngle } ),
-		background: backgroundColor,
-	};
-	return (
-		<div id={ 'el-' + id } style={ style } />
-	);
->>>>>>> cbfa43f0
+  return <div id={'el-' + id} style={style} />;
 }
 
 SquareSave.propTypes = {
