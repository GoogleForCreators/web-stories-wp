--- conflicted
+++ resolved
@@ -22,23 +22,15 @@
 /**
  * Internal dependencies
  */
-<<<<<<< HEAD
 import {ElementFillContent, ElementWithBackgroundColor} from '../shared';
-=======
-import {
-	ElementFillContent,
-	ElementWithBackgroundColor,
-} from '../shared';
 import StoryPropTypes from '../../types';
->>>>>>> 47325532
 
 const Element = styled.div`
   ${ElementFillContent}
   ${ElementWithBackgroundColor}
 `;
 
-<<<<<<< HEAD
-function SquareDisplay({backgroundColor}) {
+function SquareDisplay({element: {backgroundColor}}) {
   const props = {
     backgroundColor,
   };
@@ -46,20 +38,7 @@
 }
 
 SquareDisplay.propTypes = {
-  backgroundColor: PropTypes.string,
-=======
-function SquareDisplay( { element: { backgroundColor } } ) {
-	const props = {
-		backgroundColor,
-	};
-	return (
-		<Element { ...props } />
-	);
-}
-
-SquareDisplay.propTypes = {
-	element: StoryPropTypes.elements.square.isRequired,
->>>>>>> 47325532
+  element: StoryPropTypes.elements.square.isRequired,
 };
 
 export default SquareDisplay;