--- conflicted
+++ resolved
@@ -22,27 +22,15 @@
 /**
  * Internal dependencies
  */
-<<<<<<< HEAD
-import {ElementFillContent, ElementWithBackgroundColor} from '../shared';
+import { elementFillContent, elementWithBackgroundColor } from '../shared';
 import StoryPropTypes from '../../types';
 
 const Element = styled.div`
-  ${ElementFillContent}
-  ${ElementWithBackgroundColor}
-=======
-import {
-	elementFillContent,
-	elementWithBackgroundColor,
-} from '../shared';
-import StoryPropTypes from '../../types';
-
-const Element = styled.div`
-	${ elementFillContent }
-	${ elementWithBackgroundColor }
->>>>>>> c43668a7
+  ${elementFillContent}
+  ${elementWithBackgroundColor}
 `;
 
-function SquareDisplay({element: {backgroundColor}}) {
+function SquareDisplay({ element: { backgroundColor } }) {
   const props = {
     backgroundColor,
   };
