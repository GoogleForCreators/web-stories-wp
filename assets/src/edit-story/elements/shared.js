/*
 * Copyright 2020 Google LLC
 *
 * Licensed under the Apache License, Version 2.0 (the "License");
 * you may not use this file except in compliance with the License.
 * You may obtain a copy of the License at
 *
 *     https://www.apache.org/licenses/LICENSE-2.0
 *
 * Unless required by applicable law or agreed to in writing, software
 * distributed under the License is distributed on an "AS IS" BASIS,
 * WITHOUT WARRANTIES OR CONDITIONS OF ANY KIND, either express or implied.
 * See the License for the specific language governing permissions and
 * limitations under the License.
 */

/**
 * External dependencies
 */
import {css} from 'styled-components';

/**
 * Internal dependencies
 */
import getPercentageFromPixels from '../utils/getPercentageFromPixels';

<<<<<<< HEAD
export const ElementFillContent = css`
  position: absolute;
  top: 0;
  left: 0;
  width: 100%;
  height: 100%;
`;

export const ElementWithPosition = css`
  position: absolute;
  z-index: 1;
  left: ${({x}) => `${x}px`};
  top: ${({y}) => `${y}px`};
`;

export const ElementWithSize = css`
  width: ${({width}) => `${width}px`};
  height: ${({height}) => `${height}px`};
`;

export const ElementWithRotation = css`
  transform: ${({rotationAngle}) => `rotate(${rotationAngle}deg)`};
`;

export const ElementWithBackgroundColor = css`
  background-color: ${({backgroundColor}) => backgroundColor};
`;

export const ElementWithFontColor = css`
  color: ${({color}) => color};
`;

export const ElementWithFont = css`
  white-space: pre-wrap;
  font-family: ${({fontFamily}) => fontFamily};
  font-style: ${({fontStyle}) => fontStyle};
  font-size: ${({fontSize}) => fontSize}px;
  font-weight: ${({fontWeight}) => fontWeight};
`;

export const ElementWithStyle = css`
  padding: ${({padding}) => (padding ? padding : '0')}%;
  line-height: ${({lineHeight}) => lineHeight};
  letter-spacing: ${({letterSpacing}) =>
    letterSpacing ? letterSpacing + 'em' : null};
  text-align: ${({textAlign}) => textAlign};
=======
export const elementFillContent = css`
	position: absolute;
	top: 0;
	left: 0;
	width: 100%;
	height: 100%;
`;

export const elementWithPosition = css`
	position: absolute;
	z-index: 1;
	left: ${ ( { x } ) => `${ x }px` };
	top: ${ ( { y } ) => `${ y }px` };
`;

export const elementWithSize = css`
	width: ${ ( { width } ) => `${ width }px` };
	height: ${ ( { height } ) => `${ height }px` };
`;

export const elementWithRotation = css`
	transform: ${ ( { rotationAngle } ) => `rotate(${ rotationAngle }deg)` };
`;

export const elementWithBackgroundColor = css`
	background-color: ${ ( { backgroundColor } ) => backgroundColor };
`;

export const elementWithFontColor = css`
	color: ${ ( { color } ) => color };
`;

export const elementWithFont = css`
	white-space: pre-wrap;
	font-family: ${ ( { fontFamily } ) => fontFamily };
	font-style: ${ ( { fontStyle } ) => fontStyle };
	font-size: ${ ( { fontSize } ) => fontSize }px;
	font-weight: ${ ( { fontWeight } ) => fontWeight };
`;

export const elementWithStyle = css`
	padding: ${ ( { padding } ) => padding ? padding : '0' }%;
	line-height: ${ ( { lineHeight } ) => lineHeight };
	letter-spacing: ${ ( { letterSpacing } ) => letterSpacing ? letterSpacing + 'em' : null };
	text-align: ${ ( { textAlign } ) => textAlign };
>>>>>>> c43668a7
`;

/**
 * Returns common attributes used for all elements when saving to DB.
 */
export const getCommonAttributes = ({width, height, x, y, rotationAngle}) => {
  return {
    position: 'absolute',
    left: getPercentageFromPixels(x, 'x') + '%',
    top: getPercentageFromPixels(y, 'y') + '%',
    transform: rotationAngle ? `rotate(${rotationAngle}deg)` : null,
    width: getPercentageFromPixels(width, 'x') + '%',
    height: getPercentageFromPixels(height, 'y') + '%',
  };
};<|MERGE_RESOLUTION|>--- conflicted
+++ resolved
@@ -17,15 +17,14 @@
 /**
  * External dependencies
  */
-import {css} from 'styled-components';
+import { css } from 'styled-components';
 
 /**
  * Internal dependencies
  */
 import getPercentageFromPixels from '../utils/getPercentageFromPixels';
 
-<<<<<<< HEAD
-export const ElementFillContent = css`
+export const elementFillContent = css`
   position: absolute;
   top: 0;
   left: 0;
@@ -33,97 +32,50 @@
   height: 100%;
 `;
 
-export const ElementWithPosition = css`
+export const elementWithPosition = css`
   position: absolute;
   z-index: 1;
-  left: ${({x}) => `${x}px`};
-  top: ${({y}) => `${y}px`};
-`;
-
-export const ElementWithSize = css`
-  width: ${({width}) => `${width}px`};
-  height: ${({height}) => `${height}px`};
-`;
-
-export const ElementWithRotation = css`
-  transform: ${({rotationAngle}) => `rotate(${rotationAngle}deg)`};
-`;
-
-export const ElementWithBackgroundColor = css`
-  background-color: ${({backgroundColor}) => backgroundColor};
-`;
-
-export const ElementWithFontColor = css`
-  color: ${({color}) => color};
-`;
-
-export const ElementWithFont = css`
-  white-space: pre-wrap;
-  font-family: ${({fontFamily}) => fontFamily};
-  font-style: ${({fontStyle}) => fontStyle};
-  font-size: ${({fontSize}) => fontSize}px;
-  font-weight: ${({fontWeight}) => fontWeight};
-`;
-
-export const ElementWithStyle = css`
-  padding: ${({padding}) => (padding ? padding : '0')}%;
-  line-height: ${({lineHeight}) => lineHeight};
-  letter-spacing: ${({letterSpacing}) =>
-    letterSpacing ? letterSpacing + 'em' : null};
-  text-align: ${({textAlign}) => textAlign};
-=======
-export const elementFillContent = css`
-	position: absolute;
-	top: 0;
-	left: 0;
-	width: 100%;
-	height: 100%;
-`;
-
-export const elementWithPosition = css`
-	position: absolute;
-	z-index: 1;
-	left: ${ ( { x } ) => `${ x }px` };
-	top: ${ ( { y } ) => `${ y }px` };
+  left: ${({ x }) => `${x}px`};
+  top: ${({ y }) => `${y}px`};
 `;
 
 export const elementWithSize = css`
-	width: ${ ( { width } ) => `${ width }px` };
-	height: ${ ( { height } ) => `${ height }px` };
+  width: ${({ width }) => `${width}px`};
+  height: ${({ height }) => `${height}px`};
 `;
 
 export const elementWithRotation = css`
-	transform: ${ ( { rotationAngle } ) => `rotate(${ rotationAngle }deg)` };
+  transform: ${({ rotationAngle }) => `rotate(${rotationAngle}deg)`};
 `;
 
 export const elementWithBackgroundColor = css`
-	background-color: ${ ( { backgroundColor } ) => backgroundColor };
+  background-color: ${({ backgroundColor }) => backgroundColor};
 `;
 
 export const elementWithFontColor = css`
-	color: ${ ( { color } ) => color };
+  color: ${({ color }) => color};
 `;
 
 export const elementWithFont = css`
-	white-space: pre-wrap;
-	font-family: ${ ( { fontFamily } ) => fontFamily };
-	font-style: ${ ( { fontStyle } ) => fontStyle };
-	font-size: ${ ( { fontSize } ) => fontSize }px;
-	font-weight: ${ ( { fontWeight } ) => fontWeight };
+  white-space: pre-wrap;
+  font-family: ${({ fontFamily }) => fontFamily};
+  font-style: ${({ fontStyle }) => fontStyle};
+  font-size: ${({ fontSize }) => fontSize}px;
+  font-weight: ${({ fontWeight }) => fontWeight};
 `;
 
 export const elementWithStyle = css`
-	padding: ${ ( { padding } ) => padding ? padding : '0' }%;
-	line-height: ${ ( { lineHeight } ) => lineHeight };
-	letter-spacing: ${ ( { letterSpacing } ) => letterSpacing ? letterSpacing + 'em' : null };
-	text-align: ${ ( { textAlign } ) => textAlign };
->>>>>>> c43668a7
+  padding: ${({ padding }) => (padding ? padding : '0')}%;
+  line-height: ${({ lineHeight }) => lineHeight};
+  letter-spacing: ${({ letterSpacing }) =>
+    letterSpacing ? letterSpacing + 'em' : null};
+  text-align: ${({ textAlign }) => textAlign};
 `;
 
 /**
  * Returns common attributes used for all elements when saving to DB.
  */
-export const getCommonAttributes = ({width, height, x, y, rotationAngle}) => {
+export const getCommonAttributes = ({ width, height, x, y, rotationAngle }) => {
   return {
     position: 'absolute',
     left: getPercentageFromPixels(x, 'x') + '%',
