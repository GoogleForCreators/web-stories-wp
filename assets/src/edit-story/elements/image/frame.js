--- conflicted
+++ resolved
@@ -22,31 +22,23 @@
 /**
  * WordPress dependencies
  */
-import {useCallback} from '@wordpress/element';
+import { useCallback } from '@wordpress/element';
 
 /**
  * Internal dependencies
  */
-import {useCanvas} from '../../components/canvas';
+import { useCanvas } from '../../components/canvas';
 import useDoubleClick from '../../utils/useDoubleClick';
-<<<<<<< HEAD
-import {ElementFillContent} from '../shared';
-import StoryPropTypes from '../../types';
-
-const Element = styled.div`
-  ${ElementFillContent}
-=======
 import { elementFillContent } from '../shared';
 import StoryPropTypes from '../../types';
 
 const Element = styled.div`
-	${ elementFillContent }
->>>>>>> c43668a7
+  ${elementFillContent}
 `;
 
-function ImageFrame({element: {id}}) {
+function ImageFrame({ element: { id } }) {
   const {
-    actions: {setEditingElement},
+    actions: { setEditingElement },
   } = useCanvas();
   const handleSingleClick = useCallback(() => {}, []);
   const handleDoubleClick = useCallback(() => setEditingElement(id), [
