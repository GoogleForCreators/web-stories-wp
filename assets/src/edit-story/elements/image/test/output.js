--- conflicted
+++ resolved
@@ -48,17 +48,11 @@
     },
     box: { width: 1080, height: 1920, x: 50, y: 100, rotationAngle: 0 },
   };
-<<<<<<< HEAD
-  it('should produce valid AMP output', async () => {
-    await expect(<ImageOutput {...baseProps} />).toBeValidAMPStoryElement();
-  });
-=======
 
   it('should produce valid AMP output', async () => {
     await expect(<ImageOutput {...baseProps} />).toBeValidAMPStoryElement();
   });
 
->>>>>>> 5321949f
   it('an undefined alt tag in the element should fall back to the resource', async () => {
     const props = {
       ...baseProps,
