/*
 * Copyright 2020 Google LLC
 *
 * Licensed under the Apache License, Version 2.0 (the "License");
 * you may not use this file except in compliance with the License.
 * You may obtain a copy of the License at
 *
 *     https://www.apache.org/licenses/LICENSE-2.0
 *
 * Unless required by applicable law or agreed to in writing, software
 * distributed under the License is distributed on an "AS IS" BASIS,
 * WITHOUT WARRANTIES OR CONDITIONS OF ANY KIND, either express or implied.
 * See the License for the specific language governing permissions and
 * limitations under the License.
 */

/**
 * External dependencies
 */
import PropTypes from 'prop-types';

/**
 * WordPress dependencies
 */
import {useEffect, useRef} from '@wordpress/element';

/**
 * Internal dependencies
 */
import Movable from '../../components/movable';
import {getFocalFromOffset} from './util';

function EditPanMovable({
  setProperties,
  fullImage,
  croppedImage,
  x,
  y,
  width,
  height,
  rotationAngle,
  offsetX,
  offsetY,
  imgWidth,
  imgHeight,
}) {
  const moveableRef = useRef();
  const translateRef = useRef([0, 0]);

  const update = () => {
    const [tx, ty] = translateRef.current;
    fullImage.style.transform = `translate(${tx}px, ${ty}px)`;
    croppedImage.style.transform = `translate(${tx}px, ${ty}px)`;
  };

  // Refresh moveables to ensure that the selection rect is always correct.
  useEffect(() => {
    moveableRef.current.updateRect();
  });

<<<<<<< HEAD
  return (
    <Movable
      ref={moveableRef}
      targets={croppedImage}
      origin={true}
      draggable={true}
      throttleDrag={0}
      onDrag={({dist}) => {
        translateRef.current = dist;
        update();
      }}
      onDragEnd={() => {
        const [tx, ty] = translateRef.current;
        translateRef.current = [0, 0];
        setProperties({
          focalX: getFocalFromOffset(width, imgWidth, offsetX - tx),
          focalY: getFocalFromOffset(height, imgHeight, offsetY - ty),
        });
        update();
      }}
      // Snappable
      snappable={true}
      snapCenter={true}
      // todo@: Moveable defines bounds and guidelines as the vertical and
      // horizontal lines and doesn't work well with `rotationAngle > 0` for
      // cropping/panning. It's possible to define a larger bounds using
      // the expansion radius, but the UX is very poor for a rotated shape.
      bounds={
        rotationAngle === 0
          ? {
              left: x + width - imgWidth,
              top: y + height - imgHeight,
              right: x + imgWidth,
              bottom: y + imgHeight,
            }
          : {}
      }
      verticalGuidelines={
        rotationAngle === 0 ? [x, x + width / 2, x + width] : [x + width / 2]
      }
      horizontalGuidelines={
        rotationAngle === 0 ? [y, y + height / 2, y + height] : [y + height / 2]
      }
    />
  );
=======
	return (
		<Movable
			className="default-movable"
			ref={ moveableRef }
			targets={ croppedImage }

			origin={ true }
			draggable={ true }
			throttleDrag={ 0 }
			onDrag={ ( { dist } ) => {
				translateRef.current = dist;
				update();
			} }
			onDragEnd={ () => {
				const [ tx, ty ] = translateRef.current;
				translateRef.current = [ 0, 0 ];
				setProperties( {
					focalX: getFocalFromOffset( width, imgWidth, offsetX - tx ),
					focalY: getFocalFromOffset( height, imgHeight, offsetY - ty ),
				} );
				update();
			} }

			// Snappable
			snappable={ true }
			snapCenter={ true }
			// todo@: Moveable defines bounds and guidelines as the vertical and
			// horizontal lines and doesn't work well with `rotationAngle > 0` for
			// cropping/panning. It's possible to define a larger bounds using
			// the expansion radius, but the UX is very poor for a rotated shape.
			bounds={ rotationAngle === 0 ? {
				left: x + width - imgWidth,
				top: y + height - imgHeight,
				right: x + imgWidth,
				bottom: y + imgHeight,
			} : {} }
			verticalGuidelines={ rotationAngle === 0 ? [
				x,
				x + ( width / 2 ),
				x + width,
			] : [ x + ( width / 2 ) ] }
			horizontalGuidelines={ rotationAngle === 0 ? [
				y,
				y + ( height / 2 ),
				y + height,
			] : [ y + ( height / 2 ) ] }
		/>
	);
>>>>>>> c43668a7
}

EditPanMovable.propTypes = {
  setProperties: PropTypes.func.isRequired,
  fullImage: PropTypes.object.isRequired,
  croppedImage: PropTypes.object.isRequired,
  x: PropTypes.number.isRequired,
  y: PropTypes.number.isRequired,
  width: PropTypes.number.isRequired,
  height: PropTypes.number.isRequired,
  rotationAngle: PropTypes.number.isRequired,
  offsetX: PropTypes.number.isRequired,
  offsetY: PropTypes.number.isRequired,
  imgWidth: PropTypes.number.isRequired,
  imgHeight: PropTypes.number.isRequired,
};

export default EditPanMovable;<|MERGE_RESOLUTION|>--- conflicted
+++ resolved
@@ -22,13 +22,13 @@
 /**
  * WordPress dependencies
  */
-import {useEffect, useRef} from '@wordpress/element';
+import { useEffect, useRef } from '@wordpress/element';
 
 /**
  * Internal dependencies
  */
 import Movable from '../../components/movable';
-import {getFocalFromOffset} from './util';
+import { getFocalFromOffset } from './util';
 
 function EditPanMovable({
   setProperties,
@@ -58,15 +58,15 @@
     moveableRef.current.updateRect();
   });
 
-<<<<<<< HEAD
   return (
     <Movable
+      className="default-movable"
       ref={moveableRef}
       targets={croppedImage}
       origin={true}
       draggable={true}
       throttleDrag={0}
-      onDrag={({dist}) => {
+      onDrag={({ dist }) => {
         translateRef.current = dist;
         update();
       }}
@@ -104,56 +104,6 @@
       }
     />
   );
-=======
-	return (
-		<Movable
-			className="default-movable"
-			ref={ moveableRef }
-			targets={ croppedImage }
-
-			origin={ true }
-			draggable={ true }
-			throttleDrag={ 0 }
-			onDrag={ ( { dist } ) => {
-				translateRef.current = dist;
-				update();
-			} }
-			onDragEnd={ () => {
-				const [ tx, ty ] = translateRef.current;
-				translateRef.current = [ 0, 0 ];
-				setProperties( {
-					focalX: getFocalFromOffset( width, imgWidth, offsetX - tx ),
-					focalY: getFocalFromOffset( height, imgHeight, offsetY - ty ),
-				} );
-				update();
-			} }
-
-			// Snappable
-			snappable={ true }
-			snapCenter={ true }
-			// todo@: Moveable defines bounds and guidelines as the vertical and
-			// horizontal lines and doesn't work well with `rotationAngle > 0` for
-			// cropping/panning. It's possible to define a larger bounds using
-			// the expansion radius, but the UX is very poor for a rotated shape.
-			bounds={ rotationAngle === 0 ? {
-				left: x + width - imgWidth,
-				top: y + height - imgHeight,
-				right: x + imgWidth,
-				bottom: y + imgHeight,
-			} : {} }
-			verticalGuidelines={ rotationAngle === 0 ? [
-				x,
-				x + ( width / 2 ),
-				x + width,
-			] : [ x + ( width / 2 ) ] }
-			horizontalGuidelines={ rotationAngle === 0 ? [
-				y,
-				y + ( height / 2 ),
-				y + height,
-			] : [ y + ( height / 2 ) ] }
-		/>
-	);
->>>>>>> c43668a7
 }
 
 EditPanMovable.propTypes = {
