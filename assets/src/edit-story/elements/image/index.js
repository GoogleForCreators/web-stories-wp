/*
 * Copyright 2020 Google LLC
 *
 * Licensed under the Apache License, Version 2.0 (the "License");
 * you may not use this file except in compliance with the License.
 * You may obtain a copy of the License at
 *
 *     https://www.apache.org/licenses/LICENSE-2.0
 *
 * Unless required by applicable law or agreed to in writing, software
 * distributed under the License is distributed on an "AS IS" BASIS,
 * WITHOUT WARRANTIES OR CONDITIONS OF ANY KIND, either express or implied.
 * See the License for the specific language governing permissions and
 * limitations under the License.
 */

/**
 * Internal dependencies
 */
import {PanelTypes} from '../../components/panels';
export {default as Display} from './display';
export {default as Edit} from './edit';
export {default as Frame} from './frame';
export {default as Preview} from './preview';
export {default as Save} from './save';
export {default as TextContent} from './textContent';

<<<<<<< HEAD
export const defaultAttributes = {};
=======
export const defaultAttributes = {
	scale: 100,
	focalX: 50,
	focalY: 50,
};
>>>>>>> 47325532

export const hasEditMode = true;

export const editModeGrayout = true;

export const panels = [
  PanelTypes.SIZE,
  PanelTypes.POSITION,
  PanelTypes.SCALE,
  PanelTypes.ROTATION_ANGLE,
  PanelTypes.FULLBLEED,
];<|MERGE_RESOLUTION|>--- conflicted
+++ resolved
@@ -25,15 +25,11 @@
 export {default as Save} from './save';
 export {default as TextContent} from './textContent';
 
-<<<<<<< HEAD
-export const defaultAttributes = {};
-=======
 export const defaultAttributes = {
-	scale: 100,
-	focalX: 50,
-	focalY: 50,
+  scale: 100,
+  focalX: 50,
+  focalY: 50,
 };
->>>>>>> 47325532
 
 export const hasEditMode = true;
 
