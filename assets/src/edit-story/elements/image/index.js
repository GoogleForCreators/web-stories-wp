/*
 * Copyright 2020 Google LLC
 *
 * Licensed under the Apache License, Version 2.0 (the "License");
 * you may not use this file except in compliance with the License.
 * You may obtain a copy of the License at
 *
 *     https://www.apache.org/licenses/LICENSE-2.0
 *
 * Unless required by applicable law or agreed to in writing, software
 * distributed under the License is distributed on an "AS IS" BASIS,
 * WITHOUT WARRANTIES OR CONDITIONS OF ANY KIND, either express or implied.
 * See the License for the specific language governing permissions and
 * limitations under the License.
 */

/**
 * Internal dependencies
 */
import { PanelTypes } from '../../components/panels';
export { default as Display } from './display';
export { default as Edit } from './edit';
export { default as Frame } from './frame';
export { default as Output } from './output';
export { default as TextContent } from './textContent';
export { default as LayerContent } from './layer';
export { default as LayerIcon } from './icon';

export const defaultAttributes = {
  scale: 100,
  focalX: 50,
  focalY: 50,
};

export const hasEditMode = true;

export const editModeGrayout = true;

export const isMedia = true;

export const resizeRules = {
  vertical: true,
  horizontal: true,
  diagonal: true,
};

export const panels = [
  PanelTypes.BACKGROUND,
<<<<<<< HEAD
  PanelTypes.SIZE_POSITION,
=======
  PanelTypes.BACKGROUND_DISPLAY,
  PanelTypes.SIZE,
  PanelTypes.POSITION,
>>>>>>> 4949893c
  PanelTypes.SCALE,
  PanelTypes.FILL,
  PanelTypes.MASK,
];<|MERGE_RESOLUTION|>--- conflicted
+++ resolved
@@ -46,13 +46,9 @@
 
 export const panels = [
   PanelTypes.BACKGROUND,
-<<<<<<< HEAD
-  PanelTypes.SIZE_POSITION,
-=======
   PanelTypes.BACKGROUND_DISPLAY,
   PanelTypes.SIZE,
   PanelTypes.POSITION,
->>>>>>> 4949893c
   PanelTypes.SCALE,
   PanelTypes.FILL,
   PanelTypes.MASK,
