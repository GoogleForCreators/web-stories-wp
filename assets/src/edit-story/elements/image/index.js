/*
 * Copyright 2020 Google LLC
 *
 * Licensed under the Apache License, Version 2.0 (the "License");
 * you may not use this file except in compliance with the License.
 * You may obtain a copy of the License at
 *
 *     https://www.apache.org/licenses/LICENSE-2.0
 *
 * Unless required by applicable law or agreed to in writing, software
 * distributed under the License is distributed on an "AS IS" BASIS,
 * WITHOUT WARRANTIES OR CONDITIONS OF ANY KIND, either express or implied.
 * See the License for the specific language governing permissions and
 * limitations under the License.
 */

/**
 * Internal dependencies
 */
import {PanelTypes} from '../../components/panels';
export {default as Display} from './display';
export {default as Edit} from './edit';
export {default as Frame} from './frame';
export {default as Preview} from './preview';
export {default as Save} from './save';
export {default as TextContent} from './textContent';

export const defaultAttributes = {
  scale: 100,
  focalX: 50,
  focalY: 50,
};

export const hasEditMode = true;

export const editModeGrayout = true;

export const panels = [
<<<<<<< HEAD
  PanelTypes.SIZE,
  PanelTypes.POSITION,
  PanelTypes.SCALE,
  PanelTypes.ROTATION_ANGLE,
  PanelTypes.FULLBLEED,
=======
	PanelTypes.SIZE,
	PanelTypes.POSITION,
	PanelTypes.SCALE,
	PanelTypes.ROTATION_ANGLE,
	PanelTypes.FILL,
>>>>>>> c43668a7
];<|MERGE_RESOLUTION|>--- conflicted
+++ resolved
@@ -17,13 +17,13 @@
 /**
  * Internal dependencies
  */
-import {PanelTypes} from '../../components/panels';
-export {default as Display} from './display';
-export {default as Edit} from './edit';
-export {default as Frame} from './frame';
-export {default as Preview} from './preview';
-export {default as Save} from './save';
-export {default as TextContent} from './textContent';
+import { PanelTypes } from '../../components/panels';
+export { default as Display } from './display';
+export { default as Edit } from './edit';
+export { default as Frame } from './frame';
+export { default as Preview } from './preview';
+export { default as Save } from './save';
+export { default as TextContent } from './textContent';
 
 export const defaultAttributes = {
   scale: 100,
@@ -36,17 +36,9 @@
 export const editModeGrayout = true;
 
 export const panels = [
-<<<<<<< HEAD
   PanelTypes.SIZE,
   PanelTypes.POSITION,
   PanelTypes.SCALE,
   PanelTypes.ROTATION_ANGLE,
-  PanelTypes.FULLBLEED,
-=======
-	PanelTypes.SIZE,
-	PanelTypes.POSITION,
-	PanelTypes.SCALE,
-	PanelTypes.ROTATION_ANGLE,
-	PanelTypes.FILL,
->>>>>>> c43668a7
+  PanelTypes.FILL,
 ];