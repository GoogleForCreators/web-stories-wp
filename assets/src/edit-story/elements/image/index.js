--- conflicted
+++ resolved
@@ -38,18 +38,10 @@
 export const isMedia = true;
 
 export const panels = [
-<<<<<<< HEAD
+  PanelTypes.BACKGROUND,
   PanelTypes.SIZE,
   PanelTypes.POSITION,
   PanelTypes.SCALE,
   PanelTypes.ROTATION_ANGLE,
   PanelTypes.FILL,
-=======
-	PanelTypes.BACKGROUND,
-	PanelTypes.SIZE,
-	PanelTypes.POSITION,
-	PanelTypes.SCALE,
-	PanelTypes.ROTATION_ANGLE,
-	PanelTypes.FILL,
->>>>>>> cbfa43f0
 ];