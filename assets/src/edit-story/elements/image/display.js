/*
 * Copyright 2020 Google LLC
 *
 * Licensed under the Apache License, Version 2.0 (the "License");
 * you may not use this file except in compliance with the License.
 * You may obtain a copy of the License at
 *
 *     https://www.apache.org/licenses/LICENSE-2.0
 *
 * Unless required by applicable law or agreed to in writing, software
 * distributed under the License is distributed on an "AS IS" BASIS,
 * WITHOUT WARRANTIES OR CONDITIONS OF ANY KIND, either express or implied.
 * See the License for the specific language governing permissions and
 * limitations under the License.
 */

/**
 * External dependencies
 */
import styled from 'styled-components';

/**
 * WordPress dependencies
 */
import { useRef } from '@wordpress/element';

/**
 * Internal dependencies
 */
<<<<<<< HEAD
import { elementFillContent } from '../utils/css';
import { useTransformHandler } from '../../components/canvas';
=======
>>>>>>> 4d422696
import StoryPropTypes from '../../types';
import { elementFillContent, getMediaProps } from '../shared';
import { useTransformHandler } from '../../components/transform';
import { imageWithScale, getImageWithScaleCss } from './util';

const Element = styled.div`
	${ elementFillContent }
	overflow: hidden;
`;

const Img = styled.img`
	position: absolute;
	${ imageWithScale }
`;

function ImageDisplay( {
	element: { id, src, origRatio, scale, focalX, focalY },
	box: { width, height },
} ) {
	const imageRef = useRef( null );

	const imgProps = getMediaProps( width, height, scale, focalX, focalY, origRatio );

	useTransformHandler( id, ( transform ) => {
		const target = imageRef.current;
		if ( transform === null ) {
			target.style.transform = '';
		} else {
			const { resize } = transform;
			if ( resize[ 0 ] !== 0 && resize[ 1 ] !== 0 ) {
				const newImgProps = getMediaProps( resize[ 0 ], resize[ 1 ], scale, focalX, focalY, origRatio );
				target.style.cssText = getImageWithScaleCss( newImgProps );
			}
		}
	} );

	return (
		<Element>
			<Img ref={ imageRef } draggable={ false } src={ src } { ...imgProps } />
		</Element>
	);
}

ImageDisplay.propTypes = {
	element: StoryPropTypes.elements.image.isRequired,
	box: StoryPropTypes.box.isRequired,
};

export default ImageDisplay;<|MERGE_RESOLUTION|>--- conflicted
+++ resolved
@@ -27,11 +27,6 @@
 /**
  * Internal dependencies
  */
-<<<<<<< HEAD
-import { elementFillContent } from '../utils/css';
-import { useTransformHandler } from '../../components/canvas';
-=======
->>>>>>> 4d422696
 import StoryPropTypes from '../../types';
 import { elementFillContent, getMediaProps } from '../shared';
 import { useTransformHandler } from '../../components/transform';
