--- conflicted
+++ resolved
@@ -22,57 +22,41 @@
 /**
  * WordPress dependencies
  */
-import {useRef} from '@wordpress/element';
+import { useRef } from '@wordpress/element';
 
 /**
  * Internal dependencies
  */
-<<<<<<< HEAD
-import {ElementFillContent} from '../shared';
-import {useTransformHandler} from '../../components/canvas';
-import StoryPropTypes from '../../types';
-import {ImageWithScale, getImgProps, getImageWithScaleCss} from './util';
-
-const Element = styled.div`
-  ${ElementFillContent}
-  overflow: hidden;
-`;
-
-const Img = styled.img`
-  position: absolute;
-  ${ImageWithScale}
-=======
 import { elementFillContent } from '../shared';
 import { useTransformHandler } from '../../components/canvas';
 import StoryPropTypes from '../../types';
 import { imageWithScale, getImgProps, getImageWithScaleCss } from './util';
 
 const Element = styled.div`
-	${ elementFillContent }
-	overflow: hidden;
+  ${elementFillContent}
+  overflow: hidden;
 `;
 
 const Img = styled.img`
-	position: absolute;
-	${ imageWithScale }
->>>>>>> c43668a7
+  position: absolute;
+  ${imageWithScale}
 `;
 
 function ImageDisplay({
-  element: {id, src, origRatio, scale, focalX, focalY},
-  box: {width, height},
+  element: { id, src, origRatio, scale, focalX, focalY },
+  box: { width, height },
 }) {
   const imageRef = useRef(null);
 
   // eslint-disable-next-line @wordpress/no-unused-vars-before-return
   const imgProps = getImgProps(width, height, scale, focalX, focalY, origRatio);
 
-  useTransformHandler(id, transform => {
+  useTransformHandler(id, (transform) => {
     const target = imageRef.current;
     if (transform === null) {
       target.style.transform = '';
     } else {
-      const {resize} = transform;
+      const { resize } = transform;
       if (resize[0] !== 0 && resize[1] !== 0) {
         const newImgProps = getImgProps(
           resize[0],
