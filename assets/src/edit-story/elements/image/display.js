/*
 * Copyright 2020 Google LLC
 *
 * Licensed under the Apache License, Version 2.0 (the "License");
 * you may not use this file except in compliance with the License.
 * You may obtain a copy of the License at
 *
 *     https://www.apache.org/licenses/LICENSE-2.0
 *
 * Unless required by applicable law or agreed to in writing, software
 * distributed under the License is distributed on an "AS IS" BASIS,
 * WITHOUT WARRANTIES OR CONDITIONS OF ANY KIND, either express or implied.
 * See the License for the specific language governing permissions and
 * limitations under the License.
 */

/**
 * External dependencies
 */
import styled from 'styled-components';

/**
 * WordPress dependencies
 */
import { useRef } from '@wordpress/element';

/**
 * Internal dependencies
 */
import { elementFillContent, getMediaProps } from '../shared';
import { useTransformHandler } from '../../components/canvas';
import StoryPropTypes from '../../types';
import { imageWithScale, getImageWithScaleCss } from './util';

const Element = styled.div`
  ${elementFillContent}
  overflow: hidden;
`;

const Img = styled.img`
  position: absolute;
  ${imageWithScale}
`;

function ImageDisplay({
  element: { id, src, origRatio, scale, focalX, focalY },
  box: { width, height },
}) {
  const imageRef = useRef(null);

<<<<<<< HEAD
  const imgProps = getImgProps(width, height, scale, focalX, focalY, origRatio);

  useTransformHandler(id, (transform) => {
    const target = imageRef.current;
    if (transform === null) {
      target.style.transform = '';
    } else {
      const { resize } = transform;
      if (resize[0] !== 0 && resize[1] !== 0) {
        const newImgProps = getImgProps(
          resize[0],
          resize[1],
          scale,
          focalX,
          focalY,
          origRatio
        );
        target.style.cssText = getImageWithScaleCss(newImgProps);
      }
    }
  });
=======
	const imgProps = getMediaProps( width, height, scale, focalX, focalY, origRatio );

	useTransformHandler( id, ( transform ) => {
		const target = imageRef.current;
		if ( transform === null ) {
			target.style.transform = '';
		} else {
			const { resize } = transform;
			if ( resize[ 0 ] !== 0 && resize[ 1 ] !== 0 ) {
				const newImgProps = getMediaProps( resize[ 0 ], resize[ 1 ], scale, focalX, focalY, origRatio );
				target.style.cssText = getImageWithScaleCss( newImgProps );
			}
		}
	} );
>>>>>>> cbfa43f0

  return (
    <Element>
      <Img ref={imageRef} draggable={false} src={src} {...imgProps} />
    </Element>
  );
}

ImageDisplay.propTypes = {
  element: StoryPropTypes.elements.image.isRequired,
  box: StoryPropTypes.box.isRequired,
};

export default ImageDisplay;<|MERGE_RESOLUTION|>--- conflicted
+++ resolved
@@ -48,8 +48,14 @@
 }) {
   const imageRef = useRef(null);
 
-<<<<<<< HEAD
-  const imgProps = getImgProps(width, height, scale, focalX, focalY, origRatio);
+  const imgProps = getMediaProps(
+    width,
+    height,
+    scale,
+    focalX,
+    focalY,
+    origRatio
+  );
 
   useTransformHandler(id, (transform) => {
     const target = imageRef.current;
@@ -58,7 +64,7 @@
     } else {
       const { resize } = transform;
       if (resize[0] !== 0 && resize[1] !== 0) {
-        const newImgProps = getImgProps(
+        const newImgProps = getMediaProps(
           resize[0],
           resize[1],
           scale,
@@ -70,22 +76,6 @@
       }
     }
   });
-=======
-	const imgProps = getMediaProps( width, height, scale, focalX, focalY, origRatio );
-
-	useTransformHandler( id, ( transform ) => {
-		const target = imageRef.current;
-		if ( transform === null ) {
-			target.style.transform = '';
-		} else {
-			const { resize } = transform;
-			if ( resize[ 0 ] !== 0 && resize[ 1 ] !== 0 ) {
-				const newImgProps = getMediaProps( resize[ 0 ], resize[ 1 ], scale, focalX, focalY, origRatio );
-				target.style.cssText = getImageWithScaleCss( newImgProps );
-			}
-		}
-	} );
->>>>>>> cbfa43f0
 
   return (
     <Element>
