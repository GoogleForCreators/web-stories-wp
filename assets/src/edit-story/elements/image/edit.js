/*
 * Copyright 2020 Google LLC
 *
 * Licensed under the Apache License, Version 2.0 (the "License");
 * you may not use this file except in compliance with the License.
 * You may obtain a copy of the License at
 *
 *     https://www.apache.org/licenses/LICENSE-2.0
 *
 * Unless required by applicable law or agreed to in writing, software
 * distributed under the License is distributed on an "AS IS" BASIS,
 * WITHOUT WARRANTIES OR CONDITIONS OF ANY KIND, either express or implied.
 * See the License for the specific language governing permissions and
 * limitations under the License.
 */

/**
 * External dependencies
 */
import styled from 'styled-components';
import { useCallback, useState } from 'react';

/**
 * Internal dependencies
 */
import {
  elementFillContent,
  elementWithFlip,
  CropBox,
  getMediaProps,
  EditPanMovable,
  ScalePanel,
} from '../shared';
import { useStory } from '../../app';
import StoryPropTypes from '../../types';
import { WithElementMask } from '../../masks';
import getTransformFlip from '../shared/getTransformFlip';
import { imageWithScale } from './util';
import EditCropMovable from './editCropMovable';

const Element = styled.div`
  ${elementFillContent}
`;

const FadedImg = styled.img`
  position: absolute;
  opacity: 0.4;
  pointer-events: none;
  ${imageWithScale}
  ${elementWithFlip}
`;

const CropImg = styled.img`
  position: absolute;
  ${imageWithScale}
  ${elementWithFlip}
`;

function ImageEdit({ element, box }) {
  const {
    id,
    resource,
    scale,
    flip,
    focalX = 50,
    focalY = 50,
    isFill,
    isBackground,
  } = element;
  const { x, y, width, height, rotationAngle } = box;

  const [fullImage, setFullImage] = useState(null);
  const [croppedImage, setCroppedImage] = useState(null);
  const [cropBox, setCropBox] = useState(null);

  const {
    actions: { updateElementById },
  } = useStory();
  const setProperties = useCallback(
    (properties) => updateElementById({ elementId: id, properties }),
    [id, updateElementById]
  );

  const imgProps = getMediaProps(
    resource,
    width,
    height,
    scale,
<<<<<<< HEAD
    focalX,
    focalY
=======
    flip && flip.horizontal ? 100 - focalX : focalX,
    flip && flip.vertical ? 100 - focalY : focalY,
    origRatio
>>>>>>> 544171bc
  );

  imgProps.transformFlip = getTransformFlip(flip);

  return (
    <Element>
      <FadedImg
        ref={setFullImage}
        draggable={false}
        src={resource.src}
        {...imgProps}
      />
      <CropBox ref={setCropBox}>
        <WithElementMask element={element} fill={true} applyFlip={false}>
          <CropImg
            ref={setCroppedImage}
            draggable={false}
            src={resource.src}
            {...imgProps}
          />
        </WithElementMask>
      </CropBox>

      {!isFill && !isBackground && cropBox && croppedImage && (
        <EditCropMovable
          setProperties={setProperties}
          cropBox={cropBox}
          croppedImage={croppedImage}
          flip={flip}
          x={x}
          y={y}
          width={width}
          height={height}
          rotationAngle={rotationAngle}
          offsetX={imgProps.offsetX}
          offsetY={imgProps.offsetY}
          imgWidth={imgProps.width}
          imgHeight={imgProps.height}
        />
      )}

      {fullImage && croppedImage && (
        <EditPanMovable
          setProperties={setProperties}
          fullMedia={fullImage}
          croppedMedia={croppedImage}
          flip={flip}
          x={x}
          y={y}
          width={width}
          height={height}
          rotationAngle={rotationAngle}
          offsetX={imgProps.offsetX}
          offsetY={imgProps.offsetY}
          mediaWidth={imgProps.width}
          mediaHeight={imgProps.height}
        />
      )}

      <ScalePanel
        setProperties={setProperties}
        x={x}
        y={y}
        width={width}
        height={height}
        scale={scale || 100}
      />
    </Element>
  );
}

ImageEdit.propTypes = {
  element: StoryPropTypes.elements.image.isRequired,
  box: StoryPropTypes.box.isRequired,
};

export default ImageEdit;<|MERGE_RESOLUTION|>--- conflicted
+++ resolved
@@ -86,14 +86,8 @@
     width,
     height,
     scale,
-<<<<<<< HEAD
-    focalX,
-    focalY
-=======
     flip && flip.horizontal ? 100 - focalX : focalX,
-    flip && flip.vertical ? 100 - focalY : focalY,
-    origRatio
->>>>>>> 544171bc
+    flip && flip.vertical ? 100 - focalY : focalY
   );
 
   imgProps.transformFlip = getTransformFlip(flip);
