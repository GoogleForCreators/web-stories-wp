--- conflicted
+++ resolved
@@ -57,11 +57,9 @@
 `;
 
 function ImageEdit({ element, box }) {
-<<<<<<< HEAD
   const {
     id,
-    src,
-    origRatio,
+    resource,
     scale,
     flip,
     focalX,
@@ -69,9 +67,6 @@
     isFill,
     isBackground,
   } = element;
-=======
-  const { id, resource, scale, focalX, focalY, isFill, isBackground } = element;
->>>>>>> 10cae2dc
   const { x, y, width, height, rotationAngle } = box;
 
   const [fullImage, setFullImage] = useState(null);
