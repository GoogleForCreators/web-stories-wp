--- conflicted
+++ resolved
@@ -27,20 +27,16 @@
 /**
  * Internal dependencies
  */
-import { elementFillContent } from '../shared';
+import { ElementFillContent } from '../shared';
 import { useStory } from '../../app';
-<<<<<<< HEAD
-import { getImgProps, imageWithScale } from './util';
-=======
 import StoryPropTypes from '../../types';
 import { getImgProps, ImageWithScale } from './util';
->>>>>>> 47325532
 import EditPanMovable from './editPanMovable';
 import EditCropMovable from './editCropMovable';
 import ScalePanel from './scalePanel';
 
 const Element = styled.div`
-	${ elementFillContent }
+	${ ElementFillContent }
 `;
 
 const CropBox = styled.div`
@@ -66,12 +62,12 @@
 	position: absolute;
 	opacity: 0.4;
 	pointer-events: none;
-	${ imageWithScale }
+	${ ImageWithScale }
 `;
 
 const CropImg = styled.img`
 	position: absolute;
-	${ imageWithScale }
+	${ ImageWithScale }
 `;
 
 function ImageEdit( {
