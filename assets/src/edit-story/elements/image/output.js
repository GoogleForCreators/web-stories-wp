--- conflicted
+++ resolved
@@ -17,12 +17,8 @@
 /**
  * External dependencies
  */
-<<<<<<< HEAD
 import { calculateSrcSet, isBlobURL } from '@web-stories-wp/media';
-=======
 import { PAGE_WIDTH } from '@web-stories-wp/units';
-import { calculateSrcSet } from '@web-stories-wp/media';
->>>>>>> cb2e4a56
 
 /**
  * Internal dependencies
