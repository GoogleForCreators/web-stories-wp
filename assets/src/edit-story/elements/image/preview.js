--- conflicted
+++ resolved
@@ -32,13 +32,23 @@
 /**
  * Returns AMP HTML for saving into post content for displaying in the FE.
  */
-<<<<<<< HEAD
-function ImagePreview({ id, src, width, height, x, y, rotationAngle, isFill }) {
+function ImagePreview({
+  id,
+  src,
+  width,
+  height,
+  x,
+  y,
+  rotationAngle,
+  isFill,
+  isBackground,
+}) {
+  const displayFull = isFill || isBackground;
   const props = {
     layout: 'fill',
     src,
     style: {
-      objectFit: isFill ? 'cover' : null,
+      objectFit: displayFull ? 'cover' : null,
       width: '100%',
       height: '100%',
     },
@@ -48,7 +58,7 @@
   };
   const style = getCommonAttributes({ width, height, x, y, rotationAngle });
   // @todo This is missing focal point handling which will be resolved separately.
-  if (isFill) {
+  if (displayFull) {
     style.top = 0;
     style.left = 0;
     style.width = '100%';
@@ -56,7 +66,7 @@
   }
 
   return (
-    <div style={{ ...style }} {...wrapperProps}>
+    <div style={style} {...wrapperProps}>
       <img
         draggable="false"
         alt={__('Page preview', 'web-stories')}
@@ -75,48 +85,7 @@
   y: PropTypes.number.isRequired,
   rotationAngle: PropTypes.number.isRequired,
   isFill: PropTypes.bool,
-=======
-function ImagePreview( { id, src, width, height, x, y, rotationAngle, isFill, isBackground } ) {
-	const displayFull = isFill || isBackground;
-	const props = {
-		layout: 'fill',
-		src,
-		style: {
-			objectFit: displayFull ? 'cover' : null,
-			width: '100%',
-			height: '100%',
-		},
-	};
-	const wrapperProps = {
-		id: 'el-' + id,
-	};
-	const style = getCommonAttributes( { width, height, x, y, rotationAngle } );
-	// @todo This is missing focal point handling which will be resolved separately.
-	if ( displayFull ) {
-		style.top = 0;
-		style.left = 0;
-		style.width = '100%';
-		style.height = '100%';
-	}
-
-	return (
-		<div style={ style } { ...wrapperProps }>
-			<img draggable="false" alt={ __( 'Page preview', 'web-stories' ) } { ...props } />
-		</div>
-	);
-}
-
-ImagePreview.propTypes = {
-	id: PropTypes.string.isRequired,
-	src: PropTypes.string.isRequired,
-	width: PropTypes.number.isRequired,
-	height: PropTypes.number.isRequired,
-	x: PropTypes.number.isRequired,
-	y: PropTypes.number.isRequired,
-	rotationAngle: PropTypes.number.isRequired,
-	isFill: PropTypes.bool,
-	isBackground: PropTypes.bool,
->>>>>>> cbfa43f0
+  isBackground: PropTypes.bool,
 };
 
 export default ImagePreview;