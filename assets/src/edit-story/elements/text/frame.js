--- conflicted
+++ resolved
@@ -40,17 +40,8 @@
   ${elementFillContent}
   ${elementWithFont}
 
-<<<<<<< HEAD
-  opacity: 0;
+	opacity: 0;
   user-select: ${({ canSelect }) => (canSelect ? 'initial' : 'none')};
-
-  &:focus {
-    outline: none;
-  }
-=======
-	opacity: 0;
-	user-select: ${ ( { canSelect } ) => canSelect ? 'initial' : 'none' };
->>>>>>> 1aa4597e
 `;
 
 function TextFrame({
