--- conflicted
+++ resolved
@@ -22,42 +22,26 @@
 /**
  * WordPress dependencies
  */
-import {useRef, useEffect, useCallback, useState} from '@wordpress/element';
+import { useRef, useEffect, useCallback, useState } from '@wordpress/element';
 
 /**
  * Internal dependencies
  */
 import getCaretCharacterOffsetWithin from '../../utils/getCaretCharacterOffsetWithin';
-<<<<<<< HEAD
-import {useStory} from '../../app';
-import {useCanvas} from '../../components/canvas';
-import {useUnits} from '../../units';
-import {ElementFillContent, ElementWithFont} from '../shared';
-=======
 import { useStory } from '../../app';
 import { useCanvas } from '../../components/canvas';
 import { useUnits } from '../../units';
-import {
-	elementFillContent,
-	elementWithFont,
-} from '../shared';
->>>>>>> c43668a7
+import { elementFillContent, elementWithFont } from '../shared';
 import StoryPropTypes from '../../types';
-import {generateFontFamily} from './util';
+import { generateFontFamily } from './util';
 
 const Element = styled.p`
-<<<<<<< HEAD
   margin: 0;
-  ${ElementFillContent}
-  ${ElementWithFont}
-=======
-	margin: 0;
-	${ elementFillContent }
-	${ elementWithFont }
->>>>>>> c43668a7
+  ${elementFillContent}
+  ${elementWithFont}
 
   opacity: 0;
-  user-select: ${({canSelect}) => (canSelect ? 'initial' : 'none')};
+  user-select: ${({ canSelect }) => (canSelect ? 'initial' : 'none')};
 
   &:focus {
     outline: none;
@@ -76,7 +60,7 @@
   },
 }) {
   const {
-    actions: {dataToEditorY},
+    actions: { dataToEditorY },
   } = useUnits();
   const props = {
     fontFamily: generateFontFamily(fontFamily, fontFallback),
@@ -86,11 +70,11 @@
     fontWeight,
   };
   const {
-    state: {selectedElementIds},
+    state: { selectedElementIds },
   } = useStory();
 
   const {
-    actions: {setEditingElement, setEditingElementWithState},
+    actions: { setEditingElement, setEditingElementWithState },
   } = useCanvas();
   const isElementSelected = selectedElementIds.includes(id);
   const isElementOnlySelection =
@@ -114,7 +98,7 @@
     clickTime.current = window.performance.now();
   }, []);
   const handleMouseUp = useCallback(
-    evt => {
+    (evt) => {
       const timingDifference = window.performance.now() - clickTime.current;
       if (timingDifference > 100) {
         // Only short clicks count
@@ -133,7 +117,7 @@
     [id, setEditingElementWithState]
   );
 
-  const handleKeyDown = evt => {
+  const handleKeyDown = (evt) => {
     if (evt.metaKey || evt.altKey || evt.ctrlKey) {
       // Some modifier (except shift) was pressed. Ignore and bubble
       return;
@@ -148,7 +132,7 @@
     } else if (/^\w$/.test(evt.key)) {
       // TODO: in above check all printable characters across alphabets, no just a-z0-9 as \w is
       // Enter editing and clear content (first letter will be correctly inserted from keyup)
-      setEditingElementWithState(id, {clearContent: true});
+      setEditingElementWithState(id, { clearContent: true });
       evt.stopPropagation();
     }
 
@@ -173,7 +157,7 @@
     <Element
       canSelect={hasFocus}
       ref={element}
-      dangerouslySetInnerHTML={{__html: content}}
+      dangerouslySetInnerHTML={{ __html: content }}
       {...props}
     />
   );
