--- conflicted
+++ resolved
@@ -28,25 +28,19 @@
  * Internal dependencies
  */
 import getCaretCharacterOffsetWithin from '../../utils/getCaretCharacterOffsetWithin';
-<<<<<<< HEAD
 import {useStory} from '../../app';
 import {useCanvas} from '../../components/canvas';
-import {
-  ElementFillContent,
-  ElementWithFont,
-  ElementWithBackgroundColor,
-  ElementWithFontColor,
-} from '../shared';
+import {useUnits} from '../../units';
+import {ElementFillContent, ElementWithFont} from '../shared';
+import StoryPropTypes from '../../types';
 import {generateFontFamily} from './util';
 
 const Element = styled.p`
   margin: 0;
   ${ElementFillContent}
   ${ElementWithFont}
-  ${ElementWithBackgroundColor}
-  ${ElementWithFontColor}
 
-  opacity: 0;
+	opacity: 0;
   user-select: ${({canSelect}) => (canSelect ? 'initial' : 'none')};
 
   &:focus {
@@ -55,28 +49,25 @@
 `;
 
 function TextFrame({
-  id,
-  content,
-  color,
-  backgroundColor,
-  width,
-  height,
-  fontFamily,
-  fontFallback,
-  fontSize,
-  fontWeight,
-  fontStyle,
+  element: {
+    id,
+    content,
+    fontFamily,
+    fontFallback,
+    fontSize,
+    fontWeight,
+    fontStyle,
+  },
 }) {
+  const {
+    actions: {dataToEditorY},
+  } = useUnits();
   const props = {
-    color,
-    backgroundColor,
     fontFamily: generateFontFamily(fontFamily, fontFallback),
     fontFallback,
     fontStyle,
-    fontSize,
+    fontSize: dataToEditorY(fontSize),
     fontWeight,
-    width,
-    height,
   };
   const {
     state: {selectedElementIds},
@@ -173,148 +164,7 @@
 }
 
 TextFrame.propTypes = {
-  id: PropTypes.string.isRequired,
-  content: PropTypes.string,
-  color: PropTypes.string,
-  backgroundColor: PropTypes.string,
-  fontFamily: PropTypes.string,
-  fontFallback: PropTypes.array,
-  fontSize: PropTypes.number,
-  fontWeight: PropTypes.number,
-  fontStyle: PropTypes.string,
-  width: PropTypes.number.isRequired,
-  height: PropTypes.number.isRequired,
-  setClickHandler: PropTypes.func,
-=======
-import { useStory } from '../../app';
-import { useCanvas } from '../../components/canvas';
-import { useUnits } from '../../units';
-import {
-	ElementFillContent,
-	ElementWithFont,
-} from '../shared';
-import StoryPropTypes from '../../types';
-import { generateFontFamily } from './util';
-
-const Element = styled.p`
-	margin: 0;
-	${ ElementFillContent }
-	${ ElementWithFont }
-
-	opacity: 0;
-	user-select: ${ ( { canSelect } ) => canSelect ? 'initial' : 'none' };
-
-	&:focus {
-		outline: none;
-	}
-`;
-
-function TextFrame( {
-	element: {
-		id,
-		content,
-		fontFamily,
-		fontFallback,
-		fontSize,
-		fontWeight,
-		fontStyle,
-	},
-} ) {
-	const { actions: { dataToEditorY } } = useUnits();
-	const props = {
-		fontFamily: generateFontFamily( fontFamily, fontFallback ),
-		fontFallback,
-		fontStyle,
-		fontSize: dataToEditorY( fontSize ),
-		fontWeight,
-	};
-	const {
-		state: { selectedElementIds },
-	} = useStory();
-
-	const {
-		actions: { setEditingElement, setEditingElementWithState },
-	} = useCanvas();
-	const isElementSelected = selectedElementIds.includes( id );
-	const isElementOnlySelection = isElementSelected && selectedElementIds.length === 1;
-	const [ hasFocus, setHasFocus ] = useState( false );
-	useEffect( () => {
-		if ( isElementOnlySelection ) {
-			const timeout = window.setTimeout( setHasFocus, 300, true );
-			return () => {
-				window.clearTimeout( timeout );
-			};
-		}
-
-		clickTime.current = 0;
-		setHasFocus( false );
-		return undefined;
-	}, [ isElementOnlySelection ] );
-
-	const clickTime = useRef();
-	const handleMouseDown = useCallback( () => {
-		clickTime.current = window.performance.now();
-	}, [] );
-	const handleMouseUp = useCallback( ( evt ) => {
-		const timingDifference = window.performance.now() - clickTime.current;
-		if ( timingDifference > 100 ) {
-			// Only short clicks count
-			return;
-		}
-		// Enter editing mode and place cursor at current selection offset
-		evt.stopPropagation();
-		setEditingElementWithState( id, { offset: getCaretCharacterOffsetWithin( element.current, evt.clientX, evt.clientY ) } );
-	}, [ id, setEditingElementWithState ] );
-
-	const handleKeyDown = ( evt ) => {
-		if ( evt.metaKey || evt.altKey || evt.ctrlKey ) {
-			// Some modifier (except shift) was pressed. Ignore and bubble
-			return;
-		}
-
-		if ( evt.key === 'Enter' ) {
-			// Enter editing without writing or selecting anything
-			setEditingElement( id );
-			evt.stopPropagation();
-			// Make sure no actual Enter is pressed
-			evt.preventDefault();
-		} else if ( /^\w$/.test( evt.key ) ) {
-			// TODO: in above check all printable characters across alphabets, no just a-z0-9 as \w is
-			// Enter editing and clear content (first letter will be correctly inserted from keyup)
-			setEditingElementWithState( id, { clearContent: true } );
-			evt.stopPropagation();
-		}
-
-		// ignore everything else and bubble.
-	};
-
-	if ( hasFocus ) {
-		props.onKeyDown = handleKeyDown;
-		props.onMouseDown = handleMouseDown;
-		props.onMouseUp = handleMouseUp;
-		props.tabIndex = 0;
-	}
-
-	const element = useRef();
-	useEffect( () => {
-		if ( isElementOnlySelection && element.current ) {
-			element.current.focus();
-		}
-	}, [ isElementOnlySelection ] );
-
-	return (
-		<Element
-			canSelect={ hasFocus }
-			ref={ element }
-			dangerouslySetInnerHTML={ { __html: content } }
-			{ ...props }
-		/>
-	);
-}
-
-TextFrame.propTypes = {
-	element: StoryPropTypes.elements.text.isRequired,
->>>>>>> 47325532
+  element: StoryPropTypes.elements.text.isRequired,
 };
 
 export default TextFrame;