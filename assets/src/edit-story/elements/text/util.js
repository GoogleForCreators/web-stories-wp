--- conflicted
+++ resolved
@@ -28,13 +28,7 @@
   dataToStyleY,
   dataToFontSizeY = dataToStyleY
 ) {
-  const {
-    font,
-    fontSize,
-    lineHeight,
-    padding,
-    textAlign,
-  } = element;
+  const { font, fontSize, lineHeight, padding, textAlign } = element;
   return {
     whiteSpace: 'pre-wrap',
     margin: 0,
@@ -48,83 +42,7 @@
   };
 }
 
-<<<<<<< HEAD
-export const generateFontFamily = (fontFamily, fontFallback) => {
-=======
-export function getSelectionForAll(content) {
-  const firstBlock = content.getFirstBlock();
-  const lastBlock = content.getLastBlock();
-  return new SelectionState({
-    anchorKey: firstBlock.getKey(),
-    anchorOffset: 0,
-    focusKey: lastBlock.getKey(),
-    focusOffset: lastBlock.getLength(),
-  });
-}
-
-export function getSelectionForOffset(content, offset) {
-  const blocks = content.getBlocksAsArray();
-  let countdown = offset;
-  for (let i = 0; i < blocks.length && countdown >= 0; i++) {
-    const block = blocks[i];
-    const length = block.getLength();
-    if (countdown <= length) {
-      const selection = new SelectionState({
-        anchorKey: block.getKey(),
-        anchorOffset: countdown,
-        focusKey: block.getKey(),
-        focusOffset: countdown,
-      });
-      return selection;
-    }
-    // +1 char for the delimiter.
-    countdown -= length + 1;
-  }
-  return null;
-}
-
-export function getFilteredState(editorState, oldEditorState) {
-  const shouldFilterPaste =
-    oldEditorState.getCurrentContent() !== editorState.getCurrentContent() &&
-    editorState.getLastChangeType() === 'insert-fragment';
-
-  if (!shouldFilterPaste) {
-    return editorState;
-  }
-
-  return filterEditorState(
-    {
-      blocks: [],
-      styles: ['BOLD', 'ITALIC', 'UNDERLINE'],
-      entities: [],
-      maxNesting: 1,
-      whitespacedCharacters: [],
-    },
-    editorState
-  );
-}
-
-const ALLOWED_KEY_COMMANDS = ['bold', 'italic', 'underline'];
-export const getHandleKeyCommand = (setEditorState) => (
-  command,
-  currentEditorState
-) => {
-  if (!ALLOWED_KEY_COMMANDS.includes(command)) {
-    return 'not-handled';
-  }
-  const newEditorState = RichUtils.handleKeyCommand(
-    currentEditorState,
-    command
-  );
-  if (newEditorState) {
-    setEditorState(newEditorState);
-    return 'handled';
-  }
-  return 'not-handled';
-};
-
 export const generateFontFamily = ({ family, fallbacks }) => {
->>>>>>> dd40c64a
   const genericFamilyKeywords = [
     'cursive',
     'fantasy',
