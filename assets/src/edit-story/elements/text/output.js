--- conflicted
+++ resolved
@@ -19,12 +19,9 @@
  */
 import PropTypes from 'prop-types';
 import { useMemo } from 'react';
-<<<<<<< HEAD
+import { createSolid, generatePatternStyles } from '@web-stories-wp/patterns';
 import classnames from 'classnames';
 
-=======
-import { createSolid, generatePatternStyles } from '@web-stories-wp/patterns';
->>>>>>> 00892bf8
 /**
  * Internal dependencies
  */
