/*
 * Copyright 2020 Google LLC
 *
 * Licensed under the Apache License, Version 2.0 (the "License");
 * you may not use this file except in compliance with the License.
 * You may obtain a copy of the License at
 *
 *     https://www.apache.org/licenses/LICENSE-2.0
 *
 * Unless required by applicable law or agreed to in writing, software
 * distributed under the License is distributed on an "AS IS" BASIS,
 * WITHOUT WARRANTIES OR CONDITIONS OF ANY KIND, either express or implied.
 * See the License for the specific language governing permissions and
 * limitations under the License.
 */

/**
 * Internal dependencies
 */
import {PanelTypes} from '../../components/panels';
export {default as Display} from './display';
export {default as Edit} from './edit';
export {default as Frame} from './frame';
export {default as Preview} from './preview';
export {default as Save} from './save';
export {default as TextContent} from './textContent';

export const defaultAttributes = {
<<<<<<< HEAD
  fontFamily: 'Arial',
  fontFallback: ['Helvetica Neue', 'Helvetica', 'sans-serif'],
  fontWeight: 400,
  fontSize: 14,
  fontStyle: 'normal',
  color: '#000000',
  letterSpacing: 'normal',
  lineHeight: 1.3,
  textAlign: 'initial',
=======
	fontFamily: 'Arial',
	fontFallback: [ 'Helvetica Neue', 'Helvetica', 'sans-serif' ],
	fontWeight: 400,
	fontSize: 36,
	fontStyle: 'normal',
	color: '#000000',
	letterSpacing: 'normal',
	lineHeight: 1.3,
	textAlign: 'initial',
>>>>>>> c43668a7
};

export const hasEditMode = true;

export const panels = [
  PanelTypes.TEXT,
  PanelTypes.SIZE,
  PanelTypes.POSITION,
  PanelTypes.FONT,
  PanelTypes.STYLE,
  PanelTypes.COLOR,
  PanelTypes.BACKGROUND_COLOR,
  PanelTypes.ROTATION_ANGLE,
];<|MERGE_RESOLUTION|>--- conflicted
+++ resolved
@@ -17,36 +17,24 @@
 /**
  * Internal dependencies
  */
-import {PanelTypes} from '../../components/panels';
-export {default as Display} from './display';
-export {default as Edit} from './edit';
-export {default as Frame} from './frame';
-export {default as Preview} from './preview';
-export {default as Save} from './save';
-export {default as TextContent} from './textContent';
+import { PanelTypes } from '../../components/panels';
+export { default as Display } from './display';
+export { default as Edit } from './edit';
+export { default as Frame } from './frame';
+export { default as Preview } from './preview';
+export { default as Save } from './save';
+export { default as TextContent } from './textContent';
 
 export const defaultAttributes = {
-<<<<<<< HEAD
   fontFamily: 'Arial',
   fontFallback: ['Helvetica Neue', 'Helvetica', 'sans-serif'],
   fontWeight: 400,
-  fontSize: 14,
+  fontSize: 36,
   fontStyle: 'normal',
   color: '#000000',
   letterSpacing: 'normal',
   lineHeight: 1.3,
   textAlign: 'initial',
-=======
-	fontFamily: 'Arial',
-	fontFallback: [ 'Helvetica Neue', 'Helvetica', 'sans-serif' ],
-	fontWeight: 400,
-	fontSize: 36,
-	fontStyle: 'normal',
-	color: '#000000',
-	letterSpacing: 'normal',
-	lineHeight: 1.3,
-	textAlign: 'initial',
->>>>>>> c43668a7
 };
 
 export const hasEditMode = true;
