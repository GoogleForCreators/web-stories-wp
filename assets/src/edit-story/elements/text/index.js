--- conflicted
+++ resolved
@@ -26,28 +26,15 @@
 export {default as TextContent} from './textContent';
 
 export const defaultAttributes = {
-<<<<<<< HEAD
   fontFamily: 'Arial',
   fontFallback: ['Helvetica Neue', 'Helvetica', 'sans-serif'],
   fontWeight: 400,
   fontSize: 14,
   fontStyle: 'normal',
   color: '#000000',
-  backgroundColor: '#ffffff',
   letterSpacing: 'normal',
   lineHeight: 1.3,
   textAlign: 'initial',
-=======
-	fontFamily: 'Arial',
-	fontFallback: [ 'Helvetica Neue', 'Helvetica', 'sans-serif' ],
-	fontWeight: 400,
-	fontSize: 14,
-	fontStyle: 'normal',
-	color: '#000000',
-	letterSpacing: 'normal',
-	lineHeight: 1.3,
-	textAlign: 'initial',
->>>>>>> 47325532
 };
 
 export const hasEditMode = true;
