--- conflicted
+++ resolved
@@ -71,11 +71,8 @@
   PanelTypes.SIZE_POSITION,
   PanelTypes.LAYER_STYLE,
   PanelTypes.TEXT_STYLE,
-<<<<<<< HEAD
   PanelTypes.BORDER_RADIUS,
-=======
   PanelTypes.BORDER,
->>>>>>> c00fcf58
   PanelTypes.LINK,
   PanelTypes.ANIMATION,
 ];