/*
 * Copyright 2020 Google LLC
 *
 * Licensed under the Apache License, Version 2.0 (the "License");
 * you may not use this file except in compliance with the License.
 * You may obtain a copy of the License at
 *
 *     https://www.apache.org/licenses/LICENSE-2.0
 *
 * Unless required by applicable law or agreed to in writing, software
 * distributed under the License is distributed on an "AS IS" BASIS,
 * WITHOUT WARRANTIES OR CONDITIONS OF ANY KIND, either express or implied.
 * See the License for the specific language governing permissions and
 * limitations under the License.
 */

/**
 * Internal dependencies
 */
import { PanelTypes } from '../../components/panels';
export { default as Display } from './display';
export { default as Edit } from './edit';
export { default as Frame } from './frame';
export { default as Output } from './output';
export { default as TextContent } from './textContent';
export { default as LayerContent } from './layer';
export { default as LayerIcon } from './icon';
export { default as updateForResizeEvent } from './updateForResizeEvent';

export const defaultAttributes = {
  fontFamily: 'Arial',
  fontFallback: ['Helvetica Neue', 'Helvetica', 'sans-serif'],
  fontWeight: 400,
  fontSize: 36,
  fontStyle: 'normal',
  color: '#000000',
  letterSpacing: 'normal',
  lineHeight: 1.3,
  textAlign: 'initial',
};

export const hasEditMode = true;

export const isMedia = false;

export const resizeRules = {
  vertical: false,
  horizontal: true,
  diagonal: true,
};

<<<<<<< HEAD
export const panels = [
  PanelTypes.TEXT,
  PanelTypes.SIZE_AND_POSITION,
  PanelTypes.FONT,
  PanelTypes.STYLE,
  PanelTypes.COLOR,
  PanelTypes.BACKGROUND_COLOR,
];
=======
export const panels = [PanelTypes.SIZE_POSITION, PanelTypes.TEXT_STYLE];
>>>>>>> 8061cf91
<|MERGE_RESOLUTION|>--- conflicted
+++ resolved
@@ -49,15 +49,8 @@
   diagonal: true,
 };
 
-<<<<<<< HEAD
 export const panels = [
-  PanelTypes.TEXT,
+  PanelTypes.SIZE_POSITION,
+  PanelTypes.TEXT_STYLE,
   PanelTypes.SIZE_AND_POSITION,
-  PanelTypes.FONT,
-  PanelTypes.STYLE,
-  PanelTypes.COLOR,
-  PanelTypes.BACKGROUND_COLOR,
-];
-=======
-export const panels = [PanelTypes.SIZE_POSITION, PanelTypes.TEXT_STYLE];
->>>>>>> 8061cf91
+];