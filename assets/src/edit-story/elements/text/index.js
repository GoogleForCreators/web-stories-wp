--- conflicted
+++ resolved
@@ -45,11 +45,9 @@
 
 export const isMedia = false;
 
-<<<<<<< HEAD
 export const canFlip = false;
-=======
+
 export const isMaskable = false;
->>>>>>> 10cae2dc
 
 export const resizeRules = {
   vertical: false,
