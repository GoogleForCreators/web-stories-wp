/*
 * Copyright 2020 Google LLC
 *
 * Licensed under the Apache License, Version 2.0 (the "License");
 * you may not use this file except in compliance with the License.
 * You may obtain a copy of the License at
 *
 *     https://www.apache.org/licenses/LICENSE-2.0
 *
 * Unless required by applicable law or agreed to in writing, software
 * distributed under the License is distributed on an "AS IS" BASIS,
 * WITHOUT WARRANTIES OR CONDITIONS OF ANY KIND, either express or implied.
 * See the License for the specific language governing permissions and
 * limitations under the License.
 */

/**
 * Internal dependencies
 */
import { PanelTypes } from '../../components/panels';
export { default as Display } from './display';
export { default as Edit } from './edit';
export { default as Frame } from './frame';
export { default as Output } from './output';
export { default as TextContent } from './textContent';
export { default as LayerContent } from './layer';
export { default as LayerIcon } from './icon';
export { default as updateForResizeEvent } from './updateForResizeEvent';

export const defaultAttributes = {
  fontFamily: 'Arial',
  fontFallback: ['Helvetica Neue', 'Helvetica', 'sans-serif'],
  fontWeight: 400,
  fontSize: 36,
  fontStyle: 'normal',
  color: '#000000',
  letterSpacing: 'normal',
  lineHeight: 1.3,
  textAlign: 'initial',
  textDecoration: 'none',
  padding: {
    vertical: 0,
    horizontal: 0,
  },
};

export const hasEditMode = true;

export const isMedia = false;

export const resizeRules = {
  vertical: false,
  horizontal: true,
  diagonal: true,
};

<<<<<<< HEAD
export const panels = [
  PanelTypes.TEXT,
  PanelTypes.SIZE,
  PanelTypes.POSITION,
  PanelTypes.STYLE,
  PanelTypes.ROTATION_ANGLE,
];
=======
export const panels = [PanelTypes.SIZE_POSITION, PanelTypes.TEXT_STYLE];
>>>>>>> 8061cf91
<|MERGE_RESOLUTION|>--- conflicted
+++ resolved
@@ -54,14 +54,4 @@
   diagonal: true,
 };
 
-<<<<<<< HEAD
-export const panels = [
-  PanelTypes.TEXT,
-  PanelTypes.SIZE,
-  PanelTypes.POSITION,
-  PanelTypes.STYLE,
-  PanelTypes.ROTATION_ANGLE,
-];
-=======
-export const panels = [PanelTypes.SIZE_POSITION, PanelTypes.TEXT_STYLE];
->>>>>>> 8061cf91
+export const panels = [PanelTypes.SIZE_POSITION, PanelTypes.TEXT_STYLE];