--- conflicted
+++ resolved
@@ -34,14 +34,7 @@
 export const defaultAttributes = {
   ...SHARED_DEFAULT_ATTRIBUTES,
   backgroundTextMode: BACKGROUND_TEXT_MODE.NONE,
-  bold: false,
-<<<<<<< HEAD
-  fontFamily: 'Roboto',
-  fontFallback: ['Helvetica Neue', 'Helvetica', 'sans-serif'],
-=======
   font: TEXT_ELEMENT_DEFAULT_FONT,
-  fontWeight: 400,
->>>>>>> dd40c64a
   fontSize: 36,
   backgroundColor: createSolid(196, 196, 196),
   lineHeight: 1.3,
