/*
 * Copyright 2020 Google LLC
 *
 * Licensed under the Apache License, Version 2.0 (the "License");
 * you may not use this file except in compliance with the License.
 * You may obtain a copy of the License at
 *
 *     https://www.apache.org/licenses/LICENSE-2.0
 *
 * Unless required by applicable law or agreed to in writing, software
 * distributed under the License is distributed on an "AS IS" BASIS,
 * WITHOUT WARRANTIES OR CONDITIONS OF ANY KIND, either express or implied.
 * See the License for the specific language governing permissions and
 * limitations under the License.
 */

/**
 * External dependencies
 */
import styled from 'styled-components';

/**
 * WordPress dependencies
 */
import {useEffect} from '@wordpress/element';

/**
 * Internal dependencies
 */
import {useFont} from '../../app';
import {useUnits} from '../../units';
import {
<<<<<<< HEAD
  ElementFillContent,
  ElementWithFont,
  ElementWithBackgroundColor,
  ElementWithFontColor,
  ElementWithStyle,
=======
	elementFillContent,
	elementWithFont,
	elementWithBackgroundColor,
	elementWithFontColor,
	elementWithStyle,
>>>>>>> c43668a7
} from '../shared';
import StoryPropTypes from '../../types';
import {generateFontFamily} from './util';

const Element = styled.p`
<<<<<<< HEAD
  margin: 0;
  ${ElementFillContent}
  ${ElementWithFont}
  ${ElementWithBackgroundColor}
  ${ElementWithFontColor}
  ${ElementWithStyle}
=======
	margin: 0;
	${ elementFillContent }
	${ elementWithFont }
	${ elementWithBackgroundColor }
	${ elementWithFontColor }
	${ elementWithStyle }
>>>>>>> c43668a7
`;

function TextDisplay({
  element: {
    content,
    color,
    backgroundColor,
    fontFamily,
    fontFallback,
    fontSize,
    fontWeight,
    fontStyle,
    letterSpacing,
    lineHeight,
    padding,
    textAlign,
  },
}) {
  const {
    actions: {dataToEditorY},
  } = useUnits();
  const props = {
    color,
    backgroundColor,
    fontFamily: generateFontFamily(fontFamily, fontFallback),
    fontFallback,
    fontStyle,
    fontSize: dataToEditorY(fontSize),
    fontWeight,
    letterSpacing,
    lineHeight,
    padding,
    textAlign,
  };
  const {
    actions: {maybeEnqueueFontStyle},
  } = useFont();

  useEffect(() => {
    maybeEnqueueFontStyle(fontFamily);
  }, [fontFamily, maybeEnqueueFontStyle]);

  return <Element dangerouslySetInnerHTML={{__html: content}} {...props} />;
}

TextDisplay.propTypes = {
  element: StoryPropTypes.elements.text.isRequired,
};

export default TextDisplay;<|MERGE_RESOLUTION|>--- conflicted
+++ resolved
@@ -22,47 +22,30 @@
 /**
  * WordPress dependencies
  */
-import {useEffect} from '@wordpress/element';
+import { useEffect } from '@wordpress/element';
 
 /**
  * Internal dependencies
  */
-import {useFont} from '../../app';
-import {useUnits} from '../../units';
+import { useFont } from '../../app';
+import { useUnits } from '../../units';
 import {
-<<<<<<< HEAD
-  ElementFillContent,
-  ElementWithFont,
-  ElementWithBackgroundColor,
-  ElementWithFontColor,
-  ElementWithStyle,
-=======
-	elementFillContent,
-	elementWithFont,
-	elementWithBackgroundColor,
-	elementWithFontColor,
-	elementWithStyle,
->>>>>>> c43668a7
+  elementFillContent,
+  elementWithFont,
+  elementWithBackgroundColor,
+  elementWithFontColor,
+  elementWithStyle,
 } from '../shared';
 import StoryPropTypes from '../../types';
-import {generateFontFamily} from './util';
+import { generateFontFamily } from './util';
 
 const Element = styled.p`
-<<<<<<< HEAD
-  margin: 0;
-  ${ElementFillContent}
-  ${ElementWithFont}
-  ${ElementWithBackgroundColor}
-  ${ElementWithFontColor}
-  ${ElementWithStyle}
-=======
 	margin: 0;
-	${ elementFillContent }
-	${ elementWithFont }
-	${ elementWithBackgroundColor }
-	${ elementWithFontColor }
-	${ elementWithStyle }
->>>>>>> c43668a7
+	${elementFillContent}
+	${elementWithFont}
+	${elementWithBackgroundColor}
+	${elementWithFontColor}
+	${elementWithStyle}
 `;
 
 function TextDisplay({
@@ -82,7 +65,7 @@
   },
 }) {
   const {
-    actions: {dataToEditorY},
+    actions: { dataToEditorY },
   } = useUnits();
   const props = {
     color,
@@ -98,14 +81,14 @@
     textAlign,
   };
   const {
-    actions: {maybeEnqueueFontStyle},
+    actions: { maybeEnqueueFontStyle },
   } = useFont();
 
   useEffect(() => {
     maybeEnqueueFontStyle(fontFamily);
   }, [fontFamily, maybeEnqueueFontStyle]);
 
-  return <Element dangerouslySetInnerHTML={{__html: content}} {...props} />;
+  return <Element dangerouslySetInnerHTML={{ __html: content }} {...props} />;
 }
 
 TextDisplay.propTypes = {
