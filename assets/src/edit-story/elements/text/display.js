--- conflicted
+++ resolved
@@ -20,12 +20,8 @@
 import styled from 'styled-components';
 import { useEffect, useRef, useMemo } from 'react';
 import PropTypes from 'prop-types';
-<<<<<<< HEAD
+import { createSolid } from '@web-stories-wp/patterns';
 import { useUnits } from '@web-stories-wp/units';
-
-=======
-import { createSolid } from '@web-stories-wp/patterns';
->>>>>>> 00892bf8
 /**
  * Internal dependencies
  */
