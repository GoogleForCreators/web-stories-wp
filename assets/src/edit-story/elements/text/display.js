/*
 * Copyright 2020 Google LLC
 *
 * Licensed under the Apache License, Version 2.0 (the "License");
 * you may not use this file except in compliance with the License.
 * You may obtain a copy of the License at
 *
 *     https://www.apache.org/licenses/LICENSE-2.0
 *
 * Unless required by applicable law or agreed to in writing, software
 * distributed under the License is distributed on an "AS IS" BASIS,
 * WITHOUT WARRANTIES OR CONDITIONS OF ANY KIND, either express or implied.
 * See the License for the specific language governing permissions and
 * limitations under the License.
 */

/**
 * External dependencies
 */
import styled from 'styled-components';
import { useEffect, useRef, useMemo } from 'react';

/**
 * Internal dependencies
 */
import { useFont } from '../../app';
import { useUnits } from '../../units';
import {
  elementFillContent,
  elementWithFont,
  elementWithBackgroundColor,
  elementWithTextParagraphStyle,
  elementWithBorderRadius,
  elementWithOutsideBorder,
} from '../shared';
import StoryPropTypes from '../../types';
import { BACKGROUND_TEXT_MODE } from '../../constants';
import { useTransformHandler } from '../../components/transform';
import {
  getHTMLFormatters,
  getHTMLInfo,
} from '../../components/richText/htmlManipulation';
import createSolid from '../../utils/createSolid';
import stripHTML from '../../utils/stripHTML';
<<<<<<< HEAD
import useColorTransformHandler from '../shared/useColorTransformHandler';
=======
import { isOutsideBorder } from '../../components/elementBorder/utils';
>>>>>>> 1431b73e
import {
  getHighlightLineheight,
  generateParagraphTextStyle,
  calcFontMetrics,
} from './util';

const OutsideBorder = styled.div`
  ${elementWithOutsideBorder}
`;
const HighlightWrapperElement = styled.div`
  ${elementFillContent}
  ${elementWithFont}
  ${elementWithTextParagraphStyle}
  line-height: ${({ lineHeight, verticalPadding }) =>
    getHighlightLineheight(lineHeight, verticalPadding)};
  padding: 0;
`;
const HighlightElement = styled.p`
  font-size: inherit;
  line-height: inherit;
  margin: 0;
  position: absolute;
  width: ${({ verticalPadding }) => `calc(100% - ${verticalPadding}px)`};
`;

const MarginedElement = styled.span`
  position: relative;
  display: block;
  top: 0;
  left: 0;
`;

const Span = styled.span`
  ${elementWithBackgroundColor}
  ${elementWithTextParagraphStyle}

  box-decoration-break: clone;
  position: relative;
`;

const BackgroundSpan = styled(Span)`
  color: transparent;
`;

const ForegroundSpan = styled(Span)`
  background: none;
`;

const FillElement = styled.p`
  margin: 0;
  ${elementFillContent}
  ${elementWithFont}
  ${elementWithTextParagraphStyle}
`;

const Background = styled.div`
  ${elementWithBackgroundColor}
  ${elementFillContent}
  ${elementWithBorderRadius}
  ${elementWithOutsideBorder}
  margin: 0;
`;

function TextDisplay({
  element,
  element: { id, content, backgroundColor, backgroundTextMode, ...rest },
}) {
  const ref = useRef(null);
<<<<<<< HEAD
  const bgRef = useRef(null);
  const fgRef = useRef(null);
=======
  const outerBorderRef = useRef(null);
>>>>>>> 1431b73e

  const { dataToEditorX, dataToEditorY } = useUnits((state) => ({
    dataToEditorX: state.actions.dataToEditorX,
    dataToEditorY: state.actions.dataToEditorY,
  }));

  const { border, borderRadius, font } = rest;
  const fontFaceSetConfigs = useMemo(() => {
    const htmlInfo = getHTMLInfo(content);
    return {
      fontStyle: htmlInfo.isItalic ? 'italic' : 'normal',
      fontWeight: htmlInfo.fontWeight,
      content: stripHTML(content),
    };
  }, [content]);

  const { marginOffset } = calcFontMetrics(element);
  const props = {
    font,
    element,
    marginOffset: dataToEditorY(marginOffset),
    ...(backgroundTextMode === BACKGROUND_TEXT_MODE.NONE
      ? {}
      : { backgroundColor }),
    ...generateParagraphTextStyle(
      rest,
      dataToEditorX,
      dataToEditorY,
      undefined,
      element
    ),
    horizontalPadding: dataToEditorX(rest.padding?.horizontal || 0),
    verticalPadding: dataToEditorX(rest.padding?.vertical || 0),
  };
  const {
    actions: { maybeEnqueueFontStyle },
  } = useFont();
  useEffect(() => {
    maybeEnqueueFontStyle([{ ...fontFaceSetConfigs, font }]);
  }, [font, fontFaceSetConfigs, maybeEnqueueFontStyle]);

  useTransformHandler(id, (transform) => {
    // Ref is set in case of high-light mode only, use the fgRef if that's missing.
    const target = ref?.current || fgRef.current;
    const updatedFontSize = transform?.updates?.fontSize;
    target.style.fontSize = updatedFontSize
      ? `${dataToEditorY(updatedFontSize)}px`
      : '';
    const updatedMargin = transform?.updates?.marginOffset;
    target.style.margin = updatedMargin
      ? `${dataToEditorY(-updatedMargin) / 2}px 0`
      : '';

    if (outerBorderRef.current) {
      if (transform) {
        const { resize } = transform;
        if (resize && resize[0] !== 0 && resize[1] !== 0) {
          const [width, height] = resize;
          if (isOutsideBorder(border)) {
            outerBorderRef.current.style.width =
              width + border.left + border.right + 'px';
            outerBorderRef.current.style.height =
              height + border.top + border.bottom + 'px';
          }
        }
      }
    }
  });

  const innerElementTracker = useRef(null);
  useEffect(() => {
    if (fgRef.current?.children) {
      innerElementTracker.current = fgRef.current.children[0];
    }
  }, [fgRef]);

  useColorTransformHandler({
    id,
    targetRef: bgRef,
    expectedStyle: 'background',
  });
  useColorTransformHandler({ id, targetRef: fgRef, expectedStyle: 'color' });

  // Setting the text color of the entire block to black essentially removes all inline
  // color styling allowing us to apply transparent to all of them.
  const contentWithoutColor = useMemo(
    () => getHTMLFormatters().setColor(content, createSolid(0, 0, 0)),
    [content]
  );

  if (backgroundTextMode === BACKGROUND_TEXT_MODE.HIGHLIGHT) {
    // We need a separate outside border wrapper for outside border
    // since the highlight wrapper uses negative margin to position the content.
    // This, however, would shift the border incorrectly.
    return (
<<<<<<< HEAD
      <HighlightWrapperElement ref={ref} {...props}>
        <HighlightElement {...props}>
          <MarginedElement {...props}>
            <BackgroundSpan
              ref={bgRef}
              {...props}
              dangerouslySetInnerHTML={{
                __html: contentWithoutColor,
              }}
            />
          </MarginedElement>
        </HighlightElement>
        <HighlightElement {...props}>
          <MarginedElement {...props}>
            <ForegroundSpan
              ref={fgRef}
              {...props}
              dangerouslySetInnerHTML={{
                __html: content,
              }}
            />
          </MarginedElement>
        </HighlightElement>
      </HighlightWrapperElement>
=======
      <OutsideBorder
        ref={outerBorderRef}
        border={border}
        borderRadius={borderRadius}
      >
        <HighlightWrapperElement ref={ref} {...props}>
          <HighlightElement {...props}>
            <MarginedElement {...props}>
              <BackgroundSpan
                {...props}
                dangerouslySetInnerHTML={{
                  __html: contentWithoutColor,
                }}
              />
            </MarginedElement>
          </HighlightElement>
          <HighlightElement {...props}>
            <MarginedElement {...props}>
              <ForegroundSpan
                {...props}
                dangerouslySetInnerHTML={{
                  __html: content,
                }}
              />
            </MarginedElement>
          </HighlightElement>
        </HighlightWrapperElement>
      </OutsideBorder>
>>>>>>> 1431b73e
    );
  }

  return (
    <Background
<<<<<<< HEAD
      ref={bgRef}
=======
      ref={outerBorderRef}
>>>>>>> 1431b73e
      backgroundColor={
        backgroundTextMode === BACKGROUND_TEXT_MODE.FILL && backgroundColor
      }
      borderRadius={borderRadius}
      border={border}
    >
      <FillElement
        ref={fgRef}
        dangerouslySetInnerHTML={{
          __html: content,
        }}
        {...props}
      />
    </Background>
  );
}

TextDisplay.propTypes = {
  element: StoryPropTypes.elements.text.isRequired,
  box: StoryPropTypes.box.isRequired,
};

export default TextDisplay;<|MERGE_RESOLUTION|>--- conflicted
+++ resolved
@@ -42,11 +42,8 @@
 } from '../../components/richText/htmlManipulation';
 import createSolid from '../../utils/createSolid';
 import stripHTML from '../../utils/stripHTML';
-<<<<<<< HEAD
+import { isOutsideBorder } from '../../components/elementBorder/utils';
 import useColorTransformHandler from '../shared/useColorTransformHandler';
-=======
-import { isOutsideBorder } from '../../components/elementBorder/utils';
->>>>>>> 1431b73e
 import {
   getHighlightLineheight,
   generateParagraphTextStyle,
@@ -115,12 +112,9 @@
   element: { id, content, backgroundColor, backgroundTextMode, ...rest },
 }) {
   const ref = useRef(null);
-<<<<<<< HEAD
+  const outerBorderRef = useRef(null);
   const bgRef = useRef(null);
   const fgRef = useRef(null);
-=======
-  const outerBorderRef = useRef(null);
->>>>>>> 1431b73e
 
   const { dataToEditorX, dataToEditorY } = useUnits((state) => ({
     dataToEditorX: state.actions.dataToEditorX,
@@ -174,15 +168,20 @@
       ? `${dataToEditorY(-updatedMargin) / 2}px 0`
       : '';
 
-    if (outerBorderRef.current) {
+    if (outerBorderRef.current || bgRef.current) {
+      // Depending on the background mode, choose the element that has border assigned to it.
+      const elWithBorder =
+        backgroundTextMode === BACKGROUND_TEXT_MODE.HIGHLIGHT
+          ? outerBorderRef.current
+          : bgRef.current;
       if (transform) {
         const { resize } = transform;
         if (resize && resize[0] !== 0 && resize[1] !== 0) {
           const [width, height] = resize;
           if (isOutsideBorder(border)) {
-            outerBorderRef.current.style.width =
+            elWithBorder.style.width =
               width + border.left + border.right + 'px';
-            outerBorderRef.current.style.height =
+            elWithBorder.style.height =
               height + border.top + border.bottom + 'px';
           }
         }
@@ -216,32 +215,6 @@
     // since the highlight wrapper uses negative margin to position the content.
     // This, however, would shift the border incorrectly.
     return (
-<<<<<<< HEAD
-      <HighlightWrapperElement ref={ref} {...props}>
-        <HighlightElement {...props}>
-          <MarginedElement {...props}>
-            <BackgroundSpan
-              ref={bgRef}
-              {...props}
-              dangerouslySetInnerHTML={{
-                __html: contentWithoutColor,
-              }}
-            />
-          </MarginedElement>
-        </HighlightElement>
-        <HighlightElement {...props}>
-          <MarginedElement {...props}>
-            <ForegroundSpan
-              ref={fgRef}
-              {...props}
-              dangerouslySetInnerHTML={{
-                __html: content,
-              }}
-            />
-          </MarginedElement>
-        </HighlightElement>
-      </HighlightWrapperElement>
-=======
       <OutsideBorder
         ref={outerBorderRef}
         border={border}
@@ -251,6 +224,7 @@
           <HighlightElement {...props}>
             <MarginedElement {...props}>
               <BackgroundSpan
+                ref={bgRef}
                 {...props}
                 dangerouslySetInnerHTML={{
                   __html: contentWithoutColor,
@@ -261,6 +235,7 @@
           <HighlightElement {...props}>
             <MarginedElement {...props}>
               <ForegroundSpan
+                ref={fgRef}
                 {...props}
                 dangerouslySetInnerHTML={{
                   __html: content,
@@ -270,17 +245,12 @@
           </HighlightElement>
         </HighlightWrapperElement>
       </OutsideBorder>
->>>>>>> 1431b73e
     );
   }
 
   return (
     <Background
-<<<<<<< HEAD
       ref={bgRef}
-=======
-      ref={outerBorderRef}
->>>>>>> 1431b73e
       backgroundColor={
         backgroundTextMode === BACKGROUND_TEXT_MODE.FILL && backgroundColor
       }
