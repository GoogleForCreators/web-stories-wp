--- conflicted
+++ resolved
@@ -50,16 +50,8 @@
   ${elementFillContent}
   ${elementWithFont}
   ${elementWithTextParagraphStyle}
-<<<<<<< HEAD
   line-height: ${({ lineHeight, verticalPadding }) =>
     getHighlightLineheight(lineHeight, verticalPadding)};
-  margin: 0;
-=======
-  line-height: ${({
-    lineHeight,
-    verticalPadding,
-  }) => getHighlightLineheight(lineHeight, verticalPadding)};
->>>>>>> 235bfaf1
   padding: 0;
 `;
 const HighlightElement = styled.p`
