--- conflicted
+++ resolved
@@ -101,11 +101,7 @@
   const { font } = rest;
 
   const props = {
-<<<<<<< HEAD
-=======
-    color,
     font,
->>>>>>> dd40c64a
     ...(backgroundTextMode === BACKGROUND_TEXT_MODE.NONE
       ? {}
       : { backgroundColor }),
