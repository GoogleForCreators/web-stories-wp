/*
 * Copyright 2020 Google LLC
 *
 * Licensed under the Apache License, Version 2.0 (the "License");
 * you may not use this file except in compliance with the License.
 * You may obtain a copy of the License at
 *
 *     https://www.apache.org/licenses/LICENSE-2.0
 *
 * Unless required by applicable law or agreed to in writing, software
 * distributed under the License is distributed on an "AS IS" BASIS,
 * WITHOUT WARRANTIES OR CONDITIONS OF ANY KIND, either express or implied.
 * See the License for the specific language governing permissions and
 * limitations under the License.
 */

/**
 * External dependencies
 */
import styled from 'styled-components';
import { useEffect, useLayoutEffect, useRef, useCallback } from 'react';

/**
 * Internal dependencies
 */
import { useStory, useFont } from '../../app';
import RichTextEditor from '../../components/richText/editor';
import { useUnits } from '../../units';
import {
  elementFillContent,
  elementWithFont,
  elementWithBackgroundColor,
  elementWithTextParagraphStyle,
} from '../shared';
import StoryPropTypes from '../../types';
import { BACKGROUND_TEXT_MODE } from '../../constants';
import useUnmount from '../../utils/useUnmount';
import createSolid from '../../utils/createSolid';
import calcRotatedResizeOffset from '../../utils/calcRotatedResizeOffset';
import { generateParagraphTextStyle, getHighlightLineheight } from './util';

// Wrapper bounds the text editor within the element bounds. The resize
// logic updates the height of this element to show the new height based
// on the content and properties.
const Wrapper = styled.div`
  ${elementFillContent}

  &::after {
    content: '';
    display: block;
    position: absolute;
    left: 0;
    top: 0;
    width: 100%;
    height: 100%;
    border: 1px solid ${({ theme }) => theme.colors.mg.v1}70;
    pointer-events: none;
  }
`;

// TextBox defines all text display properties and is used for measuring
// of text height. This element has an unbounded height (bottom) so that
// it can be used for height measurement.
const TextBox = styled.div`
  ${elementWithFont}
  ${elementWithTextParagraphStyle}
  ${elementWithBackgroundColor}

  opacity: ${({ opacity }) => (opacity ? opacity / 100 : null)};
  position: absolute;
  top: 0;
  left: 0;
  right: 0;
`;

function TextEdit({
  element: {
    id,
    content,
    backgroundColor,
    backgroundTextMode,
    opacity,
    height: elementHeight,
    ...rest
  },
  box: { x, y, height, rotationAngle },
}) {
  const { font, fontWeight, fontStyle, fontSize } = rest;

  const {
    actions: { dataToEditorX, dataToEditorY, editorToDataX, editorToDataY },
  } = useUnits();
  const textProps = {
    ...generateParagraphTextStyle(rest, dataToEditorX, dataToEditorY),
    font,
    backgroundColor,
    opacity,
    ...(backgroundTextMode === BACKGROUND_TEXT_MODE.HIGHLIGHT && {
      lineHeight: getHighlightLineheight(
        rest.lineHeight,
        dataToEditorX(rest.padding?.vertical || 0)
      ),
      backgroundColor: createSolid(255, 255, 255),
    }),
    ...(backgroundTextMode === BACKGROUND_TEXT_MODE.NONE && {
      backgroundColor: null,
    }),
  };
  const {
    actions: { maybeEnqueueFontStyle },
  } = useFont();
  const {
    actions: { updateElementById },
  } = useStory();

  const setProperties = useCallback(
    (properties) => updateElementById({ elementId: id, properties }),
    [id, updateElementById]
  );

  const wrapperRef = useRef(null);
  const textBoxRef = useRef(null);
  const editorRef = useRef(null);
  const contentRef = useRef();
  const editorHeightRef = useRef(0);

  // Make sure to allow the user to click in the text box while working on the text.
  const onClick = (evt) => {
    const editor = editorRef.current;
    // Refocus the editor if the container outside it is clicked.
    if (!editor.getNode().contains(evt.target)) {
      editor.focus();
    }
    evt.stopPropagation();
  };

  // Set focus when initially rendered.
  useLayoutEffect(() => {
    if (editorRef.current) {
      editorRef.current.focus();
    }
  }, []);

  const updateContent = useCallback(() => {
    const newHeight = editorHeightRef.current;
    wrapperRef.current.style.height = '';
    if (contentRef.current) {
      // Remove manual line breaks and remember to trim any trailing non-breaking space.
      const properties = { content: contentRef.current };
      // Recalculate the new height and offset.
      if (newHeight) {
        const [dx, dy] = calcRotatedResizeOffset(
          rotationAngle,
          0,
          0,
          0,
          newHeight - height
        );
        properties.height = editorToDataY(newHeight);
        properties.x = editorToDataX(x + dx);
        properties.y = editorToDataY(y + dy);
      }
      setProperties(properties);
    }
  }, [
    editorToDataX,
    editorToDataY,
    height,
    rotationAngle,
    setProperties,
    x,
    y,
  ]);

  // Update content for element on unmount.
  useUnmount(updateContent);

  // A function to remeasure height
  const handleResize = useCallback(() => {
    const wrapper = wrapperRef.current;
    const textBox = textBoxRef.current;
    editorHeightRef.current = textBox.offsetHeight;
    wrapper.style.height = `${editorHeightRef.current}px`;
<<<<<<< HEAD
  }, [editorState, elementHeight, font, fontWeight, fontStyle, fontSize]);
=======
  }, []);
  // Invoke on each content update.
  const handleUpdate = useCallback(
    (newContent) => {
      contentRef.current = newContent;
      handleResize();
    },
    [handleResize]
  );
  // Also invoke if the raw element height ever changes
  useEffect(handleResize, [elementHeight]);
>>>>>>> dd191a41

  useEffect(() => {
    maybeEnqueueFontStyle([
      {
        font,
        fontWeight,
        fontStyle,
      },
    ]);
  }, [font, fontWeight, fontStyle, maybeEnqueueFontStyle]);

  return (
    <Wrapper ref={wrapperRef} onClick={onClick}>
      <TextBox ref={textBoxRef} {...textProps}>
        <RichTextEditor
          ref={editorRef}
          content={content}
          onChange={handleUpdate}
        />
      </TextBox>
    </Wrapper>
  );
}

TextEdit.propTypes = {
  element: StoryPropTypes.elements.text.isRequired,
  box: StoryPropTypes.box.isRequired,
};

export default TextEdit;<|MERGE_RESOLUTION|>--- conflicted
+++ resolved
@@ -18,13 +18,20 @@
  * External dependencies
  */
 import styled from 'styled-components';
-import { useEffect, useLayoutEffect, useRef, useCallback } from 'react';
+import {
+  useEffect,
+  useLayoutEffect,
+  useRef,
+  useCallback,
+  useMemo,
+} from 'react';
 
 /**
  * Internal dependencies
  */
 import { useStory, useFont } from '../../app';
 import RichTextEditor from '../../components/richText/editor';
+import { getHTMLInfo } from '../../components/richText/htmlManipulation';
 import { useUnits } from '../../units';
 import {
   elementFillContent,
@@ -85,7 +92,9 @@
   },
   box: { x, y, height, rotationAngle },
 }) {
-  const { font, fontWeight, fontStyle, fontSize } = rest;
+  const { font, fontSize } = rest;
+  const isItalic = useMemo(() => getHTMLInfo(content).isItalic, [content]);
+  const fontWeight = useMemo(() => getHTMLInfo(content).fontWeight, [content]);
 
   const {
     actions: { dataToEditorX, dataToEditorY, editorToDataX, editorToDataY },
@@ -181,9 +190,6 @@
     const textBox = textBoxRef.current;
     editorHeightRef.current = textBox.offsetHeight;
     wrapper.style.height = `${editorHeightRef.current}px`;
-<<<<<<< HEAD
-  }, [editorState, elementHeight, font, fontWeight, fontStyle, fontSize]);
-=======
   }, []);
   // Invoke on each content update.
   const handleUpdate = useCallback(
@@ -194,18 +200,23 @@
     [handleResize]
   );
   // Also invoke if the raw element height ever changes
-  useEffect(handleResize, [elementHeight]);
->>>>>>> dd191a41
+  useEffect(handleResize, [
+    elementHeight,
+    font,
+    fontWeight,
+    isItalic,
+    fontSize,
+  ]);
 
   useEffect(() => {
     maybeEnqueueFontStyle([
       {
         font,
         fontWeight,
-        fontStyle,
+        isItalic,
       },
     ]);
-  }, [font, fontWeight, fontStyle, maybeEnqueueFontStyle]);
+  }, [font, fontWeight, isItalic, maybeEnqueueFontStyle]);
 
   return (
     <Wrapper ref={wrapperRef} onClick={onClick}>
