--- conflicted
+++ resolved
@@ -61,14 +61,11 @@
 const Wrapper = styled.div`
   ${elementFillContent}
   ${elementWithBackgroundColor}
-<<<<<<< HEAD
   ${elementWithBorderRadius}
-=======
 
   span {
     box-decoration-break: clone;
   }
->>>>>>> 87048d9e
 `;
 
 // TextBox defines all text display properties and is used for measuring
@@ -338,17 +335,15 @@
   const wrapperBackgroundColor =
     backgroundTextMode === BACKGROUND_TEXT_MODE.FILL && backgroundColor;
 
-<<<<<<< HEAD
+  const hasHighlightBackgroundTextMode =
+    backgroundTextMode === BACKGROUND_TEXT_MODE.HIGHLIGHT;
+
   const wrapperProps = {
     backgroundColor: wrapperBackgroundColor,
   };
   if (borderRadius) {
     wrapperProps.borderRadius = borderRadius;
   }
-=======
-  const hasHighlightBackgroundTextMode =
-    backgroundTextMode === BACKGROUND_TEXT_MODE.HIGHLIGHT;
->>>>>>> 87048d9e
 
   return (
     <Wrapper
