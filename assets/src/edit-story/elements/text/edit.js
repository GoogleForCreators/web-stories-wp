/*
 * Copyright 2020 Google LLC
 *
 * Licensed under the Apache License, Version 2.0 (the "License");
 * you may not use this file except in compliance with the License.
 * You may obtain a copy of the License at
 *
 *     https://www.apache.org/licenses/LICENSE-2.0
 *
 * Unless required by applicable law or agreed to in writing, software
 * distributed under the License is distributed on an "AS IS" BASIS,
 * WITHOUT WARRANTIES OR CONDITIONS OF ANY KIND, either express or implied.
 * See the License for the specific language governing permissions and
 * limitations under the License.
 */

/**
 * External dependencies
 */
import styled from 'styled-components';
import {Editor, EditorState, SelectionState} from 'draft-js';
import {stateFromHTML} from 'draft-js-import-html';
import {stateToHTML} from 'draft-js-export-html';

/**
 * WordPress dependencies
 */
import {
  useState,
  useEffect,
  useLayoutEffect,
  useRef,
  useCallback,
} from '@wordpress/element';

/**
 * Internal dependencies
 */
import {useStory, useFont} from '../../app';
import {useCanvas} from '../../components/canvas';
import {useUnits} from '../../units';
import {
<<<<<<< HEAD
  ElementFillContent,
  ElementWithFont,
  ElementWithBackgroundColor,
  ElementWithFontColor,
  ElementWithStyle,
=======
	elementFillContent,
	elementWithFont,
	elementWithBackgroundColor,
	elementWithFontColor,
	elementWithStyle,
>>>>>>> c43668a7
} from '../shared';
import StoryPropTypes from '../../types';
import {getFilteredState, getHandleKeyCommand} from './util';

const Element = styled.div`
<<<<<<< HEAD
  margin: 0;
  ${ElementFillContent}
  ${ElementWithFont}
  ${ElementWithStyle}
  ${ElementWithBackgroundColor}
  ${ElementWithFontColor}

  &::after {
    content: '';
    display: block;
    position: absolute;
    left: 0;
    top: 0;
    width: 100%;
    height: 100%;
    border: 1px solid ${({theme}) => theme.colors.mg.v1}70;
    pointer-events: none;
  }
=======
	margin: 0;
	${ elementFillContent }
	${ elementWithFont }
	${ elementWithStyle }
	${ elementWithBackgroundColor }
	${ elementWithFontColor }

	&::after {
		content: '';
		display: block;
		position: absolute;
		left: 0;
		top: 0;
		width: 100%;
		height: 100%;
		border: 1px solid ${ ( { theme } ) => theme.colors.mg.v1 }70;
		pointer-events: none;
	}
>>>>>>> c43668a7
`;

function TextEdit({
  element: {
    id,
    content,
    color,
    backgroundColor,
    fontFamily,
    fontFallback,
    fontSize,
    fontWeight,
    fontStyle,
    letterSpacing,
    lineHeight,
    padding,
    textAlign,
  },
  box: {width, height},
}) {
  const {
    actions: {dataToEditorY},
  } = useUnits();
  const props = {
    color,
    backgroundColor,
    fontFamily,
    fontFallback,
    fontStyle,
    fontSize: dataToEditorY(fontSize),
    fontWeight,
    textAlign,
    letterSpacing,
    lineHeight,
    padding,
    width,
    height,
  };
  const editorRef = useRef(null);
  const {
    actions: {maybeEnqueueFontStyle},
  } = useFont();
  const {
    actions: {updateElementById},
  } = useStory();
  const {
    state: {editingElementState},
  } = useCanvas();
  const {offset, clearContent} = editingElementState || {};
  // To clear content, we can't just use createEmpty() or even pure white-space.
  // The editor needs some content to insert the first character in,
  // so we use a non-breaking space instead and trim it on save if still present.
  const EMPTY_VALUE = '\u00A0';
  const initialState = clearContent
    ? EditorState.createWithContent(stateFromHTML(EMPTY_VALUE))
    : EditorState.createWithContent(stateFromHTML(content));
  const [editorState, setEditorState] = useState(initialState);
  const mustAddOffset = useRef(offset ? 2 : 0);

  // This is to allow the finalizing useEffect to *not* depend on editorState,
  // as would otherwise be a lint error.
  const lastKnownState = useRef(null);

  // This filters out illegal content (see `getFilteredState`)
  // on paste and updates state accordingly.
  // Furthermore it also sets initial selection if relevant.
  const updateEditorState = useCallback(
    newEditorState => {
      let filteredState = getFilteredState(newEditorState, editorState);
      if (mustAddOffset.current) {
        // For some reason forced selection only sticks the second time around?
        // Several other checks have been attempted here without success.
        // Optimize at your own perril!
        mustAddOffset.current--;
        const key = filteredState
          .getCurrentContent()
          .getFirstBlock()
          .getKey();
        const selectionState = new SelectionState({
          anchorKey: key,
          anchorOffset: offset,
        });
        filteredState = EditorState.forceSelection(
          filteredState,
          selectionState
        );
      }
      lastKnownState.current = filteredState.getCurrentContent();
      setEditorState(filteredState);
    },
    [editorState, offset]
  );

  // Finally update content for element on unmount.
  useEffect(
    () => () => {
      if (lastKnownState.current) {
        // Remember to trim any trailing non-breaking space.
        const properties = {
          content: stateToHTML(lastKnownState.current, {
            defaultBlockTag: null,
          }).replace(/&nbsp;$/, ''),
        };
        updateElementById({elementId: id, properties});
      }
    },
    [id, updateElementById]
  );

  // Make sure to allow the user to click in the text box while working on the text.
  const onClick = evt => {
    const editor = editorRef.current;
    // Refocus the editor if the container outside it is clicked.
    if (!editor.editorContainer.contains(evt.target)) {
      editor.focus();
    }
    evt.stopPropagation();
  };

  // Handle basic key commands such as bold, italic and underscore.
  const handleKeyCommand = getHandleKeyCommand(setEditorState);

  // Set focus when initially rendered
  useLayoutEffect(() => {
    editorRef.current.focus();
  }, []);

  useEffect(() => {
    maybeEnqueueFontStyle(fontFamily);
  }, [fontFamily, maybeEnqueueFontStyle]);

  return (
    <Element {...props} onClick={onClick}>
      <Editor
        ref={editorRef}
        onChange={updateEditorState}
        editorState={editorState}
        handleKeyCommand={handleKeyCommand}
      />
    </Element>
  );
}

TextEdit.propTypes = {
  element: StoryPropTypes.elements.text.isRequired,
  box: StoryPropTypes.box.isRequired,
};

export default TextEdit;<|MERGE_RESOLUTION|>--- conflicted
+++ resolved
@@ -18,9 +18,9 @@
  * External dependencies
  */
 import styled from 'styled-components';
-import {Editor, EditorState, SelectionState} from 'draft-js';
-import {stateFromHTML} from 'draft-js-import-html';
-import {stateToHTML} from 'draft-js-export-html';
+import { Editor, EditorState, SelectionState } from 'draft-js';
+import { stateFromHTML } from 'draft-js-import-html';
+import { stateToHTML } from 'draft-js-export-html';
 
 /**
  * WordPress dependencies
@@ -36,54 +36,26 @@
 /**
  * Internal dependencies
  */
-import {useStory, useFont} from '../../app';
-import {useCanvas} from '../../components/canvas';
-import {useUnits} from '../../units';
+import { useStory, useFont } from '../../app';
+import { useCanvas } from '../../components/canvas';
+import { useUnits } from '../../units';
 import {
-<<<<<<< HEAD
-  ElementFillContent,
-  ElementWithFont,
-  ElementWithBackgroundColor,
-  ElementWithFontColor,
-  ElementWithStyle,
-=======
-	elementFillContent,
-	elementWithFont,
-	elementWithBackgroundColor,
-	elementWithFontColor,
-	elementWithStyle,
->>>>>>> c43668a7
+  elementFillContent,
+  elementWithFont,
+  elementWithBackgroundColor,
+  elementWithFontColor,
+  elementWithStyle,
 } from '../shared';
 import StoryPropTypes from '../../types';
-import {getFilteredState, getHandleKeyCommand} from './util';
+import { getFilteredState, getHandleKeyCommand } from './util';
 
 const Element = styled.div`
-<<<<<<< HEAD
-  margin: 0;
-  ${ElementFillContent}
-  ${ElementWithFont}
-  ${ElementWithStyle}
-  ${ElementWithBackgroundColor}
-  ${ElementWithFontColor}
-
-  &::after {
-    content: '';
-    display: block;
-    position: absolute;
-    left: 0;
-    top: 0;
-    width: 100%;
-    height: 100%;
-    border: 1px solid ${({theme}) => theme.colors.mg.v1}70;
-    pointer-events: none;
-  }
-=======
 	margin: 0;
-	${ elementFillContent }
-	${ elementWithFont }
-	${ elementWithStyle }
-	${ elementWithBackgroundColor }
-	${ elementWithFontColor }
+	${elementFillContent}
+	${elementWithFont}
+	${elementWithStyle}
+	${elementWithBackgroundColor}
+	${elementWithFontColor}
 
 	&::after {
 		content: '';
@@ -93,10 +65,9 @@
 		top: 0;
 		width: 100%;
 		height: 100%;
-		border: 1px solid ${ ( { theme } ) => theme.colors.mg.v1 }70;
+		border: 1px solid ${({ theme }) => theme.colors.mg.v1}70;
 		pointer-events: none;
 	}
->>>>>>> c43668a7
 `;
 
 function TextEdit({
@@ -115,10 +86,10 @@
     padding,
     textAlign,
   },
-  box: {width, height},
+  box: { width, height },
 }) {
   const {
-    actions: {dataToEditorY},
+    actions: { dataToEditorY },
   } = useUnits();
   const props = {
     color,
@@ -137,15 +108,15 @@
   };
   const editorRef = useRef(null);
   const {
-    actions: {maybeEnqueueFontStyle},
+    actions: { maybeEnqueueFontStyle },
   } = useFont();
   const {
-    actions: {updateElementById},
+    actions: { updateElementById },
   } = useStory();
   const {
-    state: {editingElementState},
+    state: { editingElementState },
   } = useCanvas();
-  const {offset, clearContent} = editingElementState || {};
+  const { offset, clearContent } = editingElementState || {};
   // To clear content, we can't just use createEmpty() or even pure white-space.
   // The editor needs some content to insert the first character in,
   // so we use a non-breaking space instead and trim it on save if still present.
@@ -164,7 +135,7 @@
   // on paste and updates state accordingly.
   // Furthermore it also sets initial selection if relevant.
   const updateEditorState = useCallback(
-    newEditorState => {
+    (newEditorState) => {
       let filteredState = getFilteredState(newEditorState, editorState);
       if (mustAddOffset.current) {
         // For some reason forced selection only sticks the second time around?
@@ -200,14 +171,14 @@
             defaultBlockTag: null,
           }).replace(/&nbsp;$/, ''),
         };
-        updateElementById({elementId: id, properties});
+        updateElementById({ elementId: id, properties });
       }
     },
     [id, updateElementById]
   );
 
   // Make sure to allow the user to click in the text box while working on the text.
-  const onClick = evt => {
+  const onClick = (evt) => {
     const editor = editorRef.current;
     // Refocus the editor if the container outside it is clicked.
     if (!editor.editorContainer.contains(evt.target)) {
