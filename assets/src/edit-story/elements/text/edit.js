--- conflicted
+++ resolved
@@ -18,12 +18,8 @@
  * External dependencies
  */
 import styled from 'styled-components';
-<<<<<<< HEAD
+import { Editor, EditorState } from 'draft-js';
 import { rgba } from 'polished';
-import { Editor, EditorState, SelectionState } from 'draft-js';
-=======
-import { Editor, EditorState } from 'draft-js';
->>>>>>> b50ee06d
 import { stateFromHTML } from 'draft-js-import-html';
 import { stateToHTML } from 'draft-js-export-html';
 import {
@@ -152,31 +148,17 @@
     [id, updateElementById]
   );
 
-<<<<<<< HEAD
-  const { offset, clearContent } = editingElementState || {};
-  // To clear content, we can't just use createEmpty() or even pure white-space.
-  // The editor needs some content to insert the first character in,
-  // so we use a non-breaking space instead and trim it on save if still present.
-  const contentWithBreaks = (content || '')
-    .split('\n')
-    .map((s) => {
-      // @todo This logic is temporary and will change with selecting part + marking bold.
-      if (bold) {
-        return `<p><strong>${s}</strong></p>`;
-      }
-      return `<p>${s}</p>`;
-    })
-    .join('');
-  const EMPTY_VALUE = '\u00A0';
-  const initialState = clearContent
-    ? EditorState.createWithContent(stateFromHTML(EMPTY_VALUE))
-    : EditorState.createWithContent(stateFromHTML(contentWithBreaks));
-=======
   const { offset, clearContent, selectAll } = editingElementState || {};
   const initialState = useMemo(() => {
     const contentWithBreaks = (content || '')
       .split('\n')
-      .map((s) => `<p>${s}</p>`)
+      .map((s) => {
+        // @todo This logic is temporary and will change with selecting part + marking bold.
+        if (bold) {
+          return `<p><strong>${s}</strong></p>`;
+        }
+        return `<p>${s}</p>`;
+      })
       .join('');
     let state = EditorState.createWithContent(stateFromHTML(contentWithBreaks));
     if (clearContent) {
@@ -194,8 +176,7 @@
       state = EditorState.forceSelection(state, selection);
     }
     return state;
-  }, [content, clearContent, selectAll, offset]);
->>>>>>> b50ee06d
+  }, [content, clearContent, selectAll, offset, bold]);
   const [editorState, setEditorState] = useState(initialState);
   const editorHeightRef = useRef(0);
 
