/*
 * Copyright 2020 Google LLC
 *
 * Licensed under the Apache License, Version 2.0 (the "License");
 * you may not use this file except in compliance with the License.
 * You may obtain a copy of the License at
 *
 *     https://www.apache.org/licenses/LICENSE-2.0
 *
 * Unless required by applicable law or agreed to in writing, software
 * distributed under the License is distributed on an "AS IS" BASIS,
 * WITHOUT WARRANTIES OR CONDITIONS OF ANY KIND, either express or implied.
 * See the License for the specific language governing permissions and
 * limitations under the License.
 */

/**
 * External dependencies
 */
import styled from 'styled-components';
import {
  useEffect,
  useLayoutEffect,
  useRef,
  useCallback,
  useMemo,
} from 'react';
import PropTypes from 'prop-types';
<<<<<<< HEAD
import { useUnits } from '@web-stories-wp/units';

=======
import { generatePatternStyles } from '@web-stories-wp/patterns';
>>>>>>> 00892bf8
/**
 * Internal dependencies
 */
import { useStory, useFont, useTransform } from '../../app';
import RichTextEditor from '../../components/richText/editor';
import { getHTMLInfo } from '../../components/richText/htmlManipulation';
import {
  elementFillContent,
  elementWithFont,
  elementWithTextParagraphStyle,
  elementWithBackgroundColor,
  elementWithBorder,
  elementWithHighlightBorderRadius,
} from '../shared';
import StoryPropTypes from '../../types';
import { BACKGROUND_TEXT_MODE } from '../../constants';
import useUnmount from '../../utils/useUnmount';
import stripHTML from '../../utils/stripHTML';
import calcRotatedResizeOffset from '../../utils/calcRotatedResizeOffset';
import useRichText from '../../components/richText/useRichText';
import { useTransformHandler } from '../../components/transform';
import {
  getBorderPositionCSS,
  shouldDisplayBorder,
} from '../../utils/elementBorder';
import useCSSVarColorTransformHandler from '../shared/useCSSVarColorTransformHandler';
import useColorTransformHandler from '../shared/useColorTransformHandler';
import {
  calcFontMetrics,
  generateParagraphTextStyle,
  getHighlightLineheight,
} from './util';

// Wrapper bounds the text editor within the element bounds. The resize
// logic updates the height of this element to show the new height based
// on the content and properties.
const Wrapper = styled.div`
  ${elementFillContent}
  ${elementWithBackgroundColor}

  --faux-selection-color: inherit;

  span {
    box-decoration-break: clone;
  }
`;

// TextBox defines all text display properties and is used for measuring
// of text height. This element has an unbounded height (bottom) so that
// it can be used for height measurement.
const TextBox = styled.div`
  ${elementWithFont}
  ${elementWithTextParagraphStyle}

  opacity: ${({ opacity }) =>
    typeof opacity !== 'undefined' ? opacity / 100 : null};
  position: absolute;
  top: 0;
  left: 0;
  right: 0;
`;

const TextBoxPadded = styled(TextBox)(({ verticalPadding }) => ({
  width: `calc(100% - ${verticalPadding}px)`,
}));

const EditTextBox = styled(TextBox)(
  ({ hasHighlightBackgroundTextMode }) =>
    hasHighlightBackgroundTextMode && {
      paddingTop: 0,
      paddingBottom: 0,
    }
);

const Highlight = styled.span`
  ${elementWithHighlightBorderRadius}
  ${({ highlightColor }) => generatePatternStyles(highlightColor)};
  color: transparent !important;
  * {
    color: transparent !important;
  }
  padding: ${({ padding }) => padding};
  width: ${({ verticalPadding }) => `calc(100% - ${verticalPadding}px)`};
`;

const OutsideBorder = styled.div`
  ${elementWithBorder}
  ${({ border }) => border && getBorderPositionCSS(border)}
  overflow: hidden;
`;

function TextEdit({
  element,
  box: { x, y, height, rotationAngle },
  editWrapper,
  onResize,
}) {
  const {
    id,
    content,
    backgroundColor,
    backgroundTextMode,
    border,
    borderRadius,
    opacity,
    height: elementHeight,
    ...rest
  } = element;
  const { font, width: elementWidth } = rest;
  const fontFaceSetConfigs = useMemo(() => {
    const htmlInfo = getHTMLInfo(content);
    return {
      fontStyle: htmlInfo.isItalic ? 'italic' : 'normal',
      fontWeight: htmlInfo.fontWeight,
      content: stripHTML(content),
    };
  }, [content]);

  const { dataToEditorX, dataToEditorY, editorToDataX, editorToDataY } =
    useUnits(
      ({
        actions: { dataToEditorX, dataToEditorY, editorToDataX, editorToDataY },
      }) => ({
        dataToEditorX,
        dataToEditorY,
        editorToDataX,
        editorToDataY,
      })
    );

  const textProps = {
    ...generateParagraphTextStyle(
      rest,
      dataToEditorX,
      dataToEditorY,
      undefined,
      element
    ),
    font,
    element,
    backgroundColor,
    opacity,
    verticalPadding: dataToEditorX(rest.padding?.vertical || 0),
    ...(backgroundTextMode === BACKGROUND_TEXT_MODE.HIGHLIGHT && {
      lineHeight: getHighlightLineheight(
        rest.lineHeight,
        dataToEditorX(rest.padding?.vertical || 0)
      ),
      backgroundColor: null,
      highlightColor: backgroundColor,
    }),
    ...(backgroundTextMode === BACKGROUND_TEXT_MODE.NONE && {
      backgroundColor: null,
    }),
  };

  const { padding: _, ...highlightTextProps } = textProps;

  const {
    actions: { maybeEnqueueFontStyle },
  } = useFont();
  const { updateElementById } = useStory((state) => ({
    updateElementById: state.actions.updateElementById,
  }));

  const { isAnythingTransforming } = useTransform((state) => ({
    isAnythingTransforming: state.state.isAnythingTransforming,
  }));

  const setProperties = useCallback(
    (properties) => updateElementById({ elementId: id, properties }),
    [id, updateElementById]
  );

  const wrapperRef = useRef(null);
  const highlightRef = useRef(null);
  const highlightBgRef = useRef(null);
  const textBoxRef = useRef(null);
  const editorRef = useRef(null);
  const boxRef = useRef();
  const contentRef = useRef();
  const editorHeightRef = useRef(0);
  const outsideBorderRef = useRef(null);

  // x, y, height, rotationAngle changes should not update the content while in edit mode.
  // updateContent should be only called on unmount.
  useEffect(() => {
    boxRef.current = { x, y, height, rotationAngle };
  }, [x, y, height, rotationAngle]);

  // Make sure to allow the user to click in the text box while working on the text.
  const onClick = (evt) => {
    const editor = editorRef.current;
    // Refocus the editor if the container outside it is clicked.
    if (!editor.getNode().contains(evt.target)) {
      editor.focus();
    }
    evt.stopPropagation();
  };

  // Set focus when initially rendered.
  useLayoutEffect(() => {
    if (editorRef.current) {
      editorRef.current.focus();
    }
  }, []);

  const updateContent = useCallback(() => {
    const newHeight = editorHeightRef.current;
    if (wrapperRef.current) {
      wrapperRef.current.style.height = '';
    }
    if (contentRef.current) {
      // Remove manual line breaks and remember to trim any trailing non-breaking space.
      const properties = { content: contentRef.current };
      // Recalculate the new height and offset.
      if (newHeight) {
        const [dx, dy] = calcRotatedResizeOffset(
          boxRef.current.rotationAngle,
          0,
          0,
          0,
          newHeight - boxRef.current.height
        );
        properties.height = editorToDataY(newHeight);
        properties.x = editorToDataX(boxRef.current.x + dx);
        properties.y = editorToDataY(boxRef.current.y + dy);
      }
      setProperties(properties);
    }
  }, [editorToDataX, editorToDataY, setProperties]);

  // Update content for element on unmount.
  useUnmount(updateContent);

  useEffect(() => {
    // If there are any moveable actions happening, let's update the content
    // Otherwise the font size and measures will not be correct.
    if (isAnythingTransforming) {
      updateContent();
    }
  }, [isAnythingTransforming, updateContent]);

  // A function to remeasure height
  const handleResize = useCallback(() => {
    const wrapper = wrapperRef.current;
    const textBox = textBoxRef.current;
    const { marginOffset } = calcFontMetrics(element);
    editorHeightRef.current =
      textBox.offsetHeight - dataToEditorY(marginOffset);
    wrapper.style.height = `${editorHeightRef.current}px`;
    textBox.style.margin = '';
    if (editWrapper) {
      const [dx, dy] = calcRotatedResizeOffset(
        boxRef.current.rotationAngle,
        0,
        0,
        0,
        editorHeightRef.current - boxRef.current.height
      );
      editWrapper.style.height = `${editorHeightRef.current}px`;
      editWrapper.style.left = `${boxRef.current.x + dx}px`;
      editWrapper.style.top = `${boxRef.current.y + dy}px`;
      onResize && onResize();
    }
  }, [dataToEditorY, editWrapper, element, onResize]);
  // Invoke on each content update.
  const handleUpdate = useCallback(
    (newContent) => {
      contentRef.current = newContent;
      handleResize();
    },
    [handleResize]
  );
  // Also invoke if the raw element height ever changes
  useEffect(handleResize, [elementHeight, handleResize]);

  useEffect(() => {
    maybeEnqueueFontStyle([
      {
        ...fontFaceSetConfigs,
        font,
      },
    ]);
  }, [font, fontFaceSetConfigs, maybeEnqueueFontStyle]);

  useTransformHandler(id, (transform) => {
    const target = textBoxRef.current;
    const wrapper = wrapperRef.current;
    const highlight = highlightRef.current;
    const updatedFontSize = transform?.updates?.fontSize;
    target.style.fontSize = updatedFontSize
      ? `${dataToEditorY(updatedFontSize)}px`
      : '';
    if (highlight) {
      const updatedMargin = transform?.updates?.marginOffset;
      highlight.style.fontSize = target.style.fontSize;
      highlight.style.margin = `${dataToEditorY(-updatedMargin) / 2}px 0`;
      target.style.margin = `${dataToEditorY(-updatedMargin) / 2}px 0`;
    }

    if (transform === null) {
      wrapper.style.width = '';
      wrapper.style.height = '';
    } else {
      const { resize } = transform;
      if (resize && resize[0] !== 0 && resize[1] !== 0) {
        wrapper.style.width = `${resize[0]}px`;
        wrapper.style.height = `${resize[1]}px`;
      }
    }
  });

  const hasHighlightBackgroundTextMode =
    backgroundTextMode === BACKGROUND_TEXT_MODE.HIGHLIGHT;

  // For instant color change on selection.
  useCSSVarColorTransformHandler({
    id,
    targetRef: wrapperRef,
    cssVar: '--faux-selection-color',
    expectedStyle: 'color',
  });

  const backgroundRef = hasHighlightBackgroundTextMode
    ? highlightBgRef
    : wrapperRef;
  useColorTransformHandler({
    id,
    targetRef: backgroundRef,
    expectedStyle: 'background',
  });

  // Inner and center color are handled separately, add transform for outside border if relevant.
  useColorTransformHandler({
    id,
    targetRef: shouldDisplayBorder(element) ? outsideBorderRef : null,
    expectedStyle: 'border-color',
  });

  const {
    state: { editorState },
    actions: { getContentFromState },
  } = useRichText();

  const editorContent = editorState && getContentFromState(editorState);
  const wrapperBackgroundColor =
    backgroundTextMode === BACKGROUND_TEXT_MODE.FILL && backgroundColor;

  const wrapperProps = {
    backgroundColor: wrapperBackgroundColor,
  };

  return (
    <OutsideBorder
      ref={outsideBorderRef}
      border={border}
      borderRadius={borderRadius}
      width={elementWidth}
      height={elementHeight}
    >
      {/*
        TODO: Investigate
        See https://github.com/google/web-stories-wp/issues/6671
        */}
      {/* eslint-disable-next-line styled-components-a11y/click-events-have-key-events, styled-components-a11y/no-static-element-interactions */}
      <Wrapper
        ref={wrapperRef}
        onClick={onClick}
        data-testid="textEditor"
        {...wrapperProps}
      >
        {editorContent && hasHighlightBackgroundTextMode && (
          <TextBoxPadded ref={highlightRef} {...highlightTextProps}>
            <Highlight
              ref={highlightBgRef}
              borderRadius={borderRadius}
              dataToEditorY={dataToEditorY}
              dangerouslySetInnerHTML={{ __html: editorContent }}
              {...textProps}
            />
          </TextBoxPadded>
        )}
        <EditTextBox
          hasHighlightBackgroundTextMode={hasHighlightBackgroundTextMode}
          className="syncMargin"
          ref={textBoxRef}
          {...textProps}
        >
          <RichTextEditor
            ref={editorRef}
            content={content}
            onChange={handleUpdate}
          />
        </EditTextBox>
      </Wrapper>
    </OutsideBorder>
  );
}

TextEdit.propTypes = {
  element: StoryPropTypes.elements.text.isRequired,
  box: StoryPropTypes.box.isRequired,
  onResize: PropTypes.func,
  editWrapper: PropTypes.object,
};

export default TextEdit;<|MERGE_RESOLUTION|>--- conflicted
+++ resolved
@@ -26,12 +26,9 @@
   useMemo,
 } from 'react';
 import PropTypes from 'prop-types';
-<<<<<<< HEAD
+import { generatePatternStyles } from '@web-stories-wp/patterns';
 import { useUnits } from '@web-stories-wp/units';
 
-=======
-import { generatePatternStyles } from '@web-stories-wp/patterns';
->>>>>>> 00892bf8
 /**
  * Internal dependencies
  */
