/*
 * Copyright 2020 Google LLC
 *
 * Licensed under the Apache License, Version 2.0 (the "License");
 * you may not use this file except in compliance with the License.
 * You may obtain a copy of the License at
 *
 *     https://www.apache.org/licenses/LICENSE-2.0
 *
 * Unless required by applicable law or agreed to in writing, software
 * distributed under the License is distributed on an "AS IS" BASIS,
 * WITHOUT WARRANTIES OR CONDITIONS OF ANY KIND, either express or implied.
 * See the License for the specific language governing permissions and
 * limitations under the License.
 */

/**
 * External dependencies
 */
import styled, { css } from 'styled-components';
import { useCallback, useState, useRef, useEffect } from 'react';

/**
 * WordPress dependencies
 */
import { __ } from '@wordpress/i18n';

/**
 * Internal dependencies
 */
import { elementFillContent, elementWithFlip } from '../shared';
import { useStory } from '../../app';
import StoryPropTypes from '../../types';
import WithMask from '../../masks/display';
import getTransformFlip from '../shared/getTransformFlip';
import EditCropMoveable from './editCropMoveable';
import { calculateSrcSet, mediaWithScale } from './util';
import getMediaSizePositionProps from './getMediaSizePositionProps';
import EditPanMoveable from './editPanMoveable';
import ScalePanel from './scalePanel';
import { CropBox, MEDIA_MASK_OPACITY } from './';

const Element = styled.div`
  ${elementFillContent}
`;

// Opacity of the mask is reduced depending on the opacity assigned to the media.
const fadedMediaCSS = css`
  position: absolute;
  opacity: ${({ opacity }) =>
    typeof opacity !== 'undefined'
      ? opacity * MEDIA_MASK_OPACITY
      : MEDIA_MASK_OPACITY};
  pointer-events: none;
  ${mediaWithScale}
  ${elementWithFlip}
`;

const FadedImage = styled.img`
  ${fadedMediaCSS}
`;

const FadedVideo = styled.video`
  ${fadedMediaCSS}
  max-width: initial;
  max-height: initial;
`;

// Opacity is adjusted so that the double image opacity would equal
// the opacity assigned to the image.
const cropMediaCSS = css`
  ${mediaWithScale}
  ${elementWithFlip}
  position: absolute;
  cursor: grab;
  opacity: ${({ opacity }) =>
    typeof opacity !== 'undefined'
      ? 1 - (1 - opacity) / (1 - opacity * MEDIA_MASK_OPACITY)
      : null};
`;

const CropImage = styled.img`
  ${cropMediaCSS}
`;

// Opacity of the mask is reduced depending on the opacity assigned to the video.
const CropVideo = styled.video`
  ${cropMediaCSS}
  max-width: initial;
  max-height: initial;
`;

function MediaEdit({ element, box }) {
  const {
    id,
    resource,
    opacity,
    scale,
    flip,
    focalX,
    focalY,
    isBackground,
    type,
  } = element;
  const { x, y, width, height, rotationAngle } = box;
  const [fullMedia, setFullMedia] = useState(null);
  const [croppedMedia, setCroppedMedia] = useState(null);
  const [cropBox, setCropBox] = useState(null);
  const elementRef = useRef();

  const { updateElementById } = useStory((state) => ({
    updateElementById: state.actions.updateElementById,
  }));
  const setProperties = useCallback(
    (properties) => updateElementById({ elementId: id, properties }),
    [id, updateElementById]
  );

  const isImage = 'image' === type;
  const isVideo = 'video' === type;

  const mediaProps = getMediaSizePositionProps(
    resource,
    width,
    height,
    scale,
    flip?.horizontal ? 100 - focalX : focalX,
    flip?.vertical ? 100 - focalY : focalY
  );

  mediaProps.transformFlip = getTransformFlip(flip);

  const fadedMediaProps = {
    ref: setFullMedia,
    draggable: false,
    opacity: opacity / 100,
    ...mediaProps,
  };

  const cropMediaProps = {
    ref: setCroppedMedia,
    draggable: false,
    src: resource.src,
    alt: __('Drag to move media element', 'web-stories'),
    opacity: opacity / 100,
    tabIndex: 0,
    ...mediaProps,
  };

<<<<<<< HEAD
  const isImage = 'image' === type;
  const isVideo = 'video' === type;

  useEffect(() => {
    if (
      croppedMedia &&
      elementRef.current &&
      !elementRef.current.contains(document.activeElement)
    ) {
      croppedMedia.focus();
    }
  }, [croppedMedia]);
=======
  const srcSet = calculateSrcSet(element.resource);
  if (isImage && srcSet) {
    cropMediaProps.srcSet = srcSet;
  }
>>>>>>> 177aa105

  return (
    <Element ref={elementRef}>
      {isImage && (
        <FadedImage
          {...fadedMediaProps}
          src={resource.src}
          srcSet={calculateSrcSet(resource)}
        />
      )}
      {isVideo && (
        <FadedVideo {...fadedMediaProps}>
          <source src={resource.src} type={resource.mimeType} />
        </FadedVideo>
      )}
      <CropBox ref={setCropBox}>
        <WithMask element={element} fill={true} applyFlip={false} box={box}>
          {isImage && <CropImage {...cropMediaProps} />}
          {isVideo && (
            <CropVideo {...cropMediaProps}>
              <source src={resource.src} type={resource.mimeType} />
            </CropVideo>
          )}
        </WithMask>
      </CropBox>

      {fullMedia && croppedMedia && (
        <EditPanMoveable
          setProperties={setProperties}
          fullMedia={fullMedia}
          croppedMedia={croppedMedia}
          flip={flip}
          x={x}
          y={y}
          width={width}
          height={height}
          rotationAngle={rotationAngle}
          offsetX={mediaProps.offsetX}
          offsetY={mediaProps.offsetY}
          mediaWidth={mediaProps.width}
          mediaHeight={mediaProps.height}
        />
      )}

      {!isBackground && cropBox && croppedMedia && (
        <EditCropMoveable
          setProperties={setProperties}
          cropBox={cropBox}
          croppedMedia={croppedMedia}
          flip={flip}
          x={x}
          y={y}
          width={width}
          height={height}
          rotationAngle={rotationAngle}
          offsetX={mediaProps.offsetX}
          offsetY={mediaProps.offsetY}
          mediaWidth={mediaProps.width}
          mediaHeight={mediaProps.height}
        />
      )}

      <ScalePanel
        setProperties={setProperties}
        x={x}
        y={y}
        width={width}
        height={height}
        scale={scale || 100}
      />
    </Element>
  );
}

MediaEdit.propTypes = {
  element: StoryPropTypes.elements.media.isRequired,
  box: StoryPropTypes.box.isRequired,
};

export default MediaEdit;<|MERGE_RESOLUTION|>--- conflicted
+++ resolved
@@ -147,10 +147,6 @@
     ...mediaProps,
   };
 
-<<<<<<< HEAD
-  const isImage = 'image' === type;
-  const isVideo = 'video' === type;
-
   useEffect(() => {
     if (
       croppedMedia &&
@@ -160,12 +156,11 @@
       croppedMedia.focus();
     }
   }, [croppedMedia]);
-=======
+
   const srcSet = calculateSrcSet(element.resource);
   if (isImage && srcSet) {
     cropMediaProps.srcSet = srcSet;
   }
->>>>>>> 177aa105
 
   return (
     <Element ref={elementRef}>
