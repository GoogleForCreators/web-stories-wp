--- conflicted
+++ resolved
@@ -21,14 +21,11 @@
 import { useCallback, useState, useRef, useEffect } from 'react';
 import { __ } from '@web-stories-wp/i18n';
 import PropTypes from 'prop-types';
-<<<<<<< HEAD
-import { BG_MIN_SCALE, BG_MAX_SCALE } from '@web-stories-wp/animation';
-=======
 import {
   getMediaSizePositionProps,
   calculateSrcSet,
 } from '@web-stories-wp/media';
->>>>>>> 96ceba3f
+import { BG_MIN_SCALE, BG_MAX_SCALE } from '@web-stories-wp/animation';
 /**
  * Internal dependencies
  */
