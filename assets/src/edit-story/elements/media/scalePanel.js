/*
 * Copyright 2020 Google LLC
 *
 * Licensed under the Apache License, Version 2.0 (the "License");
 * you may not use this file except in compliance with the License.
 * You may obtain a copy of the License at
 *
 *     https://www.apache.org/licenses/LICENSE-2.0
 *
 * Unless required by applicable law or agreed to in writing, software
 * distributed under the License is distributed on an "AS IS" BASIS,
 * WITHOUT WARRANTIES OR CONDITIONS OF ANY KIND, either express or implied.
 * See the License for the specific language governing permissions and
 * limitations under the License.
 */

/**
 * External dependencies
 */
import PropTypes from 'prop-types';
import styled from 'styled-components';
import { _x } from '@web-stories-wp/i18n';
<<<<<<< HEAD
import { BG_MIN_SCALE, BG_MAX_SCALE } from '@web-stories-wp/animation';
/**
 * Internal dependencies
 */
import { Slider } from '../../../design-system';
=======
import { Slider } from '@web-stories-wp/design-system';
/**
 * Internal dependencies
 */
import { BG_MIN_SCALE, BG_MAX_SCALE } from '../../../animation';
>>>>>>> 9edf5fc1
import InOverlay from '../../components/overlay';
import { Z_INDEX_CANVAS } from '../../constants';

const MIN_WIDTH = 165;
const HEIGHT = 36;
const OFFSET_Y = 8;
const HORIZONTAL_PADDING = 8;

const Container = styled.div`
  position: absolute;
  left: ${({ x, width }) =>
    `${x + (width - Math.max(width, MIN_WIDTH)) / 2}px`};
  top: ${({ y, height }) => `${y + height + OFFSET_Y}px`};
  width: ${({ width }) => `${Math.max(width, MIN_WIDTH)}px`};
  height: ${HEIGHT}px;
  background: ${({ theme }) => theme.colors.bg.primary};
  border-radius: 8px;
  padding: 3px ${HORIZONTAL_PADDING}px;
  margin-top: 8px;
`;

const ScaleSlider = styled(Slider)`
  width: ${({ width }) =>
    Math.max(width, MIN_WIDTH) - 2 * HORIZONTAL_PADDING}px;
`;

function ScalePanel({ setProperties, width, height, x, y, scale }) {
  return (
    <InOverlay zIndex={Z_INDEX_CANVAS.FLOAT_PANEL} pointerEvents="initial">
      <Container x={x} y={y} width={width} height={height}>
        {/*
          @todo: Should maxScale depend on the maximum resolution? Or should that
          be left up to the helper errors? Both? In either case there'd be maximum
          bounding scale.
        */}
        <ScaleSlider
          width={width}
          min={BG_MIN_SCALE}
          max={BG_MAX_SCALE}
          majorStep={10}
          minorStep={1}
          value={scale}
          handleChange={(value) => setProperties({ scale: value })}
          thumbSize={24}
          suffix={_x('%', 'Percentage', 'web-stories')}
        />
      </Container>
    </InOverlay>
  );
}

ScalePanel.propTypes = {
  setProperties: PropTypes.func.isRequired,
  width: PropTypes.number.isRequired,
  height: PropTypes.number.isRequired,
  x: PropTypes.number.isRequired,
  y: PropTypes.number.isRequired,
  scale: PropTypes.number.isRequired,
};

export default ScalePanel;<|MERGE_RESOLUTION|>--- conflicted
+++ resolved
@@ -20,19 +20,11 @@
 import PropTypes from 'prop-types';
 import styled from 'styled-components';
 import { _x } from '@web-stories-wp/i18n';
-<<<<<<< HEAD
+import { Slider } from '@web-stories-wp/design-system';
 import { BG_MIN_SCALE, BG_MAX_SCALE } from '@web-stories-wp/animation';
 /**
  * Internal dependencies
  */
-import { Slider } from '../../../design-system';
-=======
-import { Slider } from '@web-stories-wp/design-system';
-/**
- * Internal dependencies
- */
-import { BG_MIN_SCALE, BG_MAX_SCALE } from '../../../animation';
->>>>>>> 9edf5fc1
 import InOverlay from '../../components/overlay';
 import { Z_INDEX_CANVAS } from '../../constants';
 
