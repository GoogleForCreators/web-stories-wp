/*
 * Copyright 2020 Google LLC
 *
 * Licensed under the Apache License, Version 2.0 (the "License");
 * you may not use this file except in compliance with the License.
 * You may obtain a copy of the License at
 *
 *     https://www.apache.org/licenses/LICENSE-2.0
 *
 * Unless required by applicable law or agreed to in writing, software
 * distributed under the License is distributed on an "AS IS" BASIS,
 * WITHOUT WARRANTIES OR CONDITIONS OF ANY KIND, either express or implied.
 * See the License for the specific language governing permissions and
 * limitations under the License.
 */

/**
 * External dependencies
 */
import styled from 'styled-components';

/**
 * Internal dependencies
 */
import { DEFAULT_ATTRIBUTES_FOR_MEDIA } from '../../constants';
import { PanelTypes } from '../../components/panels';
import { elementWithBorderRadius } from '../shared';

export { default as getMediaSizePositionProps } from './getMediaSizePositionProps';
export { default as getFocalFromOffset } from './getFocalFromOffset';
export { default as EditPanMoveable } from './editPanMoveable';
export { default as ScalePanel } from './scalePanel';

export const CropBox = styled.div`
  width: 100%;
  height: 100%;
  position: relative;
  overflow: hidden;
  ${elementWithBorderRadius}

  &::after {
    content: '';
    display: block;
    position: absolute;
    left: 0;
    top: 0;
    width: 100%;
    height: 100%;
    border: 1px solid ${({ theme }) => theme.colors.mg.v1};
    pointer-events: none;
  }
`;

export const MEDIA_MASK_OPACITY = 0.4;

export const MEDIA_DEFAULT_ATTRIBUTES = {
  ...DEFAULT_ATTRIBUTES_FOR_MEDIA,
  resource: {
    alt: '',
  },
};

export const hasEditMode = true;

export const isMedia = true;

export const canFlip = true;

export const isMaskable = true;

export const editModeGrayout = true;

export const resizeRules = {
  vertical: true,
  horizontal: true,
  diagonal: true,
  minWidth: 20,
  minHeight: 20,
};

export const MEDIA_PANELS = [
  PanelTypes.BACKGROUND_SIZE_POSITION,
  PanelTypes.LAYER_STYLE,
  PanelTypes.SIZE_POSITION,
<<<<<<< HEAD
  PanelTypes.BORDER_RADIUS,
=======
  PanelTypes.BORDER,
>>>>>>> c00fcf58
  PanelTypes.ANIMATION,
];<|MERGE_RESOLUTION|>--- conflicted
+++ resolved
@@ -82,10 +82,7 @@
   PanelTypes.BACKGROUND_SIZE_POSITION,
   PanelTypes.LAYER_STYLE,
   PanelTypes.SIZE_POSITION,
-<<<<<<< HEAD
   PanelTypes.BORDER_RADIUS,
-=======
   PanelTypes.BORDER,
->>>>>>> c00fcf58
   PanelTypes.ANIMATION,
 ];