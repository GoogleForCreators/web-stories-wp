--- conflicted
+++ resolved
@@ -52,13 +52,7 @@
 export const MEDIA_MASK_OPACITY = 0.4;
 
 export const MEDIA_DEFAULT_ATTRIBUTES = {
-<<<<<<< HEAD
   ...DEFAULT_ATTRIBUTES_FOR_MEDIA,
-=======
-  scale: 100,
-  focalX: 50,
-  focalY: 50,
->>>>>>> b9498665
   resource: {
     alt: '',
   },
