/*
 * Copyright 2020 Google LLC
 *
 * Licensed under the Apache License, Version 2.0 (the "License");
 * you may not use this file except in compliance with the License.
 * You may obtain a copy of the License at
 *
 *     https://www.apache.org/licenses/LICENSE-2.0
 *
 * Unless required by applicable law or agreed to in writing, software
 * distributed under the License is distributed on an "AS IS" BASIS,
 * WITHOUT WARRANTIES OR CONDITIONS OF ANY KIND, either express or implied.
 * See the License for the specific language governing permissions and
 * limitations under the License.
 */

/**
 * External dependencies
 */
import styled, { css } from 'styled-components';

/**
 * Internal dependencies
 */
<<<<<<< HEAD
import generatePatternStyles from '../../utils/generatePatternStyles';
import convertToCSS from '../../utils/convertToCSS';
export { default as getMediaProps } from './getMediaProps';
=======
export { default as getMediaSizePositionProps } from './getMediaSizePositionProps';
>>>>>>> b50ee06d
export { default as getFocalFromOffset } from './getFocalFromOffset';
export { default as EditPanMovable } from './editPanMovable';
export { default as ScalePanel } from './scalePanel';

export const CropBox = styled.div`
  width: 100%;
  height: 100%;
  position: relative;
  overflow: hidden;

  &::after {
    content: '';
    display: block;
    position: absolute;
    left: 0;
    top: 0;
    width: 100%;
    height: 100%;
    border: 1px solid ${({ theme }) => theme.colors.mg.v1}70;
    pointer-events: none;
  }
`;

export const elementFillContent = css`
  position: absolute;
  top: 0;
  left: 0;
  width: 100%;
  height: 100%;
`;

export const elementWithPosition = css`
  position: absolute;
  z-index: 1;
  left: ${({ x }) => `${x}px`};
  top: ${({ y }) => `${y}px`};
`;

export const elementWithSize = css`
  width: ${({ width }) => `${width}px`};
  height: ${({ height }) => `${height}px`};
`;

export const elementWithRotation = css`
  transform: ${({ rotationAngle }) => `rotate(${rotationAngle}deg)`};
`;

export const elementWithBackgroundColor = css`
  ${({ backgroundColor }) =>
    convertToCSS(generatePatternStyles(backgroundColor))};
`;

export const elementWithFontColor = css`
  ${({ color }) => convertToCSS(generatePatternStyles(color, 'color'))};
`;

export const elementWithFont = css`
  white-space: pre-wrap;
  font-family: ${({ fontFamily }) => fontFamily};
  font-style: ${({ fontStyle }) => fontStyle};
  font-size: ${({ fontSize }) => fontSize}px;
  font-weight: ${({ fontWeight }) => fontWeight};
`;

export const elementWithStyle = css`
  padding: ${({ padding }) => (padding ? padding : '0')}%;
  line-height: ${({ lineHeight }) => lineHeight};
  letter-spacing: ${({ letterSpacing }) =>
    letterSpacing ? letterSpacing + 'em' : null};
  text-align: ${({ textAlign }) => textAlign};
`;

export const MEDIA_MASK_OPACITY = 0.4;

export const SHARED_DEFAULT_ATTRIBUTES = {
  opacity: 100,
};<|MERGE_RESOLUTION|>--- conflicted
+++ resolved
@@ -22,13 +22,9 @@
 /**
  * Internal dependencies
  */
-<<<<<<< HEAD
 import generatePatternStyles from '../../utils/generatePatternStyles';
 import convertToCSS from '../../utils/convertToCSS';
-export { default as getMediaProps } from './getMediaProps';
-=======
 export { default as getMediaSizePositionProps } from './getMediaSizePositionProps';
->>>>>>> b50ee06d
 export { default as getFocalFromOffset } from './getFocalFromOffset';
 export { default as EditPanMovable } from './editPanMovable';
 export { default as ScalePanel } from './scalePanel';
