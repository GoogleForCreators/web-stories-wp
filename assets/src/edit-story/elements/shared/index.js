/*
 * Copyright 2020 Google LLC
 *
 * Licensed under the Apache License, Version 2.0 (the "License");
 * you may not use this file except in compliance with the License.
 * You may obtain a copy of the License at
 *
 *     https://www.apache.org/licenses/LICENSE-2.0
 *
 * Unless required by applicable law or agreed to in writing, software
 * distributed under the License is distributed on an "AS IS" BASIS,
 * WITHOUT WARRANTIES OR CONDITIONS OF ANY KIND, either express or implied.
 * See the License for the specific language governing permissions and
 * limitations under the License.
 */

/**
 * External dependencies
 */
import styled, { css } from 'styled-components';

/**
 * Internal dependencies
 */
export { default as getMediaSizePositionProps } from './getMediaSizePositionProps';
export { default as getFocalFromOffset } from './getFocalFromOffset';
export { default as EditPanMovable } from './editPanMovable';
export { default as ScalePanel } from './scalePanel';

export const CropBox = styled.div`
  width: 100%;
  height: 100%;
  position: relative;
  overflow: hidden;

  &::after {
    content: '';
    display: block;
    position: absolute;
    left: 0;
    top: 0;
    width: 100%;
    height: 100%;
    border: 1px solid ${({ theme }) => theme.colors.mg.v1}70;
    pointer-events: none;
  }
`;

export const elementFillContent = css`
  position: absolute;
  top: 0;
  left: 0;
  width: 100%;
  height: 100%;
`;

export const elementWithPosition = css`
  position: absolute;
  z-index: 1;
  left: ${({ x }) => `${x}px`};
  top: ${({ y }) => `${y}px`};
`;

export const elementWithSize = css`
  width: ${({ width }) => `${width}px`};
  height: ${({ height }) => `${height}px`};
`;

export const elementWithRotation = css`
  transform: ${({ rotationAngle }) => `rotate(${rotationAngle}deg)`};
`;

export const elementWithBackgroundColor = css`
  background-color: ${({ backgroundColor }) => backgroundColor};
`;

export const elementWithFontColor = css`
  color: ${({ color }) => color};
`;

export const elementWithFont = css`
  white-space: pre-wrap;
  font-family: ${({ fontFamily }) => fontFamily};
  font-style: ${({ fontStyle }) => fontStyle};
  font-size: ${({ fontSize }) => fontSize}px;
  font-weight: ${({ fontWeight }) => fontWeight};
`;

export const elementWithStyle = css`
  padding: ${({ padding }) => (padding ? padding : '0')}%;
  line-height: ${({ lineHeight }) => lineHeight};
  letter-spacing: ${({ letterSpacing }) =>
    letterSpacing ? letterSpacing + 'em' : null};
  text-align: ${({ textAlign }) => textAlign};
`;

<<<<<<< HEAD
export const elementWithFlip = css`
  transform: ${({ transformFlip }) => transformFlip};
`;

export const SHARED_DEFAULT_ATTRIBUTES = {
  flip: {
    vertical: false,
    horizontal: false,
  },
=======
export const MEDIA_MASK_OPACITY = 0.4;

export const SHARED_DEFAULT_ATTRIBUTES = {
  opacity: 100,
>>>>>>> b50ee06d
};<|MERGE_RESOLUTION|>--- conflicted
+++ resolved
@@ -94,20 +94,16 @@
   text-align: ${({ textAlign }) => textAlign};
 `;
 
-<<<<<<< HEAD
-export const elementWithFlip = css`
-  transform: ${({ transformFlip }) => transformFlip};
-`;
+export const MEDIA_MASK_OPACITY = 0.4;
 
 export const SHARED_DEFAULT_ATTRIBUTES = {
+  opacity: 100,
   flip: {
     vertical: false,
     horizontal: false,
   },
-=======
-export const MEDIA_MASK_OPACITY = 0.4;
+};
 
-export const SHARED_DEFAULT_ATTRIBUTES = {
-  opacity: 100,
->>>>>>> b50ee06d
-};+export const elementWithFlip = css`
+  transform: ${({ transformFlip }) => transformFlip};
+`;