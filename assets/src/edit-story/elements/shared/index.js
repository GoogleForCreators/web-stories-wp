/*
 * Copyright 2020 Google LLC
 *
 * Licensed under the Apache License, Version 2.0 (the "License");
 * you may not use this file except in compliance with the License.
 * You may obtain a copy of the License at
 *
 *     https://www.apache.org/licenses/LICENSE-2.0
 *
 * Unless required by applicable law or agreed to in writing, software
 * distributed under the License is distributed on an "AS IS" BASIS,
 * WITHOUT WARRANTIES OR CONDITIONS OF ANY KIND, either express or implied.
 * See the License for the specific language governing permissions and
 * limitations under the License.
 */

/**
 * External dependencies
 */
import styled, { css } from 'styled-components';

/**
 * Internal dependencies
 */
export { default as getMediaProps } from './getMediaProps';
export { default as getFocalFromOffset } from './getFocalFromOffset';
export { default as EditPanMovable } from './editPanMovable';
export { default as ScalePanel } from './scalePanel';

export const CropBox = styled.div`
  width: 100%;
  height: 100%;
  position: relative;
  overflow: hidden;

  &::after {
    content: '';
    display: block;
    position: absolute;
    left: 0;
    top: 0;
    width: 100%;
    height: 100%;
    border: 1px solid ${({ theme }) => theme.colors.mg.v1}70;
    pointer-events: none;
  }
`;

export const elementFillContent = css`
  position: absolute;
  top: 0;
  left: 0;
  width: 100%;
  height: 100%;
`;

export const elementWithPosition = css`
  position: absolute;
  z-index: 1;
  left: ${({ x }) => `${x}px`};
  top: ${({ y }) => `${y}px`};
`;

export const elementWithSize = css`
  width: ${({ width }) => `${width}px`};
  height: ${({ height }) => `${height}px`};
`;

export const elementWithRotation = css`
  transform: ${({ rotationAngle }) => `rotate(${rotationAngle}deg)`};
`;

export const elementWithBackgroundColor = css`
  background-color: ${({ backgroundColor }) => backgroundColor};
`;

export const elementWithFontColor = css`
  color: ${({ color }) => color};
`;

export const elementWithFont = css`
  white-space: pre-wrap;
  font-family: ${({ fontFamily }) => fontFamily};
  font-style: ${({ fontStyle }) => fontStyle};
  font-size: ${({ fontSize }) => fontSize}px;
  font-weight: ${({ fontWeight }) => fontWeight};
`;

export const elementWithStyle = css`
<<<<<<< HEAD
  padding: ${({ padding }) => (padding ? padding : '0')}%;
  line-height: ${({ lineHeight }) => lineHeight};
  letter-spacing: ${({ letterSpacing }) =>
    letterSpacing ? letterSpacing + 'em' : null};
  text-align: ${({ textAlign }) => textAlign};
`;

/**
 * Returns common attributes used for all elements when saving to DB.
 */
export const getCommonAttributes = ({ width, height, x, y, rotationAngle }) => {
  return {
    position: 'absolute',
    left: getPercentageFromPixels(x, 'x') + '%',
    top: getPercentageFromPixels(y, 'y') + '%',
    transform: rotationAngle ? `rotate(${rotationAngle}deg)` : null,
    width: getPercentageFromPixels(width, 'x') + '%',
    height: getPercentageFromPixels(height, 'y') + '%',
  };
};
=======
	padding: ${ ( { padding } ) => padding ? padding : '0' }%;
	line-height: ${ ( { lineHeight } ) => lineHeight };
	letter-spacing: ${ ( { letterSpacing } ) => letterSpacing ? letterSpacing + 'em' : null };
	text-align: ${ ( { textAlign } ) => textAlign };
`;
>>>>>>> 4d422696
<|MERGE_RESOLUTION|>--- conflicted
+++ resolved
@@ -87,31 +87,9 @@
 `;
 
 export const elementWithStyle = css`
-<<<<<<< HEAD
   padding: ${({ padding }) => (padding ? padding : '0')}%;
   line-height: ${({ lineHeight }) => lineHeight};
   letter-spacing: ${({ letterSpacing }) =>
     letterSpacing ? letterSpacing + 'em' : null};
   text-align: ${({ textAlign }) => textAlign};
-`;
-
-/**
- * Returns common attributes used for all elements when saving to DB.
- */
-export const getCommonAttributes = ({ width, height, x, y, rotationAngle }) => {
-  return {
-    position: 'absolute',
-    left: getPercentageFromPixels(x, 'x') + '%',
-    top: getPercentageFromPixels(y, 'y') + '%',
-    transform: rotationAngle ? `rotate(${rotationAngle}deg)` : null,
-    width: getPercentageFromPixels(width, 'x') + '%',
-    height: getPercentageFromPixels(height, 'y') + '%',
-  };
-};
-=======
-	padding: ${ ( { padding } ) => padding ? padding : '0' }%;
-	line-height: ${ ( { lineHeight } ) => lineHeight };
-	letter-spacing: ${ ( { letterSpacing } ) => letterSpacing ? letterSpacing + 'em' : null };
-	text-align: ${ ( { textAlign } ) => textAlign };
-`;
->>>>>>> 4d422696
+`;