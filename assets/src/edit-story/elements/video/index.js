--- conflicted
+++ resolved
@@ -31,18 +31,12 @@
   controls: false,
   loop: false,
   autoPlay: true,
-<<<<<<< HEAD
-  posterId: null,
-  poster: null,
-  videoId: 0,
-  isFill: false,
-=======
   resource: {
     posterId: null,
     poster: null,
     videoId: 0,
   },
->>>>>>> 8a8fc335
+  isFill: false,
 };
 
 export const hasEditMode = true;
