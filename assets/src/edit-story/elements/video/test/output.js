--- conflicted
+++ resolved
@@ -30,10 +30,6 @@
       type: 'video',
       mimeType: 'video/mp4',
       scale: 1,
-<<<<<<< HEAD
-=======
-      origRatio: 9 / 16,
->>>>>>> 5321949f
       x: 50,
       y: 100,
       height: 1920,
@@ -46,10 +42,7 @@
         id: 123,
         src: 'https://example.com/image.png',
         poster: 'https://example.com/poster.png',
-<<<<<<< HEAD
-=======
         alt: 'alt text',
->>>>>>> 5321949f
         height: 1920,
         width: 1080,
       },
