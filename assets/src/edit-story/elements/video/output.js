/*
 * Copyright 2020 Google LLC
 *
 * Licensed under the Apache License, Version 2.0 (the "License");
 * you may not use this file except in compliance with the License.
 * You may obtain a copy of the License at
 *
 *     https://www.apache.org/licenses/LICENSE-2.0
 *
 * Unless required by applicable law or agreed to in writing, software
 * distributed under the License is distributed on an "AS IS" BASIS,
 * WITHOUT WARRANTIES OR CONDITIONS OF ANY KIND, either express or implied.
 * See the License for the specific language governing permissions and
 * limitations under the License.
 */

/**
 * Internal dependencies
 */
import StoryPropTypes from '../../types';
import { PAGE_WIDTH, PAGE_HEIGHT } from '../../constants';
import { editorPixels } from '../../units';
import { getMediaProps } from '../shared';

function VideoOutput({
  element: { resource, scale, focalX, focalY },
  box: { width: vw, height: vh },
}) {
  // Width and height are taken from the basis of 100% taking into account the
  // aspect ratio.
  const width = vw;
  const height = (vh * PAGE_HEIGHT) / PAGE_WIDTH;
  const imgProps = getMediaProps(
    resource,
    width,
    height,
    scale,
    focalX,
    focalY
  );

  const wrapperStyle = {
    position: 'absolute',
    width: `${editorPixels((imgProps.width / width) * 100)}%`,
    height: `${editorPixels((imgProps.height / height) * 100)}%`,
    left: `${-editorPixels((imgProps.offsetX / width) * 100)}%`,
    top: `${-editorPixels((imgProps.offsetY / height) * 100)}%`,
  };

  const sourceProps = {
    type: resource.mimeType,
    src: resource.src,
  };
  const props = {
<<<<<<< HEAD
    autoPlay: true,
    poster: resource.poster,
=======
    autoPlay: 'autoplay',
    poster,
>>>>>>> da02247e
    layout: 'fill',
  };

  return (
    <div style={wrapperStyle}>
      <amp-video {...props}>
        <source {...sourceProps} />
      </amp-video>
    </div>
  );
}

VideoOutput.propTypes = {
  element: StoryPropTypes.elements.video.isRequired,
  box: StoryPropTypes.box.isRequired,
};

export default VideoOutput;<|MERGE_RESOLUTION|>--- conflicted
+++ resolved
@@ -52,13 +52,8 @@
     src: resource.src,
   };
   const props = {
-<<<<<<< HEAD
-    autoPlay: true,
+    autoPlay: 'autoplay',
     poster: resource.poster,
-=======
-    autoPlay: 'autoplay',
-    poster,
->>>>>>> da02247e
     layout: 'fill',
   };
 
