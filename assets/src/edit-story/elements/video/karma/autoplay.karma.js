/*
 * Copyright 2020 Google LLC
 *
 * Licensed under the Apache License, Version 2.0 (the "License");
 * you may not use this file except in compliance with the License.
 * You may obtain a copy of the License at
 *
 *     https://www.apache.org/licenses/LICENSE-2.0
 *
 * Unless required by applicable law or agreed to in writing, software
 * distributed under the License is distributed on an "AS IS" BASIS,
 * WITHOUT WARRANTIES OR CONDITIONS OF ANY KIND, either express or implied.
 * See the License for the specific language governing permissions and
 * limitations under the License.
 */

/**
 * External dependencies
 */
import { waitFor } from '@testing-library/react';

/**
 * Internal dependencies
 */
import { Fixture } from '../../../karma';
import { getBackgroundElementId } from '../../../components/dropTargets/karma/background.karma';

describe('Autoplay video', () => {
  let fixture;

  beforeEach(async () => {
    fixture = new Fixture();
    await fixture.render();
  });

  afterEach(() => {
    fixture.restore();
  });

  it('should render ok', () => {
    expect(
      fixture.container.querySelector('[data-testid="fullbleed"]')
    ).toBeTruthy();
  });

  it('should autoplay on insert and on drop', async () => {
<<<<<<< HEAD
    // Temporary, waiting for dropdown for filters (Figma)
    const videoFilter = fixture.screen.getByText('Video', {
      exact: true,
      selector: 'button',
    });
=======
    // TODO: Switch to role selector after they are merged
    const allFilter = fixture.screen.getByText('All');
    await fixture.events.mouse.clickOn(allFilter);
    const videoFilter = fixture.screen.getByText('Video');
>>>>>>> 757c3845
    await fixture.events.mouse.clickOn(videoFilter);

    const video = fixture.screen.getAllByLabelText('ranger9', {
      selector: 'video',
    });
    await fixture.events.mouse.clickOn(video[0]);

    const videoFrame = fixture.editor.canvas.framesLayer.frames[1].node;
    const videoId = videoFrame.dataset.elementId;

    const video1El = fixture.editor.canvas.displayLayer
      .display(videoId)
      .node.querySelector('video');
    expect(video1El.paused).toBe(false);

    const fullbleed = fixture.editor.canvas.fullbleed.container;
    await fixture.events.mouse.seq(({ moveRel, down, up }) => [
      moveRel(videoFrame, '10%', '10%'),
      down(),
      moveRel(fullbleed, 10, 10),
      up(),
    ]);
    // Should not play during the drag
    expect(video1El.paused).toBe(true);
    await fixture.events.mouse.up();
    const backgroundId = await getBackgroundElementId(fixture);
    const backgroundElVideo = fixture.editor.canvas.displayLayer
      .display(backgroundId)
      .node.querySelector('video');
    expect(backgroundElVideo.paused).toBe(false);

    // Bug #2618 coverage
    await fixture.events.mouse.seq(({ moveRel }) => [
      moveRel(fullbleed, '10%', '10%'),
    ]);
    await waitFor(
      () => fixture.editor.canvas.framesLayer.controls(backgroundId).pause
    );
    await fixture.events.click(
      fixture.editor.canvas.framesLayer.controls(backgroundId).pause
    );
    expect(backgroundElVideo.paused).toBe(true);
    await fixture.events.click(
      fixture.editor.canvas.framesLayer.controls(backgroundId).play
    );
    expect(backgroundElVideo.paused).toBe(false);
  });
});<|MERGE_RESOLUTION|>--- conflicted
+++ resolved
@@ -44,20 +44,11 @@
   });
 
   it('should autoplay on insert and on drop', async () => {
-<<<<<<< HEAD
-    // Temporary, waiting for dropdown for filters (Figma)
-    const videoFilter = fixture.screen.getByText('Video', {
-      exact: true,
-      selector: 'button',
-    });
-=======
     // TODO: Switch to role selector after they are merged
     const allFilter = fixture.screen.getByText('All');
     await fixture.events.mouse.clickOn(allFilter);
     const videoFilter = fixture.screen.getByText('Video');
->>>>>>> 757c3845
     await fixture.events.mouse.clickOn(videoFilter);
-
     const video = fixture.screen.getAllByLabelText('ranger9', {
       selector: 'video',
     });
