/*
 * Copyright 2020 Google LLC
 *
 * Licensed under the Apache License, Version 2.0 (the "License");
 * you may not use this file except in compliance with the License.
 * You may obtain a copy of the License at
 *
 *     https://www.apache.org/licenses/LICENSE-2.0
 *
 * Unless required by applicable law or agreed to in writing, software
 * distributed under the License is distributed on an "AS IS" BASIS,
 * WITHOUT WARRANTIES OR CONDITIONS OF ANY KIND, either express or implied.
 * See the License for the specific language governing permissions and
 * limitations under the License.
 */

/**
 * External dependencies
 */
import styled from 'styled-components';

/**
 * WordPress dependencies
 */
import { useEffect } from '@wordpress/element';

/**
 * Internal dependencies
 */
<<<<<<< HEAD
import { elementFillContent } from '../utils/css';
=======
import { elementFillContent, getMediaProps } from '../shared';
>>>>>>> 4d422696
import StoryPropTypes from '../../types';
import useUploadVideoFrame from '../../utils/useUploadVideoFrame';
import { getBackgroundStyle, videoWithScale } from './util';

const Element = styled.div`
	${ elementFillContent }
	overflow: hidden;
`;

const Video = styled.video`
	position: absolute;
	max-width: initial;
	max-height: initial;
	${ videoWithScale }
`;

function VideoDisplay( {
	box: { width, height },
	element: {
		mimeType,
		src,
		id,
		isBackground,
		scale,
		focalX,
		focalY,
		origRatio,
		videoId,
		posterId,
		poster,
	},
} ) {
	const { uploadVideoFrame } = useUploadVideoFrame( { videoId, src, id } );
	useEffect( () => {
		if ( videoId && ! posterId ) {
			uploadVideoFrame();
		}
	}, [ videoId, posterId, uploadVideoFrame ] );

	let style = {};
	if ( isBackground ) {
		const styleProps = getBackgroundStyle();
		style = {
			...style,
			...styleProps,
		};
	}

	const videoProps = getMediaProps( width, height, scale, focalX, focalY, origRatio );
	return (
		<Element>
			<Video poster={ poster } style={ style } { ...videoProps } >
				<source src={ src } type={ mimeType } />
			</Video>
		</Element>
	);
}

VideoDisplay.propTypes = {
	element: StoryPropTypes.elements.video.isRequired,
	box: StoryPropTypes.box.isRequired,
};

export default VideoDisplay;<|MERGE_RESOLUTION|>--- conflicted
+++ resolved
@@ -27,11 +27,7 @@
 /**
  * Internal dependencies
  */
-<<<<<<< HEAD
-import { elementFillContent } from '../utils/css';
-=======
 import { elementFillContent, getMediaProps } from '../shared';
->>>>>>> 4d422696
 import StoryPropTypes from '../../types';
 import useUploadVideoFrame from '../../utils/useUploadVideoFrame';
 import { getBackgroundStyle, videoWithScale } from './util';
