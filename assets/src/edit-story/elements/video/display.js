/*
 * Copyright 2020 Google LLC
 *
 * Licensed under the Apache License, Version 2.0 (the "License");
 * you may not use this file except in compliance with the License.
 * You may obtain a copy of the License at
 *
 *     https://www.apache.org/licenses/LICENSE-2.0
 *
 * Unless required by applicable law or agreed to in writing, software
 * distributed under the License is distributed on an "AS IS" BASIS,
 * WITHOUT WARRANTIES OR CONDITIONS OF ANY KIND, either express or implied.
 * See the License for the specific language governing permissions and
 * limitations under the License.
 */

/**
 * External dependencies
 */
import styled from 'styled-components';
<<<<<<< HEAD
import { useEffect } from 'react';
=======
>>>>>>> 486c3a04

/**
 * Internal dependencies
 */
import { elementFillContent, getMediaProps } from '../shared';
import StoryPropTypes from '../../types';
import { getBackgroundStyle, videoWithScale } from './util';

const Element = styled.div`
  ${elementFillContent}
  overflow: hidden;
`;

const Video = styled.video`
  position: absolute;
  max-width: initial;
  max-height: initial;
  ${videoWithScale}
`;

function VideoDisplay({
  box: { width, height },
  element: {
    mimeType,
    src,
    isBackground,
    scale,
    focalX,
    focalY,
    origRatio,
    poster,
  },
}) {
  let style = {};
  if (isBackground) {
    const styleProps = getBackgroundStyle();
    style = {
      ...style,
      ...styleProps,
    };
  }

  const videoProps = getMediaProps(
    width,
    height,
    scale,
    focalX,
    focalY,
    origRatio
  );
  return (
    <Element>
      <Video poster={poster} style={style} {...videoProps}>
        <source src={src} type={mimeType} />
      </Video>
    </Element>
  );
}

VideoDisplay.propTypes = {
  element: StoryPropTypes.elements.video.isRequired,
  box: StoryPropTypes.box.isRequired,
};

export default VideoDisplay;<|MERGE_RESOLUTION|>--- conflicted
+++ resolved
@@ -18,10 +18,6 @@
  * External dependencies
  */
 import styled from 'styled-components';
-<<<<<<< HEAD
-import { useEffect } from 'react';
-=======
->>>>>>> 486c3a04
 
 /**
  * Internal dependencies
