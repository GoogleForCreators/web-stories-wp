/*
 * Copyright 2020 Google LLC
 *
 * Licensed under the Apache License, Version 2.0 (the "License");
 * you may not use this file except in compliance with the License.
 * You may obtain a copy of the License at
 *
 *     https://www.apache.org/licenses/LICENSE-2.0
 *
 * Unless required by applicable law or agreed to in writing, software
 * distributed under the License is distributed on an "AS IS" BASIS,
 * WITHOUT WARRANTIES OR CONDITIONS OF ANY KIND, either express or implied.
 * See the License for the specific language governing permissions and
 * limitations under the License.
 */

/**
 * External dependencies
 */
import styled from 'styled-components';
import PropTypes from 'prop-types';

/**
 * Internal dependencies
 */
import { elementFillContent } from '../shared';
import { getMediaSizePositionProps } from '../media';
import StoryPropTypes from '../../types';
import { getBackgroundStyle, videoWithScale } from './util';

const Element = styled.div`
  ${elementFillContent}
  overflow: hidden;
`;

const Video = styled.video`
  position: absolute;
  max-width: initial;
  max-height: initial;
  ${videoWithScale}
`;

function VideoDisplay({
  previewMode,
  box: { width, height },
<<<<<<< HEAD
  element: { id, resource, isBackground, scale, focalX, focalY, loop },
=======
  element: { poster, resource, isBackground, scale, focalX, focalY, loop },
>>>>>>> 9c42a748
}) {
  let style = {};
  if (isBackground) {
    const styleProps = getBackgroundStyle();
    style = {
      ...style,
      ...styleProps,
    };
  }

  const videoProps = getMediaSizePositionProps(
    resource,
    width,
    height,
    scale,
    focalX,
    focalY
  );
  return (
    <Element>
<<<<<<< HEAD
      {previewMode ? (
        <img
          src={resource.poster}
          alt={resource.title}
          width={videoProps.width}
          height={videoProps.height}
        />
      ) : (
        <Video
          id={`video-${id}`}
          poster={resource.poster}
          style={style}
          {...videoProps}
          loop={loop}
          preload="metadata"
        >
          <source src={resource.src} type={resource.mimeType} />
        </Video>
      )}
=======
      <Video
        poster={poster || resource.poster}
        style={style}
        {...videoProps}
        loop={loop}
      >
        <source src={resource.src} type={resource.mimeType} />
      </Video>
>>>>>>> 9c42a748
    </Element>
  );
}

VideoDisplay.propTypes = {
  previewMode: PropTypes.bool,
  element: StoryPropTypes.elements.video.isRequired,
  box: StoryPropTypes.box.isRequired,
};

export default VideoDisplay;<|MERGE_RESOLUTION|>--- conflicted
+++ resolved
@@ -43,11 +43,7 @@
 function VideoDisplay({
   previewMode,
   box: { width, height },
-<<<<<<< HEAD
-  element: { id, resource, isBackground, scale, focalX, focalY, loop },
-=======
-  element: { poster, resource, isBackground, scale, focalX, focalY, loop },
->>>>>>> 9c42a748
+  element: { id, poster, resource, isBackground, scale, focalX, focalY, loop },
 }) {
   let style = {};
   if (isBackground) {
@@ -68,10 +64,9 @@
   );
   return (
     <Element>
-<<<<<<< HEAD
       {previewMode ? (
         <img
-          src={resource.poster}
+          src={poster || resource.poster}
           alt={resource.title}
           width={videoProps.width}
           height={videoProps.height}
@@ -79,7 +74,7 @@
       ) : (
         <Video
           id={`video-${id}`}
-          poster={resource.poster}
+          poster={poster || resource.poster}
           style={style}
           {...videoProps}
           loop={loop}
@@ -88,16 +83,6 @@
           <source src={resource.src} type={resource.mimeType} />
         </Video>
       )}
-=======
-      <Video
-        poster={poster || resource.poster}
-        style={style}
-        {...videoProps}
-        loop={loop}
-      >
-        <source src={resource.src} type={resource.mimeType} />
-      </Video>
->>>>>>> 9c42a748
     </Element>
   );
 }
