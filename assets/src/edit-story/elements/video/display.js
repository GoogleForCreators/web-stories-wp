/*
 * Copyright 2020 Google LLC
 *
 * Licensed under the Apache License, Version 2.0 (the "License");
 * you may not use this file except in compliance with the License.
 * You may obtain a copy of the License at
 *
 *     https://www.apache.org/licenses/LICENSE-2.0
 *
 * Unless required by applicable law or agreed to in writing, software
 * distributed under the License is distributed on an "AS IS" BASIS,
 * WITHOUT WARRANTIES OR CONDITIONS OF ANY KIND, either express or implied.
 * See the License for the specific language governing permissions and
 * limitations under the License.
 */

/**
 * External dependencies
 */
import styled from 'styled-components';

/**
 * WordPress dependencies
 */
import { useEffect } from '@wordpress/element';

/**
 * Internal dependencies
 */
import { ElementFillContent } from '../shared';
import StoryPropTypes from '../../types';
import useUploadVideoFrame from '../../utils/useUploadVideoFrame';

const Element = styled.video`
	${ ElementFillContent }
`;

function VideoDisplay( {
	element: {
		id,
		src,
		mimeType,
		videoId,
		posterId,
<<<<<<< HEAD
=======
		poster,
>>>>>>> 1e1ebe1e
	},
} ) {
	const { uploadVideoFrame } = useUploadVideoFrame( { videoId, src, id } );
	useEffect( () => {
		if ( videoId && ! posterId ) {
			uploadVideoFrame();
		}
	}, [ videoId, posterId, uploadVideoFrame ] );

	return (
<<<<<<< HEAD
		<Element>
=======
		<Element poster={ poster }>
>>>>>>> 1e1ebe1e
			<source src={ src } type={ mimeType } />
		</Element>
	);
}

VideoDisplay.propTypes = {
	element: StoryPropTypes.elements.video.isRequired,
};

export default VideoDisplay;<|MERGE_RESOLUTION|>--- conflicted
+++ resolved
@@ -42,10 +42,7 @@
 		mimeType,
 		videoId,
 		posterId,
-<<<<<<< HEAD
-=======
 		poster,
->>>>>>> 1e1ebe1e
 	},
 } ) {
 	const { uploadVideoFrame } = useUploadVideoFrame( { videoId, src, id } );
@@ -56,11 +53,7 @@
 	}, [ videoId, posterId, uploadVideoFrame ] );
 
 	return (
-<<<<<<< HEAD
-		<Element>
-=======
 		<Element poster={ poster }>
->>>>>>> 1e1ebe1e
 			<source src={ src } type={ mimeType } />
 		</Element>
 	);
