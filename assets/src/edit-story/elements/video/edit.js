/*
 * Copyright 2020 Google LLC
 *
 * Licensed under the Apache License, Version 2.0 (the "License");
 * you may not use this file except in compliance with the License.
 * You may obtain a copy of the License at
 *
 *     https://www.apache.org/licenses/LICENSE-2.0
 *
 * Unless required by applicable law or agreed to in writing, software
 * distributed under the License is distributed on an "AS IS" BASIS,
 * WITHOUT WARRANTIES OR CONDITIONS OF ANY KIND, either express or implied.
 * See the License for the specific language governing permissions and
 * limitations under the License.
 */

/**
 * External dependencies
 */
import styled from 'styled-components';
import { useCallback, useState } from 'react';

/**
 * Internal dependencies
 */
import {
  elementFillContent,
  CropBox,
  getMediaProps,
  EditPanMovable,
  ScalePanel,
  elementWithFlip,
} from '../shared';
import { useStory } from '../../app';
import StoryPropTypes from '../../types';
import getTransformFlip from '../shared/getTransformFlip';
import { videoWithScale } from './util';

const Element = styled.div`
  ${elementFillContent}
`;

const FadedVideo = styled.video`
  position: absolute;
  opacity: 0.4;
  pointer-events: none;
  ${videoWithScale}
  ${elementWithFlip}
  max-width: initial;
  max-height: initial;
`;

const CropVideo = styled.video`
  position: absolute;
  ${videoWithScale}
  ${elementWithFlip}
  max-width: initial;
  max-height: initial;
`;

function VideoEdit({
<<<<<<< HEAD
  element: { id, src, origRatio, scale, flip, focalX, focalY, mimeType },
=======
  element: { id, resource, scale, focalX, focalY },
>>>>>>> 10cae2dc
  box: { x, y, width, height, rotationAngle },
}) {
  const [fullVideo, setFullVideo] = useState(null);
  const [croppedVideo, setCroppedVideo] = useState(null);

  const {
    actions: { updateElementById },
  } = useStory();
  const setProperties = useCallback(
    (properties) => updateElementById({ elementId: id, properties }),
    [id, updateElementById]
  );

  const videoProps = getMediaProps(
    resource,
    width,
    height,
    scale,
    focalX,
    focalY
  );

  videoProps.transformFlip = getTransformFlip(flip);
  return (
    <Element>
      <FadedVideo ref={setFullVideo} draggable={false} {...videoProps}>
        <source src={resource.src} type={resource.mimeType} />
      </FadedVideo>
      <CropBox>
        <CropVideo
          ref={setCroppedVideo}
          draggable={false}
          src={resource.src}
          {...videoProps}
        />
      </CropBox>

      {fullVideo && croppedVideo && (
        <EditPanMovable
          setProperties={setProperties}
          flip={flip}
          fullMedia={fullVideo}
          croppedMedia={croppedVideo}
          x={x}
          y={y}
          width={width}
          height={height}
          rotationAngle={rotationAngle}
          offsetX={videoProps.offsetX}
          offsetY={videoProps.offsetY}
          mediaWidth={videoProps.width}
          mediaHeight={videoProps.height}
          transformFlip={videoProps.transformFlip}
        />
      )}

      <ScalePanel
        setProperties={setProperties}
        x={x}
        y={y}
        width={width}
        height={height}
        scale={scale || 100}
      />
    </Element>
  );
}

VideoEdit.propTypes = {
  element: StoryPropTypes.elements.video.isRequired,
  box: StoryPropTypes.box.isRequired,
};

export default VideoEdit;<|MERGE_RESOLUTION|>--- conflicted
+++ resolved
@@ -59,11 +59,7 @@
 `;
 
 function VideoEdit({
-<<<<<<< HEAD
-  element: { id, src, origRatio, scale, flip, focalX, focalY, mimeType },
-=======
-  element: { id, resource, scale, focalX, focalY },
->>>>>>> 10cae2dc
+  element: { id, resource, scale, flip, focalX, focalY },
   box: { x, y, width, height, rotationAngle },
 }) {
   const [fullVideo, setFullVideo] = useState(null);
