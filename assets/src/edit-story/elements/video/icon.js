/*
 * Copyright 2020 Google LLC
 *
 * Licensed under the Apache License, Version 2.0 (the "License");
 * you may not use this file except in compliance with the License.
 * You may obtain a copy of the License at
 *
 *     https://www.apache.org/licenses/LICENSE-2.0
 *
 * Unless required by applicable law or agreed to in writing, software
 * distributed under the License is distributed on an "AS IS" BASIS,
 * WITHOUT WARRANTIES OR CONDITIONS OF ANY KIND, either express or implied.
 * See the License for the specific language governing permissions and
 * limitations under the License.
 */

/**
 * External dependencies
 */
import { __ } from '@web-stories-wp/i18n';
<<<<<<< HEAD
import PropTypes from 'prop-types';
=======
import { Icons } from '@web-stories-wp/design-system';
>>>>>>> 399cf656

/**
 * Internal dependencies
 */
import StoryPropTypes from '../../types';
import VideoImage from '../media/videoImage';
import VisibleImage from '../media/visibleImage';

function VideoLayerContent({
  element: {
    resource: { poster: defaultPoster, alt = __('Video', 'web-stories'), src },
    poster,
  },
  showVideoPreviewAsBackup,
}) {
  const iconImage = poster?.length ? poster : defaultPoster;

  if (!iconImage && showVideoPreviewAsBackup) {
    return <VideoImage src={src} alt={alt} />;
  } else if (!iconImage) {
    return <Icons.Video width={28} height={28} title={alt} />;
  }

  return <VisibleImage src={iconImage} alt={alt} width={28} height={28} />;
}

VideoLayerContent.propTypes = {
  element: StoryPropTypes.element.isRequired,
  showVideoPreviewAsBackup: PropTypes.bool,
};

export default VideoLayerContent;<|MERGE_RESOLUTION|>--- conflicted
+++ resolved
@@ -18,11 +18,8 @@
  * External dependencies
  */
 import { __ } from '@web-stories-wp/i18n';
-<<<<<<< HEAD
+import { Icons } from '@web-stories-wp/design-system';
 import PropTypes from 'prop-types';
-=======
-import { Icons } from '@web-stories-wp/design-system';
->>>>>>> 399cf656
 
 /**
  * Internal dependencies
