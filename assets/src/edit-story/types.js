--- conflicted
+++ resolved
@@ -25,8 +25,6 @@
   type: PropTypes.string.isRequired,
 });
 
-<<<<<<< HEAD
-=======
 StoryPropTypes.link = PropTypes.shape({
   type: PropTypes.number.isRequired,
   url: PropTypes.string.isRequired,
@@ -34,20 +32,6 @@
   icon: PropTypes.string,
 });
 
-export const StoryElementPropsTypes = {
-  id: PropTypes.string.isRequired,
-  type: PropTypes.string.isRequired,
-  x: PropTypes.number.isRequired,
-  y: PropTypes.number.isRequired,
-  width: PropTypes.number.isRequired,
-  height: PropTypes.number.isRequired,
-  rotationAngle: PropTypes.number.isRequired,
-  isFill: PropTypes.bool,
-  mask: StoryPropTypes.mask,
-  link: StoryPropTypes.link,
-};
-
->>>>>>> 34a204a8
 StoryPropTypes.size = PropTypes.exact({
   width: PropTypes.number.isRequired,
   height: PropTypes.number.isRequired,
@@ -107,6 +91,7 @@
   rotationAngle: PropTypes.number.isRequired,
   isFill: PropTypes.bool,
   mask: StoryPropTypes.mask,
+  link: StoryPropTypes.link,
 };
 
 StoryPropTypes.element = PropTypes.shape(StoryElementPropsTypes);
