/**
 * External dependencies
 */
import PropTypes from 'prop-types';

const StoryPropTypes = {};

<<<<<<< HEAD
=======
export const StoryElementPropsTypes = {
	id: PropTypes.string.isRequired,
	type: PropTypes.string.isRequired,
	x: PropTypes.number.isRequired,
	y: PropTypes.number.isRequired,
	width: PropTypes.number.isRequired,
	height: PropTypes.number.isRequired,
	rotationAngle: PropTypes.number.isRequired,
	isFill: PropTypes.bool,
};

>>>>>>> 4d422696
StoryPropTypes.size = PropTypes.exact( {
	width: PropTypes.number.isRequired,
	height: PropTypes.number.isRequired,
} );

StoryPropTypes.box = PropTypes.exact( {
	x: PropTypes.number.isRequired,
	y: PropTypes.number.isRequired,
	width: PropTypes.number.isRequired,
	height: PropTypes.number.isRequired,
	rotationAngle: PropTypes.number.isRequired,
} );

StoryPropTypes.children = PropTypes.oneOfType( [
	PropTypes.arrayOf( PropTypes.node ),
	PropTypes.node,
] );

StoryPropTypes.page = PropTypes.shape( {
	id: PropTypes.string.isRequired,
} );

export const StoryLayerPropsTypes = {
	id: PropTypes.string.isRequired,
	type: PropTypes.string.isRequired,
};

export const StoryElementPropsTypes = {
	id: PropTypes.string.isRequired,
	type: PropTypes.string.isRequired,
	x: PropTypes.number.isRequired,
	y: PropTypes.number.isRequired,
	width: PropTypes.number.isRequired,
	height: PropTypes.number.isRequired,
	rotationAngle: PropTypes.number.isRequired,
	isFill: PropTypes.bool,
};

StoryPropTypes.element = PropTypes.shape( StoryElementPropsTypes );

StoryPropTypes.layer = PropTypes.shape( StoryLayerPropsTypes );

StoryPropTypes.elements = {};

StoryPropTypes.elements.image = PropTypes.shape( {
	...StoryElementPropsTypes,
	src: PropTypes.string.isRequired,
	origRatio: PropTypes.number.isRequired,
	scale: PropTypes.number.isRequired,
	focalX: PropTypes.number,
	focalY: PropTypes.number,
} );

StoryPropTypes.elements.video = PropTypes.shape( {
	...StoryElementPropsTypes,
	mimeType: PropTypes.string.isRequired,
	src: PropTypes.string.isRequired,
	loop: PropTypes.bool,
	poster: PropTypes.string,
	videoId: PropTypes.number.isRequired,
	posterId: PropTypes.number,
} );

StoryPropTypes.elements.text = PropTypes.shape( {
	...StoryElementPropsTypes,
	content: PropTypes.string,
	color: PropTypes.string,
	backgroundColor: PropTypes.string,
	fontFamily: PropTypes.string,
	fontFallback: PropTypes.array,
	fontSize: PropTypes.number,
	fontWeight: PropTypes.number,
	fontStyle: PropTypes.string,
	letterSpacing: PropTypes.oneOfType( [
		PropTypes.string,
		PropTypes.number,
	] ),
	lineHeight: PropTypes.number,
	padding: PropTypes.number,
	textAlign: PropTypes.string,
} );

StoryPropTypes.elements.square = PropTypes.shape( {
	...StoryElementPropsTypes,
	backgroundColor: PropTypes.string,
} );

StoryPropTypes.elements.background = PropTypes.shape( {
	...StoryLayerPropsTypes,
	inner: StoryPropTypes.element,
} );

export default StoryPropTypes;<|MERGE_RESOLUTION|>--- conflicted
+++ resolved
@@ -5,8 +5,6 @@
 
 const StoryPropTypes = {};
 
-<<<<<<< HEAD
-=======
 export const StoryElementPropsTypes = {
 	id: PropTypes.string.isRequired,
 	type: PropTypes.string.isRequired,
@@ -18,7 +16,6 @@
 	isFill: PropTypes.bool,
 };
 
->>>>>>> 4d422696
 StoryPropTypes.size = PropTypes.exact( {
 	width: PropTypes.number.isRequired,
 	height: PropTypes.number.isRequired,
@@ -44,17 +41,6 @@
 export const StoryLayerPropsTypes = {
 	id: PropTypes.string.isRequired,
 	type: PropTypes.string.isRequired,
-};
-
-export const StoryElementPropsTypes = {
-	id: PropTypes.string.isRequired,
-	type: PropTypes.string.isRequired,
-	x: PropTypes.number.isRequired,
-	y: PropTypes.number.isRequired,
-	width: PropTypes.number.isRequired,
-	height: PropTypes.number.isRequired,
-	rotationAngle: PropTypes.number.isRequired,
-	isFill: PropTypes.bool,
 };
 
 StoryPropTypes.element = PropTypes.shape( StoryElementPropsTypes );
