--- conflicted
+++ resolved
@@ -45,28 +45,6 @@
   icon: PropTypes.string,
 });
 
-<<<<<<< HEAD
-=======
-StoryPropTypes.flip = PropTypes.shape({
-  vertical: PropTypes.bool,
-  horizontal: PropTypes.bool,
-});
-
-export const StoryElementPropsTypes = {
-  id: PropTypes.string.isRequired,
-  type: PropTypes.string.isRequired,
-  x: PropTypes.number.isRequired,
-  y: PropTypes.number.isRequired,
-  width: PropTypes.number.isRequired,
-  height: PropTypes.number.isRequired,
-  rotationAngle: PropTypes.number.isRequired,
-  flip: StoryPropTypes.flip,
-  isFill: PropTypes.bool,
-  mask: StoryPropTypes.mask,
-  link: StoryPropTypes.link,
-};
-
->>>>>>> 544171bc
 StoryPropTypes.size = PropTypes.exact({
   width: PropTypes.number.isRequired,
   height: PropTypes.number.isRequired,
@@ -118,6 +96,11 @@
   type: PropTypes.string.isRequired,
 };
 
+StoryPropTypes.flip = PropTypes.shape({
+  vertical: PropTypes.bool,
+  horizontal: PropTypes.bool,
+});
+
 const StoryElementPropsTypes = {
   id: PropTypes.string.isRequired,
   type: PropTypes.string.isRequired,
@@ -125,6 +108,7 @@
   y: PropTypes.number.isRequired,
   width: PropTypes.number.isRequired,
   height: PropTypes.number.isRequired,
+  flip: StoryPropTypes.flip,
   rotationAngle: PropTypes.number.isRequired,
   isFill: PropTypes.bool,
   mask: StoryPropTypes.mask,
