/*
 * Copyright 2020 Google LLC
 *
 * Licensed under the Apache License, Version 2.0 (the "License");
 * you may not use this file except in compliance with the License.
 * You may obtain a copy of the License at
 *
 *     https://www.apache.org/licenses/LICENSE-2.0
 *
 * Unless required by applicable law or agreed to in writing, software
 * distributed under the License is distributed on an "AS IS" BASIS,
 * WITHOUT WARRANTIES OR CONDITIONS OF ANY KIND, either express or implied.
 * See the License for the specific language governing permissions and
 * limitations under the License.
 */

/**
 * External dependencies
 */
import PropTypes from 'prop-types';
import { HexPropType, PatternPropType } from '@web-stories-wp/patterns';
<<<<<<< HEAD
import { AnimationProps } from '@web-stories-wp/animation';
=======
import { ResourcePropTypes } from '@web-stories-wp/media';

>>>>>>> 96ceba3f
/**
 * Internal dependencies
 */
import { OverlayType } from './utils/overlay';
import { BACKGROUND_TEXT_MODE, MULTIPLE_VALUE } from './constants';

export const BorderPropTypes = PropTypes.shape({
  color: HexPropType.isRequired,
  left: PropTypes.number,
  top: PropTypes.number,
  right: PropTypes.number,
  bottom: PropTypes.number,
  locked: PropTypes.bool.isRequired,
  position: PropTypes.string.isRequired,
});

export const StylePresetPropType = PropTypes.shape({
  colors: PropTypes.array,
  textStyles: PropTypes.array,
});

export const PageSizePropType = PropTypes.shape({
  width: PropTypes.number,
  height: PropTypes.number,
  containerHeight: PropTypes.number,
});

const StoryPropTypes = {};

StoryPropTypes.story = PropTypes.shape({
  storyId: PropTypes.number,
  title: PropTypes.string.isRequired,
  status: PropTypes.string.isRequired,
  author: PropTypes.shape({
    id: PropTypes.oneOfType([PropTypes.number, PropTypes.string]),
    name: PropTypes.string.isRequired,
  }),
  slug: PropTypes.string.isRequired,
  date: PropTypes.string.isRequired,
  modified: PropTypes.string.isRequired,
  excerpt: PropTypes.string.isRequired,
  featuredMedia: PropTypes.shape({
    id: PropTypes.number.isRequired,
    url: PropTypes.string.isRequired,
    width: PropTypes.number.isRequired,
    height: PropTypes.number.isRequired,
  }),
  password: PropTypes.string.isRequired,
  currentStoryStyles: PropTypes.object,
  autoAdvance: PropTypes.bool,
  defaultPageDuration: PropTypes.number,
});

StoryPropTypes.mask = PropTypes.shape({
  type: PropTypes.string.isRequired,
});

StoryPropTypes.link = PropTypes.shape({
  url: PropTypes.string.isRequired,
  desc: PropTypes.string,
  icon: PropTypes.string,
});

StoryPropTypes.size = PropTypes.exact({
  width: PropTypes.number.isRequired,
  height: PropTypes.number.isRequired,
});

StoryPropTypes.box = PropTypes.exact({
  x: PropTypes.number.isRequired,
  y: PropTypes.number.isRequired,
  width: PropTypes.number.isRequired,
  height: PropTypes.number.isRequired,
  rotationAngle: PropTypes.number.isRequired,
});

StoryPropTypes.page = PropTypes.shape({
  id: PropTypes.string.isRequired,
  animations: PropTypes.arrayOf(PropTypes.shape(AnimationProps)),
  elements: PropTypes.arrayOf(PropTypes.shape(StoryPropTypes.element)),
  overlay: PropTypes.oneOf(Object.values(OverlayType)),
});

const StoryLayerPropTypes = {
  id: PropTypes.string.isRequired,
  type: PropTypes.string.isRequired,
};

StoryPropTypes.flip = PropTypes.shape({
  vertical: PropTypes.bool,
  horizontal: PropTypes.bool,
});

const StoryElementPropTypes = {
  id: PropTypes.string.isRequired,
  type: PropTypes.string.isRequired,
  x: PropTypes.number.isRequired,
  y: PropTypes.number.isRequired,
  width: PropTypes.number.isRequired,
  height: PropTypes.number.isRequired,
  flip: StoryPropTypes.flip,
  rotationAngle: PropTypes.number.isRequired,
  mask: StoryPropTypes.mask,
  link: StoryPropTypes.link,
  opacity: PropTypes.number,
  lockAspectRatio: PropTypes.bool,
};

const StoryMediaPropTypes = {
  scale: PropTypes.number.isRequired,
  focalX: PropTypes.number,
  focalY: PropTypes.number,
};

StoryPropTypes.element = PropTypes.shape(StoryElementPropTypes);

StoryPropTypes.layer = PropTypes.shape(StoryLayerPropTypes);

StoryPropTypes.elements = {};

StoryPropTypes.elements.image = PropTypes.shape({
  ...StoryElementPropTypes,
  ...StoryMediaPropTypes,
  resource: ResourcePropTypes.imageResource,
});

StoryPropTypes.elements.video = PropTypes.shape({
  ...StoryElementPropTypes,
  ...StoryMediaPropTypes,
  resource: ResourcePropTypes.videoResource,
  poster: PropTypes.string,
  tracks: PropTypes.arrayOf(ResourcePropTypes.trackResource),
  loop: PropTypes.bool,
});

StoryPropTypes.elements.gif = PropTypes.shape({
  ...StoryElementPropTypes,
  ...StoryMediaPropTypes,
  resource: ResourcePropTypes.gifResource,
});

StoryPropTypes.elements.media = PropTypes.oneOfType([
  StoryPropTypes.elements.image,
  StoryPropTypes.elements.video,
  StoryPropTypes.elements.gif,
]);

export const AnimationPropType = PropTypes.shape(AnimationProps);

export const FontPropType = PropTypes.shape({
  family: PropTypes.string,
  service: PropTypes.string,
  weights: PropTypes.arrayOf(PropTypes.number),
  styles: PropTypes.arrayOf(PropTypes.string),
  // There's no built-in prop type validation for tuples.
  variants: PropTypes.arrayOf(PropTypes.array),
  fallbacks: PropTypes.array,
});

export const PaddingPropType = PropTypes.shape({
  horizontal: PropTypes.oneOfType([
    PropTypes.number,
    PropTypes.oneOf([MULTIPLE_VALUE]),
  ]),
  vertical: PropTypes.oneOfType([
    PropTypes.number,
    PropTypes.oneOf([MULTIPLE_VALUE]),
  ]),
  locked: PropTypes.oneOfType([
    PropTypes.bool,
    PropTypes.oneOf([MULTIPLE_VALUE]),
  ]),
});

const StoryTextElementPropTypes = {
  content: PropTypes.string,
  backgroundTextMode: PropTypes.oneOf(Object.values(BACKGROUND_TEXT_MODE)),
  backgroundColor: PatternPropType,
  font: FontPropType.isRequired,
  fontSize: PropTypes.number,
  lineHeight: PropTypes.number,
  padding: PaddingPropType,
  textAlign: PropTypes.string,
};

StoryPropTypes.textContent = PropTypes.shape({
  ...StoryTextElementPropTypes,
});

StoryPropTypes.elements.text = PropTypes.shape({
  ...StoryElementPropTypes,
  ...StoryTextElementPropTypes,
});

StoryPropTypes.elements.shape = PropTypes.shape({
  ...StoryElementPropTypes,
  backgroundColor: PatternPropType,
});

StoryPropTypes.elements.sticker = PropTypes.shape({
  ...StoryElementPropTypes,
  sticker: PropTypes.shape({
    type: PropTypes.string.isRequired,
  }),
});

StoryPropTypes.elements.background = PropTypes.shape({
  ...StoryLayerPropTypes,
  inner: StoryPropTypes.element,
});

export default StoryPropTypes;

/**
 * Page object.
 *
 * @typedef {Page} Page
 * @property {Element[]} elements Array of all elements.
 */

/**
 * Element object
 *
 * @typedef {Element} Element A story element
 * @property {string} id  A unique uuid for the element
 * @property {string} type The type of the element, e.g. video, gif, image
 * @property {number} x The x position of the element, its top left corner
 * @property {number} y The y position of the element, its top left corner
 * @property {number} width The width of the element
 * @property {number} height The height of the element
 * @property {Object} flip If the element has been flipped vertical/horizontal
 * @property {number} rotationAngle The element's rotation angle
 * @property {Object} mask The type of mask applied to the element
 * @property {Object} link The url, icon and description of a link applied to element
 * @property {number} opacity The opacity of the element
 * @property {boolean} lockAspectRatio Whether the element's aspect ratio is locked
 * @property {Resource} resource The element's resource object
 */

/**
 * Resource object
 *
 * @typedef {Resource} Resource Resource data for elements
 * @property {{ full: { height: number, width: number }, output: Object }} sizes The data for the full-size element
 * @property {boolean} local Whether the media was uploaded by the user
 * @property {boolean} isOptimized Whether the media was uploaded by the user
 * @property {boolean} isPlaceholder Whether the resource is a placeholder and not fully uploaded yet.
 * @property {string} src The source string for the resource
 */

/**
 * Story object.
 *
 * @typedef {Story} Story
 * @property {Object} story - A story object.
 * @property {number} storyId Story post id.
 * @property {string} title Story title.
 * @property {string} status Post status, draft or published.
 * @property {Array<Page>} pages Array of all pages.
 * @property {Object} author Story author.
 * @property {string} slug The slug of the story.
 * @property {string} date The publish date of the story.
 * @property {string} modified The modified date of the story.
 * @property {string} content AMP HTML content.
 * @property {string} excerpt Short description.
 * @property {Object} featuredMedia Featured media object.
 * @property {string} password Password
 */<|MERGE_RESOLUTION|>--- conflicted
+++ resolved
@@ -19,18 +19,13 @@
  */
 import PropTypes from 'prop-types';
 import { HexPropType, PatternPropType } from '@web-stories-wp/patterns';
-<<<<<<< HEAD
+import { ResourcePropTypes } from '@web-stories-wp/media';
 import { AnimationProps } from '@web-stories-wp/animation';
-=======
-import { ResourcePropTypes } from '@web-stories-wp/media';
-
->>>>>>> 96ceba3f
 /**
  * Internal dependencies
  */
 import { OverlayType } from './utils/overlay';
 import { BACKGROUND_TEXT_MODE, MULTIPLE_VALUE } from './constants';
-
 export const BorderPropTypes = PropTypes.shape({
   color: HexPropType.isRequired,
   left: PropTypes.number,
