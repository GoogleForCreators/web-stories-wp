/*
 * Copyright 2020 Google LLC
 *
 * Licensed under the Apache License, Version 2.0 (the "License");
 * you may not use this file except in compliance with the License.
 * You may obtain a copy of the License at
 *
 *     https://www.apache.org/licenses/LICENSE-2.0
 *
 * Unless required by applicable law or agreed to in writing, software
 * distributed under the License is distributed on an "AS IS" BASIS,
 * WITHOUT WARRANTIES OR CONDITIONS OF ANY KIND, either express or implied.
 * See the License for the specific language governing permissions and
 * limitations under the License.
 */

/**
 * External dependencies
 */
import PropTypes from 'prop-types';

const StoryPropTypes = {};

StoryPropTypes.story = PropTypes.shape({
  storyId: PropTypes.number,
  title: PropTypes.string.isRequired,
  status: PropTypes.string.isRequired,
  author: PropTypes.number.isRequired,
  slug: PropTypes.string.isRequired,
  date: PropTypes.string.isRequired,
  modified: PropTypes.string.isRequired,
  excerpt: PropTypes.string.isRequired,
  featuredMedia: PropTypes.number.isRequired,
  password: PropTypes.string.isRequired,
});

StoryPropTypes.mask = PropTypes.shape({
  type: PropTypes.string.isRequired,
});

StoryPropTypes.link = PropTypes.shape({
  type: PropTypes.number.isRequired,
  url: PropTypes.string.isRequired,
  desc: PropTypes.string,
  icon: PropTypes.string,
});

<<<<<<< HEAD
export const StoryElementPropsTypes = {
  id: PropTypes.string.isRequired,
  type: PropTypes.string.isRequired,
  x: PropTypes.number.isRequired,
  y: PropTypes.number.isRequired,
  width: PropTypes.number.isRequired,
  height: PropTypes.number.isRequired,
  rotationAngle: PropTypes.number.isRequired,
  isFill: PropTypes.bool,
  opacity: PropTypes.number,
  mask: StoryPropTypes.mask,
  link: StoryPropTypes.link,
};

=======
>>>>>>> 10cae2dc
StoryPropTypes.size = PropTypes.exact({
  width: PropTypes.number.isRequired,
  height: PropTypes.number.isRequired,
});

StoryPropTypes.box = PropTypes.exact({
  x: PropTypes.number.isRequired,
  y: PropTypes.number.isRequired,
  width: PropTypes.number.isRequired,
  height: PropTypes.number.isRequired,
  rotationAngle: PropTypes.number.isRequired,
});

StoryPropTypes.children = PropTypes.oneOfType([
  PropTypes.arrayOf(PropTypes.node),
  PropTypes.node,
]);

StoryPropTypes.page = PropTypes.shape({
  id: PropTypes.string.isRequired,
});

StoryPropTypes.imageResource = PropTypes.shape({
  type: PropTypes.string.isRequired,
  src: PropTypes.string.isRequired,
  width: PropTypes.number.isRequired,
  height: PropTypes.number.isRequired,
  mimeType: PropTypes.string.isRequired,
});

StoryPropTypes.videoResource = PropTypes.shape({
  type: PropTypes.string.isRequired,
  src: PropTypes.string.isRequired,
  width: PropTypes.number.isRequired,
  height: PropTypes.number.isRequired,
  mimeType: PropTypes.string.isRequired,
  videoId: PropTypes.number.isRequired,
  poster: PropTypes.string,
  posterId: PropTypes.number,
});

StoryPropTypes.resource = PropTypes.oneOfType([
  StoryPropTypes.imageResource,
  StoryPropTypes.videoResource,
]);

const StoryLayerPropTypes = {
  id: PropTypes.string.isRequired,
  type: PropTypes.string.isRequired,
};

const StoryElementPropsTypes = {
  id: PropTypes.string.isRequired,
  type: PropTypes.string.isRequired,
  x: PropTypes.number.isRequired,
  y: PropTypes.number.isRequired,
  width: PropTypes.number.isRequired,
  height: PropTypes.number.isRequired,
  rotationAngle: PropTypes.number.isRequired,
  isFill: PropTypes.bool,
  mask: StoryPropTypes.mask,
  link: StoryPropTypes.link,
};

StoryPropTypes.element = PropTypes.shape(StoryElementPropsTypes);

StoryPropTypes.layer = PropTypes.shape(StoryLayerPropTypes);

StoryPropTypes.elements = {};

StoryPropTypes.elements.image = PropTypes.shape({
  ...StoryElementPropsTypes,
  resource: StoryPropTypes.imageResource,
  scale: PropTypes.number.isRequired,
  focalX: PropTypes.number,
  focalY: PropTypes.number,
});

StoryPropTypes.elements.video = PropTypes.shape({
  ...StoryElementPropsTypes,
  resource: StoryPropTypes.videoResource,
  loop: PropTypes.bool,
});

StoryPropTypes.elements.text = PropTypes.shape({
  ...StoryElementPropsTypes,
  content: PropTypes.string,
  color: PropTypes.string,
  backgroundColor: PropTypes.string,
  fontFamily: PropTypes.string,
  fontFallback: PropTypes.array,
  fontSize: PropTypes.number,
  fontWeight: PropTypes.number,
  fontStyle: PropTypes.string,
  letterSpacing: PropTypes.oneOfType([PropTypes.string, PropTypes.number]),
  lineHeight: PropTypes.number,
  opacity: PropTypes.number,
  padding: PropTypes.number,
  textAlign: PropTypes.string,
});

StoryPropTypes.elements.shape = PropTypes.shape({
  ...StoryElementPropsTypes,
  backgroundColor: PropTypes.string,
});

StoryPropTypes.elements.background = PropTypes.shape({
  ...StoryLayerPropTypes,
  inner: StoryPropTypes.element,
});

export default StoryPropTypes;

/**
 * Story object.
 *
 * @typedef {Story} Story
 * @property {Object} story - A story object.
 * @property {number} storyId Story post id.
 * @property {string} title Story title.
 * @property {string} status Post status, draft or published.
 * @property {Array}  pages Array of all pages.
 * @property {number} author User ID of story author.
 * @property {string} slug The slug of the story.
 * @property {string} date The publish date of the story.
 * @property {string} modified The modified date of the story.
 * @property {string} content AMP HTML content.
 * @property {string} excerpt Short description.
 * @property {number} featuredMedia Featured media ID.
 * @property {string} password Password
 */<|MERGE_RESOLUTION|>--- conflicted
+++ resolved
@@ -45,23 +45,6 @@
   icon: PropTypes.string,
 });
 
-<<<<<<< HEAD
-export const StoryElementPropsTypes = {
-  id: PropTypes.string.isRequired,
-  type: PropTypes.string.isRequired,
-  x: PropTypes.number.isRequired,
-  y: PropTypes.number.isRequired,
-  width: PropTypes.number.isRequired,
-  height: PropTypes.number.isRequired,
-  rotationAngle: PropTypes.number.isRequired,
-  isFill: PropTypes.bool,
-  opacity: PropTypes.number,
-  mask: StoryPropTypes.mask,
-  link: StoryPropTypes.link,
-};
-
-=======
->>>>>>> 10cae2dc
 StoryPropTypes.size = PropTypes.exact({
   width: PropTypes.number.isRequired,
   height: PropTypes.number.isRequired,
@@ -124,6 +107,7 @@
   isFill: PropTypes.bool,
   mask: StoryPropTypes.mask,
   link: StoryPropTypes.link,
+  opacity: PropTypes.number,
 };
 
 StoryPropTypes.element = PropTypes.shape(StoryElementPropsTypes);
@@ -158,7 +142,6 @@
   fontStyle: PropTypes.string,
   letterSpacing: PropTypes.oneOfType([PropTypes.string, PropTypes.number]),
   lineHeight: PropTypes.number,
-  opacity: PropTypes.number,
   padding: PropTypes.number,
   textAlign: PropTypes.string,
 });
