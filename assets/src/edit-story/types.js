--- conflicted
+++ resolved
@@ -123,16 +123,12 @@
   type: PropTypes.string.isRequired,
 };
 
-<<<<<<< HEAD
 StoryPropTypes.flip = PropTypes.shape({
   vertical: PropTypes.bool,
   horizontal: PropTypes.bool,
 });
 
-const StoryElementPropsTypes = {
-=======
 const StoryElementPropTypes = {
->>>>>>> 8a8fc335
   id: PropTypes.string.isRequired,
   type: PropTypes.string.isRequired,
   x: PropTypes.number.isRequired,
