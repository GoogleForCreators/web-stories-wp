--- conflicted
+++ resolved
@@ -39,15 +39,9 @@
     // We need to wait for all scripts to load.
     // If the meta box loads the post script, it will already trigger this.
     // See https://github.com/WordPress/gutenberg/blob/148e2b28d4cdd4465c4fe68d97fcee154a6b209a/packages/edit-post/src/store/effects.js#L25-L35
-<<<<<<< HEAD
-    let timeout = setTimeout(() => {
+    const timeout = setTimeout(() => {
       if (window.postboxes?.page !== postType) {
         window.postboxes?.add_postbox_toggles(postType);
-=======
-    const timeout = setTimeout(() => {
-      if (global.postboxes?.page !== postType) {
-        global.postboxes?.add_postbox_toggles(postType);
->>>>>>> e371e1c1
       }
     });
 
