--- conflicted
+++ resolved
@@ -81,20 +81,9 @@
       style={{
         ...(fill ? FILL_STYLE : {}),
         ...style,
-<<<<<<< HEAD
-        ...(!isBackground
-          ? {
-              clipPath: `url(#${maskId})`,
-              /* stylelint-disable */
-              WebkitClipPath: `url(#${maskId})`,
-              /* stylelint-enable */
-            }
-          : {}),
-=======
         clipPath: `url(#${maskId})`,
         // stylelint-disable-next-line
         WebkitClipPath: `url(#${maskId})`,
->>>>>>> 87a23c96
       }}
       {...rest}
     >
