/*
 * Copyright 2020 Google LLC
 *
 * Licensed under the Apache License, Version 2.0 (the "License");
 * you may not use this file except in compliance with the License.
 * You may obtain a copy of the License at
 *
 *     https://www.apache.org/licenses/LICENSE-2.0
 *
 * Unless required by applicable law or agreed to in writing, software
 * distributed under the License is distributed on an "AS IS" BASIS,
 * WITHOUT WARRANTIES OR CONDITIONS OF ANY KIND, either express or implied.
 * See the License for the specific language governing permissions and
 * limitations under the License.
 */

/**
 * WordPress dependencies
 */
import { __ } from '@wordpress/i18n';

/**
 * Internal dependencies
 */
<<<<<<< HEAD
import StoryPropTypes from '../types';
import getTransformFlip from '../elements/shared/getTransformFlip';
=======
>>>>>>> 8a8fc335
import { getDefinitionForType } from '../elements';

export const MaskTypes = {
  HEART: 'heart',
  STAR: 'star',
  CIRCLE: 'circle',
  RECTANGLE: 'rectangle',
  TRIANGLE: 'triangle',
  ROUNDED: 'rounded-rectangle',
  PENTAGON: 'pentagon',
};

const CLIP_PATHS = {
  [MaskTypes.HEART]:
    'M 0.5,1 C 0.5,1,0,0.7,0,0.3 A 0.25,0.25,1,1,1,0.5,0.3 A 0.25,0.25,1,1,1,1,0.3 C 1,0.7,0.5,1,0.5,1 Z',
  [MaskTypes.STAR]:
    'M 0.5 0.75 L 0.207031 0.90625 L 0.261719 0.578125 L 0.0234375 0.34375 L 0.351562 0.296875 L 0.5 0 L 0.648438 0.296875 L 0.976562 0.34375 L 0.738281 0.578125 L 0.792969 0.90625 Z M 0.5 0.75',
  [MaskTypes.RECTANGLE]: 'M 0,0 1,0 1,1 0,1 0,0',
  [MaskTypes.TRIANGLE]: 'M 0.5 0 L 1 1 L 0 1 Z M 0.5 0',
  [MaskTypes.CIRCLE]:
    'M 0.5 0 C 0.777344 0 1 0.222656 1 0.5 C 1 0.777344 0.777344 1 0.5 1 C 0.222656 1 0 0.777344 0 0.5 C 0 0.222656 0.222656 0 0.5 0 Z M 0.5 0 ',
  [MaskTypes.PENTAGON]:
    'M 0.5 0 L 0.976562 0.34375 L 0.792969 0.90625 L 0.207031 0.90625 L 0.0234375 0.34375 Z M 0.5 0',
};

export const MASKS = [
  {
    type: MaskTypes.HEART,
    name: __('Heart', 'web-stories'),
    path: CLIP_PATHS[MaskTypes.HEART],
  },
  {
    type: MaskTypes.STAR,
    name: __('Star', 'web-stories'),
    path: CLIP_PATHS[MaskTypes.STAR],
  },
  {
    type: MaskTypes.RECTANGLE,
    name: __('Rectangle', 'web-stories'),
    path: CLIP_PATHS[MaskTypes.RECTANGLE],
  },
  {
    type: MaskTypes.TRIANGLE,
    name: __('Triangle', 'web-stories'),
    path: CLIP_PATHS[MaskTypes.TRIANGLE],
  },
  {
    type: MaskTypes.CIRCLE,
    name: __('Circle', 'web-stories'),
    path: CLIP_PATHS[MaskTypes.CIRCLE],
  },
  {
    type: MaskTypes.PENTAGON,
    name: __('Pentagon', 'web-stories'),
    path: CLIP_PATHS[MaskTypes.PENTAGON],
  },
];

<<<<<<< HEAD
const FILL_STYLE = {
  position: 'absolute',
  top: 0,
  left: 0,
  right: 0,
  bottom: 0,
};

export function WithElementMask({ element, fill, style, children, ...rest }) {
  const mask = getElementMask(element);
  return (
    <WithMask
      fill={fill}
      flip={element.flip}
      style={style}
      mask={mask}
      elementId={element.id}
      {...rest}
    >
      {children}
    </WithMask>
  );
}

WithElementMask.propTypes = {
  element: StoryPropTypes.element.isRequired,
  style: PropTypes.object,
  fill: PropTypes.bool,
  children: StoryPropTypes.children.isRequired,
};

function WithMask({
  elementId,
  mask,
  fill,
  flip,
  style,
  children,
  applyFlip = true,
  ...rest
}) {
  const maskType = (mask && mask.type) || null;

  const fillStyle = fill ? FILL_STYLE : null;

  const allStyles = {
    ...fillStyle,
    ...style,
  };

  const transformFlip = getTransformFlip(flip);
  if (transformFlip && applyFlip) {
    allStyles.transform = allStyles.transform
      ? `${allStyles.transform} ${transformFlip}`
      : transformFlip;
  }
  if (maskType) {
    // @todo: Chrome cannot do inline clip-path using data: URLs.
    // See https://bugs.chromium.org/p/chromium/issues/detail?id=1041024.

    const maskId = `mask-${maskType}-${elementId}`;
    allStyles.clipPath = `url(#${maskId})`;

    return (
      <div style={allStyles} {...rest}>
        <svg width={0} height={0}>
          <defs>
            <clipPath id={maskId} clipPathUnits="objectBoundingBox">
              <path d={CLIP_PATHS[maskType]} />
            </clipPath>
          </defs>
        </svg>
        {children}
      </div>
    );
  }

  return (
    <div style={allStyles} {...rest}>
      {children}
    </div>
  );
}

WithMask.propTypes = {
  elementId: PropTypes.string.isRequired,
  mask: StoryPropTypes.mask,
  style: PropTypes.object,
  flip: PropTypes.shape({
    vertical: PropTypes.bool,
    horizontal: PropTypes.bool,
  }),
  applyFlip: PropTypes.bool,
  fill: PropTypes.bool,
  children: StoryPropTypes.children.isRequired,
};

=======
>>>>>>> 8a8fc335
export const DEFAULT_MASK = MASKS.find(
  (mask) => mask.type === MaskTypes.RECTANGLE
);

export function getElementMask({ type, mask }) {
  if (mask?.type) {
    return MASKS.find((m) => m.type === mask.type);
  }
  return getDefaultElementMask(type);
}

function getDefaultElementMask(type) {
  const { isMedia } = getDefinitionForType(type);
  return isMedia ? DEFAULT_MASK : null;
}<|MERGE_RESOLUTION|>--- conflicted
+++ resolved
@@ -22,11 +22,6 @@
 /**
  * Internal dependencies
  */
-<<<<<<< HEAD
-import StoryPropTypes from '../types';
-import getTransformFlip from '../elements/shared/getTransformFlip';
-=======
->>>>>>> 8a8fc335
 import { getDefinitionForType } from '../elements';
 
 export const MaskTypes = {
@@ -85,106 +80,6 @@
   },
 ];
 
-<<<<<<< HEAD
-const FILL_STYLE = {
-  position: 'absolute',
-  top: 0,
-  left: 0,
-  right: 0,
-  bottom: 0,
-};
-
-export function WithElementMask({ element, fill, style, children, ...rest }) {
-  const mask = getElementMask(element);
-  return (
-    <WithMask
-      fill={fill}
-      flip={element.flip}
-      style={style}
-      mask={mask}
-      elementId={element.id}
-      {...rest}
-    >
-      {children}
-    </WithMask>
-  );
-}
-
-WithElementMask.propTypes = {
-  element: StoryPropTypes.element.isRequired,
-  style: PropTypes.object,
-  fill: PropTypes.bool,
-  children: StoryPropTypes.children.isRequired,
-};
-
-function WithMask({
-  elementId,
-  mask,
-  fill,
-  flip,
-  style,
-  children,
-  applyFlip = true,
-  ...rest
-}) {
-  const maskType = (mask && mask.type) || null;
-
-  const fillStyle = fill ? FILL_STYLE : null;
-
-  const allStyles = {
-    ...fillStyle,
-    ...style,
-  };
-
-  const transformFlip = getTransformFlip(flip);
-  if (transformFlip && applyFlip) {
-    allStyles.transform = allStyles.transform
-      ? `${allStyles.transform} ${transformFlip}`
-      : transformFlip;
-  }
-  if (maskType) {
-    // @todo: Chrome cannot do inline clip-path using data: URLs.
-    // See https://bugs.chromium.org/p/chromium/issues/detail?id=1041024.
-
-    const maskId = `mask-${maskType}-${elementId}`;
-    allStyles.clipPath = `url(#${maskId})`;
-
-    return (
-      <div style={allStyles} {...rest}>
-        <svg width={0} height={0}>
-          <defs>
-            <clipPath id={maskId} clipPathUnits="objectBoundingBox">
-              <path d={CLIP_PATHS[maskType]} />
-            </clipPath>
-          </defs>
-        </svg>
-        {children}
-      </div>
-    );
-  }
-
-  return (
-    <div style={allStyles} {...rest}>
-      {children}
-    </div>
-  );
-}
-
-WithMask.propTypes = {
-  elementId: PropTypes.string.isRequired,
-  mask: StoryPropTypes.mask,
-  style: PropTypes.object,
-  flip: PropTypes.shape({
-    vertical: PropTypes.bool,
-    horizontal: PropTypes.bool,
-  }),
-  applyFlip: PropTypes.bool,
-  fill: PropTypes.bool,
-  children: StoryPropTypes.children.isRequired,
-};
-
-=======
->>>>>>> 8a8fc335
 export const DEFAULT_MASK = MASKS.find(
   (mask) => mask.type === MaskTypes.RECTANGLE
 );
