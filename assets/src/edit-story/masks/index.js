/*
 * Copyright 2020 Google LLC
 *
 * Licensed under the Apache License, Version 2.0 (the "License");
 * you may not use this file except in compliance with the License.
 * You may obtain a copy of the License at
 *
 *     https://www.apache.org/licenses/LICENSE-2.0
 *
 * Unless required by applicable law or agreed to in writing, software
 * distributed under the License is distributed on an "AS IS" BASIS,
 * WITHOUT WARRANTIES OR CONDITIONS OF ANY KIND, either express or implied.
 * See the License for the specific language governing permissions and
 * limitations under the License.
 */

/**
 * WordPress dependencies
 */
import { __ } from '@wordpress/i18n';

/**
 * Internal dependencies
 */
<<<<<<< HEAD
import { getDefinitionForType } from '../elements';
=======
import StoryPropTypes from '../types';
import { getDefinitionForType } from '../elements';

// Important! This file cannot use `styled-components` or any stateful/context
// React features to stay compatible with the "output" templates.
>>>>>>> 58288b91

export const MaskTypes = {
  HEART: 'heart',
  STAR: 'star',
  CIRCLE: 'circle',
  RECTANGLE: 'rectangle',
  TRIANGLE: 'triangle',
  ROUNDED: 'rounded-rectangle',
  PENTAGON: 'pentagon',
};

<<<<<<< HEAD
export const CLIP_PATHS = {
=======
const CLIP_PATHS = {
>>>>>>> 58288b91
  [MaskTypes.HEART]:
    'M 0.5,1 C 0.5,1,0,0.7,0,0.3 A 0.25,0.25,1,1,1,0.5,0.3 A 0.25,0.25,1,1,1,1,0.3 C 1,0.7,0.5,1,0.5,1 Z',
  [MaskTypes.STAR]:
    'M 0.5 0.75 L 0.207031 0.90625 L 0.261719 0.578125 L 0.0234375 0.34375 L 0.351562 0.296875 L 0.5 0 L 0.648438 0.296875 L 0.976562 0.34375 L 0.738281 0.578125 L 0.792969 0.90625 Z M 0.5 0.75',
  [MaskTypes.RECTANGLE]: 'M 0,0 1,0 1,1 0,1 0,0',
  [MaskTypes.TRIANGLE]: 'M 0.5 0 L 1 1 L 0 1 Z M 0.5 0',
  [MaskTypes.CIRCLE]:
    'M 0.5 0 C 0.777344 0 1 0.222656 1 0.5 C 1 0.777344 0.777344 1 0.5 1 C 0.222656 1 0 0.777344 0 0.5 C 0 0.222656 0.222656 0 0.5 0 Z M 0.5 0 ',
  [MaskTypes.PENTAGON]:
    'M 0.5 0 L 0.976562 0.34375 L 0.792969 0.90625 L 0.207031 0.90625 L 0.0234375 0.34375 Z M 0.5 0',
};

export const MASKS = [
  {
    type: MaskTypes.HEART,
    name: __('Heart', 'web-stories'),
    path: CLIP_PATHS[MaskTypes.HEART],
  },
  {
    type: MaskTypes.STAR,
    name: __('Star', 'web-stories'),
    path: CLIP_PATHS[MaskTypes.STAR],
  },
  {
    type: MaskTypes.RECTANGLE,
    name: __('Rectangle', 'web-stories'),
    path: CLIP_PATHS[MaskTypes.RECTANGLE],
  },
  {
    type: MaskTypes.TRIANGLE,
    name: __('Triangle', 'web-stories'),
    path: CLIP_PATHS[MaskTypes.TRIANGLE],
  },
  {
    type: MaskTypes.CIRCLE,
    name: __('Circle', 'web-stories'),
    path: CLIP_PATHS[MaskTypes.CIRCLE],
  },
  {
    type: MaskTypes.PENTAGON,
    name: __('Pentagon', 'web-stories'),
    path: CLIP_PATHS[MaskTypes.PENTAGON],
  },
];

<<<<<<< HEAD
export const DEFAULT_MASK = MASKS.find(
  (mask) => mask.type === MaskTypes.RECTANGLE
);

=======
const FILL_STYLE = {
  position: 'absolute',
  top: 0,
  left: 0,
  right: 0,
  bottom: 0,
};

export function WithElementMask({ element, fill, style, children, ...rest }) {
  const mask = getElementMask(element);
  return (
    <WithtMask
      fill={fill}
      style={style}
      mask={mask}
      elementId={element.id}
      {...rest}
    >
      {children}
    </WithtMask>
  );
}

WithElementMask.propTypes = {
  element: StoryPropTypes.element.isRequired,
  style: PropTypes.object,
  fill: PropTypes.bool,
  children: StoryPropTypes.children.isRequired,
};

function WithtMask({ elementId, mask, fill, style, children, ...rest }) {
  const maskType = (mask && mask.type) || null;

  const fillStyle = fill ? FILL_STYLE : null;

  const allStyles = {
    ...fillStyle,
    ...style,
  };

  if (maskType) {
    // @todo: Chrome cannot do inline clip-path using data: URLs.
    // See https://bugs.chromium.org/p/chromium/issues/detail?id=1041024.

    const maskId = `mask-${maskType}-${elementId}`;
    allStyles.clipPath = `url(#${maskId})`;

    return (
      <div style={allStyles} {...rest}>
        <svg width={0} height={0}>
          <defs>
            <clipPath id={maskId} clipPathUnits="objectBoundingBox">
              <path d={CLIP_PATHS[maskType]} />
            </clipPath>
          </defs>
        </svg>
        {children}
      </div>
    );
  }
  return (
    <div style={allStyles} {...rest}>
      {children}
    </div>
  );
}

WithtMask.propTypes = {
  elementId: PropTypes.string.isRequired,
  mask: StoryPropTypes.mask,
  style: PropTypes.object,
  fill: PropTypes.bool,
  children: StoryPropTypes.children.isRequired,
};

export const DEFAULT_MASK = MASKS.find(
  (mask) => mask.type === MaskTypes.RECTANGLE
);

>>>>>>> 58288b91
export function getElementMask({ type, mask }) {
  if (mask?.type) {
    return MASKS.find((m) => m.type === mask.type);
  }
  return getDefaultElementMask(type);
}

function getDefaultElementMask(type) {
  const { isMedia } = getDefinitionForType(type);
  return isMedia ? DEFAULT_MASK : null;
}<|MERGE_RESOLUTION|>--- conflicted
+++ resolved
@@ -22,15 +22,7 @@
 /**
  * Internal dependencies
  */
-<<<<<<< HEAD
 import { getDefinitionForType } from '../elements';
-=======
-import StoryPropTypes from '../types';
-import { getDefinitionForType } from '../elements';
-
-// Important! This file cannot use `styled-components` or any stateful/context
-// React features to stay compatible with the "output" templates.
->>>>>>> 58288b91
 
 export const MaskTypes = {
   HEART: 'heart',
@@ -42,11 +34,7 @@
   PENTAGON: 'pentagon',
 };
 
-<<<<<<< HEAD
-export const CLIP_PATHS = {
-=======
 const CLIP_PATHS = {
->>>>>>> 58288b91
   [MaskTypes.HEART]:
     'M 0.5,1 C 0.5,1,0,0.7,0,0.3 A 0.25,0.25,1,1,1,0.5,0.3 A 0.25,0.25,1,1,1,1,0.3 C 1,0.7,0.5,1,0.5,1 Z',
   [MaskTypes.STAR]:
@@ -92,92 +80,10 @@
   },
 ];
 
-<<<<<<< HEAD
 export const DEFAULT_MASK = MASKS.find(
   (mask) => mask.type === MaskTypes.RECTANGLE
 );
 
-=======
-const FILL_STYLE = {
-  position: 'absolute',
-  top: 0,
-  left: 0,
-  right: 0,
-  bottom: 0,
-};
-
-export function WithElementMask({ element, fill, style, children, ...rest }) {
-  const mask = getElementMask(element);
-  return (
-    <WithtMask
-      fill={fill}
-      style={style}
-      mask={mask}
-      elementId={element.id}
-      {...rest}
-    >
-      {children}
-    </WithtMask>
-  );
-}
-
-WithElementMask.propTypes = {
-  element: StoryPropTypes.element.isRequired,
-  style: PropTypes.object,
-  fill: PropTypes.bool,
-  children: StoryPropTypes.children.isRequired,
-};
-
-function WithtMask({ elementId, mask, fill, style, children, ...rest }) {
-  const maskType = (mask && mask.type) || null;
-
-  const fillStyle = fill ? FILL_STYLE : null;
-
-  const allStyles = {
-    ...fillStyle,
-    ...style,
-  };
-
-  if (maskType) {
-    // @todo: Chrome cannot do inline clip-path using data: URLs.
-    // See https://bugs.chromium.org/p/chromium/issues/detail?id=1041024.
-
-    const maskId = `mask-${maskType}-${elementId}`;
-    allStyles.clipPath = `url(#${maskId})`;
-
-    return (
-      <div style={allStyles} {...rest}>
-        <svg width={0} height={0}>
-          <defs>
-            <clipPath id={maskId} clipPathUnits="objectBoundingBox">
-              <path d={CLIP_PATHS[maskType]} />
-            </clipPath>
-          </defs>
-        </svg>
-        {children}
-      </div>
-    );
-  }
-  return (
-    <div style={allStyles} {...rest}>
-      {children}
-    </div>
-  );
-}
-
-WithtMask.propTypes = {
-  elementId: PropTypes.string.isRequired,
-  mask: StoryPropTypes.mask,
-  style: PropTypes.object,
-  fill: PropTypes.bool,
-  children: StoryPropTypes.children.isRequired,
-};
-
-export const DEFAULT_MASK = MASKS.find(
-  (mask) => mask.type === MaskTypes.RECTANGLE
-);
-
->>>>>>> 58288b91
 export function getElementMask({ type, mask }) {
   if (mask?.type) {
     return MASKS.find((m) => m.type === mask.type);
