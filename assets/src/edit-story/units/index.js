--- conflicted
+++ resolved
@@ -1,18 +1,10 @@
 export { default as UnitsProvider } from './unitsProvider';
 export { default as useUnits } from './useUnits';
 export {
-<<<<<<< HEAD
   dataPixels,
+  editorPixels,
   dataToEditorX,
   dataToEditorY,
   editorToDataX,
   editorToDataY,
-=======
-	dataPixels,
-	editorPixels,
-	dataToEditorX,
-	dataToEditorY,
-	editorToDataX,
-	editorToDataY,
->>>>>>> 4d422696
 } from './dimensions';