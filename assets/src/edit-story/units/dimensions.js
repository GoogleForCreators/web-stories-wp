--- conflicted
+++ resolved
@@ -1,4 +1,3 @@
-<<<<<<< HEAD
 /*
  * Copyright 2020 Google LLC
  *
@@ -15,8 +14,6 @@
  * limitations under the License.
  */
 
-=======
->>>>>>> bf0cb058
 /**
  * Internal dependencies
  */
