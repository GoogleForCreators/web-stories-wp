/*
 * Copyright 2020 Google LLC
 *
 * Licensed under the Apache License, Version 2.0 (the "License");
 * you may not use this file except in compliance with the License.
 * You may obtain a copy of the License at
 *
 *     https://www.apache.org/licenses/LICENSE-2.0
 *
 * Unless required by applicable law or agreed to in writing, software
 * distributed under the License is distributed on an "AS IS" BASIS,
 * WITHOUT WARRANTIES OR CONDITIONS OF ANY KIND, either express or implied.
 * See the License for the specific language governing permissions and
 * limitations under the License.
 */

/**
 * External dependencies
 */
import PropTypes from 'prop-types';
import { useCallback } from 'react';

/**
 * WordPress dependencies
 */
import apiFetch from '@wordpress/api-fetch';

/**
 * Internal dependencies
 */
import addQueryArgs from '../../utils/addQueryArgs';
import trailingslashit from '../../utils/trailingslashit';
import { DATA_VERSION } from '../../migration';
import { useConfig } from '../config';
import Context from './context';
import base64Encode from './base64Encode';

function APIProvider({ children }) {
  const {
    api: { stories, media, link, users, statusCheck },
    encodeMarkup,
  } = useConfig();

  const getStoryById = useCallback(
    (storyId) => {
<<<<<<< HEAD
      const path = addQueryArgs(`${trailingslashit(stories)}${storyId}/`, {
        context: `edit`,
      });
=======
      const path = addQueryArgs(`${stories}/${storyId}`, {
        context: 'edit',
        _embed: 'wp:featuredmedia,author',
      });

>>>>>>> 09e9907c
      return apiFetch({ path });
    },
    [stories]
  );

  const getStorySaveData = useCallback(
    ({
      pages,
      featuredMedia,
      stylePresets,
      publisherLogo,
      autoAdvance,
      defaultPageDuration,
      content,
      author,
      ...rest
    }) => {
      return {
        story_data: {
          version: DATA_VERSION,
          pages,
          autoAdvance,
          defaultPageDuration,
        },
        featured_media: featuredMedia.id,
        style_presets: stylePresets,
        publisher_logo: publisherLogo,
        content: encodeMarkup ? base64Encode(content) : content,
        author: author.id,
        ...rest,
      };
    },
    [encodeMarkup]
  );

  const saveStoryById = useCallback(
    /**
     * Fire REST API call to save story.
     *
     * @param {import('../../types').Story} story Story object.
     * @return {Promise} Return apiFetch promise.
     */
    (story) => {
      const { storyId } = story;
      return apiFetch({
        path: `${trailingslashit(stories)}${storyId}/`,
        data: getStorySaveData(story),
        method: 'POST',
      });
    },
    [stories, getStorySaveData]
  );

  const autoSaveById = useCallback(
    /**
     * Fire REST API call to save story.
     *
     * @param {import('../../types').Story} story Story object.
     * @return {Promise} Return apiFetch promise.
     */
    (story) => {
      const { storyId } = story;
      return apiFetch({
        path: `${trailingslashit(stories)}${storyId}/autosaves/`,
        data: getStorySaveData(story),
        method: 'POST',
      });
    },
    [stories, getStorySaveData]
  );

  const getMedia = useCallback(
    ({ mediaType, searchTerm, pagingNum, cacheBust }) => {
      let apiPath = media;
      const perPage = 100;
      apiPath = addQueryArgs(apiPath, {
        context: 'edit',
        per_page: perPage,
        page: pagingNum,
        _web_stories_envelope: true,
      });

      if (mediaType) {
        apiPath = addQueryArgs(apiPath, { media_type: mediaType });
      }

      if (searchTerm) {
        apiPath = addQueryArgs(apiPath, { search: searchTerm });
      }

      // cacheBusting is due to the preloading logic preloading and caching
      // some requests. (see preload_paths in Dashboard.php)
      // Adding cache_bust forces the path to look different from the preloaded
      // paths and hence skipping the cache. (cache_bust itself doesn't do
      // anything)
      if (cacheBust) {
        apiPath = addQueryArgs(apiPath, { cache_bust: true });
      }

      return apiFetch({ path: apiPath }).then((response) => {
        return { data: response.body, headers: response.headers };
      });
    },
    [media]
  );

  /**
   * Upload file to via REST API.
   *
   * @param {File}    file           Media File to Save.
   * @param {?Object} additionalData Additional data to include in the request.
   *
   * @return {Promise} Media Object Promise.
   */
  const uploadMedia = useCallback(
    (file, additionalData) => {
      // Create upload payload
      const data = new window.FormData();
      data.append('file', file, file.name || file.type.replace('/', '.'));
      Object.entries(additionalData).forEach(([key, value]) =>
        data.append(key, value)
      );

      // TODO: Intercept window.fetch here to support progressive upload indicator when uploading
      return apiFetch({
        path: media,
        body: data,
        method: 'POST',
      });
    },
    [media]
  );

  /**
   * Update Existing media.
   *
   * @param  {number} mediaId
   * @param  {Object} data Object of properties to update on attachment.
   * @return {Promise} Media Object Promise.
   */
  const updateMedia = useCallback(
    (mediaId, data) => {
      return apiFetch({
        path: `${trailingslashit(media)}${mediaId}/`,
        data,
        method: 'POST',
      });
    },
    [media]
  );

  /**
   * Delete existing media.
   *
   * @param  {number} mediaId
   * @return {Promise} Media Object Promise.
   */
  const deleteMedia = useCallback(
    (mediaId) => {
      // `apiFetch` by default turns `DELETE` requests into `POST` requests
      // with `X-HTTP-Method-Override: DELETE` headers.
      // However, some Web Application Firewall (WAF) solutions prevent this.
      // `?_method=DELETE` is an alternative solution to override the request method.
      // See https://developer.wordpress.org/rest-api/using-the-rest-api/global-parameters/#_method-or-x-http-method-override-header
      return apiFetch({
<<<<<<< HEAD
        path: `${trailingslashit(media)}${mediaId}/`,
=======
        path: addQueryArgs(`${media}/${mediaId}`, { _method: 'DELETE' }),
>>>>>>> 09e9907c
        data: { force: true },
        method: 'POST',
      });
    },
    [media]
  );

  /**
   * Gets metadata (title, favicon, etc.) from
   * a provided URL.
   *
   * @param  {number} url
   * @return {Promise} Result promise
   */
  const getLinkMetadata = useCallback(
    (url) => {
      const path = addQueryArgs(link, { url });
      return apiFetch({
        path,
      });
    },
    [link]
  );

  const getAuthors = useCallback(
    (search = null) => {
      return apiFetch({
        path: addQueryArgs(users, { per_page: '100', who: 'authors', search }),
      });
    },
    [users]
  );

  /**
   * Status check, submit html string.
   *
   * @param {string} HTML string.
   * @return {Promise} Result promise
   */
  const getStatusCheck = useCallback(
    (content) => {
      return apiFetch({
        path: statusCheck,
        data: { content: encodeMarkup ? base64Encode(content) : content },
        method: 'POST',
      });
    },
    [statusCheck, encodeMarkup]
  );

  const state = {
    actions: {
      autoSaveById,
      getStoryById,
      getMedia,
      getLinkMetadata,
      saveStoryById,
      getAuthors,
      uploadMedia,
      updateMedia,
      deleteMedia,
      getStatusCheck,
    },
  };

  return <Context.Provider value={state}>{children}</Context.Provider>;
}

APIProvider.propTypes = {
  children: PropTypes.node,
};

export default APIProvider;<|MERGE_RESOLUTION|>--- conflicted
+++ resolved
@@ -43,17 +43,11 @@
 
   const getStoryById = useCallback(
     (storyId) => {
-<<<<<<< HEAD
-      const path = addQueryArgs(`${trailingslashit(stories)}${storyId}/`, {
-        context: `edit`,
-      });
-=======
-      const path = addQueryArgs(`${stories}/${storyId}`, {
+      const path = addQueryArgs(`${stories}${storyId}/`, {
         context: 'edit',
         _embed: 'wp:featuredmedia,author',
       });
 
->>>>>>> 09e9907c
       return apiFetch({ path });
     },
     [stories]
@@ -219,11 +213,7 @@
       // `?_method=DELETE` is an alternative solution to override the request method.
       // See https://developer.wordpress.org/rest-api/using-the-rest-api/global-parameters/#_method-or-x-http-method-override-header
       return apiFetch({
-<<<<<<< HEAD
-        path: `${trailingslashit(media)}${mediaId}/`,
-=======
-        path: addQueryArgs(`${media}/${mediaId}`, { _method: 'DELETE' }),
->>>>>>> 09e9907c
+        path: addQueryArgs(`${media}${mediaId}/`, { _method: 'DELETE' }),
         data: { force: true },
         method: 'POST',
       });
