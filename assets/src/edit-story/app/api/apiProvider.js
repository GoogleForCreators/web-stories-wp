--- conflicted
+++ resolved
@@ -398,11 +398,7 @@
     });
     return apiFetch({ path: apiPath }).then((response) =>
       response.map((template) => {
-<<<<<<< HEAD
-        return { ...template['story_data'], postId: template.id };
-=======
         return { ...template['story_data'], templateId: template.id };
->>>>>>> a640f7e7
       })
     );
   }, [customPageTemplates]);
@@ -417,11 +413,7 @@
         },
         method: 'POST',
       }).then((response) => {
-<<<<<<< HEAD
-        return { ...response['story_data'], postId: response.id };
-=======
         return { ...response['story_data'], templateId: response.id };
->>>>>>> a640f7e7
       });
     },
     [customPageTemplates]
@@ -429,11 +421,8 @@
 
   const deletePageTemplate = useCallback(
     (id) => {
-<<<<<<< HEAD
-=======
       // `?_method=DELETE` is an alternative solution to override the request method.
       // See https://developer.wordpress.org/rest-api/using-the-rest-api/global-parameters/#_method-or-x-http-method-override-header
->>>>>>> a640f7e7
       return apiFetch({
         path: addQueryArgs(`${customPageTemplates}${id}/`, {
           _method: 'DELETE',
