/*
 * Copyright 2020 Google LLC
 *
 * Licensed under the Apache License, Version 2.0 (the "License");
 * you may not use this file except in compliance with the License.
 * You may obtain a copy of the License at
 *
 *     https://www.apache.org/licenses/LICENSE-2.0
 *
 * Unless required by applicable law or agreed to in writing, software
 * distributed under the License is distributed on an "AS IS" BASIS,
 * WITHOUT WARRANTIES OR CONDITIONS OF ANY KIND, either express or implied.
 * See the License for the specific language governing permissions and
 * limitations under the License.
 */

/**
 * External dependencies
 */
import PropTypes from 'prop-types';
import { useCallback } from 'react';

/**
 * WordPress dependencies
 */
import apiFetch from '@wordpress/api-fetch';

/**
 * Internal dependencies
 */
<<<<<<< HEAD
import { DATA_VERSION } from '../../../migration';
import getAllTemplates from '../../../dashboard/templates';
=======
>>>>>>> e371e1c1
import addQueryArgs from '../../utils/addQueryArgs';
import base64Encode from '../../utils/base64Encode';
import { useConfig } from '../config';
import Context from './context';
import getAllPageLayouts from './getAllPageLayouts';

function APIProvider({ children }) {
  const {
    api: { stories, media, link, users, statusCheck, metaBoxes },
    encodeMarkup,
    cdnURL,
    assetsURL,
  } = useConfig();

  const getStoryById = useCallback(
    (storyId) => {
      const path = addQueryArgs(`${stories}${storyId}/`, {
        context: 'edit',
        _embed: 'wp:featuredmedia,author',
        web_stories_demo: false,
      });

      return apiFetch({ path });
    },
    [stories]
  );

  const getDemoStoryById = useCallback(
    (storyId) => {
      const path = addQueryArgs(`${stories}${storyId}/`, {
        context: 'edit',
        _embed: 'wp:featuredmedia,author',
        web_stories_demo: true,
      });

      return apiFetch({ path });
    },
    [stories]
  );

  const getStorySaveData = useCallback(
    ({
      pages,
      featuredMedia,
      stylePresets,
      publisherLogo,
      autoAdvance,
      defaultPageDuration,
      content,
      author,
      ...rest
    }) => {
      return {
        story_data: {
          version: DATA_VERSION,
          pages,
          autoAdvance,
          defaultPageDuration,
        },
        featured_media: featuredMedia.id,
        style_presets: stylePresets,
        publisher_logo: publisherLogo,
        content: encodeMarkup ? base64Encode(content) : content,
        author: author.id,
        ...rest,
      };
    },
    [encodeMarkup]
  );

  const saveStoryById = useCallback(
    /**
     * Fire REST API call to save story.
     *
     * @param {import('../../types').Story} story Story object.
     * @return {Promise} Return apiFetch promise.
     */
    (story) => {
      const { storyId } = story;
      return apiFetch({
        path: `${stories}${storyId}/`,
        data: getStorySaveData(story),
        method: 'POST',
      });
    },
    [stories, getStorySaveData]
  );

  const autoSaveById = useCallback(
    /**
     * Fire REST API call to save story.
     *
     * @param {import('../../types').Story} story Story object.
     * @return {Promise} Return apiFetch promise.
     */
    (story) => {
      const { storyId } = story;
      return apiFetch({
        path: `${stories}${storyId}/autosaves/`,
        data: getStorySaveData(story),
        method: 'POST',
      });
    },
    [stories, getStorySaveData]
  );

  const getMedia = useCallback(
    ({ mediaType, searchTerm, pagingNum, cacheBust }) => {
      let apiPath = media;
      const perPage = 100;
      apiPath = addQueryArgs(apiPath, {
        context: 'edit',
        per_page: perPage,
        page: pagingNum,
        _web_stories_envelope: true,
      });

      if (mediaType) {
        apiPath = addQueryArgs(apiPath, { media_type: mediaType });
      }

      if (searchTerm) {
        apiPath = addQueryArgs(apiPath, { search: searchTerm });
      }

      // cacheBusting is due to the preloading logic preloading and caching
      // some requests. (see preload_paths in Dashboard.php)
      // Adding cache_bust forces the path to look different from the preloaded
      // paths and hence skipping the cache. (cache_bust itself doesn't do
      // anything)
      if (cacheBust) {
        apiPath = addQueryArgs(apiPath, { cache_bust: true });
      }

      return apiFetch({ path: apiPath }).then((response) => {
        return { data: response.body, headers: response.headers };
      });
    },
    [media]
  );

  /**
   * Upload file to via REST API.
   *
   * @param {File}    file           Media File to Save.
   * @param {?Object} additionalData Additional data to include in the request.
   *
   * @return {Promise} Media Object Promise.
   */
  const uploadMedia = useCallback(
    (file, additionalData) => {
      // Create upload payload
      const data = new window.FormData();
      data.append('file', file, file.name || file.type.replace('/', '.'));
      Object.entries(additionalData).forEach(([key, value]) =>
        data.append(key, value)
      );

      // TODO: Intercept window.fetch here to support progressive upload indicator when uploading
      return apiFetch({
        path: media,
        body: data,
        method: 'POST',
      });
    },
    [media]
  );

  /**
   * Update Existing media.
   *
   * @param  {number} mediaId
   * @param  {Object} data Object of properties to update on attachment.
   * @return {Promise} Media Object Promise.
   */
  const updateMedia = useCallback(
    (mediaId, data) => {
      return apiFetch({
        path: `${media}${mediaId}/`,
        data,
        method: 'POST',
      });
    },
    [media]
  );

  /**
   * Delete existing media.
   *
   * @param  {number} mediaId
   * @return {Promise} Media Object Promise.
   */
  const deleteMedia = useCallback(
    (mediaId) => {
      // `apiFetch` by default turns `DELETE` requests into `POST` requests
      // with `X-HTTP-Method-Override: DELETE` headers.
      // However, some Web Application Firewall (WAF) solutions prevent this.
      // `?_method=DELETE` is an alternative solution to override the request method.
      // See https://developer.wordpress.org/rest-api/using-the-rest-api/global-parameters/#_method-or-x-http-method-override-header
      return apiFetch({
        path: addQueryArgs(`${media}${mediaId}/`, { _method: 'DELETE' }),
        data: { force: true },
        method: 'POST',
      });
    },
    [media]
  );

  /**
   * Gets metadata (title, favicon, etc.) from
   * a provided URL.
   *
   * @param  {number} url
   * @return {Promise} Result promise
   */
  const getLinkMetadata = useCallback(
    (url) => {
      const path = addQueryArgs(link, { url });
      return apiFetch({
        path,
      });
    },
    [link]
  );

  const getAuthors = useCallback(
    (search = null) => {
      return apiFetch({
        path: addQueryArgs(users, { per_page: '100', who: 'authors', search }),
      });
    },
    [users]
  );

  // See https://github.com/WordPress/gutenberg/blob/148e2b28d4cdd4465c4fe68d97fcee154a6b209a/packages/edit-post/src/store/effects.js#L72-L126
  const saveMetaBoxes = useCallback(
    (story, formData) => {
      // Additional data needed for backward compatibility.
      // If we do not provide this data, the post will be overridden with the default values.
      const additionalData = [
        story.comment_status ? ['comment_status', story.comment_status] : false,
        story.ping_status ? ['ping_status', story.ping_status] : false,
        story.sticky ? ['sticky', story.sticky] : false,
        // TODO: Adapt once https://github.com/google/web-stories-wp/pull/5039 is merged.
        story.author ? ['post_author', story.author] : false,
      ].filter(Boolean);

      additionalData.forEach(([key, value]) => formData.append(key, value));

      return apiFetch({
        url: metaBoxes,
        method: 'POST',
        body: formData,
        parse: false,
      });
    },
    [metaBoxes]
  );

  /**
   * Status check, submit html string.
   *
   * @param {string} HTML string.
   * @return {Promise} Result promise
   */
  const getStatusCheck = useCallback(
    (content) => {
      return apiFetch({
        path: statusCheck,
        data: { content: encodeMarkup ? base64Encode(content) : content },
        method: 'POST',
      });
    },
    [statusCheck, encodeMarkup]
  );

  const getPageLayouts = useCallback(() => {
    return getAllPageLayouts({ cdnURL, assetsURL });
  }, [cdnURL, assetsURL]);

  const state = {
    actions: {
      autoSaveById,
      getStoryById,
      getDemoStoryById,
      getMedia,
      getLinkMetadata,
      saveStoryById,
      getAuthors,
      uploadMedia,
      updateMedia,
      deleteMedia,
      saveMetaBoxes,
      getStatusCheck,
      getPageLayouts,
    },
  };

  return <Context.Provider value={state}>{children}</Context.Provider>;
}

APIProvider.propTypes = {
  children: PropTypes.node,
};

export default APIProvider;<|MERGE_RESOLUTION|>--- conflicted
+++ resolved
@@ -28,11 +28,7 @@
 /**
  * Internal dependencies
  */
-<<<<<<< HEAD
 import { DATA_VERSION } from '../../../migration';
-import getAllTemplates from '../../../dashboard/templates';
-=======
->>>>>>> e371e1c1
 import addQueryArgs from '../../utils/addQueryArgs';
 import base64Encode from '../../utils/base64Encode';
 import { useConfig } from '../config';
