/*
 * Copyright 2020 Google LLC
 *
 * Licensed under the Apache License, Version 2.0 (the "License");
 * you may not use this file except in compliance with the License.
 * You may obtain a copy of the License at
 *
 *     https://www.apache.org/licenses/LICENSE-2.0
 *
 * Unless required by applicable law or agreed to in writing, software
 * distributed under the License is distributed on an "AS IS" BASIS,
 * WITHOUT WARRANTIES OR CONDITIONS OF ANY KIND, either express or implied.
 * See the License for the specific language governing permissions and
 * limitations under the License.
 */

/**
 * External dependencies
 */
import PropTypes from 'prop-types';
import { useCallback } from 'react';

/**
 * WordPress dependencies
 */
import apiFetch from '@wordpress/api-fetch';

/**
 * Internal dependencies
 */
import addQueryArgs from '../../utils/addQueryArgs';
import { DATA_VERSION } from '../../migration';
import { useConfig } from '../';
import Context from './context';

function APIProvider({ children }) {
  const {
    api: { stories, media, fonts, link, users, statuses },
  } = useConfig();

  const getStoryById = useCallback(
    (storyId) => {
      const path = addQueryArgs(`${stories}/${storyId}`, { context: `edit` });
      return apiFetch({ path });
    },
    [stories]
  );

  const saveStoryById = useCallback(
    /**
     * Fire REST API call to save story.
     *
     * @param {import('../../types').Story} story Story object.
     * @return {Promise} Return apiFetch promise.
     */
    ({
      storyId,
      title,
      status,
      pages,
      author,
      slug,
      date,
      modified,
      content,
      excerpt,
      featuredMedia,
      password,
      publisherLogo,
    }) => {
      return apiFetch({
        path: `${stories}/${storyId}`,
        data: {
          title,
          status,
          author,
          password,
          slug,
          date,
          modified,
          content,
          excerpt,
          story_data: { version: DATA_VERSION, pages },
          featured_media: featuredMedia,
          publisher_logo: publisherLogo,
        },
        method: 'POST',
      });
    },
    [stories]
  );

  const deleteStoryById = useCallback(
    /**
     * Fire REST API call to delete story.
     *
     * @param {number}   storyId Story post id.
     * @return {Promise} Return apiFetch promise.
     */
    (storyId) => {
      return apiFetch({
        path: `${stories}/${storyId}`,
        method: 'DELETE',
      });
    },
    [stories]
  );

  const getMedia = useCallback(
    ({ mediaType, searchTerm, pagingNum }) => {
      let apiPath = media;
      const perPage = 100;
      apiPath = addQueryArgs(apiPath, {
        context: 'edit',
        per_page: perPage,
        page: pagingNum,
      });

      if (mediaType) {
        apiPath = addQueryArgs(apiPath, { media_type: mediaType });
      }

      if (searchTerm) {
        apiPath = addQueryArgs(apiPath, { search: searchTerm });
      }

      return apiFetch({ path: apiPath, parse: false }).then(
        async (response) => {
          const jsonArray = await response.json();
          const data = jsonArray.map(
            ({
              id,
              guid: { rendered: src },
              media_details: {
                width: oWidth,
                height: oHeight,
                length_formatted: lengthFormatted,
                sizes,
              },
              title: { raw: title },
              description: { raw: description },
              mime_type: mimeType,
              featured_media: posterId,
              featured_media_src: poster,
              alt_text: alt,
            }) => ({
              id,
              posterId,
              poster,
              src,
              oWidth,
              oHeight,
              mimeType,
              lengthFormatted,
              alt: alt ? alt : description,
              title,
<<<<<<< HEAD
              sizes,
=======
              local: false,
>>>>>>> b9ff6727
            })
          );
          return { data, headers: response.headers };
        }
      );
    },
    [media]
  );

  /**
   * Upload file to via REST API.
   *
   * @param {File}    file           Media File to Save.
   * @param {?Object} additionalData Additional data to include in the request.
   *
   * @return {Promise} Media Object Promise.
   */
  const uploadMedia = useCallback(
    (file, additionalData) => {
      // Create upload payload
      const data = new window.FormData();
      data.append('file', file, file.name || file.type.replace('/', '.'));
      Object.entries(additionalData).forEach(([key, value]) =>
        data.append(key, value)
      );

      // TODO: Intercept window.fetch here to support progressive upload indicator when uploading
      return apiFetch({
        path: media,
        body: data,
        method: 'POST',
      });
    },
    [media]
  );

  /**
   * Update Existing media.
   *
   * @param  {number} mediaId
   * @param  {Object} data Object of properties to update on attachment.
   * @return {Promise} Media Object Promise.
   */
  const updateMedia = useCallback(
    (mediaId, data) => {
      return apiFetch({
        path: `${media}/${mediaId}`,
        data,
        method: 'POST',
      });
    },
    [media]
  );

  /**
   * Gets metadata (title, favicon, etc.) from
   * a provided URL.
   *
   * @param  {number} url
   * @return {Promise} Result promise
   */
  const getLinkMetadata = useCallback(
    (url) => {
      const path = addQueryArgs(link, { url });
      return apiFetch({
        path,
      });
    },
    [link]
  );

  const getAllFonts = useCallback(
    ({}) => {
      return apiFetch({ path: fonts }).then((data) =>
        data.map((font) => ({
          value: font.name,
          ...font,
        }))
      );
    },
    [fonts]
  );

  const getAllStatuses = useCallback(() => {
    const path = addQueryArgs(statuses, { context: `edit` });
    return apiFetch({ path });
  }, [statuses]);

  const getAllUsers = useCallback(() => {
    return apiFetch({ path: users });
  }, [users]);

  const state = {
    actions: {
      getStoryById,
      getMedia,
      getLinkMetadata,
      saveStoryById,
      deleteStoryById,
      getAllFonts,
      getAllStatuses,
      getAllUsers,
      uploadMedia,
      updateMedia,
    },
  };

  return <Context.Provider value={state}>{children}</Context.Provider>;
}

APIProvider.propTypes = {
  children: PropTypes.oneOfType([
    PropTypes.arrayOf(PropTypes.node),
    PropTypes.node,
  ]).isRequired,
};

export default APIProvider;<|MERGE_RESOLUTION|>--- conflicted
+++ resolved
@@ -154,11 +154,8 @@
               lengthFormatted,
               alt: alt ? alt : description,
               title,
-<<<<<<< HEAD
               sizes,
-=======
               local: false,
->>>>>>> b9ff6727
             })
           );
           return { data, headers: response.headers };
