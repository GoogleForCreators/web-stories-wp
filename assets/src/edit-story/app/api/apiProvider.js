/*
 * Copyright 2020 Google LLC
 *
 * Licensed under the Apache License, Version 2.0 (the "License");
 * you may not use this file except in compliance with the License.
 * You may obtain a copy of the License at
 *
 *     https://www.apache.org/licenses/LICENSE-2.0
 *
 * Unless required by applicable law or agreed to in writing, software
 * distributed under the License is distributed on an "AS IS" BASIS,
 * WITHOUT WARRANTIES OR CONDITIONS OF ANY KIND, either express or implied.
 * See the License for the specific language governing permissions and
 * limitations under the License.
 */

/**
 * External dependencies
 */
import PropTypes from 'prop-types';
/**
 * WordPress dependencies
 */
import { useCallback } from '@wordpress/element';
import apiFetch from '@wordpress/api-fetch';
import { addQueryArgs } from '@wordpress/url';

/**
 * Internal dependencies
 */
import { DATA_VERSION } from '../../migration';
import { useConfig } from '../';
import Context from './context';

<<<<<<< HEAD
function APIProvider({ children }) {
  const {
    api: { stories, media, fonts, users, statuses },
  } = useConfig();

  const getStoryById = useCallback(
    (storyId) => {
      const path = addQueryArgs(`${stories}/${storyId}`, { context: `edit` });
      return apiFetch({ path });
    },
    [stories]
  );

  const saveStoryById = useCallback(
    /**
     * Fire REST API call to save story.
     *
     * @param {Object} 	 story - A story object.
     * @param {number}   story.storyId Story post id.
     * @param {string}   story.title Story title.
     * @param {string}   story.status Post status, draft or published.
     * @param {Array}    story.pages Array of all pages.
     * @param {number}   story.author User ID of story author.
     * @param {string}   story.slug   The slug of the story.
     * @param {string}   story.date   The publish date of the story.
     * @param {string}   story.modified   The modified date of the story.
     * @param {string}   story.content AMP HTML content.
     * @param {string}   story.excerpt Short description.
     * @param {number}   story.featuredMedia Featured image id.
     * @param {string}   story.password Password
     * @return {Promise} Return apiFetch promise.
     */
    ({
      storyId,
      title,
      status,
      pages,
      author,
      slug,
      date,
      modified,
      content,
      excerpt,
      featuredMedia,
      password,
    }) => {
      return apiFetch({
        path: `${stories}/${storyId}`,
        data: {
          title,
          status,
          author,
          password,
          slug,
          date,
          modified,
          content,
          excerpt,
          story_data: { version: DATA_VERSION, pages },
          featured_media: featuredMedia,
        },
        method: 'POST',
      });
    },
    [stories]
  );

  const deleteStoryById = useCallback(
    /**
     * Fire REST API call to delete story.
     *
     * @param {number}   storyId Story post id.
     * @return {Promise} Return apiFetch promise.
     */
    (storyId) => {
      return apiFetch({
        path: `${stories}/${storyId}`,
        method: 'DELETE',
      });
    },
    [stories]
  );

  const getMedia = useCallback(
    ({ mediaType, searchTerm }) => {
      let apiPath = media;
      const perPage = 100;
      apiPath = addQueryArgs(apiPath, { per_page: perPage });

      if (mediaType) {
        apiPath = addQueryArgs(apiPath, { media_type: mediaType });
      }

      if (searchTerm) {
        apiPath = addQueryArgs(apiPath, { search: searchTerm });
      }

      return apiFetch({ path: apiPath }).then((data) =>
        data.map(
          ({
            id,
            guid: { rendered: src },
            media_details: { width: oWidth, height: oHeight },
            mime_type: mimeType,
            featured_media: posterId,
            featured_media_src: poster,
          }) => ({
            id,
            posterId,
            poster,
            src,
            oWidth,
            oHeight,
            mimeType,
          })
        )
      );
    },
    [media]
  );

  /**
   * Upload file to via REST API.
   *
   * @param {File}    file           Media File to Save.
   *
   * @return {Promise} Media Object Promise.
   */
  const uploadMedia = useCallback(
    (file) => {
      // Create upload payload
      const data = new window.FormData();
      data.append('file', file, file.name || file.type.replace('/', '.'));
      return apiFetch({
        path: media,
        body: data,
        method: 'POST',
      });
    },
    [media]
  );

  /**
   * Update Existing media.
   *
   * @param  {number} mediaId
   * @param  {Object} data Object of properties to update on attachment.
   * @return {Promise} Media Object Promise.
   */
  const saveMedia = useCallback(
    (mediaId, data) => {
      return apiFetch({
        path: `${media}/${mediaId}`,
        data,
        method: 'POST',
      });
    },
    [media]
  );

  const getAllFonts = useCallback(
    ({}) => {
      return apiFetch({ path: fonts }).then((data) =>
        data.map((font) => ({
          value: font.name,
          ...font,
        }))
      );
    },
    [fonts]
  );

  const getAllStatuses = useCallback(() => {
    const path = addQueryArgs(statuses, { context: `edit` });
    return apiFetch({ path });
  }, [statuses]);

  const getAllUsers = useCallback(() => {
    return apiFetch({ path: users });
  }, [users]);

  const state = {
    actions: {
      getStoryById,
      getMedia,
      saveStoryById,
      deleteStoryById,
      getAllFonts,
      getAllStatuses,
      getAllUsers,
      uploadMedia,
      saveMedia,
    },
  };

  return <Context.Provider value={state}>{children}</Context.Provider>;
=======
function APIProvider( { children } ) {
	const { api: { stories, media, fonts, users, statuses } } = useConfig();

	const getStoryById = useCallback(
		( storyId ) => {
			const path = addQueryArgs( `${ stories }/${ storyId }`, { context: `edit` } );
			return apiFetch( { path } );
		},
		[ stories ],
	);

	const saveStoryById = useCallback(
		/**
		 * Fire REST API call to save story.
		 *
		 * @param {Object} 	 story - A story object.
		 * @param {number}   story.storyId Story post id.
		 * @param {string}   story.title Story title.
		 * @param {string}   story.status Post status, draft or published.
		 * @param {Array}    story.pages Array of all pages.
		 * @param {number}   story.author User ID of story author.
		 * @param {string}   story.slug   The slug of the story.
		 * @param {string}   story.date   The publish date of the story.
		 * @param {string}   story.modified   The modified date of the story.
		 * @param {string}   story.content AMP HTML content.
		 * @param {string}   story.excerpt Short description.
		 * @param {number}   story.featuredMedia Featured image id.
		 * @param {string}   story.password Password
		 * @return {Promise} Return apiFetch promise.
		 */
		( { storyId, title, status, pages, author, slug, date, modified, content, excerpt, featuredMedia, password } ) => {
			return apiFetch( {
				path: `${ stories }/${ storyId }`,
				data: {
					title,
					status,
					author,
					password,
					slug,
					date,
					modified,
					content,
					excerpt,
					story_data: { version: DATA_VERSION, pages },
					featured_media: featuredMedia,
				},
				method: 'POST',
			} );
		},
		[ stories ],
	);

	const deleteStoryById = useCallback(
		/**
		 * Fire REST API call to delete story.
		 *
		 * @param {number}   storyId Story post id.
		 * @return {Promise} Return apiFetch promise.
		 */
		( storyId ) => {
			return apiFetch( {
				path: `${ stories }/${ storyId }`,
				method: 'DELETE',
			} );
		},
		[ stories ],
	);

	const getMedia = useCallback(
		( { mediaType, searchTerm } ) => {
			let apiPath = media;
			const perPage = 100;
			apiPath = addQueryArgs( apiPath, { per_page: perPage } );

			if ( mediaType ) {
				apiPath = addQueryArgs( apiPath, { media_type: mediaType } );
			}

			if ( searchTerm ) {
				apiPath = addQueryArgs( apiPath, { search: searchTerm } );
			}

			return apiFetch( { path: apiPath } )
				.then( ( data ) => data.map(
					( {
						id,
						guid: { rendered: src },
						media_details: { width: oWidth, height: oHeight },
						mime_type: mimeType,
						featured_media: posterId,
						featured_media_src: poster,
					} ) => ( {
						id,
						posterId,
						poster,
						src,
						oWidth,
						oHeight,
						mimeType,
					} ),
				) );
		},	[ media ],
	);

	/**
	 * Upload file to via REST API.
	 *
	 * @param {File}    file           Media File to Save.
	 * @param {?Object} additionalData Additional data to include in the request.
	 *
	 * @return {Promise} Media Object Promise.
	 */
	const uploadMedia = useCallback(
		( file, additionalData ) => {
			// Create upload payload
			const data = new window.FormData();
			data.append( 'file', file, file.name || file.type.replace( '/', '.' ) );
			Object.entries( additionalData ).forEach( ( [ key, value ] ) => data.append( key, value ) );
			return apiFetch( {
				path: media,
				body: data,
				method: 'POST',
			} );
		}, [ media ],
	);

	/**
	 * Update Existing media.
	 *
	 * @param  {number} mediaId
	 * @param  {Object} data Object of properties to update on attachment.
	 * @return {Promise} Media Object Promise.
	 */
	const updateMedia = useCallback(
		( mediaId, data ) => {
			return apiFetch( {
				path: `${ media }/${ mediaId }`,
				data,
				method: 'POST',
			} );
		},
		[ media ],
	);

	const getAllFonts = useCallback(
		( {} ) => {
			return apiFetch( { path: fonts } )
				.then( ( data ) => data.map(
					( font ) => ( {
						value: font.name,
						...font,
					} ),
				) );
		}, [ fonts ],
	);

	const getAllStatuses = useCallback(
		() => {
			const path = addQueryArgs( statuses, { context: `edit` } );
			return apiFetch( { path } );
		}, [ statuses ],
	);

	const getAllUsers = useCallback(
		() => {
			return apiFetch( { path: users } );
		}, [ users ],
	);

	const state = {
		actions: {
			getStoryById,
			getMedia,
			saveStoryById,
			deleteStoryById,
			getAllFonts,
			getAllStatuses,
			getAllUsers,
			uploadMedia,
			updateMedia,
		},
	};

	return (
		<Context.Provider value={ state }>
			{ children }
		</Context.Provider>
	);
>>>>>>> 28d62874
}

APIProvider.propTypes = {
  children: PropTypes.oneOfType([
    PropTypes.arrayOf(PropTypes.node),
    PropTypes.node,
  ]).isRequired,
};

export default APIProvider;<|MERGE_RESOLUTION|>--- conflicted
+++ resolved
@@ -32,7 +32,6 @@
 import { useConfig } from '../';
 import Context from './context';
 
-<<<<<<< HEAD
 function APIProvider({ children }) {
   const {
     api: { stories, media, fonts, users, statuses },
@@ -158,14 +157,18 @@
    * Upload file to via REST API.
    *
    * @param {File}    file           Media File to Save.
+   * @param {?Object} additionalData Additional data to include in the request.
    *
    * @return {Promise} Media Object Promise.
    */
   const uploadMedia = useCallback(
-    (file) => {
+    (file, additionalData) => {
       // Create upload payload
       const data = new window.FormData();
       data.append('file', file, file.name || file.type.replace('/', '.'));
+      Object.entries(additionalData).forEach(([key, value]) =>
+        data.append(key, value)
+      );
       return apiFetch({
         path: media,
         body: data,
@@ -182,7 +185,7 @@
    * @param  {Object} data Object of properties to update on attachment.
    * @return {Promise} Media Object Promise.
    */
-  const saveMedia = useCallback(
+  const updateMedia = useCallback(
     (mediaId, data) => {
       return apiFetch({
         path: `${media}/${mediaId}`,
@@ -224,201 +227,11 @@
       getAllStatuses,
       getAllUsers,
       uploadMedia,
-      saveMedia,
+      updateMedia,
     },
   };
 
   return <Context.Provider value={state}>{children}</Context.Provider>;
-=======
-function APIProvider( { children } ) {
-	const { api: { stories, media, fonts, users, statuses } } = useConfig();
-
-	const getStoryById = useCallback(
-		( storyId ) => {
-			const path = addQueryArgs( `${ stories }/${ storyId }`, { context: `edit` } );
-			return apiFetch( { path } );
-		},
-		[ stories ],
-	);
-
-	const saveStoryById = useCallback(
-		/**
-		 * Fire REST API call to save story.
-		 *
-		 * @param {Object} 	 story - A story object.
-		 * @param {number}   story.storyId Story post id.
-		 * @param {string}   story.title Story title.
-		 * @param {string}   story.status Post status, draft or published.
-		 * @param {Array}    story.pages Array of all pages.
-		 * @param {number}   story.author User ID of story author.
-		 * @param {string}   story.slug   The slug of the story.
-		 * @param {string}   story.date   The publish date of the story.
-		 * @param {string}   story.modified   The modified date of the story.
-		 * @param {string}   story.content AMP HTML content.
-		 * @param {string}   story.excerpt Short description.
-		 * @param {number}   story.featuredMedia Featured image id.
-		 * @param {string}   story.password Password
-		 * @return {Promise} Return apiFetch promise.
-		 */
-		( { storyId, title, status, pages, author, slug, date, modified, content, excerpt, featuredMedia, password } ) => {
-			return apiFetch( {
-				path: `${ stories }/${ storyId }`,
-				data: {
-					title,
-					status,
-					author,
-					password,
-					slug,
-					date,
-					modified,
-					content,
-					excerpt,
-					story_data: { version: DATA_VERSION, pages },
-					featured_media: featuredMedia,
-				},
-				method: 'POST',
-			} );
-		},
-		[ stories ],
-	);
-
-	const deleteStoryById = useCallback(
-		/**
-		 * Fire REST API call to delete story.
-		 *
-		 * @param {number}   storyId Story post id.
-		 * @return {Promise} Return apiFetch promise.
-		 */
-		( storyId ) => {
-			return apiFetch( {
-				path: `${ stories }/${ storyId }`,
-				method: 'DELETE',
-			} );
-		},
-		[ stories ],
-	);
-
-	const getMedia = useCallback(
-		( { mediaType, searchTerm } ) => {
-			let apiPath = media;
-			const perPage = 100;
-			apiPath = addQueryArgs( apiPath, { per_page: perPage } );
-
-			if ( mediaType ) {
-				apiPath = addQueryArgs( apiPath, { media_type: mediaType } );
-			}
-
-			if ( searchTerm ) {
-				apiPath = addQueryArgs( apiPath, { search: searchTerm } );
-			}
-
-			return apiFetch( { path: apiPath } )
-				.then( ( data ) => data.map(
-					( {
-						id,
-						guid: { rendered: src },
-						media_details: { width: oWidth, height: oHeight },
-						mime_type: mimeType,
-						featured_media: posterId,
-						featured_media_src: poster,
-					} ) => ( {
-						id,
-						posterId,
-						poster,
-						src,
-						oWidth,
-						oHeight,
-						mimeType,
-					} ),
-				) );
-		},	[ media ],
-	);
-
-	/**
-	 * Upload file to via REST API.
-	 *
-	 * @param {File}    file           Media File to Save.
-	 * @param {?Object} additionalData Additional data to include in the request.
-	 *
-	 * @return {Promise} Media Object Promise.
-	 */
-	const uploadMedia = useCallback(
-		( file, additionalData ) => {
-			// Create upload payload
-			const data = new window.FormData();
-			data.append( 'file', file, file.name || file.type.replace( '/', '.' ) );
-			Object.entries( additionalData ).forEach( ( [ key, value ] ) => data.append( key, value ) );
-			return apiFetch( {
-				path: media,
-				body: data,
-				method: 'POST',
-			} );
-		}, [ media ],
-	);
-
-	/**
-	 * Update Existing media.
-	 *
-	 * @param  {number} mediaId
-	 * @param  {Object} data Object of properties to update on attachment.
-	 * @return {Promise} Media Object Promise.
-	 */
-	const updateMedia = useCallback(
-		( mediaId, data ) => {
-			return apiFetch( {
-				path: `${ media }/${ mediaId }`,
-				data,
-				method: 'POST',
-			} );
-		},
-		[ media ],
-	);
-
-	const getAllFonts = useCallback(
-		( {} ) => {
-			return apiFetch( { path: fonts } )
-				.then( ( data ) => data.map(
-					( font ) => ( {
-						value: font.name,
-						...font,
-					} ),
-				) );
-		}, [ fonts ],
-	);
-
-	const getAllStatuses = useCallback(
-		() => {
-			const path = addQueryArgs( statuses, { context: `edit` } );
-			return apiFetch( { path } );
-		}, [ statuses ],
-	);
-
-	const getAllUsers = useCallback(
-		() => {
-			return apiFetch( { path: users } );
-		}, [ users ],
-	);
-
-	const state = {
-		actions: {
-			getStoryById,
-			getMedia,
-			saveStoryById,
-			deleteStoryById,
-			getAllFonts,
-			getAllStatuses,
-			getAllUsers,
-			uploadMedia,
-			updateMedia,
-		},
-	};
-
-	return (
-		<Context.Provider value={ state }>
-			{ children }
-		</Context.Provider>
-	);
->>>>>>> 28d62874
 }
 
 APIProvider.propTypes = {
