--- conflicted
+++ resolved
@@ -28,12 +28,8 @@
 /**
  * Internal dependencies
  */
-<<<<<<< HEAD
 import { DATA_VERSION } from '../../../migration';
-import addQueryArgs from '../../utils/addQueryArgs';
-=======
 import { addQueryArgs } from '../../../design-system';
->>>>>>> c28b3022
 import base64Encode from '../../utils/base64Encode';
 import { useConfig } from '../config';
 import Context from './context';
