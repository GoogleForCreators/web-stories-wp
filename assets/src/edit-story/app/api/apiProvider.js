--- conflicted
+++ resolved
@@ -134,42 +134,7 @@
       return apiFetch({ path: apiPath, parse: false }).then(
         async (response) => {
           const jsonArray = await response.json();
-<<<<<<< HEAD
-          const data = jsonArray.map(
-            ({
-              id,
-              guid: { rendered: src },
-              media_details: {
-                width: oWidth,
-                height: oHeight,
-                length_formatted: lengthFormatted,
-                sizes,
-              },
-              title: { raw: title },
-              description: { raw: description },
-              mime_type: mimeType,
-              featured_media: posterId,
-              featured_media_src: poster,
-              alt_text: alt,
-            }) => ({
-              id,
-              posterId,
-              poster,
-              src,
-              oWidth,
-              oHeight,
-              mimeType,
-              lengthFormatted,
-              alt: alt ? alt : description,
-              title,
-              sizes,
-              local: false,
-            })
-          );
-          return { data, headers: response.headers };
-=======
           return { data: jsonArray, headers: response.headers };
->>>>>>> bfacda5a
         }
       );
     },
