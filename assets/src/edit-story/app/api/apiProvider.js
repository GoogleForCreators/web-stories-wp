--- conflicted
+++ resolved
@@ -28,12 +28,7 @@
 /**
  * Internal dependencies
  */
-<<<<<<< HEAD
 import { addQueryArgs } from '../../../design-system';
-import getAllTemplates from '../../../dashboard/templates';
-=======
-import addQueryArgs from '../../utils/addQueryArgs';
->>>>>>> e371e1c1
 import base64Encode from '../../utils/base64Encode';
 import { DATA_VERSION } from '../../migration';
 import { useConfig } from '../config';
