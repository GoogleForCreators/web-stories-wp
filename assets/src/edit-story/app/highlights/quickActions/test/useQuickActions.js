/*
 * Copyright 2021 Google LLC
 *
 * Licensed under the Apache License, Version 2.0 (the "License");
 * you may not use this file except in compliance with the License.
 * You may obtain a copy of the License at
 *
 *     https://www.apache.org/licenses/LICENSE-2.0
 *
 * Unless required by applicable law or agreed to in writing, software
 * distributed under the License is distributed on an "AS IS" BASIS,
 * WITHOUT WARRANTIES OR CONDITIONS OF ANY KIND, either express or implied.
 * See the License for the specific language governing permissions and
 * limitations under the License.
 */
/**
 * External dependencies
 */
import { renderHook } from '@testing-library/react-hooks';
/**
 * Internal dependencies
 */
import { useQuickActions } from '..';
import { states } from '../..';
import useHighlights from '../../useHighlights';
import { useStory } from '../../../story';
import {
  Bucket,
  CircleSpeed,
  Eraser,
  LetterTPlus,
  Link,
  Media,
  PictureSwap,
} from '../../../../../design-system/icons';
import { ACTION_TEXT } from '../constants';

jest.mock('../../../story', () => ({
  useStory: jest.fn(),
}));

jest.mock('../../useHighlights', () => ({
  ...jest.requireActual('../../useHighlights'),
  __esModule: true,
  default: jest.fn(),
}));

jest.mock('../../../../../design-system', () => ({
  ...jest.requireActual('../../../../../design-system'),
  useSnackbar: () => ({ showSnackbar: jest.fn() }),
}));

const mockClickEvent = {
  preventDefault: jest.fn(),
};

const BACKGROUND_ELEMENT = {
  id: 'background-element-id',
  isBackground: true,
  type: 'shape',
};
const BACKGROUND_IMAGE_ELEMENT = {
  id: 'background-image-element-id',
  isBackground: true,
  type: 'image',
  resource: {
    resource: {
      id: 'mysite/1234',
    },
  },
<<<<<<< HEAD
  overlay: { type: 'linear' },
=======
>>>>>>> 7669db6f
};

const BACKGROUND_IMAGE_MEDIA3P_ELEMENT = {
  id: 'background-image-media3p-element-id',
  isBackground: true,
  type: 'image',
  resource: {
    id: 'media/unsplash:wsomemedia-123',
  },
<<<<<<< HEAD
  overlay: { type: 'linear' },
=======
>>>>>>> 7669db6f
};

const BACKGROUND_VIDEO_ELEMENT = {
  id: 'background-video-element-id',
  isBackground: true,
  type: 'video',
  resource: {
    id: 'mysite/1234',
  },
};

const IMAGE_ELEMENT = {
  id: 'image-element-id',
  type: 'image',
};

const SHAPE_ELEMENT = {
  id: 'shape-element-id',
  type: 'shape',
};

const TEXT_ELEMENT = {
  id: 'text-element-id',
  type: 'text',
};

const VIDEO_ELEMENT = {
  id: 'image-element-id',
  type: 'image',
};

const clearAnimationAction = expect.objectContaining({
  label: ACTION_TEXT.CLEAR_ANIMATIONS,
  onClick: expect.any(Function),
  Icon: Eraser,
});

const clearAnimationAndFiltersAction = expect.objectContaining({
  label: ACTION_TEXT.CLEAR_ANIMATION_AND_FILTERS,
  onClick: expect.any(Function),
  Icon: Eraser,
});

const defaultQuickActions = [
  expect.objectContaining({
    label: ACTION_TEXT.CHANGE_BACKGROUND_COLOR,
    onClick: expect.any(Function),
    Icon: Bucket,
  }),
  expect.objectContaining({
    label: ACTION_TEXT.INSERT_BACKGROUND_MEDIA,
    onClick: expect.any(Function),
    Icon: Media,
  }),
  expect.objectContaining({
    label: ACTION_TEXT.INSERT_TEXT,
    onClick: expect.any(Function),
    Icon: LetterTPlus,
  }),
];

const foregroundImageQuickActions = [
  expect.objectContaining({
    label: ACTION_TEXT.REPLACE_MEDIA,
    onClick: expect.any(Function),
    Icon: PictureSwap,
  }),
  expect.objectContaining({
    label: ACTION_TEXT.ADD_ANIMATION,
    onClick: expect.any(Function),
    Icon: CircleSpeed,
  }),
  expect.objectContaining({
    label: ACTION_TEXT.ADD_LINK,
    onClick: expect.any(Function),
    Icon: Link,
  }),
];

const foregroundImageQuickActionsWithClear = [
  ...foregroundImageQuickActions,
  clearAnimationAction,
];
const backgroundMediaQuickActions = [
  expect.objectContaining({
    label: ACTION_TEXT.REPLACE_BACKGROUND_MEDIA,
    onClick: expect.any(Function),
    Icon: PictureSwap,
  }),
  expect.objectContaining({
    label: ACTION_TEXT.ADD_ANIMATION,
    onClick: expect.any(Function),
    Icon: CircleSpeed,
  }),
];
const backgroundMediaQuickActionsWithClear = [
  ...backgroundMediaQuickActions,
  clearAnimationAndFiltersAction,
];

describe('useQuickActions', () => {
  let highlight;
  const mockUseHighlights = useHighlights;
  const mockUseStory = useStory;
  const mockUpdateElementsById = jest.fn();

  beforeEach(() => {
    jest.clearAllMocks();

    highlight = undefined;
    mockUseHighlights.mockImplementation(() => ({
      setHighlights: (value) => {
        highlight = value;
      },
    }));

    mockUseStory.mockReturnValue({
      currentPage: {
        elements: [BACKGROUND_ELEMENT],
      },
      selectedElementAnimations: [],
      selectedElements: [],
      updateElementsById: mockUpdateElementsById,
    });
  });

  describe('multiple elements selected', () => {
    beforeEach(() => {
      mockUseStory.mockReturnValue({
        currentPage: {
          elements: [BACKGROUND_ELEMENT, IMAGE_ELEMENT, VIDEO_ELEMENT],
        },
        selectedElementAnimations: [],
        selectedElements: [IMAGE_ELEMENT, VIDEO_ELEMENT],
        updateElementsById: mockUpdateElementsById,
      });
    });

    it('should return no quick actions', () => {
      const { result } = renderHook(() => useQuickActions());

      expect(result.current).toStrictEqual([]);
    });
  });

  describe('no element selected', () => {
    beforeEach(() => {
      mockUseStory.mockReturnValue({
        currentPage: {
          elements: [BACKGROUND_ELEMENT],
        },
        selectedElementAnimations: [],
        selectedElements: [],
        updateElementsById: mockUpdateElementsById,
      });
    });

    it('should return the quick actions', () => {
      const { result } = renderHook(() => useQuickActions());

      expect(result.current).toStrictEqual(defaultQuickActions);
    });

    it('should set the correct highlight', () => {
      const { result } = renderHook(() => useQuickActions());

      result.current[0].onClick(mockClickEvent);
      expect(highlight).toStrictEqual({
        elementId: BACKGROUND_ELEMENT.id,
        highlight: states.PAGE_BACKGROUND,
      });

      result.current[1].onClick(mockClickEvent);
      expect(highlight).toStrictEqual({
        elementId: undefined,
        highlight: states.MEDIA,
      });

      result.current[2].onClick(mockClickEvent);
      expect(highlight).toStrictEqual({
        elementId: undefined,
        highlight: states.TEXT,
      });
    });
  });

  describe('empty background element selected', () => {
    beforeEach(() => {
      mockUseStory.mockReturnValue({
        currentPage: {
          elements: [BACKGROUND_ELEMENT],
        },
        selectedElementAnimations: [],
        selectedElements: [BACKGROUND_ELEMENT],
        updateElementsById: mockUpdateElementsById,
      });
    });

    it('should return the quick actions', () => {
      const { result } = renderHook(() => useQuickActions());

      expect(result.current).toStrictEqual(defaultQuickActions);
    });

    it('should set the correct highlight', () => {
      const { result } = renderHook(() => useQuickActions());

      result.current[0].onClick(mockClickEvent);
      expect(highlight).toStrictEqual({
        elementId: BACKGROUND_ELEMENT.id,
        highlight: states.PAGE_BACKGROUND,
      });

      result.current[1].onClick(mockClickEvent);
      expect(highlight).toStrictEqual({
        elementId: undefined,
        highlight: states.MEDIA,
      });

      result.current[2].onClick(mockClickEvent);
      expect(highlight).toStrictEqual({
        elementId: undefined,
        highlight: states.TEXT,
      });
    });
  });

  describe('background image element is selected', () => {
    beforeEach(() => {
      mockUseStory.mockReturnValue({
        currentPage: {
          elements: [BACKGROUND_IMAGE_ELEMENT],
        },
        selectedElementAnimations: [],
        selectedElements: [BACKGROUND_IMAGE_ELEMENT],
        updateElementsById: mockUpdateElementsById,
      });
    });

    it('should return the quick actions', () => {
      const { result } = renderHook(() => useQuickActions());

      expect(result.current).toStrictEqual(backgroundMediaQuickActions);
    });

    it('should set the correct highlight', () => {
      const { result } = renderHook(() => useQuickActions());

      result.current[0].onClick(mockClickEvent);
      expect(highlight).toStrictEqual({
        elementId: BACKGROUND_IMAGE_ELEMENT.id,
        highlight: states.MEDIA,
      });

      result.current[1].onClick(mockClickEvent);
      expect(highlight).toStrictEqual({
        elementId: BACKGROUND_IMAGE_ELEMENT.id,
        highlight: states.ANIMATION,
      });
    });
  });

  describe('background third party image element is selected with animation', () => {
    beforeEach(() => {
      mockUseStory.mockReturnValue({
        currentPage: {
          elements: [BACKGROUND_IMAGE_MEDIA3P_ELEMENT],
        },
        selectedElementAnimations: [],
        selectedElements: [BACKGROUND_IMAGE_MEDIA3P_ELEMENT],
        updateElementsById: mockUpdateElementsById,
      });
    });

    it('should return the quick actions', () => {
      const { result } = renderHook(() => useQuickActions());

      expect(result.current).toStrictEqual(backgroundMediaQuickActions);
    });

    it('should set the correct highlight', () => {
      const { result } = renderHook(() => useQuickActions());

      result.current[0].onClick(mockClickEvent);
      expect(highlight).toStrictEqual({
        elementId: BACKGROUND_IMAGE_MEDIA3P_ELEMENT.id,
        highlight: states.MEDIA3P,
      });

      result.current[1].onClick(mockClickEvent);
      expect(highlight).toStrictEqual({
        elementId: BACKGROUND_IMAGE_MEDIA3P_ELEMENT.id,
        highlight: states.ANIMATION,
      });
    });
  });

  describe('background video element is selected', () => {
    beforeEach(() => {
      mockUseStory.mockReturnValue({
        currentPage: {
          elements: [BACKGROUND_VIDEO_ELEMENT],
        },
        selectedElementAnimations: [
          {
            target: [BACKGROUND_VIDEO_ELEMENT.id],
          },
        ],
        selectedElements: [BACKGROUND_VIDEO_ELEMENT],
        updateElementsById: mockUpdateElementsById,
      });
    });

    it('should return the quick actions', () => {
      const { result } = renderHook(() => useQuickActions());

      expect(result.current).toStrictEqual(
        backgroundMediaQuickActionsWithClear
      );
    });

    it('should set the correct highlight', () => {
      const { result } = renderHook(() => useQuickActions());

      result.current[0].onClick(mockClickEvent);
      expect(highlight).toStrictEqual({
        elementId: BACKGROUND_VIDEO_ELEMENT.id,
        highlight: states.MEDIA,
      });

      result.current[1].onClick(mockClickEvent);
      expect(highlight).toStrictEqual({
        elementId: BACKGROUND_VIDEO_ELEMENT.id,
        highlight: states.ANIMATION,
      });
    });

    it('clicking `clear filters and animations` should update the element', () => {
      const { result } = renderHook(() => useQuickActions());

      result.current[2].onClick(mockClickEvent);
      expect(mockUpdateElementsById).toHaveBeenCalledWith({
        elementIds: [BACKGROUND_VIDEO_ELEMENT.id],
        properties: expect.any(Function),
      });
    });
  });

  describe('foreground image element selected', () => {
    beforeEach(() => {
      mockUseStory.mockReturnValue({
        currentPage: {
          elements: [BACKGROUND_ELEMENT, IMAGE_ELEMENT],
        },
        selectedElementAnimations: [
          {
            target: [IMAGE_ELEMENT.id],
          },
        ],
        selectedElements: [IMAGE_ELEMENT],
        updateElementsById: mockUpdateElementsById,
      });
    });

    it('should return the quick actions', () => {
      const { result } = renderHook(() => useQuickActions());

      expect(result.current).toStrictEqual(
        foregroundImageQuickActionsWithClear
      );
    });

    it('should set the correct highlight', () => {
      const { result } = renderHook(() => useQuickActions());

      result.current[0].onClick(mockClickEvent);
      expect(highlight).toStrictEqual({
        elementId: IMAGE_ELEMENT.id,
        highlight: states.MEDIA,
      });

      result.current[1].onClick(mockClickEvent);
      expect(highlight).toStrictEqual({
        elementId: IMAGE_ELEMENT.id,
        highlight: states.ANIMATION,
      });

      result.current[2].onClick(mockClickEvent);
      expect(highlight).toStrictEqual({
        elementId: IMAGE_ELEMENT.id,
        highlight: states.LINK,
      });
    });

    it(`\`${ACTION_TEXT.CLEAR_ANIMATIONS}\` action should not be present if element has no animations`, () => {
      mockUseStory.mockReturnValue({
        currentPage: {
          elements: [BACKGROUND_ELEMENT, IMAGE_ELEMENT],
        },
        selectedElementAnimations: [],
        selectedElements: [IMAGE_ELEMENT],
        updateElementsById: mockUpdateElementsById,
      });

      const { result } = renderHook(() => useQuickActions());

      expect(result.current[3]).toBeUndefined();
    });

    it('clicking `clear animations` should update the element', () => {
      const { result } = renderHook(() => useQuickActions());

      result.current[3].onClick(mockClickEvent);
      expect(mockUpdateElementsById).toHaveBeenCalledWith({
        elementIds: [IMAGE_ELEMENT.id],
        properties: expect.any(Function),
      });
    });
  });

  describe('shape element selected', () => {
    beforeEach(() => {
      mockUseStory.mockReturnValue({
        currentPage: {
          elements: [BACKGROUND_ELEMENT, SHAPE_ELEMENT],
        },
        selectedElementAnimations: [
          {
            target: [IMAGE_ELEMENT.id],
          },
        ],
        selectedElements: [SHAPE_ELEMENT],
        updateElementsById: mockUpdateElementsById,
      });
    });

    it.todo('should return the quick actions');
    it.todo('should set the correct highlight');
  });

  describe('text selected', () => {
    beforeEach(() => {
      mockUseStory.mockReturnValue({
        currentPage: {
          elements: [BACKGROUND_ELEMENT, VIDEO_ELEMENT],
        },
        selectedElementAnimations: [],
        selectedElements: [VIDEO_ELEMENT],
        updateElementsById: mockUpdateElementsById,
      });
    });
    it.todo('should return the quick actions');
    it.todo('should set the correct highlight');
  });

  describe('video element selected', () => {
    beforeEach(() => {
      mockUseStory.mockReturnValue({
        currentPage: {
          elements: [BACKGROUND_ELEMENT, TEXT_ELEMENT],
        },
        selectedElementAnimations: [],
        selectedElements: [TEXT_ELEMENT],
        updateElementsById: mockUpdateElementsById,
      });
    });

    it.todo('should return the quick actions');
    it.todo('should set the correct highlight');
  });
});<|MERGE_RESOLUTION|>--- conflicted
+++ resolved
@@ -68,10 +68,6 @@
       id: 'mysite/1234',
     },
   },
-<<<<<<< HEAD
-  overlay: { type: 'linear' },
-=======
->>>>>>> 7669db6f
 };
 
 const BACKGROUND_IMAGE_MEDIA3P_ELEMENT = {
@@ -81,10 +77,6 @@
   resource: {
     id: 'media/unsplash:wsomemedia-123',
   },
-<<<<<<< HEAD
-  overlay: { type: 'linear' },
-=======
->>>>>>> 7669db6f
 };
 
 const BACKGROUND_VIDEO_ELEMENT = {
