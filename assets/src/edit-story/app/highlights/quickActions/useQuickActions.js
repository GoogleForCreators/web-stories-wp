--- conflicted
+++ resolved
@@ -96,13 +96,8 @@
     (elementId, properties) => {
       const newProperties = {};
       // Choose properties to clear
-<<<<<<< HEAD
-      if (properties.includes('overlay')) {
+      if (properties.includes(RESET_PROPERTIES.OVERLAY)) {
         newProperties.overlay = null;
-=======
-      if (properties.includes(RESET_PROPERTIES.BACKGROUND_OVERLAY)) {
-        newProperties.backgroundOverlay = null;
->>>>>>> 8063305b
       }
 
       if (properties.includes(RESET_PROPERTIES.ANIMATION)) {
@@ -130,7 +125,7 @@
    * the action in the snackbar adds the animations back to the element.
    *
    * @param {string} elementId the id of the element
-   * @param {Array} resetProperties the properties that are to be reset ('animations', 'backgroundOverlay')
+   * @param {Array} resetProperties the properties that are to be reset ('animations', 'overlay')
    * @param {string} elementType the type of element being adjusted
    * @return {void}
    */
