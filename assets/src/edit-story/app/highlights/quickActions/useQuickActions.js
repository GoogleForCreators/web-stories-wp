/*
 * Copyright 2021 Google LLC
 *
 * Licensed under the Apache License, Version 2.0 (the "License");
 * you may not use this file except in compliance with the License.
 * You may obtain a copy of the License at
 *
 *     https://www.apache.org/licenses/LICENSE-2.0
 *
 * Unless required by applicable law or agreed to in writing, software
 * distributed under the License is distributed on an "AS IS" BASIS,
 * WITHOUT WARRANTIES OR CONDITIONS OF ANY KIND, either express or implied.
 * See the License for the specific language governing permissions and
 * limitations under the License.
 */

/**
 * External dependencies
 */
import { useCallback, useMemo } from 'react';
import { __ } from '@web-stories-wp/i18n';
/**
 * Internal dependencies
 */
import { states, useHighlights } from '..';
import { useSnackbar, PLACEMENT } from '../../../../design-system';
import {
  Bucket,
  CircleSpeed,
  Eraser,
  LetterTLargeLetterTSmall,
  LetterTPlus,
  Link,
  Media,
  PictureSwap,
  Captions,
} from '../../../../design-system/icons';
import updateProperties from '../../../components/inspector/design/updateProperties';
import { useHistory } from '../../history';
import { useConfig } from '../../config';
import { useStory } from '../../story';
import { getResetProperties, getSnackbarClearCopy } from './utils';
import { ELEMENT_TYPE, ACTION_TEXT, RESET_PROPERTIES } from './constants';

/** @typedef {import('../../../../design-system/components').MenuItemProps} MenuItemProps */

/**
 * Determines the quick actions to display in the quick
 * actions menu from the selected element.
 *
 * Quick actions should have the same shape as items in
 * the design system's context menu.
 *
 * @return {Array.<MenuItemProps>} an array of quick action objects
 */
const useQuickActions = () => {
  const { isRTL } = useConfig();
  const {
    currentPage,
    selectedElementAnimations,
    selectedElements,
    updateElementsById,
  } = useStory(
    ({
      state: { currentPage, selectedElementAnimations, selectedElements },
      actions: { updateElementsById },
    }) => ({
      currentPage,
      selectedElementAnimations,
      selectedElements,
      updateElementsById,
    })
  );
  const { undo } = useHistory(({ actions: { undo } }) => ({
    undo,
  }));
  const { showSnackbar } = useSnackbar();
  const { setHighlights } = useHighlights(({ setHighlights }) => ({
    setHighlights,
  }));

  /**
   * Prevent quick actions menu from removing focus from the canvas.
   */
  const handleMouseDown = useCallback((ev) => {
    ev.stopPropagation();
  }, []);

  /**
   * Reset properties on an element. Shows a snackbar once the properties
   * have been reset.
   *
   * @param {string} elementId the id of the element
   * @param {Array.<string>} properties The properties of the element to update
   * @return {void}
   */
  const handleResetProperties = useCallback(
    (elementId, properties) => {
      const newProperties = {};
      // Choose properties to clear
      if (properties.includes(RESET_PROPERTIES.OVERLAY)) {
        newProperties.overlay = null;
      }

      if (properties.includes(RESET_PROPERTIES.ANIMATION)) {
        newProperties.animation = {
          ...selectedElementAnimations?.[0],
          delete: true,
        };
      }

      if (properties.includes(RESET_PROPERTIES.STYLES)) {
        newProperties.opacity = 100;
        newProperties.border = null;
        newProperties.borderRadius = null;
      }

      updateElementsById({
        elementIds: [elementId],
        properties: (currentProperties) =>
          updateProperties(
            currentProperties,
            newProperties,
            /* commitValues */ true
          ),
      });
    },
    [selectedElementAnimations, updateElementsById]
  );

  /**
   * Clear animations and show a confirmation snackbar. Clicking
   * the action in the snackbar adds the animations back to the element.
   *
   * @param {string} elementId the id of the element
   * @param {Array} resetProperties the properties that are to be reset ('animations', 'overlay')
   * @param {string} elementType the type of element being adjusted
   * @return {void}
   */
  const handleClearAnimationsAndFilters = useCallback(
    ({ elementId, resetProperties, elementType }) => {
      handleResetProperties(elementId, resetProperties);
      const message = getSnackbarClearCopy(resetProperties, elementType);

      showSnackbar({
        actionLabel: __('Undo', 'web-stories'),
        dismissable: false,
        message,
        onAction: undo,
      });
    },
    [handleResetProperties, showSnackbar, undo]
  );

  const handleFocusPanel = useCallback(
    (highlight) => (elementId) => (ev) => {
      ev.preventDefault();
      setHighlights({ elementId, highlight });
    },
    [setHighlights]
  );

  const handleFocusMediaPanel = useMemo(() => {
    const idOrigin = selectedElements?.[0]?.resource?.id
      ?.toString()
      .split(':')?.[0];
    const is3PGif =
      !idOrigin &&
      selectedElements?.[0]?.resource?.type?.toLowerCase() === 'gif';
    const is3PVideo = idOrigin?.toLowerCase() === 'media/coverr';
    const is3PImage = idOrigin?.toLowerCase() === 'media/unsplash';

    const panelToFocus =
      is3PImage || is3PVideo || is3PGif ? states.MEDIA3P : states.MEDIA;

    return handleFocusPanel(panelToFocus);
  }, [handleFocusPanel, selectedElements]);

  const {
    handleFocusAnimationPanel,
    handleFocusLinkPanel,
    handleFocusPageBackground,
    handleFocusTextColor,
    handleFocusFontPicker,
    handleFocusTextSetsPanel,
    handleFocusStylePanel,
    handleFocusCaptionsPanel,
  } = useMemo(
    () => ({
      handleFocusAnimationPanel: handleFocusPanel(states.ANIMATION),
      handleFocusLinkPanel: handleFocusPanel(states.LINK),
      handleFocusPageBackground: handleFocusPanel(states.PAGE_BACKGROUND),
      handleFocusTextSetsPanel: handleFocusPanel(states.TEXT_SET),
      handleFocusFontPicker: handleFocusPanel(states.FONT),
      handleFocusTextColor: handleFocusPanel(states.TEXT_COLOR),
      handleFocusStylePanel: handleFocusPanel(states.STYLE),
      handleFocusCaptionsPanel: handleFocusPanel(states.CAPTIONS),
    }),
    [handleFocusPanel]
  );

  const backgroundElement = currentPage?.elements.find(
    (element) => element.isBackground
  );
  const selectedElement = selectedElements?.[0];

  const actionMenuProps = useMemo(
    () => ({
      tooltipPlacement: isRTL ? PLACEMENT.LEFT : PLACEMENT.RIGHT,
      onMouseDown: handleMouseDown,
    }),
    [handleMouseDown, isRTL]
  );

  const defaultActions = useMemo(() => {
    return [
      {
        Icon: Bucket,
        label: ACTION_TEXT.CHANGE_BACKGROUND_COLOR,
        onClick: handleFocusPageBackground(backgroundElement?.id),
        ...actionMenuProps,
      },
      {
        Icon: Media,
        label: ACTION_TEXT.INSERT_BACKGROUND_MEDIA,
        onClick: handleFocusMediaPanel(),
        separator: 'top',
        ...actionMenuProps,
      },
      {
        Icon: LetterTPlus,
        label: ACTION_TEXT.INSERT_TEXT,
        onClick: handleFocusTextSetsPanel(),
        onMouseDown: handleMouseDown,
      },
    ];
  }, [
    actionMenuProps,
    backgroundElement?.id,
    handleFocusMediaPanel,
    handleFocusPageBackground,
    handleFocusTextSetsPanel,
    handleMouseDown,
  ]);

  const foregroundCommonActions = useMemo(
    () => [
      {
        Icon: CircleSpeed,
        label: ACTION_TEXT.ADD_ANIMATION,
        onClick: handleFocusAnimationPanel(selectedElement?.id),
        ...actionMenuProps,
      },
      {
        Icon: Link,
        label: ACTION_TEXT.ADD_LINK,
        onClick: handleFocusLinkPanel(selectedElement?.id),
        ...actionMenuProps,
      },
    ],
    [
      handleFocusLinkPanel,
      handleFocusAnimationPanel,
      actionMenuProps,
      selectedElement,
    ]
  );

  const foregroundImageActions = useMemo(
    () => [
      {
        Icon: PictureSwap,
        label: ACTION_TEXT.REPLACE_MEDIA,
        onClick: handleFocusMediaPanel(selectedElement?.id),
        ...actionMenuProps,
      },
      ...foregroundCommonActions,
    ],
    [
      actionMenuProps,
      handleFocusMediaPanel,
      foregroundCommonActions,
      selectedElement?.id,
    ]
  );

  const shapeActions = useMemo(
    () => [
      {
        Icon: Bucket,
        label: ACTION_TEXT.CHANGE_COLOR,
        onClick: handleFocusStylePanel(selectedElement?.id),
        ...actionMenuProps,
      },
      ...foregroundCommonActions,
    ],
    [
      handleFocusStylePanel,
      foregroundCommonActions,
      actionMenuProps,
      selectedElement?.id,
    ]
  );

<<<<<<< HEAD
  const backgroundElementMediaActions = useMemo(
    () => [
=======
  const textActions = useMemo(
    () => [
      {
        Icon: Bucket,
        label: ACTION_TEXT.CHANGE_COLOR,
        onClick: handleFocusTextColor(selectedElement?.id),
        ...actionMenuProps,
      },
      {
        Icon: LetterTLargeLetterTSmall,
        label: ACTION_TEXT.CHANGE_FONT,
        onClick: handleFocusFontPicker(selectedElement?.id),
        ...actionMenuProps,
      },
      ...foregroundCommonActions,
    ],
    [
      foregroundCommonActions,
      actionMenuProps,
      selectedElement?.id,
      handleFocusTextColor,
      handleFocusFontPicker,
    ]
  );

  const backgroundElementMediaActions = useMemo(() => {
    const resetProperties = getResetProperties(
      selectedElement,
      selectedElementAnimations
    );

    const baseActions = [
>>>>>>> b2f1979f
      {
        Icon: PictureSwap,
        label: ACTION_TEXT.REPLACE_BACKGROUND_MEDIA,
        onClick: handleFocusMediaPanel(selectedElement?.id),
        ...actionMenuProps,
      },
      {
        Icon: CircleSpeed,
        label: ACTION_TEXT.ADD_ANIMATION,
        onClick: handleFocusAnimationPanel(selectedElement?.id),
        ...actionMenuProps,
      },
    ],

    [
      selectedElement,
      handleFocusMediaPanel,
      actionMenuProps,
      handleFocusAnimationPanel,
    ]
  );

  const videoActions = useMemo(
    () => [
      ...foregroundImageActions,
      {
        Icon: Captions,
        label: ACTION_TEXT.ADD_CAPTIONS,
        onClick: handleFocusCaptionsPanel(selectedElement?.id),
        ...actionMenuProps,
      },
    ],
    [
      selectedElement,
      actionMenuProps,
      foregroundImageActions,
      handleFocusCaptionsPanel,
    ]
  );

  const isBackgroundElementMedia = Boolean(
    backgroundElement && backgroundElement?.resource
  );
  const isSelectedElementMedia =
    [ELEMENT_TYPE.IMAGE, ELEMENT_TYPE.VIDEO, ELEMENT_TYPE.GIF].indexOf(
      selectedElements?.[0]?.type
    ) > -1;
  const noElementsSelected = selectedElements.length === 0;
  const isBackgroundSelected = backgroundElement?.id === selectedElement?.id;
  const isBackgroundMediaSelected =
    isBackgroundElementMedia && isSelectedElementMedia;

  const clearActions = useMemo(() => {
    const resetProperties = getResetProperties(
      selectedElement,
      selectedElementAnimations
    );
    return resetProperties.length === 0
      ? []
      : [
          {
            Icon: Eraser,
            label: ACTION_TEXT.CLEAR_ANIMATION_AND_FILTERS,
            onClick: () =>
              handleClearAnimationsAndFilters({
                elementId: selectedElement?.id,
                resetProperties,
                elementType: isBackgroundMediaSelected
                  ? ELEMENT_TYPE.BACKGROUND
                  : selectedElement?.type,
              }),
            separator: 'top',
            ...actionMenuProps,
          },
        ];
  }, [
    actionMenuProps,
    handleClearAnimationsAndFilters,
    isBackgroundMediaSelected,
    selectedElement,
    selectedElementAnimations,
  ]);

  // Hide menu if there are multiple elements selected
  if (selectedElements.length > 1) {
    return [];
  }

  // Return the base state if:
  //  1. no element is selected
  //  2. the selected element is the background element and it's not media
  if (
    !isBackgroundElementMedia &&
    (noElementsSelected || isBackgroundSelected)
  ) {
    return defaultActions;
  }

  if (isBackgroundMediaSelected) {
    return [...backgroundElementMediaActions, ...clearActions];
  }

  switch (selectedElements?.[0]?.type) {
    case ELEMENT_TYPE.IMAGE:
      return [...foregroundImageActions, ...clearActions];
    case ELEMENT_TYPE.SHAPE:
<<<<<<< HEAD
      return [...shapeActions, ...clearActions];
=======
      return shapeActions;
    case ELEMENT_TYPE.TEXT:
      return textActions;
>>>>>>> b2f1979f
    case ELEMENT_TYPE.VIDEO:
      return [...videoActions, ...clearActions];
    case ELEMENT_TYPE.TEXT:
    default:
      return [];
  }
};

export default useQuickActions;<|MERGE_RESOLUTION|>--- conflicted
+++ resolved
@@ -302,10 +302,30 @@
     ]
   );
 
-<<<<<<< HEAD
   const backgroundElementMediaActions = useMemo(
     () => [
-=======
+      {
+        Icon: PictureSwap,
+        label: ACTION_TEXT.REPLACE_BACKGROUND_MEDIA,
+        onClick: handleFocusMediaPanel(selectedElement?.id),
+        ...actionMenuProps,
+      },
+      {
+        Icon: CircleSpeed,
+        label: ACTION_TEXT.ADD_ANIMATION,
+        onClick: handleFocusAnimationPanel(selectedElement?.id),
+        ...actionMenuProps,
+      },
+    ],
+
+    [
+      selectedElement,
+      handleFocusMediaPanel,
+      actionMenuProps,
+      handleFocusAnimationPanel,
+    ]
+  );
+
   const textActions = useMemo(
     () => [
       {
@@ -328,36 +348,6 @@
       selectedElement?.id,
       handleFocusTextColor,
       handleFocusFontPicker,
-    ]
-  );
-
-  const backgroundElementMediaActions = useMemo(() => {
-    const resetProperties = getResetProperties(
-      selectedElement,
-      selectedElementAnimations
-    );
-
-    const baseActions = [
->>>>>>> b2f1979f
-      {
-        Icon: PictureSwap,
-        label: ACTION_TEXT.REPLACE_BACKGROUND_MEDIA,
-        onClick: handleFocusMediaPanel(selectedElement?.id),
-        ...actionMenuProps,
-      },
-      {
-        Icon: CircleSpeed,
-        label: ACTION_TEXT.ADD_ANIMATION,
-        onClick: handleFocusAnimationPanel(selectedElement?.id),
-        ...actionMenuProps,
-      },
-    ],
-
-    [
-      selectedElement,
-      handleFocusMediaPanel,
-      actionMenuProps,
-      handleFocusAnimationPanel,
     ]
   );
 
@@ -445,16 +435,11 @@
     case ELEMENT_TYPE.IMAGE:
       return [...foregroundImageActions, ...clearActions];
     case ELEMENT_TYPE.SHAPE:
-<<<<<<< HEAD
       return [...shapeActions, ...clearActions];
-=======
-      return shapeActions;
     case ELEMENT_TYPE.TEXT:
-      return textActions;
->>>>>>> b2f1979f
+      return [...textActions, ...clearActions];
     case ELEMENT_TYPE.VIDEO:
       return [...videoActions, ...clearActions];
-    case ELEMENT_TYPE.TEXT:
     default:
       return [];
   }
