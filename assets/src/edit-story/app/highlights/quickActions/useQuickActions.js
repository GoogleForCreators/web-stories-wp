/*
 * Copyright 2021 Google LLC
 *
 * Licensed under the Apache License, Version 2.0 (the "License");
 * you may not use this file except in compliance with the License.
 * You may obtain a copy of the License at
 *
 *     https://www.apache.org/licenses/LICENSE-2.0
 *
 * Unless required by applicable law or agreed to in writing, software
 * distributed under the License is distributed on an "AS IS" BASIS,
 * WITHOUT WARRANTIES OR CONDITIONS OF ANY KIND, either express or implied.
 * See the License for the specific language governing permissions and
 * limitations under the License.
 */

/**
 * External dependencies
 */
import { useCallback, useMemo } from 'react';
import { __ } from '@web-stories-wp/i18n';
/**
 * Internal dependencies
 */
import { states, useHighlights } from '..';
import { useSnackbar, PLACEMENT } from '../../../../design-system';
import {
  Bucket,
  CircleSpeed,
  Eraser,
  LetterTLargeLetterTSmall,
  LetterTPlus,
  Link,
  Media,
  PictureSwap,
  Captions,
} from '../../../../design-system/icons';
import updateProperties from '../../../components/inspector/design/updateProperties';
import { useHistory } from '../../history';
import { useConfig } from '../../config';
import { useStory, useStoryTriggersDispatch, STORY_EVENTS } from '../../story';
import { getResetProperties, getSnackbarClearCopy } from './utils';
import { ELEMENT_TYPE, ACTION_TEXT, RESET_PROPERTIES } from './constants';

/** @typedef {import('../../../../design-system/components').MenuItemProps} MenuItemProps */

/**
 * Determines the quick actions to display in the quick
 * actions menu from the selected element.
 *
 * Quick actions should have the same shape as items in
 * the design system's context menu.
 *
 * @return {Array.<MenuItemProps>} an array of quick action objects
 */
const useQuickActions = () => {
  const { isRTL } = useConfig();
  const dispatchStoryEvent = useStoryTriggersDispatch();
  const {
    currentPage,
    selectedElementAnimations,
    selectedElements,
    updateElementsById,
  } = useStory(
    ({
      state: { currentPage, selectedElementAnimations, selectedElements },
      actions: { updateElementsById },
    }) => ({
      currentPage,
      selectedElementAnimations,
      selectedElements,
      updateElementsById,
    })
  );
  const { undo } = useHistory(({ actions: { undo } }) => ({
    undo,
  }));
  const { showSnackbar } = useSnackbar();
  const { setHighlights } = useHighlights(({ setHighlights }) => ({
    setHighlights,
  }));

  /**
   * Prevent quick actions menu from removing focus from the canvas.
   */
  const handleMouseDown = useCallback((ev) => {
    ev.stopPropagation();
  }, []);

  /**
   * Reset properties on an element. Shows a snackbar once the properties
   * have been reset.
   *
   * @param {string} elementId the id of the element
   * @param {Array.<string>} properties The properties of the element to update
   * @return {void}
   */
  const handleResetProperties = useCallback(
    (elementId, properties) => {
      const newProperties = {};
      // Choose properties to clear
      if (properties.includes(RESET_PROPERTIES.OVERLAY)) {
        newProperties.overlay = null;
      }

      if (properties.includes(RESET_PROPERTIES.ANIMATION)) {
        newProperties.animation = {
          ...selectedElementAnimations?.[0],
          delete: true,
        };
      }

      if (properties.includes(RESET_PROPERTIES.STYLES)) {
        newProperties.opacity = 100;
        newProperties.border = null;
        newProperties.borderRadius = null;
      }

      updateElementsById({
        elementIds: [elementId],
        properties: (currentProperties) =>
          updateProperties(
            currentProperties,
            newProperties,
            /* commitValues */ true
          ),
      });
    },
    [selectedElementAnimations, updateElementsById]
  );

  /**
   * Clear animations and show a confirmation snackbar. Clicking
   * the action in the snackbar adds the animations back to the element.
   *
   * @param {string} elementId the id of the element
   * @param {Array} resetProperties the properties that are to be reset ('animations', 'overlay')
   * @param {string} elementType the type of element being adjusted
   * @return {void}
   */
  const handleClearAnimationsAndFilters = useCallback(
    ({ elementId, resetProperties, elementType }) => {
      handleResetProperties(elementId, resetProperties);
      const message = getSnackbarClearCopy(resetProperties, elementType);

      showSnackbar({
        actionLabel: __('Undo', 'web-stories'),
        dismissable: false,
        message,
        onAction: undo,
      });
    },
    [handleResetProperties, showSnackbar, undo]
  );

  const handleFocusPanel = useCallback(
    (highlight) => (elementId) => (ev) => {
      ev.preventDefault();
      setHighlights({ elementId, highlight });
    },
    [setHighlights]
  );

  const handleFocusMediaPanel = useMemo(() => {
    const idOrigin = selectedElements?.[0]?.resource?.id
      ?.toString()
      .split(':')?.[0];
    const is3PGif =
      !idOrigin &&
      selectedElements?.[0]?.resource?.type?.toLowerCase() === 'gif';
    const is3PVideo = idOrigin?.toLowerCase() === 'media/coverr';
    const is3PImage = idOrigin?.toLowerCase() === 'media/unsplash';

    const panelToFocus =
      is3PImage || is3PVideo || is3PGif ? states.MEDIA3P : states.MEDIA;

    return handleFocusPanel(panelToFocus);
  }, [handleFocusPanel, selectedElements]);

  const {
    handleFocusAnimationPanel,
    handleFocusLinkPanel,
    handleFocusPageBackground,
    handleFocusTextColor,
    handleFocusFontPicker,
    handleFocusTextSetsPanel,
    handleFocusStylePanel,
    handleFocusCaptionsPanel,
  } = useMemo(
    () => ({
      handleFocusAnimationPanel: handleFocusPanel(states.ANIMATION),
      handleFocusLinkPanel: handleFocusPanel(states.LINK),
      handleFocusPageBackground: handleFocusPanel(states.PAGE_BACKGROUND),
      handleFocusTextSetsPanel: handleFocusPanel(states.TEXT_SET),
      handleFocusFontPicker: handleFocusPanel(states.FONT),
      handleFocusTextColor: handleFocusPanel(states.TEXT_COLOR),
      handleFocusStylePanel: handleFocusPanel(states.STYLE),
      handleFocusCaptionsPanel: handleFocusPanel(states.CAPTIONS),
    }),
    [handleFocusPanel]
  );

  const backgroundElement = currentPage?.elements.find(
    (element) => element.isBackground
  );
  const selectedElement = selectedElements?.[0];

  const actionMenuProps = useMemo(
    () => ({
      tooltipPlacement: isRTL ? PLACEMENT.LEFT : PLACEMENT.RIGHT,
      onMouseDown: handleMouseDown,
    }),
    [handleMouseDown, isRTL]
  );

  const defaultActions = useMemo(() => {
    return [
      {
        Icon: Bucket,
        label: ACTION_TEXT.CHANGE_BACKGROUND_COLOR,
        onClick: handleFocusPageBackground(backgroundElement?.id),
        ...actionMenuProps,
      },
      {
        Icon: Media,
        label: ACTION_TEXT.INSERT_BACKGROUND_MEDIA,
        onClick: handleFocusMediaPanel(),
        separator: 'top',
        ...actionMenuProps,
      },
      {
        Icon: LetterTPlus,
        label: ACTION_TEXT.INSERT_TEXT,
        onClick: handleFocusTextSetsPanel(),
        onMouseDown: handleMouseDown,
      },
    ];
  }, [
    actionMenuProps,
    backgroundElement?.id,
    handleFocusMediaPanel,
    handleFocusPageBackground,
    handleFocusTextSetsPanel,
    handleMouseDown,
  ]);

  const foregroundCommonActions = useMemo(
    () => [
      {
        Icon: CircleSpeed,
        label: ACTION_TEXT.ADD_ANIMATION,
        onClick: handleFocusAnimationPanel(selectedElement?.id),
        ...actionMenuProps,
      },
      {
        Icon: Link,
        label: ACTION_TEXT.ADD_LINK,
        onClick: handleFocusLinkPanel(selectedElement?.id),
        ...actionMenuProps,
      },
    ],
    [
      handleFocusLinkPanel,
      handleFocusAnimationPanel,
      actionMenuProps,
      selectedElement,
    ]
  );

  const foregroundImageActions = useMemo(
    () => [
      {
        Icon: PictureSwap,
        label: ACTION_TEXT.REPLACE_MEDIA,
        onClick: (ev) => {
          dispatchStoryEvent(STORY_EVENTS.onReplaceForegroundMedia);
          handleFocusMediaPanel(selectedElement?.id)(ev);
        },
        ...actionMenuProps,
      },
      ...foregroundCommonActions,
    ],
    [
      actionMenuProps,
      handleFocusMediaPanel,
      foregroundCommonActions,
      selectedElement?.id,
      dispatchStoryEvent,
    ]
  );

  const shapeActions = useMemo(
    () => [
      {
        Icon: Bucket,
        label: ACTION_TEXT.CHANGE_COLOR,
        onClick: handleFocusStylePanel(selectedElement?.id),
        ...actionMenuProps,
      },
      ...foregroundCommonActions,
    ],
    [
      handleFocusStylePanel,
      foregroundCommonActions,
      actionMenuProps,
      selectedElement?.id,
    ]
  );

  const backgroundElementMediaActions = useMemo(
    () => [
      {
        Icon: PictureSwap,
        label: ACTION_TEXT.REPLACE_BACKGROUND_MEDIA,
        onClick: handleFocusMediaPanel(selectedElement?.id),
        ...actionMenuProps,
      },
      {
        Icon: CircleSpeed,
        label: ACTION_TEXT.ADD_ANIMATION,
        onClick: handleFocusAnimationPanel(selectedElement?.id),
        ...actionMenuProps,
      },
    ],

    [
      selectedElement,
      handleFocusMediaPanel,
      actionMenuProps,
      handleFocusAnimationPanel,
    ]
  );

  const textActions = useMemo(
    () => [
      {
        Icon: Bucket,
        label: ACTION_TEXT.CHANGE_COLOR,
        onClick: handleFocusTextColor(selectedElement?.id),
        ...actionMenuProps,
      },
      {
        Icon: LetterTLargeLetterTSmall,
        label: ACTION_TEXT.CHANGE_FONT,
        onClick: handleFocusFontPicker(selectedElement?.id),
        ...actionMenuProps,
      },
      ...foregroundCommonActions,
    ],
    [
      foregroundCommonActions,
      actionMenuProps,
      selectedElement?.id,
      handleFocusTextColor,
      handleFocusFontPicker,
    ]
  );

  const videoActions = useMemo(
    () => [
      ...foregroundImageActions,
      {
<<<<<<< HEAD
        Icon: Captions,
        label: ACTION_TEXT.ADD_CAPTIONS,
        onClick: handleFocusCaptionsPanel(selectedElement?.id),
=======
        Icon: PictureSwap,
        label: ACTION_TEXT.REPLACE_BACKGROUND_MEDIA,
        onClick: (ev) => {
          dispatchStoryEvent(STORY_EVENTS.onReplaceBackgroundMedia);
          handleFocusMediaPanel(selectedElement?.id)(ev);
        },
>>>>>>> b87f1510
        ...actionMenuProps,
      },
    ],
    [
      selectedElement,
      actionMenuProps,
      foregroundImageActions,
      handleFocusCaptionsPanel,
    ]
  );

  const isBackgroundElementMedia = Boolean(
    backgroundElement && backgroundElement?.resource
  );
  const isSelectedElementMedia =
    [ELEMENT_TYPE.IMAGE, ELEMENT_TYPE.VIDEO, ELEMENT_TYPE.GIF].indexOf(
      selectedElements?.[0]?.type
    ) > -1;
  const noElementsSelected = selectedElements.length === 0;
  const isBackgroundSelected = backgroundElement?.id === selectedElement?.id;
  const isBackgroundMediaSelected =
    isBackgroundElementMedia && isSelectedElementMedia;

  const clearActions = useMemo(() => {
    const resetProperties = getResetProperties(
      selectedElement,
      selectedElementAnimations
    );
    return resetProperties.length === 0
      ? []
      : [
          {
            Icon: Eraser,
            label:
              selectedElement?.type === 'text'
                ? ACTION_TEXT.CLEAR_ANIMATIONS
                : ACTION_TEXT.CLEAR_ANIMATION_AND_FILTERS,
            onClick: () =>
              handleClearAnimationsAndFilters({
                elementId: selectedElement?.id,
                resetProperties,
                elementType: isBackgroundMediaSelected
                  ? ELEMENT_TYPE.BACKGROUND
                  : selectedElement?.type,
              }),
            separator: 'top',
            ...actionMenuProps,
          },
        ];
  }, [
    actionMenuProps,
    handleClearAnimationsAndFilters,
<<<<<<< HEAD
    isBackgroundMediaSelected,
    selectedElement,
    selectedElementAnimations,
=======
    dispatchStoryEvent,
>>>>>>> b87f1510
  ]);

  // Hide menu if there are multiple elements selected
  if (selectedElements.length > 1) {
    return [];
  }

  // Return the base state if:
  //  1. no element is selected
  //  2. the selected element is the background element and it's not media
  if (
    !isBackgroundElementMedia &&
    (noElementsSelected || isBackgroundSelected)
  ) {
    return defaultActions;
  }

  if (isBackgroundMediaSelected) {
    return [...backgroundElementMediaActions, ...clearActions];
  }

  switch (selectedElements?.[0]?.type) {
    case ELEMENT_TYPE.IMAGE:
      return [...foregroundImageActions, ...clearActions];
    case ELEMENT_TYPE.SHAPE:
      return [...shapeActions, ...clearActions];
    case ELEMENT_TYPE.TEXT:
      return [...textActions, ...clearActions];
    case ELEMENT_TYPE.VIDEO:
      return [...videoActions, ...clearActions];
    default:
      return [];
  }
};

export default useQuickActions;<|MERGE_RESOLUTION|>--- conflicted
+++ resolved
@@ -312,66 +312,61 @@
       {
         Icon: PictureSwap,
         label: ACTION_TEXT.REPLACE_BACKGROUND_MEDIA,
-        onClick: handleFocusMediaPanel(selectedElement?.id),
-        ...actionMenuProps,
-      },
-      {
-        Icon: CircleSpeed,
-        label: ACTION_TEXT.ADD_ANIMATION,
-        onClick: handleFocusAnimationPanel(selectedElement?.id),
-        ...actionMenuProps,
-      },
-    ],
-
-    [
-      selectedElement,
-      handleFocusMediaPanel,
-      actionMenuProps,
-      handleFocusAnimationPanel,
-    ]
-  );
-
-  const textActions = useMemo(
-    () => [
-      {
-        Icon: Bucket,
-        label: ACTION_TEXT.CHANGE_COLOR,
-        onClick: handleFocusTextColor(selectedElement?.id),
-        ...actionMenuProps,
-      },
-      {
-        Icon: LetterTLargeLetterTSmall,
-        label: ACTION_TEXT.CHANGE_FONT,
-        onClick: handleFocusFontPicker(selectedElement?.id),
-        ...actionMenuProps,
-      },
-      ...foregroundCommonActions,
-    ],
-    [
-      foregroundCommonActions,
-      actionMenuProps,
-      selectedElement?.id,
-      handleFocusTextColor,
-      handleFocusFontPicker,
-    ]
-  );
-
-  const videoActions = useMemo(
-    () => [
-      ...foregroundImageActions,
-      {
-<<<<<<< HEAD
-        Icon: Captions,
-        label: ACTION_TEXT.ADD_CAPTIONS,
-        onClick: handleFocusCaptionsPanel(selectedElement?.id),
-=======
-        Icon: PictureSwap,
-        label: ACTION_TEXT.REPLACE_BACKGROUND_MEDIA,
         onClick: (ev) => {
           dispatchStoryEvent(STORY_EVENTS.onReplaceBackgroundMedia);
           handleFocusMediaPanel(selectedElement?.id)(ev);
         },
->>>>>>> b87f1510
+        ...actionMenuProps,
+      },
+      {
+        Icon: CircleSpeed,
+        label: ACTION_TEXT.ADD_ANIMATION,
+        onClick: handleFocusAnimationPanel(selectedElement?.id),
+        ...actionMenuProps,
+      },
+    ],
+
+    [
+      selectedElement,
+      handleFocusMediaPanel,
+      actionMenuProps,
+      handleFocusAnimationPanel,
+      dispatchStoryEvent,
+    ]
+  );
+
+  const textActions = useMemo(
+    () => [
+      {
+        Icon: Bucket,
+        label: ACTION_TEXT.CHANGE_COLOR,
+        onClick: handleFocusTextColor(selectedElement?.id),
+        ...actionMenuProps,
+      },
+      {
+        Icon: LetterTLargeLetterTSmall,
+        label: ACTION_TEXT.CHANGE_FONT,
+        onClick: handleFocusFontPicker(selectedElement?.id),
+        ...actionMenuProps,
+      },
+      ...foregroundCommonActions,
+    ],
+    [
+      foregroundCommonActions,
+      actionMenuProps,
+      selectedElement?.id,
+      handleFocusTextColor,
+      handleFocusFontPicker,
+    ]
+  );
+
+  const videoActions = useMemo(
+    () => [
+      ...foregroundImageActions,
+      {
+        Icon: Captions,
+        label: ACTION_TEXT.ADD_CAPTIONS,
+        onClick: handleFocusCaptionsPanel(selectedElement?.id),
         ...actionMenuProps,
       },
     ],
@@ -424,13 +419,9 @@
   }, [
     actionMenuProps,
     handleClearAnimationsAndFilters,
-<<<<<<< HEAD
     isBackgroundMediaSelected,
     selectedElement,
     selectedElementAnimations,
-=======
-    dispatchStoryEvent,
->>>>>>> b87f1510
   ]);
 
   // Hide menu if there are multiple elements selected
