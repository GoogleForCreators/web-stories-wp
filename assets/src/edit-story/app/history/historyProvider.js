/*
 * Copyright 2020 Google LLC
 *
 * Licensed under the Apache License, Version 2.0 (the "License");
 * you may not use this file except in compliance with the License.
 * You may obtain a copy of the License at
 *
 *     https://www.apache.org/licenses/LICENSE-2.0
 *
 * Unless required by applicable law or agreed to in writing, software
 * distributed under the License is distributed on an "AS IS" BASIS,
 * WITHOUT WARRANTIES OR CONDITIONS OF ANY KIND, either express or implied.
 * See the License for the specific language governing permissions and
 * limitations under the License.
 */

/**
 * External dependencies
 */
import PropTypes from 'prop-types';
import { useCallback, useEffect, useState, useRef } from 'react';

/**
 * Internal dependencies
 */
import { useGlobalKeyDownEffect } from '../../components/keyboard';
import usePreventWindowUnload from '../../utils/usePreventWindowUnload';
import useHistoryReducer from './useHistoryReducer';
import Context from './context';

function HistoryProvider({ children, size }) {
  const {
    requestedState,
    stateToHistory,
    clearHistory,
    offset,
    historyLength,
    undo,
    redo,
    versionNumber,
  } = useHistoryReducer(size);

  const [hasNewChanges, setHasNewChanges] = useState(false);
  const setPreventUnload = usePreventWindowUnload();
  // The version number for the initially loaded (saved) state is 1.
  const savedVersionNumber = useRef(1);

  useEffect(() => {
    setPreventUnload('history', hasNewChanges);
    return () => setPreventUnload('history', false);
  }, [setPreventUnload, hasNewChanges]);

  useEffect(() => {
    setHasNewChanges(versionNumber !== savedVersionNumber.current);
  }, [versionNumber]);

  const resetNewChanges = useCallback(() => {
    // When new changes are saved, let's track which version was saved.
    savedVersionNumber.current = versionNumber;
    setHasNewChanges(false);
  }, [versionNumber]);

  const state = {
    state: {
<<<<<<< HEAD
      requestedState,
=======
      replayState,
      hasNewChanges,
>>>>>>> c2b0340f
      canUndo: offset < historyLength - 1,
      canRedo: offset > 0,
    },
    actions: {
      stateToHistory,
      clearHistory,
      resetNewChanges,
      undo,
      redo,
    },
  };

  useGlobalKeyDownEffect('undo', () => undo(), [undo]);
  useGlobalKeyDownEffect('redo', () => redo(), [redo]);

  return <Context.Provider value={state}>{children}</Context.Provider>;
}

HistoryProvider.propTypes = {
  children: PropTypes.node,
  size: PropTypes.number,
};

HistoryProvider.defaultProps = {
  size: 50,
};

export default HistoryProvider;<|MERGE_RESOLUTION|>--- conflicted
+++ resolved
@@ -62,12 +62,8 @@
 
   const state = {
     state: {
-<<<<<<< HEAD
+      hasNewChanges,
       requestedState,
-=======
-      replayState,
-      hasNewChanges,
->>>>>>> c2b0340f
       canUndo: offset < historyLength - 1,
       canRedo: offset > 0,
     },
