/*
 * Copyright 2020 Google LLC
 *
 * Licensed under the Apache License, Version 2.0 (the "License");
 * you may not use this file except in compliance with the License.
 * You may obtain a copy of the License at
 *
 *     https://www.apache.org/licenses/LICENSE-2.0
 *
 * Unless required by applicable law or agreed to in writing, software
 * distributed under the License is distributed on an "AS IS" BASIS,
 * WITHOUT WARRANTIES OR CONDITIONS OF ANY KIND, either express or implied.
 * See the License for the specific language governing permissions and
 * limitations under the License.
 */

/**
 * External dependencies
 */
import { useCallback, useState } from 'react';
import { renderToStaticMarkup } from 'react-dom/server';

/**
 * WordPress dependencies
 */
import { __ } from '@wordpress/i18n';

/**
 * Internal dependencies
 */
<<<<<<< HEAD
import addQueryArgs from '../../../utils/addQueryArgs';
import usePreventWindowUnload from '../../../utils/usePreventWindowUnload';
=======
>>>>>>> 2f040b10
import { useAPI } from '../../api';
import { useConfig } from '../../config';
import OutputStory from '../../../output/story';
import useRefreshPostEditURL from '../../../utils/useRefreshPostEditURL';
import { useSnackbar } from '../../snackbar';

/**
 * Creates AMP HTML markup for saving to DB for rendering in the FE.
 *
 * @param {import('../../../types').Story} story Story object.
 * @param {Array<Object>} pages List of pages.
 * @param {Object} metadata Metadata.
 * @return {Element} Story markup.
 */
const getStoryMarkup = (story, pages, metadata) => {
  return renderToStaticMarkup(
    <OutputStory story={story} pages={pages} metadata={metadata} />
  );
};

/**
 * Custom hook to save story.
 *
 * @param {Object}    properties Properties to update.
 * @param {number}    properties.storyId Story post id.
 * @param {Array}     properties.pages Array of all pages.
 * @param {Object}    properties.story Story-global properties
 * @return {Function} Function that can be called to save a story.
 */
function useSaveStory({ storyId, pages, story, updateStory }) {
  const {
    actions: { saveStoryById },
  } = useAPI();
  const { metadata } = useConfig();
  const { showSnackbar } = useSnackbar();
  const [isSaving, setIsSaving] = useState(false);

<<<<<<< HEAD
  usePreventWindowUnload(isSaving);

  /**
   * Refresh page to edit url.
   *
   * @param {number} postId Current story id.
   */
  const refreshPostEditURL = useCallback((postId) => {
    const getPostEditURL = addQueryArgs('post.php', {
      post: postId,
      action: 'edit',
    });
    window.history.replaceState(
      { id: postId },
      'Post ' + postId,
      getPostEditURL
    );
  }, []);
=======
  const refreshPostEditURL = useRefreshPostEditURL(storyId);
>>>>>>> 2f040b10

  const saveStory = useCallback(() => {
    setIsSaving(true);
    const {
      title,
      status,
      author,
      date,
      modified,
      slug,
      excerpt,
      featuredMedia,
      password,
      publisherLogo,
      autoAdvance,
      defaultPageDuration,
    } = story;
    const content = getStoryMarkup(story, pages, metadata);
    saveStoryById({
      storyId,
      title,
      status,
      pages,
      author,
      slug,
      date,
      modified,
      content,
      excerpt,
      featuredMedia,
      password,
      publisherLogo,
      autoAdvance,
      defaultPageDuration,
    })
      .then((post) => {
        const {
          status: newStatus,
          slug: newSlug,
          link,
          featured_media_url: featuredMediaUrl,
        } = post;

        updateStory({
          properties: {
            status: newStatus,
            slug: newSlug,
            link,
            featuredMediaUrl,
          },
        });
        refreshPostEditURL();
      })
      .catch(() => {
        showSnackbar({
          message: __('Failed to save the story', 'web-stories'),
        });
      })
      .finally(() => {
        setIsSaving(false);
      });
  }, [
    story,
    pages,
    metadata,
    saveStoryById,
    storyId,
    updateStory,
    refreshPostEditURL,
    showSnackbar,
  ]);

  return { saveStory, isSaving };
}

export default useSaveStory;<|MERGE_RESOLUTION|>--- conflicted
+++ resolved
@@ -28,16 +28,12 @@
 /**
  * Internal dependencies
  */
-<<<<<<< HEAD
-import addQueryArgs from '../../../utils/addQueryArgs';
-import usePreventWindowUnload from '../../../utils/usePreventWindowUnload';
-=======
->>>>>>> 2f040b10
 import { useAPI } from '../../api';
 import { useConfig } from '../../config';
 import OutputStory from '../../../output/story';
 import useRefreshPostEditURL from '../../../utils/useRefreshPostEditURL';
 import { useSnackbar } from '../../snackbar';
+import usePreventWindowUnload from '../../../utils/usePreventWindowUnload';
 
 /**
  * Creates AMP HTML markup for saving to DB for rendering in the FE.
@@ -70,28 +66,9 @@
   const { showSnackbar } = useSnackbar();
   const [isSaving, setIsSaving] = useState(false);
 
-<<<<<<< HEAD
   usePreventWindowUnload(isSaving);
 
-  /**
-   * Refresh page to edit url.
-   *
-   * @param {number} postId Current story id.
-   */
-  const refreshPostEditURL = useCallback((postId) => {
-    const getPostEditURL = addQueryArgs('post.php', {
-      post: postId,
-      action: 'edit',
-    });
-    window.history.replaceState(
-      { id: postId },
-      'Post ' + postId,
-      getPostEditURL
-    );
-  }, []);
-=======
   const refreshPostEditURL = useRefreshPostEditURL(storyId);
->>>>>>> 2f040b10
 
   const saveStory = useCallback(() => {
     setIsSaving(true);
