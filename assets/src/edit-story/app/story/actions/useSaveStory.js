--- conflicted
+++ resolved
@@ -97,7 +97,6 @@
       password,
     } = story;
 
-<<<<<<< HEAD
     const content = getStoryMarkupFromPages(pages);
     saveStoryById({
       storyId,
@@ -114,7 +113,6 @@
       password,
     })
       .then((post) => {
-        setIsSaving(false);
         const { status: newStatus, slug: newSlug, link } = post;
         updateStory({
           properties: {
@@ -126,29 +124,12 @@
         refreshPostEditURL(storyId);
       })
       .catch(() => {
+        // TODO Display error message to user as save as failed.
+      })
+      .finally(() => {
         setIsSaving(false);
-        // TODO Display error message to user as save as failed.
       });
   }, [storyId, pages, story, updateStory, saveStoryById, refreshPostEditURL]);
-=======
-		const content = getStoryMarkupFromPages( pages );
-		saveStoryById( { storyId, title, status, pages, author, slug, date, modified, content, excerpt, featuredMedia, password } ).then( ( post ) => {
-			const { status: newStatus, slug: newSlug, link } = post;
-			updateStory( {
-				properties: {
-					status: newStatus,
-					slug: newSlug,
-					link,
-				},
-			} );
-			refreshPostEditURL( storyId );
-		} ).catch( () => {
-			// TODO Display error message to user as save as failed.
-		} ).finally( () => {
-			setIsSaving( false );
-		} );
-	}, [ storyId, pages, story, updateStory, saveStoryById, refreshPostEditURL ] );
->>>>>>> 28d62874
 
   return { saveStory, isSaving };
 }
