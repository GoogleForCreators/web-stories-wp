/*
 * Copyright 2020 Google LLC
 *
 * Licensed under the Apache License, Version 2.0 (the "License");
 * you may not use this file except in compliance with the License.
 * You may obtain a copy of the License at
 *
 *     https://www.apache.org/licenses/LICENSE-2.0
 *
 * Unless required by applicable law or agreed to in writing, software
 * distributed under the License is distributed on an "AS IS" BASIS,
 * WITHOUT WARRANTIES OR CONDITIONS OF ANY KIND, either express or implied.
 * See the License for the specific language governing permissions and
 * limitations under the License.
 */

/**
 * External dependencies
 */
import { useCallback, useState } from 'react';
import { renderToStaticMarkup } from 'react-dom/server';

/**
 * WordPress dependencies
 */
import { __ } from '@wordpress/i18n';

/**
 * Internal dependencies
 */
import { useAPI } from '../../api';
import { useConfig } from '../../config';
import OutputStory from '../../../output/story';
import useRefreshPostEditURL from '../../../utils/useRefreshPostEditURL';
import { useSnackbar } from '../../snackbar';

/**
 * Creates AMP HTML markup for saving to DB for rendering in the FE.
 *
 * @param {import('../../../types').Story} story Story object.
 * @param {Array<Object>} pages List of pages.
 * @param {Object} metadata Metadata.
 * @return {Element} Story markup.
 */
const getStoryMarkup = (story, pages, metadata) => {
  return renderToStaticMarkup(
    <OutputStory story={story} pages={pages} metadata={metadata} />
  );
};

/**
 * Custom hook to save story.
 *
 * @param {Object}    properties Properties to update.
 * @param {number}    properties.storyId Story post id.
 * @param {Array}     properties.pages Array of all pages.
 * @param {Object}    properties.story Story-global properties
 * @return {Function} Function that can be called to save a story.
 */
function useSaveStory({ storyId, pages, story, updateStory }) {
  const {
    actions: { saveStoryById },
  } = useAPI();
  const { metadata } = useConfig();
  const { showSnackbar } = useSnackbar();
  const [isSaving, setIsSaving] = useState(false);

  const refreshPostEditURL = useRefreshPostEditURL(storyId);

<<<<<<< HEAD
  const saveStory = useCallback(
    (props) => {
      setIsSaving(true);
      const {
        title,
        status,
        author,
        date,
        modified,
        slug,
        excerpt,
        featuredMedia,
        password,
        publisherLogo,
      } = story;

      const content = getStoryMarkup(story, pages, metadata);
      saveStoryById({
        storyId,
        title,
        status: props?.status ? props.status : status,
        pages,
        author,
        slug,
        date,
        modified,
        content,
        excerpt,
        featuredMedia,
        password,
        publisherLogo,
      })
        .then((post) => {
          const {
=======
  const saveStory = useCallback(() => {
    setIsSaving(true);
    const {
      title,
      status,
      author,
      date,
      modified,
      slug,
      excerpt,
      featuredMedia,
      password,
      publisherLogo,
      autoAdvance,
      defaultPageDuration,
    } = story;

    const content = getStoryMarkup(story, pages, metadata);
    saveStoryById({
      storyId,
      title,
      status,
      pages,
      author,
      slug,
      date,
      modified,
      content,
      excerpt,
      featuredMedia,
      password,
      publisherLogo,
      autoAdvance,
      defaultPageDuration,
    })
      .then((post) => {
        const {
          status: newStatus,
          slug: newSlug,
          link,
          featured_media_url: featuredMediaUrl,
        } = post;

        updateStory({
          properties: {
>>>>>>> a2517725
            status: newStatus,
            slug: newSlug,
            link,
            featured_media_url: featuredMediaUrl,
          } = post;

          updateStory({
            properties: {
              status: newStatus,
              slug: newSlug,
              link,
              featuredMediaUrl,
            },
          });
          refreshPostEditURL(storyId);
        })
        .catch(() => {
          // TODO Display error message to user as save as failed.
        })
        .finally(() => {
          setIsSaving(false);
        });
<<<<<<< HEAD
    },
    [
      story,
      pages,
      metadata,
      saveStoryById,
      storyId,
      updateStory,
      refreshPostEditURL,
    ]
  );
=======
        refreshPostEditURL();
      })
      .catch(() => {
        showSnackbar({
          message: __('Failed to save the story', 'web-stories'),
        });
      })
      .finally(() => {
        setIsSaving(false);
      });
  }, [
    story,
    pages,
    metadata,
    saveStoryById,
    storyId,
    updateStory,
    refreshPostEditURL,
    showSnackbar,
  ]);
>>>>>>> a2517725

  return { saveStory, isSaving };
}

export default useSaveStory;<|MERGE_RESOLUTION|>--- conflicted
+++ resolved
@@ -67,7 +67,6 @@
 
   const refreshPostEditURL = useRefreshPostEditURL(storyId);
 
-<<<<<<< HEAD
   const saveStory = useCallback(
     (props) => {
       setIsSaving(true);
@@ -82,13 +81,15 @@
         featuredMedia,
         password,
         publisherLogo,
+        autoAdvance,
+        defaultPageDuration,
       } = story;
 
       const content = getStoryMarkup(story, pages, metadata);
       saveStoryById({
         storyId,
         title,
-        status: props?.status ? props.status : status,
+        status: props?.status ? props?.status : status,
         pages,
         author,
         slug,
@@ -99,56 +100,11 @@
         featuredMedia,
         password,
         publisherLogo,
+        autoAdvance,
+        defaultPageDuration,
       })
         .then((post) => {
           const {
-=======
-  const saveStory = useCallback(() => {
-    setIsSaving(true);
-    const {
-      title,
-      status,
-      author,
-      date,
-      modified,
-      slug,
-      excerpt,
-      featuredMedia,
-      password,
-      publisherLogo,
-      autoAdvance,
-      defaultPageDuration,
-    } = story;
-
-    const content = getStoryMarkup(story, pages, metadata);
-    saveStoryById({
-      storyId,
-      title,
-      status,
-      pages,
-      author,
-      slug,
-      date,
-      modified,
-      content,
-      excerpt,
-      featuredMedia,
-      password,
-      publisherLogo,
-      autoAdvance,
-      defaultPageDuration,
-    })
-      .then((post) => {
-        const {
-          status: newStatus,
-          slug: newSlug,
-          link,
-          featured_media_url: featuredMediaUrl,
-        } = post;
-
-        updateStory({
-          properties: {
->>>>>>> a2517725
             status: newStatus,
             slug: newSlug,
             link,
@@ -163,15 +119,17 @@
               featuredMediaUrl,
             },
           });
-          refreshPostEditURL(storyId);
+
+          refreshPostEditURL();
         })
         .catch(() => {
-          // TODO Display error message to user as save as failed.
+          showSnackbar({
+            message: __('Failed to save the story', 'web-stories'),
+          });
         })
         .finally(() => {
           setIsSaving(false);
         });
-<<<<<<< HEAD
     },
     [
       story,
@@ -181,30 +139,9 @@
       storyId,
       updateStory,
       refreshPostEditURL,
+      showSnackbar,
     ]
   );
-=======
-        refreshPostEditURL();
-      })
-      .catch(() => {
-        showSnackbar({
-          message: __('Failed to save the story', 'web-stories'),
-        });
-      })
-      .finally(() => {
-        setIsSaving(false);
-      });
-  }, [
-    story,
-    pages,
-    metadata,
-    saveStoryById,
-    storyId,
-    updateStory,
-    refreshPostEditURL,
-    showSnackbar,
-  ]);
->>>>>>> a2517725
 
   return { saveStory, isSaving };
 }
