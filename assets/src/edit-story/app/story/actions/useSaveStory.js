/*
 * Copyright 2020 Google LLC
 *
 * Licensed under the Apache License, Version 2.0 (the "License");
 * you may not use this file except in compliance with the License.
 * You may obtain a copy of the License at
 *
 *     https://www.apache.org/licenses/LICENSE-2.0
 *
 * Unless required by applicable law or agreed to in writing, software
 * distributed under the License is distributed on an "AS IS" BASIS,
 * WITHOUT WARRANTIES OR CONDITIONS OF ANY KIND, either express or implied.
 * See the License for the specific language governing permissions and
 * limitations under the License.
 */

/**
 * WordPress dependencies
 */
import { useCallback, renderToString, useState } from '@wordpress/element';
import { addQueryArgs } from '@wordpress/url';

/**
 * Internal dependencies
 */
import { useAPI } from '../../api';
import { OutputPage } from '../../../output';

/**
 * Creates AMP HTML markup for saving to DB for rendering in the FE.
 *
 * @param {Object} pages Object of pages.
 * @return {Element} Markup of pages.
 */
<<<<<<< HEAD
const getStoryMarkupFromPages = (pages) => {
  const markup = pages.map((page) => {
    const { id } = page;
    return renderToString(
      <amp-story-page id={id}>
        <amp-story-grid-layer template="vertical">
          {page.elements.map(({ type, ...rest }) => {
            const { id: elId } = rest;
            // eslint-disable-next-line @wordpress/no-unused-vars-before-return
            const { Save } = getDefinitionForType(type);
            return <Save key={'element-' + elId} {...rest} />;
          })}
        </amp-story-grid-layer>
      </amp-story-page>
    );
  });
  return markup.join('');
=======
const getStoryMarkupFromPages = ( pages ) => {
	const markup = pages.map( ( page ) => {
		return renderToString(
			<OutputPage page={ page } />,
		);
	} );
	return markup.join( '' );
>>>>>>> 4d422696
};

/**
 * Custom hook to save story.
 *
 * @param {Object}    properties Properties to update.
 * @param {number}    properties.storyId Story post id.
 * @param {Array}     properties.pages Array of all pages.
 * @param {Object}    properties.story Story-global properties
 * @return {Function} Function that can be called to save a story.
 */
function useSaveStory({ storyId, pages, story, updateStory }) {
  const {
    actions: { saveStoryById },
  } = useAPI();
  const [isSaving, setIsSaving] = useState(false);

  /**
   * Refresh page to edit url.
   *
   * @param {number} postId Current story id.
   */
  const refreshPostEditURL = useCallback((postId) => {
    const getPostEditURL = addQueryArgs('post.php', {
      post: postId,
      action: 'edit',
    });
    window.history.replaceState(
      { id: postId },
      'Post ' + postId,
      getPostEditURL
    );
  }, []);

  const saveStory = useCallback(() => {
    setIsSaving(true);
    const {
      title,
      status,
      author,
      date,
      modified,
      slug,
      excerpt,
      featuredMedia,
      password,
    } = story;

    const content = getStoryMarkupFromPages(pages);
    saveStoryById({
      storyId,
      title,
      status,
      pages,
      author,
      slug,
      date,
      modified,
      content,
      excerpt,
      featuredMedia,
      password,
    })
      .then((post) => {
        const { status: newStatus, slug: newSlug, link } = post;
        updateStory({
          properties: {
            status: newStatus,
            slug: newSlug,
            link,
          },
        });
        refreshPostEditURL(storyId);
      })
      .catch(() => {
        // TODO Display error message to user as save as failed.
      })
      .finally(() => {
        setIsSaving(false);
      });
  }, [storyId, pages, story, updateStory, saveStoryById, refreshPostEditURL]);

  return { saveStory, isSaving };
}

export default useSaveStory;<|MERGE_RESOLUTION|>--- conflicted
+++ resolved
@@ -32,33 +32,11 @@
  * @param {Object} pages Object of pages.
  * @return {Element} Markup of pages.
  */
-<<<<<<< HEAD
 const getStoryMarkupFromPages = (pages) => {
   const markup = pages.map((page) => {
-    const { id } = page;
-    return renderToString(
-      <amp-story-page id={id}>
-        <amp-story-grid-layer template="vertical">
-          {page.elements.map(({ type, ...rest }) => {
-            const { id: elId } = rest;
-            // eslint-disable-next-line @wordpress/no-unused-vars-before-return
-            const { Save } = getDefinitionForType(type);
-            return <Save key={'element-' + elId} {...rest} />;
-          })}
-        </amp-story-grid-layer>
-      </amp-story-page>
-    );
+    return renderToString(<OutputPage page={page} />);
   });
   return markup.join('');
-=======
-const getStoryMarkupFromPages = ( pages ) => {
-	const markup = pages.map( ( page ) => {
-		return renderToString(
-			<OutputPage page={ page } />,
-		);
-	} );
-	return markup.join( '' );
->>>>>>> 4d422696
 };
 
 /**
