--- conflicted
+++ resolved
@@ -36,18 +36,10 @@
  * @param {Object} metadata Metadata.
  * @return {Element} Story markup.
  */
-<<<<<<< HEAD
 const getStoryMarkup = (story, pages, metadata) => {
-  return renderToString(
+  return renderToStaticMarkup(
     <OutputStory story={story} pages={pages} metadata={metadata} />
   );
-=======
-const getStoryMarkupFromPages = (pages) => {
-  const markup = pages.map((page) => {
-    return renderToStaticMarkup(<OutputPage page={page} />);
-  });
-  return markup.join('');
->>>>>>> c29f388b
 };
 
 /**
