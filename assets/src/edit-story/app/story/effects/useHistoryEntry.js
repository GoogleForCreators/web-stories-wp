--- conflicted
+++ resolved
@@ -44,11 +44,7 @@
       selection: selectedElementIdsRef.current,
       pages,
     });
-<<<<<<< HEAD
-  }, [capabilities, story, pages, stateToHistory]);
-=======
-  }, [story, pages, appendToHistory]);
->>>>>>> 3414b875
+  }, [story, pages, stateToHistory]);
 }
 
 export default useHistoryEntry;