--- conflicted
+++ resolved
@@ -56,11 +56,8 @@
           style_presets: globalStoryStyles,
           password,
           preview_link: previewLink,
-<<<<<<< HEAD
           edit_link: editLink,
-=======
           embed_post_link: embedPostLink,
->>>>>>> 349bfc19
           _embedded: embedded = {},
         } = post;
 
@@ -156,11 +153,8 @@
           publisherLogoUrl,
           password,
           previewLink,
-<<<<<<< HEAD
           editLink,
-=======
           embedPostLink,
->>>>>>> 349bfc19
           currentStoryStyles: {
             colors: storyData?.currentStoryStyles?.colors
               ? getUniquePresets(storyData.currentStoryStyles.colors)
