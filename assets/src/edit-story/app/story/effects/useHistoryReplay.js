--- conflicted
+++ resolved
@@ -32,11 +32,7 @@
     if (!requestedState) {
       return;
     }
-<<<<<<< HEAD
-    const { current, pages, selection, story, capabilities } = requestedState;
-=======
-    const { current, pages, selection, story } = replayState;
->>>>>>> 3414b875
+    const { current, pages, selection, story } = requestedState;
     restore({
       pages,
       current,
