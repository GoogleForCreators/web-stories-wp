/*
 * Copyright 2020 Google LLC
 *
 * Licensed under the Apache License, Version 2.0 (the "License");
 * you may not use this file except in compliance with the License.
 * You may obtain a copy of the License at
 *
 *     https://www.apache.org/licenses/LICENSE-2.0
 *
 * Unless required by applicable law or agreed to in writing, software
 * distributed under the License is distributed on an "AS IS" BASIS,
 * WITHOUT WARRANTIES OR CONDITIONS OF ANY KIND, either express or implied.
 * See the License for the specific language governing permissions and
 * limitations under the License.
 */

/**
 * Internal dependencies
 */
<<<<<<< HEAD
import {setupReducer} from './_utils';

describe('updateSelectedElements', () => {
  it('should update the selected elements', () => {
    const {restore, updateSelectedElements} = setupReducer();

    // Set an initial state with a current page and some elements selected.
    const initialState = restore({
      pages: [{id: '111', elements: [{id: '123'}, {id: '456'}, {id: '789'}]}],
      current: '111',
      selection: ['123', '456'],
    });

    const result = updateSelectedElements({properties: {a: 1}});

    expect(result).toStrictEqual({
      ...initialState,
      pages: [
        {
          id: '111',
          elements: [{id: '123', a: 1}, {id: '456', a: 1}, {id: '789'}],
        },
      ],
      selection: ['123', '456'],
    });
  });

  it('should do nothing if no elements selected', () => {
    const {restore, updateSelectedElements} = setupReducer();

    // Set an initial state with a current page and some elements, none selected.
    const initialState = restore({
      pages: [{id: '111', elements: [{id: '123'}, {id: '456'}, {id: '789'}]}],
      current: '111',
      selection: [],
    });

    const result = updateSelectedElements({properties: {a: 1}});

    expect(result).toStrictEqual(initialState);
  });
});
=======
import { setupReducer } from './_utils';

describe( 'updateSelectedElements', () => {
	it( 'should update the selected elements', () => {
		const { restore, updateSelectedElements } = setupReducer();

		// Set an initial state with a current page and some elements selected.
		const initialState = restore( {
			pages: [
				{ id: '111', elements: [ { id: '123' }, { id: '456' }, { id: '789' } ] },
			],
			current: '111',
			selection: [ '123', '456' ],
		} );

		const result = updateSelectedElements( { properties: { a: 1 } } );

		expect( result ).toStrictEqual( {
			...initialState,
			pages: [ { id: '111', elements: [ { id: '123', a: 1 }, { id: '456', a: 1 }, { id: '789' } ] } ],
			selection: [ '123', '456' ],
		} );
	} );

	it( 'should do nothing if no elements selected', () => {
		const { restore, updateSelectedElements } = setupReducer();

		// Set an initial state with a current page and some elements, none selected.
		const initialState = restore( {
			pages: [
				{ id: '111', elements: [ { id: '123' }, { id: '456' }, { id: '789' } ] },
			],
			current: '111',
			selection: [],
		} );

		const result = updateSelectedElements( { properties: { a: 1 } } );

		expect( result ).toStrictEqual( initialState );
	} );

	it( 'should update the selected elements with a function', () => {
		const { restore, updateSelectedElements } = setupReducer();

		// Set an initial state with a current page and some elements selected.
		const initialState = restore( {
			pages: [
				{ id: '111', elements: [ { id: '123', a: 1 }, { id: '456', a: 2 }, { id: '789', a: 0 } ] },
			],
			current: '111',
			selection: [ '123', '456' ],
		} );

		const result = updateSelectedElements( { properties: ( { a, ...rest } ) => ( { a: a + 1, ...rest } ) } );

		expect( result ).toStrictEqual( {
			...initialState,
			pages: [ { id: '111', elements: [ { id: '123', a: 2 }, { id: '456', a: 3 }, { id: '789', a: 0 } ] } ],
			selection: [ '123', '456' ],
		} );
	} );
} );
>>>>>>> c43668a7
<|MERGE_RESOLUTION|>--- conflicted
+++ resolved
@@ -17,28 +17,29 @@
 /**
  * Internal dependencies
  */
-<<<<<<< HEAD
-import {setupReducer} from './_utils';
+import { setupReducer } from './_utils';
 
 describe('updateSelectedElements', () => {
   it('should update the selected elements', () => {
-    const {restore, updateSelectedElements} = setupReducer();
+    const { restore, updateSelectedElements } = setupReducer();
 
     // Set an initial state with a current page and some elements selected.
     const initialState = restore({
-      pages: [{id: '111', elements: [{id: '123'}, {id: '456'}, {id: '789'}]}],
+      pages: [
+        { id: '111', elements: [{ id: '123' }, { id: '456' }, { id: '789' }] },
+      ],
       current: '111',
       selection: ['123', '456'],
     });
 
-    const result = updateSelectedElements({properties: {a: 1}});
+    const result = updateSelectedElements({ properties: { a: 1 } });
 
     expect(result).toStrictEqual({
       ...initialState,
       pages: [
         {
           id: '111',
-          elements: [{id: '123', a: 1}, {id: '456', a: 1}, {id: '789'}],
+          elements: [{ id: '123', a: 1 }, { id: '456', a: 1 }, { id: '789' }],
         },
       ],
       selection: ['123', '456'],
@@ -46,81 +47,58 @@
   });
 
   it('should do nothing if no elements selected', () => {
-    const {restore, updateSelectedElements} = setupReducer();
+    const { restore, updateSelectedElements } = setupReducer();
 
     // Set an initial state with a current page and some elements, none selected.
     const initialState = restore({
-      pages: [{id: '111', elements: [{id: '123'}, {id: '456'}, {id: '789'}]}],
+      pages: [
+        { id: '111', elements: [{ id: '123' }, { id: '456' }, { id: '789' }] },
+      ],
       current: '111',
       selection: [],
     });
 
-    const result = updateSelectedElements({properties: {a: 1}});
+    const result = updateSelectedElements({ properties: { a: 1 } });
 
     expect(result).toStrictEqual(initialState);
   });
-});
-=======
-import { setupReducer } from './_utils';
 
-describe( 'updateSelectedElements', () => {
-	it( 'should update the selected elements', () => {
-		const { restore, updateSelectedElements } = setupReducer();
+  it('should update the selected elements with a function', () => {
+    const { restore, updateSelectedElements } = setupReducer();
 
-		// Set an initial state with a current page and some elements selected.
-		const initialState = restore( {
-			pages: [
-				{ id: '111', elements: [ { id: '123' }, { id: '456' }, { id: '789' } ] },
-			],
-			current: '111',
-			selection: [ '123', '456' ],
-		} );
+    // Set an initial state with a current page and some elements selected.
+    const initialState = restore({
+      pages: [
+        {
+          id: '111',
+          elements: [
+            { id: '123', a: 1 },
+            { id: '456', a: 2 },
+            { id: '789', a: 0 },
+          ],
+        },
+      ],
+      current: '111',
+      selection: ['123', '456'],
+    });
 
-		const result = updateSelectedElements( { properties: { a: 1 } } );
+    const result = updateSelectedElements({
+      properties: ({ a, ...rest }) => ({ a: a + 1, ...rest }),
+    });
 
-		expect( result ).toStrictEqual( {
-			...initialState,
-			pages: [ { id: '111', elements: [ { id: '123', a: 1 }, { id: '456', a: 1 }, { id: '789' } ] } ],
-			selection: [ '123', '456' ],
-		} );
-	} );
-
-	it( 'should do nothing if no elements selected', () => {
-		const { restore, updateSelectedElements } = setupReducer();
-
-		// Set an initial state with a current page and some elements, none selected.
-		const initialState = restore( {
-			pages: [
-				{ id: '111', elements: [ { id: '123' }, { id: '456' }, { id: '789' } ] },
-			],
-			current: '111',
-			selection: [],
-		} );
-
-		const result = updateSelectedElements( { properties: { a: 1 } } );
-
-		expect( result ).toStrictEqual( initialState );
-	} );
-
-	it( 'should update the selected elements with a function', () => {
-		const { restore, updateSelectedElements } = setupReducer();
-
-		// Set an initial state with a current page and some elements selected.
-		const initialState = restore( {
-			pages: [
-				{ id: '111', elements: [ { id: '123', a: 1 }, { id: '456', a: 2 }, { id: '789', a: 0 } ] },
-			],
-			current: '111',
-			selection: [ '123', '456' ],
-		} );
-
-		const result = updateSelectedElements( { properties: ( { a, ...rest } ) => ( { a: a + 1, ...rest } ) } );
-
-		expect( result ).toStrictEqual( {
-			...initialState,
-			pages: [ { id: '111', elements: [ { id: '123', a: 2 }, { id: '456', a: 3 }, { id: '789', a: 0 } ] } ],
-			selection: [ '123', '456' ],
-		} );
-	} );
-} );
->>>>>>> c43668a7
+    expect(result).toStrictEqual({
+      ...initialState,
+      pages: [
+        {
+          id: '111',
+          elements: [
+            { id: '123', a: 2 },
+            { id: '456', a: 3 },
+            { id: '789', a: 0 },
+          ],
+        },
+      ],
+      selection: ['123', '456'],
+    });
+  });
+});