/*
 * Copyright 2020 Google LLC
 *
 * Licensed under the Apache License, Version 2.0 (the "License");
 * you may not use this file except in compliance with the License.
 * You may obtain a copy of the License at
 *
 *     https://www.apache.org/licenses/LICENSE-2.0
 *
 * Unless required by applicable law or agreed to in writing, software
 * distributed under the License is distributed on an "AS IS" BASIS,
 * WITHOUT WARRANTIES OR CONDITIONS OF ANY KIND, either express or implied.
 * See the License for the specific language governing permissions and
 * limitations under the License.
 */

/**
 * Internal dependencies
 */
<<<<<<< HEAD
import {setupReducer} from './_utils';

describe('updateElementsById', () => {
  it('should update the given elements', () => {
    const {restore, updateElementsById} = setupReducer();

    // Set an initial state.
    restore({
      pages: [{id: '111', elements: [{id: '123'}, {id: '456'}]}],
      current: '111',
    });

    const result = updateElementsById({
      elementIds: ['123', '456'],
      properties: {a: 1},
    });

    expect(result.pages).toStrictEqual([
      {
        id: '111',
        elements: [
          {id: '123', a: 1},
          {id: '456', a: 1},
        ],
      },
    ]);
  });

  it('should skip unknown elements', () => {
    const {restore, updateElementsById} = setupReducer();

    // Set an initial state.
    restore({
      pages: [{id: '111', elements: [{id: '123'}, {id: '456'}]}],
      current: '111',
    });

    const result = updateElementsById({
      elementIds: ['123', '789'],
      properties: {a: 1},
    });

    expect(result.pages).toStrictEqual([
      {id: '111', elements: [{id: '123', a: 1}, {id: '456'}]},
    ]);
  });

  it('should do nothing if no elements given', () => {
    const {restore, updateElementsById} = setupReducer();

    // Set an initial state.
    restore({
      pages: [{id: '111', elements: [{id: '123'}, {id: '456'}]}],
      current: '111',
    });

    const result = updateElementsById({elementIds: [], properties: {a: 1}});

    expect(result.pages).toStrictEqual([
      {id: '111', elements: [{id: '123'}, {id: '456'}]},
    ]);
  });

  it('should do nothing if only unknown elements given', () => {
    const {restore, updateElementsById} = setupReducer();

    // Set an initial state.
    restore({
      pages: [{id: '111', elements: [{id: '123'}, {id: '456'}]}],
      current: '111',
    });

    const result = updateElementsById({
      elementIds: ['789'],
      properties: {a: 1},
    });

    expect(result.pages).toStrictEqual([
      {id: '111', elements: [{id: '123'}, {id: '456'}]},
    ]);
  });
});
=======
import { setupReducer } from './_utils';

describe( 'updateElementsById', () => {
	it( 'should update the given elements', () => {
		const { restore, updateElementsById } = setupReducer();

		// Set an initial state.
		restore( {
			pages: [
				{ id: '111', elements: [ { id: '123' }, { id: '456' } ] },
			],
			current: '111',
		} );

		const result = updateElementsById( { elementIds: [ '123', '456' ], properties: { a: 1 } } );

		expect( result.pages ).toStrictEqual( [
			{ id: '111', elements: [ { id: '123', a: 1 }, { id: '456', a: 1 } ] },
		] );
	} );

	it( 'should skip unknown elements', () => {
		const { restore, updateElementsById } = setupReducer();

		// Set an initial state.
		restore( {
			pages: [
				{ id: '111', elements: [ { id: '123' }, { id: '456' } ] },
			],
			current: '111',
		} );

		const result = updateElementsById( { elementIds: [ '123', '789' ], properties: { a: 1 } } );

		expect( result.pages ).toStrictEqual( [
			{ id: '111', elements: [ { id: '123', a: 1 }, { id: '456' } ] },
		] );
	} );

	it( 'should update the given elements with a function', () => {
		const { restore, updateElementsById } = setupReducer();

		// Set an initial state.
		restore( {
			pages: [
				{ id: '111', elements: [ { id: '123', a: 1 }, { id: '456', a: 2 } ] },
			],
			current: '111',
		} );

		const result = updateElementsById( { elementIds: [ '123', '456' ], properties: ( { a, ...rest } ) => ( { a: a + 1, ...rest } ) } );

		expect( result.pages ).toStrictEqual( [
			{ id: '111', elements: [ { id: '123', a: 2 }, { id: '456', a: 3 } ] },
		] );
	} );

	it( 'should do nothing if no elements given', () => {
		const { restore, updateElementsById } = setupReducer();

		// Set an initial state.
		restore( {
			pages: [
				{ id: '111', elements: [ { id: '123' }, { id: '456' } ] },
			],
			current: '111',
		} );

		const result = updateElementsById( { elementIds: [], properties: { a: 1 } } );

		expect( result.pages ).toStrictEqual( [
			{ id: '111', elements: [ { id: '123' }, { id: '456' } ] },
		] );
	} );

	it( 'should do nothing if only unknown elements given', () => {
		const { restore, updateElementsById } = setupReducer();

		// Set an initial state.
		restore( {
			pages: [
				{ id: '111', elements: [ { id: '123' }, { id: '456' } ] },
			],
			current: '111',
		} );

		const result = updateElementsById( { elementIds: [ '789' ], properties: { a: 1 } } );

		expect( result.pages ).toStrictEqual( [
			{ id: '111', elements: [ { id: '123' }, { id: '456' } ] },
		] );
	} );
} );
>>>>>>> c43668a7
<|MERGE_RESOLUTION|>--- conflicted
+++ resolved
@@ -17,181 +17,118 @@
 /**
  * Internal dependencies
  */
-<<<<<<< HEAD
-import {setupReducer} from './_utils';
+import { setupReducer } from './_utils';
 
 describe('updateElementsById', () => {
   it('should update the given elements', () => {
-    const {restore, updateElementsById} = setupReducer();
+    const { restore, updateElementsById } = setupReducer();
 
     // Set an initial state.
     restore({
-      pages: [{id: '111', elements: [{id: '123'}, {id: '456'}]}],
+      pages: [{ id: '111', elements: [{ id: '123' }, { id: '456' }] }],
       current: '111',
     });
 
     const result = updateElementsById({
       elementIds: ['123', '456'],
-      properties: {a: 1},
+      properties: { a: 1 },
     });
 
     expect(result.pages).toStrictEqual([
       {
         id: '111',
         elements: [
-          {id: '123', a: 1},
-          {id: '456', a: 1},
+          { id: '123', a: 1 },
+          { id: '456', a: 1 },
         ],
       },
     ]);
   });
 
   it('should skip unknown elements', () => {
-    const {restore, updateElementsById} = setupReducer();
+    const { restore, updateElementsById } = setupReducer();
 
     // Set an initial state.
     restore({
-      pages: [{id: '111', elements: [{id: '123'}, {id: '456'}]}],
+      pages: [{ id: '111', elements: [{ id: '123' }, { id: '456' }] }],
       current: '111',
     });
 
     const result = updateElementsById({
       elementIds: ['123', '789'],
-      properties: {a: 1},
+      properties: { a: 1 },
     });
 
     expect(result.pages).toStrictEqual([
-      {id: '111', elements: [{id: '123', a: 1}, {id: '456'}]},
+      { id: '111', elements: [{ id: '123', a: 1 }, { id: '456' }] },
+    ]);
+  });
+
+  it('should update the given elements with a function', () => {
+    const { restore, updateElementsById } = setupReducer();
+
+    // Set an initial state.
+    restore({
+      pages: [
+        {
+          id: '111',
+          elements: [
+            { id: '123', a: 1 },
+            { id: '456', a: 2 },
+          ],
+        },
+      ],
+      current: '111',
+    });
+
+    const result = updateElementsById({
+      elementIds: ['123', '456'],
+      properties: ({ a, ...rest }) => ({ a: a + 1, ...rest }),
+    });
+
+    expect(result.pages).toStrictEqual([
+      {
+        id: '111',
+        elements: [
+          { id: '123', a: 2 },
+          { id: '456', a: 3 },
+        ],
+      },
     ]);
   });
 
   it('should do nothing if no elements given', () => {
-    const {restore, updateElementsById} = setupReducer();
+    const { restore, updateElementsById } = setupReducer();
 
     // Set an initial state.
     restore({
-      pages: [{id: '111', elements: [{id: '123'}, {id: '456'}]}],
+      pages: [{ id: '111', elements: [{ id: '123' }, { id: '456' }] }],
       current: '111',
     });
 
-    const result = updateElementsById({elementIds: [], properties: {a: 1}});
+    const result = updateElementsById({ elementIds: [], properties: { a: 1 } });
 
     expect(result.pages).toStrictEqual([
-      {id: '111', elements: [{id: '123'}, {id: '456'}]},
+      { id: '111', elements: [{ id: '123' }, { id: '456' }] },
     ]);
   });
 
   it('should do nothing if only unknown elements given', () => {
-    const {restore, updateElementsById} = setupReducer();
+    const { restore, updateElementsById } = setupReducer();
 
     // Set an initial state.
     restore({
-      pages: [{id: '111', elements: [{id: '123'}, {id: '456'}]}],
+      pages: [{ id: '111', elements: [{ id: '123' }, { id: '456' }] }],
       current: '111',
     });
 
     const result = updateElementsById({
       elementIds: ['789'],
-      properties: {a: 1},
+      properties: { a: 1 },
     });
 
     expect(result.pages).toStrictEqual([
-      {id: '111', elements: [{id: '123'}, {id: '456'}]},
+      { id: '111', elements: [{ id: '123' }, { id: '456' }] },
     ]);
   });
-});
-=======
-import { setupReducer } from './_utils';
-
-describe( 'updateElementsById', () => {
-	it( 'should update the given elements', () => {
-		const { restore, updateElementsById } = setupReducer();
-
-		// Set an initial state.
-		restore( {
-			pages: [
-				{ id: '111', elements: [ { id: '123' }, { id: '456' } ] },
-			],
-			current: '111',
-		} );
-
-		const result = updateElementsById( { elementIds: [ '123', '456' ], properties: { a: 1 } } );
-
-		expect( result.pages ).toStrictEqual( [
-			{ id: '111', elements: [ { id: '123', a: 1 }, { id: '456', a: 1 } ] },
-		] );
-	} );
-
-	it( 'should skip unknown elements', () => {
-		const { restore, updateElementsById } = setupReducer();
-
-		// Set an initial state.
-		restore( {
-			pages: [
-				{ id: '111', elements: [ { id: '123' }, { id: '456' } ] },
-			],
-			current: '111',
-		} );
-
-		const result = updateElementsById( { elementIds: [ '123', '789' ], properties: { a: 1 } } );
-
-		expect( result.pages ).toStrictEqual( [
-			{ id: '111', elements: [ { id: '123', a: 1 }, { id: '456' } ] },
-		] );
-	} );
-
-	it( 'should update the given elements with a function', () => {
-		const { restore, updateElementsById } = setupReducer();
-
-		// Set an initial state.
-		restore( {
-			pages: [
-				{ id: '111', elements: [ { id: '123', a: 1 }, { id: '456', a: 2 } ] },
-			],
-			current: '111',
-		} );
-
-		const result = updateElementsById( { elementIds: [ '123', '456' ], properties: ( { a, ...rest } ) => ( { a: a + 1, ...rest } ) } );
-
-		expect( result.pages ).toStrictEqual( [
-			{ id: '111', elements: [ { id: '123', a: 2 }, { id: '456', a: 3 } ] },
-		] );
-	} );
-
-	it( 'should do nothing if no elements given', () => {
-		const { restore, updateElementsById } = setupReducer();
-
-		// Set an initial state.
-		restore( {
-			pages: [
-				{ id: '111', elements: [ { id: '123' }, { id: '456' } ] },
-			],
-			current: '111',
-		} );
-
-		const result = updateElementsById( { elementIds: [], properties: { a: 1 } } );
-
-		expect( result.pages ).toStrictEqual( [
-			{ id: '111', elements: [ { id: '123' }, { id: '456' } ] },
-		] );
-	} );
-
-	it( 'should do nothing if only unknown elements given', () => {
-		const { restore, updateElementsById } = setupReducer();
-
-		// Set an initial state.
-		restore( {
-			pages: [
-				{ id: '111', elements: [ { id: '123' }, { id: '456' } ] },
-			],
-			current: '111',
-		} );
-
-		const result = updateElementsById( { elementIds: [ '789' ], properties: { a: 1 } } );
-
-		expect( result.pages ).toStrictEqual( [
-			{ id: '111', elements: [ { id: '123' }, { id: '456' } ] },
-		] );
-	} );
-} );
->>>>>>> c43668a7
+});