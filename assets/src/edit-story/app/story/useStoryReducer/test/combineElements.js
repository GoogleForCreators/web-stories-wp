--- conflicted
+++ resolved
@@ -409,12 +409,7 @@
     });
   });
 
-<<<<<<< HEAD
-  // @todo Combine this together with border panel.
-  describe('combine elements with border radius', () => {
-=======
   describe('combine elements with borders', () => {
->>>>>>> c00fcf58
     it('should not preserve border if combining with background element', () => {
       const { restore, combineElements } = setupReducer();
 
@@ -467,19 +462,116 @@
         mask: {
           type: MaskTypes.RECTANGLE,
         },
-<<<<<<< HEAD
+        border: {
+          top: 10,
+          left: 10,
+          right: 10,
+          bottom: 10,
+        },
+        resource: {
+          src: '1',
+          type: 'image',
+        },
+        scale: 100,
+        type: 'image',
+        width: 10,
+        x: 10,
+        y: 10,
+      });
+    });
+
+    it('should not preserve the border of origin element when combining with non-rectangular', () => {
+      const { restore, combineElements } = setupReducer();
+
+      const state = getDefaultState5();
+      restore(state);
+
+      // Combine element 456 into 789
+      const result = combineElements({
+        firstElement: state.pages[0].elements[1],
+        secondId: '789',
+      });
+
+      expect(result.pages[0].elements[1]).toStrictEqual({
+        height: 10,
+        id: '789',
+        resource: {
+          src: '1',
+          type: 'image',
+        },
+        mask: {
+          type: 'circle',
+        },
+        scale: 100,
+        type: 'image',
+        width: 10,
+        x: 10,
+        y: 10,
+        flip: {},
+        focalX: 50,
+        focalY: 50,
+      });
+    });
+  });
+
+  describe('combine elements with border radius', () => {
+    it('should not preserve border if combining with background element', () => {
+      const { restore, combineElements } = setupReducer();
+
+      const state = getDefaultState6();
+      restore(state);
+
+      // Combine element 456 into 123
+      const result = combineElements({
+        firstElement: state.pages[0].elements[1],
+        secondId: '123',
+      });
+
+      expect(result.pages[0].elements[0]).toStrictEqual({
+        id: '123',
+        isBackground: true,
+        flip: {},
+        focalX: 50,
+        focalY: 50,
+        height: 10,
+        resource: {
+          src: '1',
+          type: 'image',
+        },
+        scale: 100,
+        type: 'image',
+        width: 10,
+        x: 10,
+        y: 10,
+      });
+    });
+
+    it('should preserve the origin element border if combining into rectangle', () => {
+      const { restore, combineElements } = setupReducer();
+
+      const state = getDefaultState6();
+      restore(state);
+
+      // Combine element 456 into 101
+      const result = combineElements({
+        firstElement: state.pages[0].elements[1],
+        secondId: '101',
+      });
+
+      expect(result.pages[0].elements[2]).toStrictEqual({
+        flip: {},
+        focalX: 50,
+        focalY: 50,
+        height: 10,
+        id: '101',
+        mask: {
+          type: MaskTypes.RECTANGLE,
+        },
         borderRadius: {
           topLeft: 10,
           topRight: 10,
           bottomRight: 10,
           bottomLeft: 10,
-=======
-        border: {
-          top: 10,
-          left: 10,
-          right: 10,
-          bottom: 10,
->>>>>>> c00fcf58
         },
         resource: {
           src: '1',
@@ -496,7 +588,7 @@
     it('should not preserve the border of origin element when combining with non-rectangular', () => {
       const { restore, combineElements } = setupReducer();
 
-      const state = getDefaultState5();
+      const state = getDefaultState6();
       restore(state);
 
       // Combine element 456 into 789
@@ -695,11 +787,7 @@
   };
 }
 
-<<<<<<< HEAD
-// Page with rectangular element with border radius, circular without, rectangle without.
-=======
 // Page with rectangular element with border, circular without border, rectangle without border.
->>>>>>> c00fcf58
 function getDefaultState5() {
   return {
     pages: [
@@ -724,19 +812,78 @@
             y: 10,
             width: 10,
             height: 10,
-<<<<<<< HEAD
+            border: {
+              top: 10,
+              left: 10,
+              right: 10,
+              bottom: 10,
+            },
+          },
+          {
+            id: '789',
+            type: 'shape',
+            x: 10,
+            y: 10,
+            width: 10,
+            height: 10,
+            mask: {
+              type: MaskTypes.CIRCLE,
+            },
+          },
+          {
+            id: '101',
+            type: 'shape',
+            x: 10,
+            y: 10,
+            width: 10,
+            height: 10,
+            mask: {
+              type: MaskTypes.RECTANGLE,
+            },
+            border: {
+              top: 2,
+              left: 2,
+              right: 2,
+              bottom: 2,
+            },
+          },
+        ],
+      },
+    ],
+    current: '111',
+  };
+}
+
+// Page with rectangular element with border radius, circular without, rectangle without.
+function getDefaultState6() {
+  return {
+    pages: [
+      {
+        id: '111',
+        elements: [
+          {
+            id: '123',
+            type: 'image',
+            backgroundOverlay: { color: { r: 0, g: 0, b: 0 } },
+            isBackground: true,
+            x: 1,
+            y: 1,
+            width: 1,
+            height: 1,
+          },
+          {
+            id: '456',
+            type: 'image',
+            resource: { type: 'image', src: '1' },
+            x: 10,
+            y: 10,
+            width: 10,
+            height: 10,
             borderRadius: {
               topLeft: 10,
               topRight: 10,
               bottomRight: 10,
               bottomLeft: 10,
-=======
-            border: {
-              top: 10,
-              left: 10,
-              right: 10,
-              bottom: 10,
->>>>>>> c00fcf58
             },
           },
           {
@@ -760,19 +907,11 @@
             mask: {
               type: MaskTypes.RECTANGLE,
             },
-<<<<<<< HEAD
             borderRadius: {
               topLeft: 1,
               topRight: 1,
               bottomRight: 1,
               bottomLeft: 1,
-=======
-            border: {
-              top: 2,
-              left: 2,
-              right: 2,
-              bottom: 2,
->>>>>>> c00fcf58
             },
           },
         ],
