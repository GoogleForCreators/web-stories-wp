--- conflicted
+++ resolved
@@ -17,12 +17,8 @@
 /**
  * Internal dependencies
  */
-<<<<<<< HEAD
-import {LAYER_DIRECTIONS} from '../../../../constants';
-=======
 import { LAYER_DIRECTIONS } from '../../../../constants';
 export { default as objectWithout } from '../../../../utils/objectWithout';
->>>>>>> c43668a7
 
 export function intersect(first, ...rest) {
   if (!first || !rest || rest.length === 0) {
@@ -30,7 +26,8 @@
   }
 
   return rest.reduce(
-    (intersection, list) => intersection.filter(value => list.includes(value)),
+    (intersection, list) =>
+      intersection.filter((value) => list.includes(value)),
     first
   );
 }
@@ -69,7 +66,6 @@
     return currentPosition;
   }
 
-<<<<<<< HEAD
   switch (desiredPosition) {
     case LAYER_DIRECTIONS.FRONT:
       return maxPosition;
@@ -82,24 +78,4 @@
     default:
       return currentPosition;
   }
-}
-
-export function objectWithout(obj, propertiesToRemove) {
-  return Object.keys(obj)
-    .filter(key => !propertiesToRemove.includes(key))
-    .reduce((newObj, key) => ({...newObj, [key]: obj[key]}), {});
-=======
-	switch ( desiredPosition ) {
-		case LAYER_DIRECTIONS.FRONT:
-			return maxPosition;
-		case LAYER_DIRECTIONS.BACK:
-			return minPosition;
-		case LAYER_DIRECTIONS.FORWARD:
-			return Math.min( maxPosition, currentPosition + 1 );
-		case LAYER_DIRECTIONS.BACKWARD:
-			return Math.max( minPosition, currentPosition - 1 );
-		default:
-			return currentPosition;
-	}
->>>>>>> c43668a7
 }