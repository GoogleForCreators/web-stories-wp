--- conflicted
+++ resolved
@@ -93,15 +93,10 @@
   // If the element we're dropping into is not background, maintain link, too.
   if (!secondElement.isBackground) {
     propsFromFirst.push('link');
-<<<<<<< HEAD
-    // If the second element is rectangular, maintain border radius, too.
-    if (canMaskHaveBorder(secondElement)) {
-      propsFromFirst.push('borderRadius');
-=======
     // If relevant, maintain border, too.
     if (canMaskHaveBorder(secondElement)) {
       propsFromFirst.push('border');
->>>>>>> c00fcf58
+      propsFromFirst.push('borderRadius');
     }
   }
   const mediaProps = objectPick(element, propsFromFirst);
