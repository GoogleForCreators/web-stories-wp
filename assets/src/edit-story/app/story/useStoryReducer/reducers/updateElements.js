--- conflicted
+++ resolved
@@ -17,8 +17,8 @@
 /**
  * Internal dependencies
  */
-import {ELEMENT_RESERVED_PROPERTIES} from '../types';
-import {intersect, objectWithout} from './utils';
+import { ELEMENT_RESERVED_PROPERTIES } from '../types';
+import { intersect, objectWithout } from './utils';
 
 /**
  * Update elements by the given list of ids with the given properties.
@@ -41,22 +41,20 @@
  * a function to calculate new values based on the current properties.
  * @return {Object} New state
  */
-<<<<<<< HEAD
-function updateElements(state, {elementIds, properties}) {
+function updateElements(
+  state,
+  { elementIds, properties: propertiesOrUpdater }
+) {
   const idsToUpdate = elementIds === null ? state.selection : elementIds;
-=======
-function updateElements( state, { elementIds, properties: propertiesOrUpdater } ) {
-	const idsToUpdate = elementIds === null ? state.selection : elementIds;
->>>>>>> c43668a7
 
   if (idsToUpdate.length === 0) {
     return state;
   }
 
-  const pageIndex = state.pages.findIndex(({id}) => id === state.current);
+  const pageIndex = state.pages.findIndex(({ id }) => id === state.current);
 
   const oldPage = state.pages[pageIndex];
-  const pageElementIds = oldPage.elements.map(({id}) => id);
+  const pageElementIds = oldPage.elements.map(({ id }) => id);
 
   // Nothing to update?
   const hasAnythingToUpdate = intersect(pageElementIds, idsToUpdate).length > 0;
@@ -64,34 +62,23 @@
     return state;
   }
 
-<<<<<<< HEAD
-  const allowedProperties = objectWithout(
-    properties,
-    ELEMENT_RESERVED_PROPERTIES
-  );
-
-  const updatedElements = oldPage.elements.map(element =>
-    idsToUpdate.includes(element.id)
-      ? {...element, ...allowedProperties}
-      : element
-  );
-=======
-	const updatedElements = oldPage.elements.map(
-		( element ) => {
-			if ( ! idsToUpdate.includes( element.id ) ) {
-				return element;
-			}
-			const properties =
-				typeof propertiesOrUpdater === 'function' ?
-					propertiesOrUpdater( element ) :
-					propertiesOrUpdater;
-			const allowedProperties = objectWithout( properties, ELEMENT_RESERVED_PROPERTIES );
-			if ( Object.keys( allowedProperties ).length === 0 ) {
-				return element;
-			}
-			return { ...element, ...allowedProperties };
-		} );
->>>>>>> c43668a7
+  const updatedElements = oldPage.elements.map((element) => {
+    if (!idsToUpdate.includes(element.id)) {
+      return element;
+    }
+    const properties =
+      typeof propertiesOrUpdater === 'function'
+        ? propertiesOrUpdater(element)
+        : propertiesOrUpdater;
+    const allowedProperties = objectWithout(
+      properties,
+      ELEMENT_RESERVED_PROPERTIES
+    );
+    if (Object.keys(allowedProperties).length === 0) {
+      return element;
+    }
+    return { ...element, ...allowedProperties };
+  });
 
   const newPage = {
     ...oldPage,
