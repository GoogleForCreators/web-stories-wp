/*
 * Copyright 2020 Google LLC
 *
 * Licensed under the Apache License, Version 2.0 (the "License");
 * you may not use this file except in compliance with the License.
 * You may obtain a copy of the License at
 *
 *     https://www.apache.org/licenses/LICENSE-2.0
 *
 * Unless required by applicable law or agreed to in writing, software
 * distributed under the License is distributed on an "AS IS" BASIS,
 * WITHOUT WARRANTIES OR CONDITIONS OF ANY KIND, either express or implied.
 * See the License for the specific language governing permissions and
 * limitations under the License.
 */

/**
 * Internal dependencies
 */
import * as types from './types';

// Exposed actions
const addPage =
  (dispatch) =>
  ({ page }) =>
    dispatch({ type: types.ADD_PAGE, payload: { page, position: null } });

const addPageAt =
  (dispatch) =>
  ({ page, position }) =>
    dispatch({ type: types.ADD_PAGE, payload: { page, position } });

const deletePage =
  (dispatch) =>
  ({ pageId }) =>
    dispatch({ type: types.DELETE_PAGE, payload: { pageId } });

const deleteCurrentPage = (dispatch) => () =>
  dispatch({ type: types.DELETE_PAGE, payload: { pageId: null } });

<<<<<<< HEAD
const updatePageProperties = (dispatch) => ({ pageId, properties }) =>
  dispatch({ type: types.UPDATE_PAGE, payload: { pageId, properties } });

const updateCurrentPageProperties = (dispatch) => ({ properties }) =>
  dispatch({
    type: types.UPDATE_PAGE,
    payload: { pageId: null, properties },
  });

const arrangePage = (dispatch) => ({ pageId, position }) =>
  dispatch({ type: types.ARRANGE_PAGE, payload: { pageId, position } });

const replaceCurrentPage = (dispatch) => ({ page }) =>
  dispatch({ type: types.REPLACE_CURRENT_PAGE, payload: { page } });

const setCurrentPage = (dispatch) => ({ pageId }) =>
  dispatch({ type: types.SET_CURRENT_PAGE, payload: { pageId } });

const addElements = (dispatch) => ({ elements }) =>
  dispatch({ type: types.ADD_ELEMENTS, payload: { elements } });

const addElement = (dispatch) => ({ element }) =>
  dispatch({ type: types.ADD_ELEMENTS, payload: { elements: [element] } });

const deleteElementsById = (dispatch) => ({ elementIds }) =>
  dispatch({ type: types.DELETE_ELEMENTS, payload: { elementIds } });
=======
const updatePageProperties =
  (dispatch) =>
  ({ pageId, properties }) =>
    dispatch({ type: types.UPDATE_PAGE, payload: { pageId, properties } });

const updateCurrentPageProperties =
  (dispatch) =>
  ({ properties }) =>
    dispatch({
      type: types.UPDATE_PAGE,
      payload: { pageId: null, properties },
    });

const arrangePage =
  (dispatch) =>
  ({ pageId, position }) =>
    dispatch({ type: types.ARRANGE_PAGE, payload: { pageId, position } });

const replaceCurrentPage =
  (dispatch) =>
  ({ page }) =>
    dispatch({ type: types.REPLACE_CURRENT_PAGE, payload: { page } });

const setCurrentPage =
  (dispatch) =>
  ({ pageId }) =>
    dispatch({ type: types.SET_CURRENT_PAGE, payload: { pageId } });

const addElements =
  (dispatch) =>
  ({ elements }) =>
    dispatch({ type: types.ADD_ELEMENTS, payload: { elements } });

const addElement =
  (dispatch) =>
  ({ element }) =>
    dispatch({ type: types.ADD_ELEMENTS, payload: { elements: [element] } });

const deleteElementsById =
  (dispatch) =>
  ({ elementIds }) =>
    dispatch({ type: types.DELETE_ELEMENTS, payload: { elementIds } });
>>>>>>> a5c6ec86

const deleteSelectedElements = (dispatch) => () =>
  dispatch({ type: types.DELETE_ELEMENTS, payload: { elementIds: null } });

const deleteElementById =
  (dispatch) =>
  ({ elementId }) =>
    dispatch({
      type: types.DELETE_ELEMENTS,
      payload: { elementIds: [elementId] },
    });

const updateElementsById =
  (dispatch) =>
  ({ elementIds, properties }) =>
    dispatch({
      type: types.UPDATE_ELEMENTS,
      payload: { elementIds, properties },
    });

const updateElementsByResourceId =
  (dispatch) =>
  ({ id, properties }) =>
    dispatch({
      type: types.UPDATE_ELEMENTS_BY_RESOURCE_ID,
      payload: { id, properties },
    });

const deleteElementsByResourceId =
  (dispatch) =>
  ({ id }) =>
    dispatch({
      type: types.DELETE_ELEMENTS_BY_RESOURCE_ID,
      payload: { id },
    });

const updateElementById =
  (dispatch) =>
  ({ elementId, properties }) =>
    dispatch({
      type: types.UPDATE_ELEMENTS,
      payload: { elementIds: [elementId], properties },
    });

const updateSelectedElements =
  (dispatch) =>
  ({ properties }) =>
    dispatch({
      type: types.UPDATE_ELEMENTS,
      payload: { elementIds: null, properties },
    });

const combineElements =
  (dispatch) =>
  ({ firstElement, secondId, shouldRetainAnimations }) =>
    dispatch({
      type: types.COMBINE_ELEMENTS,
      payload: { firstElement, secondId, shouldRetainAnimations },
    });

const setBackgroundElement =
  (dispatch) =>
  ({ elementId }) =>
    dispatch({ type: types.SET_BACKGROUND_ELEMENT, payload: { elementId } });

const clearBackgroundElement = (dispatch) => () =>
  dispatch({
    type: types.SET_BACKGROUND_ELEMENT,
    payload: { elementId: null },
  });

const arrangeElement =
  (dispatch) =>
  ({ elementId, position }) =>
    dispatch({ type: types.ARRANGE_ELEMENT, payload: { elementId, position } });

const arrangeSelection =
  (dispatch) =>
  ({ position }) =>
    dispatch({
      type: types.ARRANGE_ELEMENT,
      payload: { elementId: null, position },
    });

const setSelectedElementsById =
  (dispatch) =>
  ({ elementIds }) =>
    dispatch({ type: types.SET_SELECTED_ELEMENTS, payload: { elementIds } });

const clearSelection = (dispatch) => () =>
  dispatch({ type: types.SET_SELECTED_ELEMENTS, payload: { elementIds: [] } });

<<<<<<< HEAD
const addElementToSelection = (dispatch) => ({ elementId }) =>
  dispatch({ type: types.SELECT_ELEMENT, payload: { elementId } });

const removeElementFromSelection = (dispatch) => ({ elementId }) =>
  dispatch({ type: types.UNSELECT_ELEMENT, payload: { elementId } });

const toggleElementInSelection = (dispatch) => ({ elementId }) =>
  dispatch({
    type: types.TOGGLE_ELEMENT_IN_SELECTION,
    payload: { elementId },
  });

const updateStory = (dispatch) => ({ properties }) =>
  dispatch({ type: types.UPDATE_STORY, payload: { properties } });

const updateAnimationState = (dispatch) => ({ animationState }) =>
  dispatch({
    type: types.UPDATE_ANIMATION_STATE,
    payload: { animationState },
  });

const addAnimations = (dispatch) => ({ animations }) =>
  dispatch({ type: types.ADD_ANIMATIONS, payload: { animations } });
=======
const addElementToSelection =
  (dispatch) =>
  ({ elementId }) =>
    dispatch({ type: types.SELECT_ELEMENT, payload: { elementId } });

const removeElementFromSelection =
  (dispatch) =>
  ({ elementId }) =>
    dispatch({ type: types.UNSELECT_ELEMENT, payload: { elementId } });

const toggleElementInSelection =
  (dispatch) =>
  ({ elementId }) =>
    dispatch({
      type: types.TOGGLE_ELEMENT_IN_SELECTION,
      payload: { elementId },
    });

const updateStory =
  (dispatch) =>
  ({ properties }) =>
    dispatch({ type: types.UPDATE_STORY, payload: { properties } });

const updateAnimationState =
  (dispatch) =>
  ({ animationState }) =>
    dispatch({
      type: types.UPDATE_ANIMATION_STATE,
      payload: { animationState },
    });

const addAnimations =
  (dispatch) =>
  ({ animations }) =>
    dispatch({ type: types.ADD_ANIMATIONS, payload: { animations } });
>>>>>>> a5c6ec86

export const exposedActions = {
  addPage,
  addPageAt,
  deletePage,
  deleteCurrentPage,
  updatePageProperties,
  updateCurrentPageProperties,
  arrangePage,
  replaceCurrentPage,
  setCurrentPage,
  addElements,
  addElement,
  deleteElementsById,
  deleteElementById,
  deleteSelectedElements,
  updateElementsById,
  updateElementsByResourceId,
  deleteElementsByResourceId,
  updateElementById,
  updateSelectedElements,
  combineElements,
  setBackgroundElement,
  clearBackgroundElement,
  arrangeElement,
  arrangeSelection,
  setSelectedElementsById,
  clearSelection,
  addElementToSelection,
  removeElementFromSelection,
  toggleElementInSelection,
  updateAnimationState,
  addAnimations,
  updateStory,
};

// Internal actions
const restore =
  (dispatch) =>
  ({ pages, selection, current, story }) =>
    dispatch({
      type: types.RESTORE,
      payload: { pages, selection, current, story },
    });

export const internalActions = {
  restore,
};<|MERGE_RESOLUTION|>--- conflicted
+++ resolved
@@ -38,34 +38,6 @@
 const deleteCurrentPage = (dispatch) => () =>
   dispatch({ type: types.DELETE_PAGE, payload: { pageId: null } });
 
-<<<<<<< HEAD
-const updatePageProperties = (dispatch) => ({ pageId, properties }) =>
-  dispatch({ type: types.UPDATE_PAGE, payload: { pageId, properties } });
-
-const updateCurrentPageProperties = (dispatch) => ({ properties }) =>
-  dispatch({
-    type: types.UPDATE_PAGE,
-    payload: { pageId: null, properties },
-  });
-
-const arrangePage = (dispatch) => ({ pageId, position }) =>
-  dispatch({ type: types.ARRANGE_PAGE, payload: { pageId, position } });
-
-const replaceCurrentPage = (dispatch) => ({ page }) =>
-  dispatch({ type: types.REPLACE_CURRENT_PAGE, payload: { page } });
-
-const setCurrentPage = (dispatch) => ({ pageId }) =>
-  dispatch({ type: types.SET_CURRENT_PAGE, payload: { pageId } });
-
-const addElements = (dispatch) => ({ elements }) =>
-  dispatch({ type: types.ADD_ELEMENTS, payload: { elements } });
-
-const addElement = (dispatch) => ({ element }) =>
-  dispatch({ type: types.ADD_ELEMENTS, payload: { elements: [element] } });
-
-const deleteElementsById = (dispatch) => ({ elementIds }) =>
-  dispatch({ type: types.DELETE_ELEMENTS, payload: { elementIds } });
-=======
 const updatePageProperties =
   (dispatch) =>
   ({ pageId, properties }) =>
@@ -108,7 +80,6 @@
   (dispatch) =>
   ({ elementIds }) =>
     dispatch({ type: types.DELETE_ELEMENTS, payload: { elementIds } });
->>>>>>> a5c6ec86
 
 const deleteSelectedElements = (dispatch) => () =>
   dispatch({ type: types.DELETE_ELEMENTS, payload: { elementIds: null } });
@@ -201,31 +172,6 @@
 const clearSelection = (dispatch) => () =>
   dispatch({ type: types.SET_SELECTED_ELEMENTS, payload: { elementIds: [] } });
 
-<<<<<<< HEAD
-const addElementToSelection = (dispatch) => ({ elementId }) =>
-  dispatch({ type: types.SELECT_ELEMENT, payload: { elementId } });
-
-const removeElementFromSelection = (dispatch) => ({ elementId }) =>
-  dispatch({ type: types.UNSELECT_ELEMENT, payload: { elementId } });
-
-const toggleElementInSelection = (dispatch) => ({ elementId }) =>
-  dispatch({
-    type: types.TOGGLE_ELEMENT_IN_SELECTION,
-    payload: { elementId },
-  });
-
-const updateStory = (dispatch) => ({ properties }) =>
-  dispatch({ type: types.UPDATE_STORY, payload: { properties } });
-
-const updateAnimationState = (dispatch) => ({ animationState }) =>
-  dispatch({
-    type: types.UPDATE_ANIMATION_STATE,
-    payload: { animationState },
-  });
-
-const addAnimations = (dispatch) => ({ animations }) =>
-  dispatch({ type: types.ADD_ANIMATIONS, payload: { animations } });
-=======
 const addElementToSelection =
   (dispatch) =>
   ({ elementId }) =>
@@ -261,7 +207,6 @@
   (dispatch) =>
   ({ animations }) =>
     dispatch({ type: types.ADD_ANIMATIONS, payload: { animations } });
->>>>>>> a5c6ec86
 
 export const exposedActions = {
   addPage,
