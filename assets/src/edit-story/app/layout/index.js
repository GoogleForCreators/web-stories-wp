/*
 * Copyright 2020 Google LLC
 *
 * Licensed under the Apache License, Version 2.0 (the "License");
 * you may not use this file except in compliance with the License.
 * You may obtain a copy of the License at
 *
 *     https://www.apache.org/licenses/LICENSE-2.0
 *
 * Unless required by applicable law or agreed to in writing, software
 * distributed under the License is distributed on an "AS IS" BASIS,
 * WITHOUT WARRANTIES OR CONDITIONS OF ANY KIND, either express or implied.
 * See the License for the specific language governing permissions and
 * limitations under the License.
 */

/**
 * External dependencies
 */
import styled from 'styled-components';
import { rgba } from 'polished';

/**
 * Internal dependencies
 */
import Library from '../../components/library';
import Workspace from '../../components/workspace';
import {
  CANVAS_MIN_WIDTH,
  LIBRARY_MIN_WIDTH,
  LIBRARY_MAX_WIDTH,
  INSPECTOR_MIN_WIDTH,
} from '../../constants';

const Editor = styled.div`
  font-family: ${({ theme }) => theme.fonts.body1.family};
  font-size: ${({ theme }) => theme.fonts.body1.size};
  line-height: ${({ theme }) => theme.fonts.body1.lineHeight};
  letter-spacing: ${({ theme }) => theme.fonts.body1.letterSpacing};
  background-color: ${({ theme }) => theme.colors.bg.v1};

<<<<<<< HEAD
  /*
   * Custom dark scrollbars for Chromium & Firefox.
   * Scoped to <Editor> to make sure we don't mess with WP dialogs
   * like the Backbone Media Gallery dialog.
   */
  * {
    scrollbar-width: thin;
    scrollbar-color: ${({ theme }) => theme.colors.bg.v10}
      ${({ theme }) => rgba(theme.colors.bg.v0, 0.1)};
  }

  *::-webkit-scrollbar {
    width: ${SCROLLBAR_WIDTH}px;
    height: ${SCROLLBAR_WIDTH}px;
  }

  *::-webkit-scrollbar-track {
    background: ${({ theme }) => rgba(theme.colors.bg.v0, 0.1)};
    border-radius: 6px;
  }

  *::-webkit-scrollbar-thumb {
    background-color: ${({ theme }) => theme.colors.bg.v10};
    width: 3px;
    border-radius: 6px;
    border: 2px solid transparent;
    background-clip: content-box;
  }

=======
>>>>>>> 8594514d
  position: relative;
  height: 100%;
  width: 100%;

  display: grid;
  grid-template-areas: 'lib main';
  grid-template-columns:
    minmax(${LIBRARY_MIN_WIDTH}px, ${LIBRARY_MAX_WIDTH}px)
    minmax(${CANVAS_MIN_WIDTH + INSPECTOR_MIN_WIDTH}px, 1fr);
`;

const Area = styled.div`
  grid-area: ${({ area }) => area};
  position: relative;
  overflow: hidden;
  z-index: 2;
`;

function Layout() {
  return (
    <Editor>
      <Area area="lib">
        <Library />
      </Area>
      <Area area="main">
        <Workspace />
      </Area>
    </Editor>
  );
}

export default Layout;<|MERGE_RESOLUTION|>--- conflicted
+++ resolved
@@ -18,7 +18,6 @@
  * External dependencies
  */
 import styled from 'styled-components';
-import { rgba } from 'polished';
 
 /**
  * Internal dependencies
@@ -39,38 +38,6 @@
   letter-spacing: ${({ theme }) => theme.fonts.body1.letterSpacing};
   background-color: ${({ theme }) => theme.colors.bg.v1};
 
-<<<<<<< HEAD
-  /*
-   * Custom dark scrollbars for Chromium & Firefox.
-   * Scoped to <Editor> to make sure we don't mess with WP dialogs
-   * like the Backbone Media Gallery dialog.
-   */
-  * {
-    scrollbar-width: thin;
-    scrollbar-color: ${({ theme }) => theme.colors.bg.v10}
-      ${({ theme }) => rgba(theme.colors.bg.v0, 0.1)};
-  }
-
-  *::-webkit-scrollbar {
-    width: ${SCROLLBAR_WIDTH}px;
-    height: ${SCROLLBAR_WIDTH}px;
-  }
-
-  *::-webkit-scrollbar-track {
-    background: ${({ theme }) => rgba(theme.colors.bg.v0, 0.1)};
-    border-radius: 6px;
-  }
-
-  *::-webkit-scrollbar-thumb {
-    background-color: ${({ theme }) => theme.colors.bg.v10};
-    width: 3px;
-    border-radius: 6px;
-    border: 2px solid transparent;
-    background-clip: content-box;
-  }
-
-=======
->>>>>>> 8594514d
   position: relative;
   height: 100%;
   width: 100%;
