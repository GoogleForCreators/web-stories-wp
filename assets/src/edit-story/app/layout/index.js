--- conflicted
+++ resolved
@@ -35,27 +35,13 @@
 import DropZoneProvider from '../../components/dropzone/dropZoneProvider';
 
 const Editor = styled.div`
-<<<<<<< HEAD
-	font-family: ${ ( { theme } ) => theme.fonts.body1.family };
-	font-size: ${ ( { theme } ) => theme.fonts.body1.size };
-	line-height: ${ ( { theme } ) => theme.fonts.body1.lineHeight };
-	letter-spacing: ${ ( { theme } ) => theme.fonts.body1.letterSpacing };
-	background-color: ${ ( { theme } ) => theme.colors.bg.v1 };
-	position: relative;
-	height: calc(100vh - ${ ADMIN_TOOLBAR_HEIGHT }px);
-=======
   font-family: ${({ theme }) => theme.fonts.body1.family};
   font-size: ${({ theme }) => theme.fonts.body1.size};
   line-height: ${({ theme }) => theme.fonts.body1.lineHeight};
   letter-spacing: ${({ theme }) => theme.fonts.body1.letterSpacing};
   background-color: ${({ theme }) => theme.colors.bg.v1};
-  position: absolute;
-  left: -20px;
-  top: 0;
-  right: 0;
-  bottom: 0;
+  position: relative;
   height: calc(100vh - ${ADMIN_TOOLBAR_HEIGHT}px);
->>>>>>> 42d62087
 
   display: grid;
   grid:
