--- conflicted
+++ resolved
@@ -163,15 +163,11 @@
   const videoArea =
     (element.resource?.height ?? 0) * (element.resource?.width ?? 0);
   const isLargeVideo =
-<<<<<<< HEAD
     videoArea >=
     MEDIA_VIDEO_DIMENSIONS_THRESHOLD.WIDTH *
       MEDIA_VIDEO_DIMENSIONS_THRESHOLD.HEIGHT;
-  if (!isCoverrMedia && isLargeVideo && !element.resource?.isOptimized) {
-=======
-    videoArea >= VIDEO_SIZE_THRESHOLD.WIDTH * VIDEO_SIZE_THRESHOLD.HEIGHT;
+
   if (isLargeVideo) {
->>>>>>> c4b2f02b
     return {
       type: PRE_PUBLISH_MESSAGE_TYPES.GUIDANCE,
       elementId: element.id,
