/*
 * Copyright 2020 Google LLC
 *
 * Licensed under the Apache License, Version 2.0 (the "License");
 * you may not use this file except in compliance with the License.
 * You may obtain a copy of the License at
 *
 *     https://www.apache.org/licenses/LICENSE-2.0
 *
 * Unless required by applicable law or agreed to in writing, software
 * distributed under the License is distributed on an "AS IS" BASIS,
 * WITHOUT WARRANTIES OR CONDITIONS OF ANY KIND, either express or implied.
 * See the License for the specific language governing permissions and
 * limitations under the License.
 */

/**
 * Internal dependencies
 */
import { MESSAGES, PRE_PUBLISH_MESSAGE_TYPES } from '../constants';
import { VideoOptimization } from '../components/videoOptimization';
<<<<<<< HEAD
import { MEDIA_VIDEO_DIMENSIONS_THRESHOLD } from '../../../constants';
=======
import { states } from '../../highlights';
>>>>>>> 6ada8974

const MIN_VIDEO_HEIGHT = 480;
const MIN_VIDEO_WIDTH = 852;

const MAX_VIDEO_LENGTH_SECONDS = 60;

/**
 * @typedef {import('../../../types').Page} Page
 * @typedef {import('../../../types').Element} Element
 * @typedef {import('../types').Guidance} Guidance
 */

/**
 * Check an element's resolution. If the resolution is not within guidelines, return guidance.
 * Otherwise return undefined.
 *
 * @param {Element} element The element being checked
 * @return {Guidance|undefined} The guidance object for consumption
 */
export function mediaElementResolution(element) {
  switch (element.type) {
    case 'image':
      return imageElementResolution(element);
    case 'video':
      return videoElementResolution(element);
    case 'gif':
      return gifElementResolution(element);
    default:
      throw new Error('Invalid media type');
  }
}

function videoElementResolution(element) {
  const videoResolutionLow =
    element.resource?.sizes?.full?.height <= MIN_VIDEO_HEIGHT &&
    element.resource?.sizes?.full?.width <= MIN_VIDEO_WIDTH;

  if (videoResolutionLow) {
    return {
      type: PRE_PUBLISH_MESSAGE_TYPES.GUIDANCE,
      elementId: element.id,
      message: MESSAGES.MEDIA.VIDEO_RESOLUTION_TOO_LOW.MAIN_TEXT,
      help: MESSAGES.MEDIA.VIDEO_RESOLUTION_TOO_LOW.HELPER_TEXT,
    };
  }

  return undefined;
}

function imageElementResolution(element) {
  const heightResTooLow =
    element.resource?.sizes?.full?.height < 2 * element.height;
  const widthResTooLow =
    element.resource?.sizes?.full?.width < 2 * element.width;

  if (heightResTooLow || widthResTooLow) {
    return {
      type: PRE_PUBLISH_MESSAGE_TYPES.GUIDANCE,
      elementId: element.id,
      message: MESSAGES.MEDIA.LOW_IMAGE_RESOLUTION.MAIN_TEXT,
      help: MESSAGES.MEDIA.LOW_IMAGE_RESOLUTION.HELPER_TEXT,
    };
  }
  return undefined;
}

function gifElementResolution(element) {
  // gif/output uses the MP4 video provided by the 3P Media API for displaying gifs
  const heightResTooLow =
    element.resource?.output?.sizes?.mp4?.full?.height < 2 * element.height;
  const widthResTooLow =
    element.resource?.output?.sizes?.mp4?.full?.width < 2 * element.width;

  if (heightResTooLow || widthResTooLow) {
    return {
      type: PRE_PUBLISH_MESSAGE_TYPES.GUIDANCE,
      elementId: element.id,
      message: MESSAGES.MEDIA.LOW_IMAGE_RESOLUTION.MAIN_TEXT,
      help: MESSAGES.MEDIA.LOW_IMAGE_RESOLUTION.HELPER_TEXT,
    };
  }
  return undefined;
}

/**
 * Check a video element's length.
 * If the length is longer than 1 minute, return guidance. Otherwise return undefined.
 *
 * @param {Element} element The element being checked
 * @return {Guidance|undefined} The guidance object for consumption
 */
export function videoElementLength(element) {
  if (element.resource?.length > MAX_VIDEO_LENGTH_SECONDS) {
    return {
      type: PRE_PUBLISH_MESSAGE_TYPES.GUIDANCE,
      elementId: element.id,
      message: MESSAGES.MEDIA.VIDEO_TOO_LONG.MAIN_TEXT,
      help: MESSAGES.MEDIA.VIDEO_TOO_LONG.HELPER_TEXT,
    };
  }
  return undefined;
}

/**
 * Check a video element's poster value.
 * If there is no poster source, return guidance. Otherwise return undefined.
 *
 * @param {Element} element The element being checked
 * @return {Guidance|undefined} The guidance object for consumption
 */
export function videoElementMissingPoster(element) {
  if (element.resource?.poster) {
    return undefined;
  }
  return {
    type: PRE_PUBLISH_MESSAGE_TYPES.ERROR,
    elementId: element.id,
    message: MESSAGES.MEDIA.VIDEO_MISSING_POSTER.MAIN_TEXT,
    help: MESSAGES.MEDIA.VIDEO_MISSING_POSTER.HELPER_TEXT,
    highlight: states.VIDEO_A11Y_POSTER,
  };
}

/**
 * Check a if a video element's been optimized.
 * If is not optimized, return guidance. Otherwise return undefined.
 *
 * @param {Element} element The element being checked
 * @return {Guidance|undefined} The guidance object for consumption
 */
export function videoElementOptimized(element = {}) {
  if (element.resource?.local) {
    return undefined;
  }

  if (element.resource?.isOptimized) {
    return undefined;
  }

  const idResource = element.resource?.id;
  const idOrigin = idResource?.toString().split(':')?.[0];
  const isCoverrMedia = idOrigin === 'media/coverr';
  if (isCoverrMedia) {
    return undefined;
  }

  const videoArea =
    (element.resource?.height ?? 0) * (element.resource?.width ?? 0);
  const isLargeVideo =
    videoArea >=
    MEDIA_VIDEO_DIMENSIONS_THRESHOLD.WIDTH *
      MEDIA_VIDEO_DIMENSIONS_THRESHOLD.HEIGHT;

  if (isLargeVideo) {
    return {
      type: PRE_PUBLISH_MESSAGE_TYPES.GUIDANCE,
      elementId: element.id,
      message: MESSAGES.MEDIA.VIDEO_NOT_OPTIMIZED.MAIN_TEXT,
      help: (
        <VideoOptimization
          element={element}
          caption={MESSAGES.MEDIA.VIDEO_NOT_OPTIMIZED.HELPER_TEXT}
        />
      ),
      noHighlight: true,
    };
  }

  return undefined;
}<|MERGE_RESOLUTION|>--- conflicted
+++ resolved
@@ -19,11 +19,8 @@
  */
 import { MESSAGES, PRE_PUBLISH_MESSAGE_TYPES } from '../constants';
 import { VideoOptimization } from '../components/videoOptimization';
-<<<<<<< HEAD
 import { MEDIA_VIDEO_DIMENSIONS_THRESHOLD } from '../../../constants';
-=======
 import { states } from '../../highlights';
->>>>>>> 6ada8974
 
 const MIN_VIDEO_HEIGHT = 480;
 const MIN_VIDEO_WIDTH = 852;
