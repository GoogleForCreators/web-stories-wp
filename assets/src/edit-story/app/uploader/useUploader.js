--- conflicted
+++ resolved
@@ -25,41 +25,6 @@
 import { useConfig } from '../config';
 
 function useUploader() {
-<<<<<<< HEAD
-	const { actions: { uploadMedia } } = useAPI();
-	const { storyId, maxUpload, allowedMimeTypes: { image: allowedImageMimeTypes, video: allowedVideoMimeTypes } } = useConfig();
-	const allowedMimeTypes = [ ...allowedImageMimeTypes, ...allowedVideoMimeTypes ];
-
-	const isValidType = useCallback( ( { type } ) => {
-		return allowedMimeTypes.includes( type );
-	}, [ allowedMimeTypes ] );
-
-	const fileSizeCheck = useCallback( ( { size } ) => {
-		return size <= maxUpload;
-	}, [ maxUpload ] );
-
-	const uploadFile = ( file ) => {
-		// TODO Add permission check here, see Gutenberg's userCan function.
-		if ( ! fileSizeCheck( file ) ) {
-			throw new Error( 'File size error' );
-		}
-
-		if ( ! isValidType( file ) ) {
-			throw new Error( 'File type error' );
-		}
-
-		const additionalData = {
-			post: storyId,
-		};
-
-		return uploadMedia( file, additionalData );
-	};
-
-	return {
-		uploadFile,
-		isValidType,
-	};
-=======
   const {
     actions: { uploadMedia },
   } = useAPI();
@@ -106,8 +71,8 @@
 
   return {
     uploadFile,
+    isValidType,
   };
->>>>>>> bf0cb058
 }
 
 export default useUploader;