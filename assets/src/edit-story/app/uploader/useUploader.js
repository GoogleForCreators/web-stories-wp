/*
 * Copyright 2020 Google LLC
 *
 * Licensed under the Apache License, Version 2.0 (the "License");
 * you may not use this file except in compliance with the License.
 * You may obtain a copy of the License at
 *
 *     https://www.apache.org/licenses/LICENSE-2.0
 *
 * Unless required by applicable law or agreed to in writing, software
 * distributed under the License is distributed on an "AS IS" BASIS,
 * WITHOUT WARRANTIES OR CONDITIONS OF ANY KIND, either express or implied.
 * See the License for the specific language governing permissions and
 * limitations under the License.
 */

/**
 * External dependencies
 */
import { useCallback, useMemo } from 'react';
import { __, sprintf } from '@web-stories-wp/i18n';
import { trackError } from '@web-stories-wp/tracking';

/**
 * Internal dependencies
 */
import { useAPI } from '../../app/api';
import { useConfig } from '../config';
import createError from '../../utils/createError';
import useTranscodeVideo from '../media/utils/useTranscodeVideo';
<<<<<<< HEAD
import { trackError, trackEvent, getTimeTracker } from '../../../tracking';
=======
>>>>>>> 682909d9
import { MEDIA_TRANSCODING_MAX_FILE_SIZE } from '../../constants';

function useUploader() {
  const {
    actions: { uploadMedia },
  } = useAPI();
  const {
    storyId,
    maxUpload,
    allowedMimeTypes: {
      image: allowedImageMimeTypes,
      video: allowedVideoMimeTypes,
    },
    allowedFileTypes,
    capabilities: { hasUploadMediaAction },
  } = useConfig();
  const allowedMimeTypes = useMemo(
    () => [...allowedImageMimeTypes, ...allowedVideoMimeTypes],
    [allowedImageMimeTypes, allowedVideoMimeTypes]
  );
  const {
    isFeatureEnabled,
    isTranscodingEnabled,
    canTranscodeFile,
    transcodeVideo,
    isFileTooLarge,
  } = useTranscodeVideo();

  const bytesToMB = (bytes) => Math.round(bytes / Math.pow(1024, 2), 2);

  const isValidType = useCallback(
    ({ type }) => {
      return allowedMimeTypes.includes(type);
    },
    [allowedMimeTypes]
  );

  const isFileSizeWithinLimits = useCallback(
    ({ size }) => {
      return size <= maxUpload;
    },
    [maxUpload]
  );

  /**
   * Uploads a file.
   *
   * @param {Object} file File object.
   * @param {Object} _additionalData Additional Data object.
   */
  const uploadFile = useCallback(
    async (file, _additionalData = {}) => {
      // Bail early if user doesn't have upload capabilities.
      if (!hasUploadMediaAction) {
        const message = __(
          'Sorry, you are unable to upload files.',
          'web-stories'
        );
        throw createError('PermissionError', file.name, message);
      }

      // The file is too large for the site anyway, abort.
      if (!isFileSizeWithinLimits(file)) {
        const message = sprintf(
          /* translators: first %s is the file size in MB and second %s is the upload file limit in MB */
          __(
            'Your file is %1$sMB and the upload limit is %2$sMB. Please resize and try again!',
            'web-stories'
          ),
          bytesToMB(file.size),
          bytesToMB(maxUpload)
        );
        throw createError('SizeError', file.name, message);
      }

      const additionalData = {
        post: storyId,
        media_source: 'editor',
        ..._additionalData,
      };

      if (
        !isFeatureEnabled ||
        !isTranscodingEnabled ||
        !canTranscodeFile(file)
      ) {
        // The file type is not supported by default, and cannot be transcoded either.
        if (!isValidType(file)) {
          /* translators: %s is a list of allowed file extensions. */
          const message = sprintf(
            /* translators: %s: list of allowed file types. */
            __('Please choose only %s to upload.', 'web-stories'),
            allowedFileTypes.join(
              /* translators: delimiter used in a list */
              __(', ', 'web-stories')
            )
          );

          throw createError('ValidError', file.name, message);
        }

        // TODO: If !isTranscodingEnabled && canTranscodeFile(), tell user to enable transcoding.

        // If transcoding is not enabled, just upload the file normally without any transcoding.
        return uploadMedia(file, additionalData);
      }

      // Bail early if the file is too large for transcoding.
      if (isFileTooLarge(file)) {
        const message = sprintf(
          /* translators: 1: File size in MB. 2: Maximum allowed file size in MB. */
          __(
            'Your file is too large (%1$s MB) and cannot be processed. Please try again with a file that is smaller than %2$s MB.',
            'web-stories'
          ),
          bytesToMB(file.size),
          bytesToMB(MEDIA_TRANSCODING_MAX_FILE_SIZE)
        );
        throw createError('SizeError', file.name, message);
      }

      trackEvent('video_transcoding', 'editor');
      const trackTiming = getTimeTracker(
        'video transcoding',
        'editor',
        'Media'
      );

      // Transcoding is enabled, let's give it a try!
      try {
        // TODO: Only transcode & optimize video if needed (criteria TBD).
        const newFile = await transcodeVideo(file);
        trackTiming();
        additionalData.media_source = 'video-optimization';
        return uploadMedia(newFile, additionalData);
      } catch (err) {
        trackTiming();
        trackError('video transcoding', err.message);

        const message = __('Video could not be processed', 'web-stories');
        throw createError('TranscodingError', file.name, message);
      }
    },
    [
      allowedFileTypes,
      isFileSizeWithinLimits,
      hasUploadMediaAction,
      isValidType,
      maxUpload,
      uploadMedia,
      storyId,
      isFeatureEnabled,
      isTranscodingEnabled,
      canTranscodeFile,
      transcodeVideo,
      isFileTooLarge,
    ]
  );

  return {
    uploadFile,
    isValidType,
  };
}

export default useUploader;<|MERGE_RESOLUTION|>--- conflicted
+++ resolved
@@ -19,7 +19,11 @@
  */
 import { useCallback, useMemo } from 'react';
 import { __, sprintf } from '@web-stories-wp/i18n';
-import { trackError } from '@web-stories-wp/tracking';
+import {
+  trackError,
+  trackEvent,
+  getTimeTracker,
+} from '@web-stories-wp/tracking';
 
 /**
  * Internal dependencies
@@ -28,10 +32,6 @@
 import { useConfig } from '../config';
 import createError from '../../utils/createError';
 import useTranscodeVideo from '../media/utils/useTranscodeVideo';
-<<<<<<< HEAD
-import { trackError, trackEvent, getTimeTracker } from '../../../tracking';
-=======
->>>>>>> 682909d9
 import { MEDIA_TRANSCODING_MAX_FILE_SIZE } from '../../constants';
 
 function useUploader() {
