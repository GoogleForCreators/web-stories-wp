--- conflicted
+++ resolved
@@ -20,7 +20,12 @@
 import { useCallback } from 'react';
 
 /**
-<<<<<<< HEAD
+ * Internal dependencies
+ */
+import cleanForSlug from '../../../utils/cleanForSlug';
+import getGoogleFontURL from '../../../utils/getGoogleFontURL';
+
+/**
  * This is a utility ensure that Promise.all return ONLY when all promises are processed.
  *
  * @param {Promise} promise Promise to be processed
@@ -33,15 +38,7 @@
   );
 };
 
-function useLoadFontFiles({ getFontByName }) {
-=======
- * Internal dependencies
- */
-import cleanForSlug from '../../../utils/cleanForSlug';
-import getGoogleFontURL from '../../../utils/getGoogleFontURL';
-
 function useLoadFontFiles() {
->>>>>>> 21a18f17
   /**
    * Adds a <link> element to the <head> for a given font in case there is none yet.
    *
@@ -50,24 +47,38 @@
    * @param {Object} props An object with properties to create a valid FontFaceSet to inject and preload a font-face
    * @return {Promise} Returns font load promise
    */
-<<<<<<< HEAD
   const maybeEnqueueFontStyle = useCallback(
-    ({ fontFamily, fontWeight, fontStyle, fontSize } = { fontSize: 0 }) => {
-      const { handle, src } = getFontByName(fontFamily);
-      if (!fontFamily || !fontWeight || !fontStyle || !handle) {
+    async (
+      {
+        font: { family, service, variants },
+        fontWeight,
+        fontStyle,
+        fontSize,
+      } = { fontSize: 0 }
+    ) => {
+      if (
+        !family ||
+        !fontWeight ||
+        !fontStyle ||
+        !fontSize ||
+        service !== 'fonts.google.com'
+      ) {
         return null;
       }
-      const fontFaceSet = `${fontStyle} ${fontWeight} ${fontSize}px '${fontFamily}'`;
+
+      const handle = cleanForSlug(family);
       const elementId = `${handle}-css`;
+      const fontFaceSet = `${fontStyle} ${fontWeight} ${fontSize}px '${family}'`;
 
       const hasFontLink = () => {
-        return handle && document.getElementById(elementId);
+        return document.getElementById(elementId);
       };
 
       const appendFontLink = () => {
         return new Promise((resolve, reject) => {
+          const src = getGoogleFontURL([{ family, variants }]);
           const fontStylesheet = document.createElement('link');
-          const fontHref = `${src}&display=auto`.replace('&display=swap', '');
+          const fontHref = src.replace('display=swap', 'display=auto');
           fontStylesheet.id = elementId;
           fontStylesheet.href = fontHref;
           fontStylesheet.rel = 'stylesheet';
@@ -76,62 +87,27 @@
           fontStylesheet.crossOrigin = 'anonymous';
           fontStylesheet.addEventListener('load', () => resolve());
           fontStylesheet.addEventListener('error', (e) => reject(e));
-          return document.head.appendChild(fontStylesheet);
+          document.head.appendChild(fontStylesheet);
         });
       };
 
-      const ensureFontLoaded = () => {
-        return new Promise((resolve, reject) => {
-          if (document?.fonts) {
-            document.fonts.load(fontFaceSet).then(() => {
-              if (document.fonts.check(fontFaceSet)) {
-                resolve();
-              } else {
-                reject(
-                  new Error(`font-family: ${fontFamily} found, but not loaded.`)
-                );
-              }
-            });
-          } else {
-            resolve();
-          }
-        });
+      const ensureFontLoaded = async () => {
+        if (document?.fonts) {
+          await document.fonts.load(fontFaceSet);
+          return document.fonts.check(fontFaceSet);
+        } else {
+          return null;
+        }
       };
 
-      if (!hasFontLink(fontFamily)) {
-        return appendFontLink().then(() => ensureFontLoaded());
+      if (!hasFontLink()) {
+        await appendFontLink();
       }
+
       return ensureFontLoaded();
     },
-    [getFontByName]
+    []
   );
-=======
-  const maybeEnqueueFontStyle = useCallback(({ family, service, variants }) => {
-    if (!family || service !== 'fonts.google.com') {
-      return;
-    }
-
-    const handle = cleanForSlug(family);
-    const id = `${handle}-css`;
-    const element = document.getElementById(id);
-
-    if (element) {
-      return;
-    }
-
-    const src = getGoogleFontURL([{ family, variants }]);
-
-    const fontStylesheet = document.createElement('link');
-    fontStylesheet.id = id;
-    fontStylesheet.href = src;
-    fontStylesheet.rel = 'stylesheet';
-    fontStylesheet.type = 'text/css';
-    fontStylesheet.media = 'all';
-    fontStylesheet.crossOrigin = 'anonymous';
-
-    document.head.appendChild(fontStylesheet);
-  }, []);
->>>>>>> 21a18f17
 
   /**
    * It allows control each text element font-face for multiple types and font family aspect
@@ -142,12 +118,14 @@
    * @return {Promise} Returns a Promise after process all font with `maybeEnqueueFontStyle`
    */
   const ensureFontFaceSetIsAvailable = (aspect, state, elements) => {
-    const fontFamilies = elements.map((e) => ({
+    const currentFontConfigs = elements.map((e) => ({
       ...e,
       [aspect]: state[aspect],
     }));
     return Promise.all(
-      fontFamilies.map((family) => maybeEnqueueFontStyle(family)).map(reflect)
+      currentFontConfigs
+        .map((currentFontConfig) => maybeEnqueueFontStyle(currentFontConfig))
+        .map(reflect)
     );
   };
 
