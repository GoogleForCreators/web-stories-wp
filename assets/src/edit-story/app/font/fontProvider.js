/*
 * Copyright 2020 Google LLC
 *
 * Licensed under the Apache License, Version 2.0 (the "License");
 * you may not use this file except in compliance with the License.
 * You may obtain a copy of the License at
 *
 *     https://www.apache.org/licenses/LICENSE-2.0
 *
 * Unless required by applicable law or agreed to in writing, software
 * distributed under the License is distributed on an "AS IS" BASIS,
 * WITHOUT WARRANTIES OR CONDITIONS OF ANY KIND, either express or implied.
 * See the License for the specific language governing permissions and
 * limitations under the License.
 */

/**
 * External dependencies
 */
import PropTypes from 'prop-types';
import { useCallback, useState } from 'react';

/**
 * Internal dependencies
 */
import Context from './context';

import useLoadFonts from './effects/useLoadFonts';
import useLoadFontFiles from './actions/useLoadFontFiles';

function FontProvider({ children }) {
  const [fonts, setFonts] = useState([]);

  useLoadFonts({ fonts, setFonts });

  const getFontBy = useCallback(
    (key, value) => {
      const foundFont = fonts.find((thisFont) => thisFont[key] === value);
      if (!foundFont) {
        return {};
      }
      return foundFont;
    },
    [fonts]
  );

  const getFontByName = useCallback(
    (name) => {
      return getFontBy('name', name);
    },
    [getFontBy]
  );

<<<<<<< HEAD
  const getFontBySlug = useCallback(
    (slug) => {
      return getFontBy('slug', slug);
    },
    [getFontBy]
  );

  const getFontWeight = useCallback(
    (name) => {
      const fontWeightNames = {
        100: __('Thin', 'web-stories'),
        200: __('Extra-light', 'web-stories'),
        300: __('Light', 'web-stories'),
        400: __('Regular', 'web-stories'),
        500: __('Medium', 'web-stories'),
        600: __('Semi-bold', 'web-stories'),
        700: __('Bold', 'web-stories'),
        800: __('Extra-bold', 'web-stories'),
        900: __('Black', 'web-stories'),
      };

      const defaultFontWeights = [{ name: fontWeightNames[400], value: 400 }];

      const currentFont = getFontByName(name);
      let fontWeights = defaultFontWeights;
      if (currentFont) {
        const { weights } = currentFont;
        if (weights) {
          fontWeights = weights.map((weight) => ({
            name: fontWeightNames[weight],
            value: weight,
          }));
        }
      }
      return fontWeights;
    },
    [getFontByName]
  );

  const getFontFallback = useCallback(
    (name) => {
      const currentFont = getFontByName(name);
      const fontFallback =
        currentFont && currentFont.fallbacks ? currentFont.fallbacks : [];
      return fontFallback;
    },
    [getFontByName]
  );

  const {
    maybeEnqueueFontStyle,
    ensureFontFaceSetIsAvailable,
  } = useLoadFontFiles({ getFontByName });
=======
  const maybeEnqueueFontStyle = useLoadFontFiles();
>>>>>>> 21a18f17

  const state = {
    state: {
      fonts,
    },
    actions: {
      getFontByName,
      maybeEnqueueFontStyle,
<<<<<<< HEAD
      ensureFontFaceSetIsAvailable,
      getFontWeight,
      getFontFallback,
=======
>>>>>>> 21a18f17
    },
  };

  return <Context.Provider value={state}>{children}</Context.Provider>;
}

FontProvider.propTypes = {
  children: PropTypes.oneOfType([
    PropTypes.arrayOf(PropTypes.node),
    PropTypes.node,
  ]).isRequired,
};

export default FontProvider;<|MERGE_RESOLUTION|>--- conflicted
+++ resolved
@@ -51,63 +51,10 @@
     [getFontBy]
   );
 
-<<<<<<< HEAD
-  const getFontBySlug = useCallback(
-    (slug) => {
-      return getFontBy('slug', slug);
-    },
-    [getFontBy]
-  );
-
-  const getFontWeight = useCallback(
-    (name) => {
-      const fontWeightNames = {
-        100: __('Thin', 'web-stories'),
-        200: __('Extra-light', 'web-stories'),
-        300: __('Light', 'web-stories'),
-        400: __('Regular', 'web-stories'),
-        500: __('Medium', 'web-stories'),
-        600: __('Semi-bold', 'web-stories'),
-        700: __('Bold', 'web-stories'),
-        800: __('Extra-bold', 'web-stories'),
-        900: __('Black', 'web-stories'),
-      };
-
-      const defaultFontWeights = [{ name: fontWeightNames[400], value: 400 }];
-
-      const currentFont = getFontByName(name);
-      let fontWeights = defaultFontWeights;
-      if (currentFont) {
-        const { weights } = currentFont;
-        if (weights) {
-          fontWeights = weights.map((weight) => ({
-            name: fontWeightNames[weight],
-            value: weight,
-          }));
-        }
-      }
-      return fontWeights;
-    },
-    [getFontByName]
-  );
-
-  const getFontFallback = useCallback(
-    (name) => {
-      const currentFont = getFontByName(name);
-      const fontFallback =
-        currentFont && currentFont.fallbacks ? currentFont.fallbacks : [];
-      return fontFallback;
-    },
-    [getFontByName]
-  );
-
   const {
     maybeEnqueueFontStyle,
     ensureFontFaceSetIsAvailable,
-  } = useLoadFontFiles({ getFontByName });
-=======
-  const maybeEnqueueFontStyle = useLoadFontFiles();
->>>>>>> 21a18f17
+  } = useLoadFontFiles();
 
   const state = {
     state: {
@@ -116,12 +63,7 @@
     actions: {
       getFontByName,
       maybeEnqueueFontStyle,
-<<<<<<< HEAD
       ensureFontFaceSetIsAvailable,
-      getFontWeight,
-      getFontFallback,
-=======
->>>>>>> 21a18f17
     },
   };
 
