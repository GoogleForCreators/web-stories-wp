--- conflicted
+++ resolved
@@ -73,39 +73,10 @@
       });
       await ffmpeg.load();
 
-<<<<<<< HEAD
       const tempFileName = uuidv4() + '.mp4';
       const outputFileName = getFileName(file) + '.mp4';
-=======
-    ffmpeg.FS('writeFile', file.name, await fetchFile(file));
-    // TODO: Optimize arguments.
-    await ffmpeg.run(
-      // Input filename.
-      '-i',
-      file.name,
-      // Use H.264 video codec.
-      '-vcodec',
-      'libx264',
-      // Resize videos if larger than 1080x1920, preserving aspect ratio.
-      // See https://trac.ffmpeg.org/wiki/Scaling
-      '-vf',
-      "scale='min(1080,iw)':'min(1920,ih)':'force_original_aspect_ratio=decrease'",
-      // move some information to the beginning of your file.
-      '-movflags',
-      '+faststart',
-      // Simpler color profile
-      '-pix_fmt',
-      'yuv420p',
-      // As the name says...
-      '-preset',
-      'fast', // 'veryfast' seems to cause crashes.
-      // Output filename. MUST be different from input filename.
-      tempFileName
-    );
->>>>>>> 6029ddc1
 
       ffmpeg.FS('writeFile', file.name, await fetchFile(file));
-      // TODO: Optimize arguments.
       await ffmpeg.run(
         // Input filename.
         '-i',
@@ -117,6 +88,12 @@
         // See https://trac.ffmpeg.org/wiki/Scaling
         '-vf',
         "scale='min(1080,iw)':'min(1920,ih)':'force_original_aspect_ratio=decrease'",
+        // move some information to the beginning of your file.
+        '-movflags',
+        '+faststart',
+        // Simpler color profile
+        '-pix_fmt',
+        'yuv420p',
         // As the name says...
         '-preset',
         'fast', // 'veryfast' seems to cause crashes.
