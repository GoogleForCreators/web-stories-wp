/*
 * Copyright 2020 Google LLC
 *
 * Licensed under the Apache License, Version 2.0 (the "License");
 * you may not use this file except in compliance with the License.
 * You may obtain a copy of the License at
 *
 *     https://www.apache.org/licenses/LICENSE-2.0
 *
 * Unless required by applicable law or agreed to in writing, software
 * distributed under the License is distributed on an "AS IS" BASIS,
 * WITHOUT WARRANTIES OR CONDITIONS OF ANY KIND, either express or implied.
 * See the License for the specific language governing permissions and
 * limitations under the License.
 */

/**
 * Internal dependencies
 */
import { FULLBLEED_HEIGHT, PAGE_WIDTH } from '../../../constants';
import { createBlob } from '../../../utils/blobs';
import getTypeFromMime from './getTypeFromMime';
import getFirstFrameOfVideo from './getFirstFrameOfVideo';
import createResource from './createResource';
import getFileName from './getFileName';
import getImageDimensions from './getImageDimensions';

/**
 * Create a local resource object.
 *
 * @param {Object} properties The resource properties.
 * @return {import('./createResource').Resource} The local resource object.
 */
const createLocalResource = (properties) => {
  return createResource({ ...properties, local: true });
};

/**
 * Creates the File Reader object.
 *
 * @param {File} file The File object from the DataTransfer API.
 * @return {Promise<FileReader>} The promise of the FileReader object.
 */
const createFileReader = (file) => {
  const reader = new window.FileReader();
  return new Promise((resolve, reject) => {
    reader.onload = () => resolve(reader);
    reader.onerror = reject;
    reader.readAsArrayBuffer(file);
  });
};

/**
 * Generates a image resource object from a local File object.
 *
 * @param {File} file File object.
 * @return {Promise<import('./createResource').Resource>} Local image resource object.
 */
const getImageResource = async (file) => {
  const fileName = getFileName(file);
  const mimeType = file.type;

  const reader = await createFileReader(file);

  const src = createBlob(new window.Blob([reader.result], { type: mimeType }));
  const { width, height } = await getImageDimensions(src);

  return createLocalResource({
    type: 'image',
    mimeType,
    src,
    width,
    height,
    alt: fileName,
    title: fileName,
  });
};

/**
 * Generates a video resource object from a local File object.
 *
 * @param {File} file File object.
 * @return {Promise<import('./createResource').Resource>} Local video resource object.
 */
const getVideoResource = async (file) => {
  const fileName = getFileName(file);
  const mimeType = file.type;

  let length = 0;
  let lengthFormatted = '';

  const reader = await createFileReader(file);

  const src = createBlob(new Blob([reader.result], { type: mimeType }));

  const videoEl = document.createElement('video');
  const canPlayVideo = '' !== videoEl.canPlayType(mimeType);
<<<<<<< HEAD

  const posterFile = await getFirstFrameOfVideo(src);
=======
  if (canPlayVideo) {
    videoEl.src = src;
    videoEl.addEventListener('loadedmetadata', () => {
      length = Math.round(videoEl.duration);
      const seconds = formatDuration(length % 60);
      let minutes = Math.floor(length / 60);
      const hours = Math.floor(minutes / 60);

      if (hours) {
        minutes = formatDuration(minutes % 60);
        lengthFormatted = `${hours}:${minutes}:${seconds}`;
      } else {
        lengthFormatted = `${minutes}:${seconds}`;
      }
    });
  }
  const frame = await getFirstFrameOfVideo(src);
>>>>>>> 7a178bc0

  const poster = createBlob(posterFile);
  const { width, height } = await getImageDimensions(poster);

  const resource = createLocalResource({
    type: 'video',
    mimeType,
    src: canPlayVideo ? src : '',
    width,
    height,
    poster,
    length,
    lengthFormatted,
    alt: fileName,
    title: fileName,
  });

  return { resource, posterFile };
};

const formatDuration = (time) => {
  return time.toLocaleString('en-US', {
    minimumIntegerDigits: 2,
    useGrouping: false,
  });
};

const createPlaceholderResource = (properties) => {
  return createLocalResource({ ...properties, isPlaceholder: true });
};

const getPlaceholderResource = (file) => {
  const fileName = getFileName(file);
  const type = getTypeFromMime(file.type);
  const mimeType = type === 'image' ? 'image/png' : 'video/mp4';

  // The media library requires resources with valid mimeType and dimensions.
  return createPlaceholderResource({
    type: type || 'image',
    mimeType: mimeType,
    src: '',
    width: PAGE_WIDTH,
    height: FULLBLEED_HEIGHT,
    alt: fileName,
    title: fileName,
  });
};

/**
 * Generates a resource object from a local File object.
 *
 * @param {File} file File object.
 * @return {Promise<Object<{resource: import('./createResource').Resource, posterFile: File}>>} Object containing resource object and poster file.
 */
const getResourceFromLocalFile = async (file) => {
  const type = getTypeFromMime(file.type);

  let resource = getPlaceholderResource(file);
  let posterFile = null;

  try {
    if ('image' === type) {
      resource = await getImageResource(file);
    }

    if ('video' === type) {
      const results = await getVideoResource(file);
      resource = results.resource;
      posterFile = results.posterFile;
    }
  } catch {
    // Not interested in the error here.
  }

  return { resource, posterFile };
};

export default getResourceFromLocalFile;<|MERGE_RESOLUTION|>--- conflicted
+++ resolved
@@ -95,10 +95,9 @@
 
   const videoEl = document.createElement('video');
   const canPlayVideo = '' !== videoEl.canPlayType(mimeType);
-<<<<<<< HEAD
-
   const posterFile = await getFirstFrameOfVideo(src);
-=======
+  const poster = createBlob(posterFile);
+  const { width, height } = await getImageDimensions(poster);
   if (canPlayVideo) {
     videoEl.src = src;
     videoEl.addEventListener('loadedmetadata', () => {
@@ -115,11 +114,6 @@
       }
     });
   }
-  const frame = await getFirstFrameOfVideo(src);
->>>>>>> 7a178bc0
-
-  const poster = createBlob(posterFile);
-  const { width, height } = await getImageDimensions(poster);
 
   const resource = createLocalResource({
     type: 'video',
