/*
 * Copyright 2020 Google LLC
 *
 * Licensed under the Apache License, Version 2.0 (the "License");
 * you may not use this file except in compliance with the License.
 * You may obtain a copy of the License at
 *
 *     https://www.apache.org/licenses/LICENSE-2.0
 *
 * Unless required by applicable law or agreed to in writing, software
 * distributed under the License is distributed on an "AS IS" BASIS,
 * WITHOUT WARRANTIES OR CONDITIONS OF ANY KIND, either express or implied.
 * See the License for the specific language governing permissions and
 * limitations under the License.
 */

/**
 * External dependencies
 */
import { v4 as uuidv4 } from 'uuid';
import { useFeature } from 'flagged';

/**
 * Internal dependencies
 */
import { getTimeTracker, trackError } from '@web-stories-wp/tracking';
import { useConfig } from '../../config';
import { useCurrentUser } from '../../currentUser';
import {
  MEDIA_TRANSCODING_MAX_FILE_SIZE,
  MEDIA_TRANSCODING_SUPPORTED_INPUT_TYPES,
} from '../../../constants';
import getFileName from './getFileName';

export const VIDEO_SIZE_THRESHOLD = {
  HEIGHT: 1080,
  WIDTH: 1920,
};

const isDevelopment = process.env.NODE_ENV === 'development';

/**
 * Checks whether the file size is too large for transcoding.
 *
 * @see https://github.com/ffmpegwasm/ffmpeg.wasm/tree/9b56b7f05b552c404aa0f62f46bed2592d9daf06#what-is-the-maximum-size-of-input-file
 *
 * @param {File} file File object.
 * @param {number} file.size File size.
 * @return {boolean} Whether the file is too  large.
 */
const isFileTooLarge = ({ size }) => size >= MEDIA_TRANSCODING_MAX_FILE_SIZE;

/**
 * Custom hook to interact with FFmpeg.
 *
 * @see https://ffmpeg.org/ffmpeg.html
 *
 * @return {{
 * isFeatureEnabled: boolean,
 * isFileTooLarge: (file: File) => boolean,
 * isTranscodingEnabled: boolean,
 * canTranscodeFile: (file: File) => boolean,
 * transcodeVideo: (file: File) => Promise<File>,
 * getFirstFrameOfVideo: (file: File) => Promise<File>
 * }} Functions and vars related to FFmpeg usage.
 */
function useFFmpeg() {
  const { ffmpegCoreUrl } = useConfig();
  const {
    state: { currentUser },
  } = useCurrentUser();

  const isFeatureSupported = Boolean(window?.crossOriginIsolated);
  /**
   * Whether the video optimization feature is enabled.
   *
   *
   * @type {boolean} Whether the feature flag is enabled.
   */
  const isFeatureEnabled =
    useFeature('videoOptimization') && isFeatureSupported;

  async function getFFmpegInstance(file) {
    const { createFFmpeg, fetchFile } = await import(
      /* webpackChunkName: "chunk-ffmpeg" */ '@ffmpeg/ffmpeg'
    );

    const ffmpeg = createFFmpeg({
      corePath: ffmpegCoreUrl,
      log: isDevelopment,
    });
    await ffmpeg.load();

    ffmpeg.FS('writeFile', file.name, await fetchFile(file));

    return ffmpeg;
  }

  /**
   * Extract a video's first frame using FFmpeg.
   *
   * Exact seeking is not possible in most formats, so ffmpeg will seek to the closest seek point before position.
   *
   * @param {File} file Original video file object.
   * @return {Promise<File>} File object for the video frame.
   */
  async function getFirstFrameOfVideo(file) {
    //eslint-disable-next-line @wordpress/no-unused-vars-before-return
    const trackTiming = getTimeTracker('load_video_poster_ffmpeg');

    try {
      const ffmpeg = await getFFmpegInstance(file);

      const tempFileName = uuidv4() + '.jpeg';
      const outputFileName = getFileName(file) + '.jpeg';

      await ffmpeg.run(
        // Desired position.
        // Using as an input option (before -i) saves us some time by seeking to position.
        '-ss',
        '00:00:01.000',
        // Input filename.
        '-i',
        file.name,
        // Stop writing to the stream after 1 frame.
        '-frames:v',
        '1',
        // Scale down to 720p as recommended by Storytime.
        // See https://trac.ffmpeg.org/wiki/Scaling
        // Adds 1px pad to width/height if they're not divisible by 2, which FFmpeg will complain about.
        '-vf',
<<<<<<< HEAD
        `scale='min(${VIDEO_SIZE_THRESHOLD.HEIGHT},iw)':'min(${VIDEO_SIZE_THRESHOLD.WIDTH},ih)':'force_original_aspect_ratio=decrease',pad='width=ceil(iw/2)*2:height=ceil(ih/2)*2'`,
=======
        "scale='min(720,iw)':'min(1280,ih)':'force_original_aspect_ratio=decrease',pad='width=ceil(iw/2)*2:height=ceil(ih/2)*2'",
>>>>>>> 46ed2fb7
        // Simpler color profile
        '-pix_fmt',
        'yuv420p',
        // As the name says...
        '-preset',
        'fast', // 'veryfast' seems to cause crashes.
        // Output filename. MUST be different from input filename.
        tempFileName
      );

      const data = ffmpeg.FS('readFile', tempFileName);
      return new File(
        [new Blob([data.buffer], { type: 'image/jpeg' })],
        outputFileName,
        {
          type: 'image/jpeg',
        }
      );
    } catch (err) {
      trackError('video_poster_generation_ffmpeg', err.message);
      throw err;
    } finally {
      trackTiming();
    }
  }

  /**
   * Transcode a video using FFmpeg.
   *
   * @param {File} file Original video file object.
   * @return {Promise<File>} Transcoded video file object.
   */
  async function transcodeVideo(file) {
    //eslint-disable-next-line @wordpress/no-unused-vars-before-return
    const trackTiming = getTimeTracker('load_video_transcoding');

    try {
      const ffmpeg = await getFFmpegInstance(file);

      const tempFileName = uuidv4() + '.mp4';
      const outputFileName = getFileName(file) + '.mp4';

      await ffmpeg.run(
        // Input filename.
        '-i',
        file.name,
        // Use H.264 video codec.
        '-vcodec',
        'libx264',
        // Scale down to 720p as recommended by Storytime.
        // See https://trac.ffmpeg.org/wiki/Scaling
        // Adds 1px pad to width/height if they're not divisible by 2, which FFmpeg will complain about.
        '-vf',
<<<<<<< HEAD
        `scale='min(${VIDEO_SIZE_THRESHOLD.HEIGHT},iw)':'min(${VIDEO_SIZE_THRESHOLD.WIDTH},ih)':'force_original_aspect_ratio=decrease',pad='width=ceil(iw/2)*2:height=ceil(ih/2)*2'`,
=======
        "scale='min(720,iw)':'min(1280,ih)':'force_original_aspect_ratio=decrease',pad='width=ceil(iw/2)*2:height=ceil(ih/2)*2'",
        // Reduce to 24fps as recommended by Storytime.
        // See https://trac.ffmpeg.org/wiki/ChangingFrameRate
        '-r',
        '24',
>>>>>>> 46ed2fb7
        // move some information to the beginning of your file.
        '-movflags',
        '+faststart',
        // Simpler color profile
        '-pix_fmt',
        'yuv420p',
        // As the name says...
        '-preset',
        'fast', // 'veryfast' seems to cause crashes.
        // Output filename. MUST be different from input filename.
        tempFileName
      );

      const data = ffmpeg.FS('readFile', tempFileName);
      return new File(
        [new Blob([data.buffer], { type: 'video/mp4' })],
        outputFileName,
        {
          type: 'video/mp4',
        }
      );
    } catch (err) {
      trackError('video_transcoding', err.message);
      throw err;
    } finally {
      trackTiming();
    }
  }

  /**
   * Determines whether the given file can be transcoded.
   *
   * @param {File} file File object.
   * @return {boolean} Whether transcoding is likely possible.
   */
  const canTranscodeFile = (file) =>
    MEDIA_TRANSCODING_SUPPORTED_INPUT_TYPES.includes(file.type);

  /**
   * Whether user opted in to video optimization.
   *
   * @type {boolean}
   */
  const isTranscodingEnabled = Boolean(
    currentUser.meta?.web_stories_media_optimization
  );

  return {
    isFeatureEnabled,
    isTranscodingEnabled,
    canTranscodeFile,
    isFileTooLarge,
    transcodeVideo,
    getFirstFrameOfVideo,
  };
}

export default useFFmpeg;<|MERGE_RESOLUTION|>--- conflicted
+++ resolved
@@ -33,8 +33,8 @@
 import getFileName from './getFileName';
 
 export const VIDEO_SIZE_THRESHOLD = {
-  HEIGHT: 1080,
-  WIDTH: 1920,
+  HEIGHT: 720,
+  WIDTH: 1280,
 };
 
 const isDevelopment = process.env.NODE_ENV === 'development';
@@ -129,11 +129,7 @@
         // See https://trac.ffmpeg.org/wiki/Scaling
         // Adds 1px pad to width/height if they're not divisible by 2, which FFmpeg will complain about.
         '-vf',
-<<<<<<< HEAD
         `scale='min(${VIDEO_SIZE_THRESHOLD.HEIGHT},iw)':'min(${VIDEO_SIZE_THRESHOLD.WIDTH},ih)':'force_original_aspect_ratio=decrease',pad='width=ceil(iw/2)*2:height=ceil(ih/2)*2'`,
-=======
-        "scale='min(720,iw)':'min(1280,ih)':'force_original_aspect_ratio=decrease',pad='width=ceil(iw/2)*2:height=ceil(ih/2)*2'",
->>>>>>> 46ed2fb7
         // Simpler color profile
         '-pix_fmt',
         'yuv420p',
@@ -187,15 +183,11 @@
         // See https://trac.ffmpeg.org/wiki/Scaling
         // Adds 1px pad to width/height if they're not divisible by 2, which FFmpeg will complain about.
         '-vf',
-<<<<<<< HEAD
         `scale='min(${VIDEO_SIZE_THRESHOLD.HEIGHT},iw)':'min(${VIDEO_SIZE_THRESHOLD.WIDTH},ih)':'force_original_aspect_ratio=decrease',pad='width=ceil(iw/2)*2:height=ceil(ih/2)*2'`,
-=======
-        "scale='min(720,iw)':'min(1280,ih)':'force_original_aspect_ratio=decrease',pad='width=ceil(iw/2)*2:height=ceil(ih/2)*2'",
         // Reduce to 24fps as recommended by Storytime.
         // See https://trac.ffmpeg.org/wiki/ChangingFrameRate
         '-r',
         '24',
->>>>>>> 46ed2fb7
         // move some information to the beginning of your file.
         '-movflags',
         '+faststart',
