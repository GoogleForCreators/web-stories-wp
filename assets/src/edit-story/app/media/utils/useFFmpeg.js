/*
 * Copyright 2020 Google LLC
 *
 * Licensed under the Apache License, Version 2.0 (the "License");
 * you may not use this file except in compliance with the License.
 * You may obtain a copy of the License at
 *
 *     https://www.apache.org/licenses/LICENSE-2.0
 *
 * Unless required by applicable law or agreed to in writing, software
 * distributed under the License is distributed on an "AS IS" BASIS,
 * WITHOUT WARRANTIES OR CONDITIONS OF ANY KIND, either express or implied.
 * See the License for the specific language governing permissions and
 * limitations under the License.
 */

/**
 * External dependencies
 */
import { v4 as uuidv4 } from 'uuid';
import { useCallback, useMemo } from 'react';
import { getTimeTracker, trackError } from '@web-stories-wp/tracking';
import { getFileName } from '@web-stories-wp/media';

/**
 * Internal dependencies
 */
import { useConfig } from '../../config';
import { useCurrentUser } from '../../currentUser';
import {
  MEDIA_TRANSCODING_MAX_FILE_SIZE,
  MEDIA_VIDEO_DIMENSIONS_THRESHOLD,
  MEDIA_TRANSCODED_MIME_TYPE,
  MEDIA_TRANSCODED_FILE_TYPE,
  MEDIA_POSTER_IMAGE_MIME_TYPE,
  MEDIA_POSTER_IMAGE_FILE_TYPE,
} from '../../../constants';
import getPosterName from './getPosterName';

const isDevelopment = process.env.NODE_ENV === 'development';

/**
 * Checks whether the file size is too large for transcoding.
 *
 * @see https://github.com/ffmpegwasm/ffmpeg.wasm/tree/9b56b7f05b552c404aa0f62f46bed2592d9daf06#what-is-the-maximum-size-of-input-file
 * @param {File} file File object.
 * @param {number} file.size File size.
 * @return {boolean} Whether the file is too  large.
 */
const isFileTooLarge = ({ size }) => size >= MEDIA_TRANSCODING_MAX_FILE_SIZE;

const FFMPEG_SHARED_CONFIG = [
  // Use H.264 video codec.
  '-vcodec',
  'libx264',
  // Scale down to 720p as recommended by Storytime.
  // See https://trac.ffmpeg.org/wiki/Scaling
  // Adds 1px pad to width/height if they're not divisible by 2, which FFmpeg will complain about.
  '-vf',
  `scale='min(${MEDIA_VIDEO_DIMENSIONS_THRESHOLD.HEIGHT},iw)':'min(${MEDIA_VIDEO_DIMENSIONS_THRESHOLD.WIDTH},ih)':'force_original_aspect_ratio=decrease',pad='width=ceil(iw/2)*2:height=ceil(ih/2)*2'`,
  // Reduce to 24fps as recommended by Storytime.
  // See https://trac.ffmpeg.org/wiki/ChangingFrameRate
  '-r',
  '24',
  // move some information to the beginning of your file.
  '-movflags',
  '+faststart',
  // Simpler color profile
  '-pix_fmt',
  'yuv420p',
  // As the name says...
  '-preset',
  'fast', // 'veryfast' seems to cause crashes.
];

/**
 * @typedef FFmpegData
 * @property {boolean} isTranscodingEnabled Whether transcoding is enabled.
 * @property {(file: File) => boolean} canTranscodeFile Whether a given file can be transcoded.
 * @property {(file: File) => boolean} isFileTooLarge Whether a given file is too large.
 * @property {(file: File) => Promise<File>} transcodeVideo Transcode a given video.
 * @property {(file: File) => Promise<File>} getFirstFrameOfVideo Get the first frame of a video.
 * @property {(file: File) => Promise<File>} convertGifToVideo Convert GIF to MP4.
 */

/**
 * Custom hook to interact with FFmpeg.
 *
 * @see https://ffmpeg.org/ffmpeg.html
 * @return {FFmpegData} Functions and vars related to FFmpeg usage.
 */
function useFFmpeg() {
  const {
    ffmpegCoreUrl,
    allowedTranscodableMimeTypes,
    capabilities: { hasUploadMediaAction },
  } = useConfig();
  const {
    state: { currentUser },
  } = useCurrentUser();

  /**
   * Whether the video optimization feature is enabled.
   *
   *
   * @type {boolean} Whether the feature flag is enabled.
   */
  const isCrossOriginIsolationEnabled = Boolean(window?.crossOriginIsolated);

  const getFFmpegInstance = useCallback(
    async (file) => {
      const { createFFmpeg, fetchFile } = await import(
        /* webpackChunkName: "chunk-ffmpeg" */ '@ffmpeg/ffmpeg'
      );

      const ffmpeg = createFFmpeg({
        corePath: ffmpegCoreUrl,
        log: isDevelopment,
      });
      await ffmpeg.load();

      ffmpeg.FS('writeFile', file.name, await fetchFile(file));

      return ffmpeg;
    },
    [ffmpegCoreUrl]
  );

  /**
   * Extract a video's first frame using FFmpeg.
   *
   * Exact seeking is not possible in most formats, so ffmpeg will seek to the closest seek point before position.
   *
   * @param {File} file Original video file object.
   * @return {Promise<File>} File object for the video frame.
   */
  const getFirstFrameOfVideo = useCallback(
    async (file) => {
      //eslint-disable-next-line @wordpress/no-unused-vars-before-return
      const trackTiming = getTimeTracker('load_video_poster_ffmpeg');

      try {
        const ffmpeg = await getFFmpegInstance(file);

        const tempFileName = uuidv4() + '.' + MEDIA_POSTER_IMAGE_FILE_TYPE;
        const originalFileName = getFileName(file);
        const outputFileName = getPosterName(originalFileName);

        await ffmpeg.run(
          // Desired position.
          // Using as an input option (before -i) saves us some time by seeking to position.
          '-ss',
          '00:00:01.000',
          // Input filename.
          '-i',
          file.name,
          // Stop writing to the stream after 1 frame.
          '-frames:v',
          '1',
          // Scale down to 720p as recommended by Storytime.
          // See https://trac.ffmpeg.org/wiki/Scaling
          // Adds 1px pad to width/height if they're not divisible by 2, which FFmpeg will complain about.
          '-vf',
          `scale='min(${MEDIA_VIDEO_DIMENSIONS_THRESHOLD.HEIGHT},iw)':'min(${MEDIA_VIDEO_DIMENSIONS_THRESHOLD.WIDTH},ih)':'force_original_aspect_ratio=decrease',pad='width=ceil(iw/2)*2:height=ceil(ih/2)*2'`,
          // Simpler color profile
          '-pix_fmt',
          'yuv420p',
          // As the name says...
          '-preset',
          'fast', // 'veryfast' seems to cause crashes.
          // Output filename. MUST be different from input filename.
          tempFileName
        );

        const data = ffmpeg.FS('readFile', tempFileName);
        return new File(
          [new Blob([data.buffer], { type: MEDIA_POSTER_IMAGE_MIME_TYPE })],
          outputFileName,
          {
            type: MEDIA_POSTER_IMAGE_MIME_TYPE,
          }
        );
      } catch (err) {
        trackError('video_poster_generation_ffmpeg', err.message);
        throw err;
      } finally {
        trackTiming();
      }
    },
    [getFFmpegInstance]
  );

  /**
   * Transcode a video using FFmpeg.
   *
   * @param {File} file Original video file object.
   * @return {Promise<File>} Transcoded video file object.
   */
  const transcodeVideo = useCallback(
    async (file) => {
      //eslint-disable-next-line @wordpress/no-unused-vars-before-return
      const trackTiming = getTimeTracker('load_video_transcoding');

      try {
        const ffmpeg = await getFFmpegInstance(file);

        const tempFileName = uuidv4() + '.' + MEDIA_TRANSCODED_FILE_TYPE;
        const outputFileName =
          getFileName(file) + '.' + MEDIA_TRANSCODED_FILE_TYPE;

        await ffmpeg.run(
          // Input filename.
          '-i',
          file.name,
          ...FFMPEG_SHARED_CONFIG,
          // Output filename. MUST be different from input filename.
          tempFileName
        );

        const data = ffmpeg.FS('readFile', tempFileName);
        return new File(
          [new Blob([data.buffer], { type: MEDIA_TRANSCODED_MIME_TYPE })],
          outputFileName,
          {
            type: MEDIA_TRANSCODED_MIME_TYPE,
          }
        );
      } catch (err) {
        trackError('video_transcoding', err.message);
        throw err;
      } finally {
        trackTiming();
      }
    },
    [getFFmpegInstance]
  );

  /**
   * Converts an animated GIF to a video using FFmpeg.
   *
   * @param {File} file Original GIF file object.
   * @return {Promise<File>} Converted video file object.
   */
  const convertGifToVideo = useCallback(
    async (file) => {
      //eslint-disable-next-line @wordpress/no-unused-vars-before-return
      const trackTiming = getTimeTracker('load_gif_conversion');

      try {
        const ffmpeg = await getFFmpegInstance(file);

        const tempFileName = uuidv4() + '.' + MEDIA_TRANSCODED_FILE_TYPE;
        const outputFileName =
          getFileName(file) + '.' + MEDIA_TRANSCODED_FILE_TYPE;

        await ffmpeg.run(
          // Input filename.
          '-i',
          file.name,
          ...FFMPEG_SHARED_CONFIG,
          // Output filename. MUST be different from input filename.
          tempFileName
        );

        const data = ffmpeg.FS('readFile', tempFileName);
        return new File(
          [new Blob([data.buffer], { type: MEDIA_TRANSCODED_MIME_TYPE })],
          outputFileName,
          {
            type: MEDIA_TRANSCODED_MIME_TYPE,
          }
        );
      } catch (err) {
        trackError('gif_conversion', err.message);
        throw err;
      } finally {
        trackTiming();
      }
    },
    [getFFmpegInstance]
  );

  /**
   * Determines whether the given file can be transcoded.
   *
   * @param {File} file File object.
   * @return {boolean} Whether transcoding is likely possible.
   */
  const canTranscodeFile = useCallback(
    (file) => allowedTranscodableMimeTypes.includes(file.type),
    [allowedTranscodableMimeTypes]
  );

  /**
   * Whether user opted in to video optimization.
   *
   * @type {boolean}
   */
  const isUserSettingEnabled = Boolean(
    currentUser.meta?.web_stories_media_optimization
  );

<<<<<<< HEAD
  return useMemo(
    () => ({
      isFeatureEnabled,
      isTranscodingEnabled,
      canTranscodeFile,
      isFileTooLarge,
      transcodeVideo,
      getFirstFrameOfVideo,
      convertGifToVideo,
    }),
    [
      isFeatureEnabled,
      isTranscodingEnabled,
      canTranscodeFile,
      transcodeVideo,
      getFirstFrameOfVideo,
      convertGifToVideo,
    ]
  );
=======
  /**
   * Whether transcoding as a whole is supported.
   *
   * Considers user opt-in, cross-site isolation, and upload permissions.
   *
   * @type {boolean}
   */
  const isTranscodingEnabled =
    hasUploadMediaAction &&
    isUserSettingEnabled &&
    isCrossOriginIsolationEnabled;

  return {
    isTranscodingEnabled,
    canTranscodeFile,
    isFileTooLarge,
    transcodeVideo,
    getFirstFrameOfVideo,
  };
>>>>>>> dde13872
}

export default useFFmpeg;<|MERGE_RESOLUTION|>--- conflicted
+++ resolved
@@ -300,10 +300,20 @@
     currentUser.meta?.web_stories_media_optimization
   );
 
-<<<<<<< HEAD
+  /**
+   * Whether transcoding as a whole is supported.
+   *
+   * Considers user opt-in, cross-site isolation, and upload permissions.
+   *
+   * @type {boolean}
+   */
+  const isTranscodingEnabled =
+    hasUploadMediaAction &&
+    isUserSettingEnabled &&
+    isCrossOriginIsolationEnabled;
+
   return useMemo(
     () => ({
-      isFeatureEnabled,
       isTranscodingEnabled,
       canTranscodeFile,
       isFileTooLarge,
@@ -312,7 +322,6 @@
       convertGifToVideo,
     }),
     [
-      isFeatureEnabled,
       isTranscodingEnabled,
       canTranscodeFile,
       transcodeVideo,
@@ -320,27 +329,6 @@
       convertGifToVideo,
     ]
   );
-=======
-  /**
-   * Whether transcoding as a whole is supported.
-   *
-   * Considers user opt-in, cross-site isolation, and upload permissions.
-   *
-   * @type {boolean}
-   */
-  const isTranscodingEnabled =
-    hasUploadMediaAction &&
-    isUserSettingEnabled &&
-    isCrossOriginIsolationEnabled;
-
-  return {
-    isTranscodingEnabled,
-    canTranscodeFile,
-    isFileTooLarge,
-    transcodeVideo,
-    getFirstFrameOfVideo,
-  };
->>>>>>> dde13872
 }
 
 export default useFFmpeg;