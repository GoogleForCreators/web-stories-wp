--- conflicted
+++ resolved
@@ -29,22 +29,13 @@
 import { useCurrentUser } from '../../currentUser';
 import {
   MEDIA_TRANSCODING_MAX_FILE_SIZE,
-<<<<<<< HEAD
   MEDIA_VIDEO_DIMENSIONS_THRESHOLD,
   MEDIA_TRANSCODED_MIME_TYPE,
   MEDIA_TRANSCODED_FILE_TYPE,
-} from '../../../constants';
-=======
   MEDIA_POSTER_IMAGE_MIME_TYPE,
   MEDIA_POSTER_IMAGE_EXT,
 } from '../../../constants';
 import getPosterName from './getPosterName';
-
-export const VIDEO_SIZE_THRESHOLD = {
-  HEIGHT: 720,
-  WIDTH: 1280,
-};
->>>>>>> 6972495f
 
 const isDevelopment = process.env.NODE_ENV === 'development';
 
@@ -140,7 +131,6 @@
    * @param {File} file Original video file object.
    * @return {Promise<File>} File object for the video frame.
    */
-<<<<<<< HEAD
   const getFirstFrameOfVideo = useCallback(
     async (file) => {
       //eslint-disable-next-line @wordpress/no-unused-vars-before-return
@@ -149,8 +139,9 @@
       try {
         const ffmpeg = await getFFmpegInstance(file);
 
-        const tempFileName = uuidv4() + '.jpeg';
-        const outputFileName = getFileName(file) + '.jpeg';
+        const tempFileName = uuidv4() + '.' + MEDIA_POSTER_IMAGE_EXT;
+        const originalFileName = getFileName(file);
+        const outputFileName = getPosterName(originalFileName);
 
         await ffmpeg.run(
           // Desired position.
@@ -180,10 +171,10 @@
 
         const data = ffmpeg.FS('readFile', tempFileName);
         return new File(
-          [new Blob([data.buffer], { type: 'image/jpeg' })],
+          [new Blob([data.buffer], { type: MEDIA_POSTER_IMAGE_MIME_TYPE })],
           outputFileName,
           {
-            type: 'image/jpeg',
+            type: MEDIA_POSTER_IMAGE_MIME_TYPE,
           }
         );
       } catch (err) {
@@ -195,60 +186,6 @@
     },
     [getFFmpegInstance]
   );
-=======
-  async function getFirstFrameOfVideo(file) {
-    //eslint-disable-next-line @wordpress/no-unused-vars-before-return
-    const trackTiming = getTimeTracker('load_video_poster_ffmpeg');
-
-    try {
-      const ffmpeg = await getFFmpegInstance(file);
-
-      const tempFileName = uuidv4() + '.' + MEDIA_POSTER_IMAGE_EXT;
-      const originalFileName = getFileName(file);
-      const outputFileName = getPosterName(originalFileName);
-
-      await ffmpeg.run(
-        // Desired position.
-        // Using as an input option (before -i) saves us some time by seeking to position.
-        '-ss',
-        '00:00:01.000',
-        // Input filename.
-        '-i',
-        file.name,
-        // Stop writing to the stream after 1 frame.
-        '-frames:v',
-        '1',
-        // Scale down to 720p as recommended by Storytime.
-        // See https://trac.ffmpeg.org/wiki/Scaling
-        // Adds 1px pad to width/height if they're not divisible by 2, which FFmpeg will complain about.
-        '-vf',
-        `scale='min(${VIDEO_SIZE_THRESHOLD.HEIGHT},iw)':'min(${VIDEO_SIZE_THRESHOLD.WIDTH},ih)':'force_original_aspect_ratio=decrease',pad='width=ceil(iw/2)*2:height=ceil(ih/2)*2'`,
-        // Simpler color profile
-        '-pix_fmt',
-        'yuv420p',
-        // As the name says...
-        '-preset',
-        'fast', // 'veryfast' seems to cause crashes.
-        // Output filename. MUST be different from input filename.
-        tempFileName
-      );
-
-      const data = ffmpeg.FS('readFile', tempFileName);
-      return new File(
-        [new Blob([data.buffer], { type: MEDIA_POSTER_IMAGE_MIME_TYPE })],
-        outputFileName,
-        {
-          type: MEDIA_POSTER_IMAGE_MIME_TYPE,
-        }
-      );
-    } catch (err) {
-      trackError('video_poster_generation_ffmpeg', err.message);
-      throw err;
-    } finally {
-      trackTiming();
-    }
-  }
->>>>>>> 6972495f
 
   /**
    * Transcode a video using FFmpeg.
