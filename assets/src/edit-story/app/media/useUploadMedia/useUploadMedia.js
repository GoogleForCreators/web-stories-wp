/*
 * Copyright 2020 Google LLC
 *
 * Licensed under the Apache License, Version 2.0 (the "License");
 * you may not use this file except in compliance with the License.
 * You may obtain a copy of the License at
 *
 *     https://www.apache.org/licenses/LICENSE-2.0
 *
 * Unless required by applicable law or agreed to in writing, software
 * distributed under the License is distributed on an "AS IS" BASIS,
 * WITHOUT WARRANTIES OR CONDITIONS OF ANY KIND, either express or implied.
 * See the License for the specific language governing permissions and
 * limitations under the License.
 */

/**
 * External dependencies
 */
import { useCallback, useRef, useState } from 'react';
import { trackError } from '@web-stories-wp/tracking';

/**
 * Internal dependencies
 */
import { useUploader } from '../../uploader';
import { useSnackbar } from '../../snackbar';
import {
  getResourceFromLocalFile,
  getResourceFromAttachment,
} from '../../../app/media/utils';
import usePreventWindowUnload from '../../../utils/usePreventWindowUnload';
<<<<<<< HEAD
import { trackError, trackEvent, getTimeTracker } from '../../../../tracking';
=======
>>>>>>> 682909d9

function useUploadMedia({ media, setMedia }) {
  const { uploadFile } = useUploader();
  const { showSnackbar } = useSnackbar();
  const [isUploading, setIsUploading] = useState(false);
  const setPreventUnload = usePreventWindowUnload();

  const mediaRef = useRef();
  mediaRef.current = media;

  const uploadMedia = useCallback(
    async (files, { onLocalFile, onUploadedFile, onUploadFailure } = {}) => {
      // eslint-disable-next-line no-shadow
      const media = mediaRef.current;

      // If there are no files passed, don't try to upload.
      if (!files || files.length === 0) {
        return;
      }

      let localFiles;
      let updatedMedia;
      try {
        setIsUploading(true);
        setPreventUnload('upload', true);

        localFiles = await Promise.all(
          files.reverse().map(async (file) => ({
            localResource: await getResourceFromLocalFile(file),
            file,
          }))
        );
        localFiles = localFiles.filter((f) => f.localResource != null);

        if (onLocalFile) {
          localFiles = localFiles.map(({ localResource, file }) => {
            // @todo: Remove `element` here when the `updateResource` API
            // lands.
            const element = onLocalFile({ resource: localResource });
            return { localResource, file, element };
          });
        }
        updatedMedia = [
          ...localFiles.map(({ localResource }) => localResource),
          ...media,
        ];
        setMedia({ media: updatedMedia });
      } catch (e) {
        trackError('upload media', e.message);
        setMedia({ media });
        setIsUploading(false);
        showSnackbar({
          message: e.message,
        });
        return;
      }

      try {
        const uploadedFiles = await Promise.all(
          localFiles.map(async (localFile) => {
            trackEvent('upload_media', 'editor', '', '', {
              type: localFile.file.type,
            });
            const trackTiming = getTimeTracker(
              'upload_media',
              'editor',
              'Media'
            );
            const fileUploaded = getResourceFromAttachment(
              await uploadFile(localFile.file)
            );
            trackTiming();
            return {
              ...localFile,
              fileUploaded,
            };
          })
        );

        setIsUploading(false);

        if (onUploadedFile) {
          uploadedFiles.forEach(({ element, fileUploaded }) => {
            onUploadedFile({
              resource: fileUploaded,
              element,
            });
          });
        }

        const uploadedFilesMap = new Map(
          uploadedFiles.map(({ localResource, fileUploaded }) => [
            localResource,
            fileUploaded,
          ])
        );
        setMedia({
          media: updatedMedia.map((resource) => {
            return uploadedFilesMap.get(resource) ?? resource;
          }),
        });
      } catch (e) {
        trackError('upload media', e.message);
        showSnackbar({
          message: e.message,
        });
        localFiles.forEach(({ localResource, element }) => {
          if (onUploadFailure) {
            onUploadFailure({ element });
          }
          setMedia({
            media: media.filter((resource) => resource !== localResource),
          });
        });

        setIsUploading(false);
      } finally {
        setPreventUnload('upload', false);
      }
    },
    [setMedia, showSnackbar, uploadFile, setPreventUnload]
  );

  return {
    uploadMedia,
    isUploading,
  };
}

export default useUploadMedia;<|MERGE_RESOLUTION|>--- conflicted
+++ resolved
@@ -18,7 +18,11 @@
  * External dependencies
  */
 import { useCallback, useRef, useState } from 'react';
-import { trackError } from '@web-stories-wp/tracking';
+import {
+  trackError,
+  trackEvent,
+  getTimeTracker,
+} from '@web-stories-wp/tracking';
 
 /**
  * Internal dependencies
@@ -30,10 +34,6 @@
   getResourceFromAttachment,
 } from '../../../app/media/utils';
 import usePreventWindowUnload from '../../../utils/usePreventWindowUnload';
-<<<<<<< HEAD
-import { trackError, trackEvent, getTimeTracker } from '../../../../tracking';
-=======
->>>>>>> 682909d9
 
 function useUploadMedia({ media, setMedia }) {
   const { uploadFile } = useUploader();
