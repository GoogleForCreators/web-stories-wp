/*
 * Copyright 2020 Google LLC
 *
 * Licensed under the Apache License, Version 2.0 (the "License");
 * you may not use this file except in compliance with the License.
 * You may obtain a copy of the License at
 *
 *     https://www.apache.org/licenses/LICENSE-2.0
 *
 * Unless required by applicable law or agreed to in writing, software
 * distributed under the License is distributed on an "AS IS" BASIS,
 * WITHOUT WARRANTIES OR CONDITIONS OF ANY KIND, either express or implied.
 * See the License for the specific language governing permissions and
 * limitations under the License.
 */

/**
 * External dependencies
 */
import { useCallback, useRef, useState } from 'react';

/**
 * Internal dependencies
 */
import { useUploader } from '../../uploader';
import { useSnackbar } from '../../snackbar';
import {
  getResourceFromLocalFile,
  getResourceFromAttachment,
} from '../../../app/media/utils';
import usePreventWindowUnload from '../../../utils/usePreventWindowUnload';
<<<<<<< HEAD
import createError from '../../../utils/createError';
import { trackError } from '../../../../tracking';
=======
>>>>>>> e11b2dcc

function useUploadMedia({ media, setMedia }) {
  const { uploadFile } = useUploader();
  const { showSnackbar } = useSnackbar();
  const [isUploading, setIsUploading] = useState(false);
  const setPreventUnload = usePreventWindowUnload();

  const mediaRef = useRef();
  mediaRef.current = media;

  const uploadMedia = useCallback(
    async (files, { onLocalFile, onUploadedFile, onUploadFailure } = {}) => {
      // eslint-disable-next-line no-shadow
      const media = mediaRef.current;

      // If there are no files passed, don't try to upload.
      if (!files || files.length === 0) {
        return;
      }

      let localFiles;
      let updatedMedia;
      try {
        setIsUploading(true);
        setPreventUnload('upload', true);

        localFiles = await Promise.all(
          files.reverse().map(async (file) => ({
            localResource: await getResourceFromLocalFile(file),
            file,
          }))
        );
        localFiles = localFiles.filter((f) => f.localResource != null);

        if (onLocalFile) {
          localFiles = localFiles.map(({ localResource, file }) => {
            // @todo: Remove `element` here when the `updateResource` API
            // lands.
            const element = onLocalFile({ resource: localResource });
            return { localResource, file, element };
          });
        }
        updatedMedia = [
          ...localFiles.map(({ localResource }) => localResource),
          ...media,
        ];
        setMedia({ media: updatedMedia });
      } catch (e) {
        trackError('upload media', e.message);
        setMedia({ media });
        setIsUploading(false);
        showSnackbar({
          message: e.message,
        });
        return;
      }

      try {
        const uploadedFiles = await Promise.all(
          localFiles.map(async (localFile) => ({
            ...localFile,
            fileUploaded: getResourceFromAttachment(
              await uploadFile(localFile.file)
            ),
          }))
        );

        setIsUploading(false);

        if (onUploadedFile) {
          uploadedFiles.forEach(({ element, fileUploaded }) => {
            onUploadedFile({
              resource: fileUploaded,
              element,
            });
          });
        }

        const uploadedFilesMap = new Map(
          uploadedFiles.map(({ localResource, fileUploaded }) => [
            localResource,
            fileUploaded,
          ])
        );
        setMedia({
          media: updatedMedia.map((resource) => {
            return uploadedFilesMap.get(resource) ?? resource;
          }),
        });
      } catch (e) {
        trackError('upload media', e.message);
        showSnackbar({
          message: e.message,
        });
        localFiles.forEach(({ localResource, element }) => {
          if (onUploadFailure) {
            onUploadFailure({ element });
          }
          setMedia({
            media: media.filter((resource) => resource !== localResource),
          });
        });

        setIsUploading(false);
      } finally {
        setPreventUnload('upload', false);
      }
    },
    [setMedia, showSnackbar, uploadFile, setPreventUnload]
  );

  return {
    uploadMedia,
    isUploading,
  };
}

export default useUploadMedia;<|MERGE_RESOLUTION|>--- conflicted
+++ resolved
@@ -29,11 +29,7 @@
   getResourceFromAttachment,
 } from '../../../app/media/utils';
 import usePreventWindowUnload from '../../../utils/usePreventWindowUnload';
-<<<<<<< HEAD
-import createError from '../../../utils/createError';
 import { trackError } from '../../../../tracking';
-=======
->>>>>>> e11b2dcc
 
 function useUploadMedia({ media, setMedia }) {
   const { uploadFile } = useUploader();
