--- conflicted
+++ resolved
@@ -47,7 +47,8 @@
  * @property {string} displayName The display name of the provider.
  * @property {?string} featureName An optional feature that must be turned on
  * for the provider tab to be displayed.
- * @property {?ContentType} contentTypeFilter Optional. The content type to filter by.
+ * @property {ContentType[]} supportedContentTypes The supported content types
+ * by the provider.
  * @property {boolean} supportsCategories Whether this provider supports
  * filtering media by category.
  * @property {boolean} requiresAuthorAttribution Whether this provider
@@ -69,6 +70,7 @@
 export const PROVIDERS = {
   [ProviderType.UNSPLASH]: {
     displayName: __('Images', 'web-stories'),
+    supportedContentTypes: [ContentType.IMAGE],
     supportsCategories: true,
     requiresAuthorAttribution: true,
     attributionComponent: UnsplashAttribution,
@@ -83,11 +85,7 @@
   },
   [ProviderType.COVERR]: {
     displayName: __('Video', 'web-stories'),
-<<<<<<< HEAD
-    featureName: 'showCoverrTab',
-=======
     supportedContentTypes: [ContentType.VIDEO],
->>>>>>> f1a7b47c
     supportsCategories: false,
     requiresAuthorAttribution: false,
     attributionComponent: CoverrAttribution,
@@ -100,7 +98,7 @@
   [ProviderType.TENOR]: {
     displayName: __('GIFs', 'web-stories'),
     featureName: 'showGifTab',
-    contentTypeFilter: ContentType.GIF,
+    supportedContentTypes: [ContentType.GIF],
     supportsCategories: true,
     requiresAuthorAttribution: false,
     attributionComponent: TenorAttribution,
