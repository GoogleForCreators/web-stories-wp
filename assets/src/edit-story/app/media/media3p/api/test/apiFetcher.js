/*
 * Copyright 2020 Google LLC
 *
 * Licensed under the Apache License, Version 2.0 (the "License");
 * you may not use this file except in compliance with the License.
 * You may obtain a copy of the License at
 *
 *     https://www.apache.org/licenses/LICENSE-2.0
 *
 * Unless required by applicable law or agreed to in writing, software
 * distributed under the License is distributed on an "AS IS" BASIS,
 * WITHOUT WARRANTIES OR CONDITIONS OF ANY KIND, either express or implied.
 * See the License for the specific language governing permissions and
 * limitations under the License.
 */

/**
 * Internal dependencies
 */
import apiFetcher, { Paths, API_DOMAIN } from '../apiFetcher';

const PHOTOS_BODY_JSON = {
  media: [
    {
      name: 'photo 29044',
      imageUrls: [
        {
          url:
            'https://upload.wikimedia.org/wikipedia/en/2/2e/Donald_Duck_-_temper.png',
          imageName: 'original',
        },
      ],
    },
  ],
};

const CATEGORIES_BODY_JSON = {
  categories: [
    {
      name: 'categories/unsplash:1',
      label: 'Covid-19',
    },
  ],
};

const VALID_PHOTOS_RESPONSE = {
  ok: true,
  status: 200,
  json: () => PHOTOS_BODY_JSON,
};

const VALID_CATEGORIES_RESPONSE = {
  ok: true,
  status: 200,
  json: () => CATEGORIES_BODY_JSON,
};

const VALID_REGISTER_USAGE_RESPONSE = {
  ok: true,
  status: 200,
  json: () => {},
};

const ERROR_RESPONSE = {
  ok: false,
  status: 400,
  statusText: 'Error',
};

const INVALID_REGISTER_USAGE_URL =
  'http://some.url.com/02647749feef0d5536c92df1d9cfa38e';
const REGISTER_USAGE_URL =
  API_DOMAIN +
  Paths.REGISTER_USAGE +
  '?payload=02647749feef0d5536c92df1d9cfa38e';

function mockFetch(response, { requestPath, requestMethod }) {
  jest.spyOn(global, 'fetch').mockImplementation((url, { method }) => {
    const path = new URL(url).pathname;
    if (path !== requestPath) {
      throw new Error(
        `Path ${requestPath} not found. Received ${path} instead.`
      );
    }
    if ((requestMethod ?? 'GET') !== method) {
      jest.fail(
        `Method ${requestMethod} not found. Received ${method} instead.`
      );
    }
    return Promise.resolve(response);
  });
}

describe('ApiFetcher', () => {
  afterEach(() => {
    if (window.fetch['mockClear']) {
      window.fetch.mockClear();
    }
  });

  describe('listMedia', () => {
    it('should perform a GET request', async () => {
      mockFetch(VALID_PHOTOS_RESPONSE, { requestPath: Paths.LIST_MEDIA });

      const result = await apiFetcher.listMedia();
      expect(result.media[0].name).toBe('photo 29044');
    });

    it('should throw when the API returns an error', async () => {
      mockFetch(ERROR_RESPONSE, { requestPath: Paths.LIST_MEDIA });

      expect.assertions(1);

      await expect(apiFetcher.listMedia()).rejects.toThrow(/Obtained an error/);
    });

    it('should format request params correctly', async () => {
      mockFetch(VALID_PHOTOS_RESPONSE, { requestPath: Paths.LIST_MEDIA });

      const languageCode = 'es';
      const pageSize = 15;
      const orderBy = 'latest';
      const pageToken = '1234';
      const filter = 'cat';

      const result = await apiFetcher.listMedia({
        languageCode,
        pageSize,
        orderBy,
        pageToken,
        filter,
      });
      expect(result.media[0].name).toBe('photo 29044');
      expect(window.fetch).toHaveBeenCalledTimes(1);
      const fetchArg = fetch.mock.calls[0][0];
      const queryString = fetchArg.substring(fetchArg.indexOf('?') + 1);
      const queryParams = queryString.split('&');
      expect(queryParams).toStrictEqual(
        expect.arrayContaining([
          'language_code=' + languageCode,
          'page_size=' + pageSize,
          'order_by=' + orderBy,
          'page_token=' + pageToken,
          'filter=' + filter,
        ])
      );
      expect(queryParams).toHaveLength(6); // Also includes the key
    });

    it('should throw an error for an invalid pageSize type', async () => {
      expect.assertions(1);

      await expect(
        apiFetcher.listMedia({
          pageSize: 'big',
        })
      ).rejects.toThrow(/Invalid page_size/);
    });

    it('should throw an error for an invalid pageSize number', async () => {
      expect.assertions(1);

      await expect(
        apiFetcher.listMedia({
          pageSize: -30,
        })
      ).rejects.toThrow(/Invalid page_size/);
    });

    it('should throw an error for an invalid orderBy value', async () => {
      expect.assertions(1);

      await expect(
        apiFetcher.listMedia({
          orderBy: 'oldest',
        })
      ).rejects.toThrow(/Invalid order_by/);
    });

    it('should throw an error for an empty string orderBy', async () => {
      expect.assertions(1);

      await expect(
        apiFetcher.listMedia({
          orderBy: '',
        })
      ).rejects.toThrow(/Invalid order_by/);
    });

    it('should correctly escape a filter with spaces', async () => {
      mockFetch(VALID_PHOTOS_RESPONSE, { requestPath: Paths.LIST_MEDIA });

      const filter = 'cat and  many dogs';
      const escapedFilter = 'cat+and++many+dogs';

      await apiFetcher.listMedia({ filter });
      const fetchArg = window.fetch.mock.calls[0][0];
      const queryString = fetchArg.substring(fetchArg.indexOf('?') + 1);
      const queryParams = queryString.split('&');
      expect(queryParams).toStrictEqual(
        expect.arrayContaining(['filter=' + escapedFilter])
      );
    });

    it('should correctly escape a filter with &', async () => {
      mockFetch(VALID_PHOTOS_RESPONSE, { requestPath: Paths.LIST_MEDIA });

      const filter = 'Tom & Jerry';
      const escapedFilter = 'Tom+%26+Jerry';

      await apiFetcher.listMedia({ filter });
      const fetchArg = window.fetch.mock.calls[0][0];
      const queryString = fetchArg.substring(fetchArg.indexOf('?') + 1);
      const queryParams = queryString.split('&');
      expect(queryParams).toStrictEqual(
        expect.arrayContaining(['filter=' + escapedFilter])
      );
    });
  });

  describe('listCategories', () => {
    it('should perform a GET request', async () => {
      mockFetch(VALID_CATEGORIES_RESPONSE, {
        requestPath: Paths.LIST_CATEGORIES,
      });

      const result = await apiFetcher.listCategories();
      expect(result.categories[0].label).toBe('Covid-19');
    });

    it('should throw when the API returns an error', async () => {
      mockFetch(ERROR_RESPONSE, {
        requestPath: Paths.LIST_CATEGORIES,
      });

      expect.assertions(1);

      await expect(apiFetcher.listCategories()).rejects.toThrow(
        /Obtained an error/
      );
    });

    it('should format request params correctly', async () => {
      mockFetch(VALID_CATEGORIES_RESPONSE, {
        requestPath: Paths.LIST_CATEGORIES,
      });

      const pageSize = 15;
      const orderBy = 'trending';
      const filter = 'provider';

      const result = await apiFetcher.listCategories({
        pageSize,
        orderBy,
        filter,
      });

<<<<<<< HEAD
      expect(result.categories[0].displayName).toBe('Covid-19');
      expect(window.fetch).toHaveBeenCalledTimes(1);
=======
      expect(result.categories[0].label).toBe('Covid-19');
      expect(global.fetch).toHaveBeenCalledTimes(1);
>>>>>>> 8c3a778e
      const fetchArg = fetch.mock.calls[0][0];
      const queryString = fetchArg.substring(fetchArg.indexOf('?') + 1);
      const queryParams = queryString.split('&');
      expect(queryParams).toStrictEqual(
        expect.arrayContaining([
          'page_size=' + pageSize,
          'order_by=' + orderBy,
          'filter=' + filter,
        ])
      );
      expect(queryParams).toHaveLength(4); // Also includes the key
    });

    it('should throw an error for an invalid pageSize type', async () => {
      expect.assertions(1);

      await expect(
        apiFetcher.listCategories({
          pageSize: 'big',
        })
      ).rejects.toThrow(/Invalid page_size/);
    });

    it('should throw an error for an invalid pageSize number', async () => {
      expect.assertions(1);

      await expect(
        apiFetcher.listCategories({
          pageSize: -30,
        })
      ).rejects.toThrow(/Invalid page_size/);
    });

    it('should throw an error for an invalid orderBy value', async () => {
      expect.assertions(1);

      await expect(
        apiFetcher.listCategories({
          orderBy: 'oldest',
        })
      ).rejects.toThrow(/Invalid order_by/);
    });

    it('should throw an error for an empty string orderBy', async () => {
      expect.assertions(1);

      await expect(
        apiFetcher.listCategories({
          orderBy: '',
        })
      ).rejects.toThrow(/Invalid order_by/);
    });
  });

  describe('registerUsage', () => {
    it('should perform a POST request', async () => {
      mockFetch(VALID_REGISTER_USAGE_RESPONSE, {
        requestPath: Paths.REGISTER_USAGE,
        requestMethod: 'POST',
      });

      const result = await apiFetcher.registerUsage({
        registerUsageUrl: REGISTER_USAGE_URL,
      });
      expect(result).toBeUndefined();
    });

    it('should throw when the API returns an error', async () => {
      mockFetch(ERROR_RESPONSE, {
        requestPath: Paths.REGISTER_USAGE,
        requestMethod: 'POST',
      });

      expect.assertions(1);

      await expect(
        apiFetcher.registerUsage({ registerUsageUrl: REGISTER_USAGE_URL })
      ).rejects.toThrow(/Obtained an error/);
    });

    it('should throw an error for a invalid url', async () => {
      expect.assertions(1);

      await expect(
        apiFetcher.registerUsage({
          registerUsageUrl: INVALID_REGISTER_USAGE_URL,
        })
      ).rejects.toThrow(/Invalid url/);
    });

    it('should throw an error for a blank url', async () => {
      expect.assertions(1);

      await expect(
        apiFetcher.registerUsage({
          registerUsageUrl: '   ',
        })
      ).rejects.toThrow(/Invalid url/);
    });

    it('should throw an error for a missing url', async () => {
      expect.assertions(1);

      await expect(
        apiFetcher.registerUsage({
          registerUsageUrl: undefined,
        })
      ).rejects.toThrow(/Invalid url/);
    });
  });
});<|MERGE_RESOLUTION|>--- conflicted
+++ resolved
@@ -255,13 +255,8 @@
         filter,
       });
 
-<<<<<<< HEAD
-      expect(result.categories[0].displayName).toBe('Covid-19');
+      expect(result.categories[0].label).toBe('Covid-19');
       expect(window.fetch).toHaveBeenCalledTimes(1);
-=======
-      expect(result.categories[0].label).toBe('Covid-19');
-      expect(global.fetch).toHaveBeenCalledTimes(1);
->>>>>>> 8c3a778e
       const fetchArg = fetch.mock.calls[0][0];
       const queryString = fetchArg.substring(fetchArg.indexOf('?') + 1);
       const queryParams = queryString.split('&');
