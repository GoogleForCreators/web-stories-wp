--- conflicted
+++ resolved
@@ -57,7 +57,6 @@
         <ErrorBoundary>
           <ConfigProvider config={config}>
             <APIProvider>
-<<<<<<< HEAD
               <FileProvider>
                 <Media3pApiProvider>
                   <HistoryProvider size={50}>
@@ -73,6 +72,7 @@
                                 <DefaultMoveableGlobalStyle />
                                 <CropMoveableGlobalStyle />
                                 <ModalGlobalStyle />
+                                <CalendarStyle />
                                 <KeyboardOnlyOutlines />
                                 <Layout />
                               </DropTargetsProvider>
@@ -84,33 +84,6 @@
                   </HistoryProvider>
                 </Media3pApiProvider>
               </FileProvider>
-=======
-              <Media3pApiProvider>
-                <HistoryProvider size={50}>
-                  <SnackbarProvider>
-                    <StoryProvider storyId={storyId}>
-                      <FontProvider>
-                        <MediaProvider>
-                          <AutoSaveHandler />
-                          <TransformProvider>
-                            <DropTargetsProvider>
-                              <GlobalStyle />
-                              <DevTools />
-                              <DefaultMoveableGlobalStyle />
-                              <CropMoveableGlobalStyle />
-                              <ModalGlobalStyle />
-                              <CalendarStyle />
-                              <KeyboardOnlyOutlines />
-                              <Layout />
-                            </DropTargetsProvider>
-                          </TransformProvider>
-                        </MediaProvider>
-                      </FontProvider>
-                    </StoryProvider>
-                  </SnackbarProvider>
-                </HistoryProvider>
-              </Media3pApiProvider>
->>>>>>> 9f3e44ec
             </APIProvider>
           </ConfigProvider>
         </ErrorBoundary>
