--- conflicted
+++ resolved
@@ -51,29 +51,19 @@
               <StoryProvider storyId={storyId}>
                 <FontProvider>
                   <MediaProvider>
-<<<<<<< HEAD
                     <SidebarProvider>
-                      <GlobalStyle />
-                      <DefaultMoveableGlobalStyle />
-                      <CropMoveableGlobalStyle />
-                      <ModalGlobalStyle />
-                      <KeyboardOnlyOutlines>
-                        <Layout />
-                      </KeyboardOnlyOutlines>
+                      <TransformProvider>
+                        <DropTargetsProvider>
+                          <GlobalStyle />
+                          <DefaultMoveableGlobalStyle />
+                          <CropMoveableGlobalStyle />
+                          <ModalGlobalStyle />
+                          <KeyboardOnlyOutlines>
+                            <Layout />
+                          </KeyboardOnlyOutlines>
+                        </DropTargetsProvider>
+                      </TransformProvider>
                     </SidebarProvider>
-=======
-                    <TransformProvider>
-                      <DropTargetsProvider>
-                        <GlobalStyle />
-                        <DefaultMoveableGlobalStyle />
-                        <CropMoveableGlobalStyle />
-                        <ModalGlobalStyle />
-                        <KeyboardOnlyOutlines>
-                          <Layout />
-                        </KeyboardOnlyOutlines>
-                      </DropTargetsProvider>
-                    </TransformProvider>
->>>>>>> 006f101e
                   </MediaProvider>
                 </FontProvider>
               </StoryProvider>
@@ -94,17 +84,11 @@
 export {
   useHistory,
   useAPI,
-<<<<<<< HEAD
-=======
   useDropTargets,
   useTransform,
->>>>>>> 006f101e
   useStory,
   useConfig,
   useFont,
   useMedia,
-<<<<<<< HEAD
   useSidebar,
-=======
->>>>>>> 006f101e
 };