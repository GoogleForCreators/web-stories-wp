/*
 * Copyright 2020 Google LLC
 *
 * Licensed under the Apache License, Version 2.0 (the "License");
 * you may not use this file except in compliance with the License.
 * You may obtain a copy of the License at
 *
 *     https://www.apache.org/licenses/LICENSE-2.0
 *
 * Unless required by applicable law or agreed to in writing, software
 * distributed under the License is distributed on an "AS IS" BASIS,
 * WITHOUT WARRANTIES OR CONDITIONS OF ANY KIND, either express or implied.
 * See the License for the specific language governing permissions and
 * limitations under the License.
 */

/**
 * External dependencies
 */
import { ThemeProvider, StyleSheetManager } from 'styled-components';
import stylisRTLPlugin from 'stylis-plugin-rtl';
import PropTypes from 'prop-types';
import KeyboardOnlyOutlines from '@moxy/react-keyboard-only-outlines';

/**
 * Internal dependencies
 */
import theme, { GlobalStyle } from '../theme';
import { GlobalStyle as CropMoveableGlobalStyle } from '../components/movable/cropStyle';
import { GlobalStyle as DefaultMoveableGlobalStyle } from '../components/movable/moveStyle';
import { GlobalStyle as ModalGlobalStyle } from '../components/modal';
import { useHistory, HistoryProvider } from './history';
import { useAPI, APIProvider } from './api';
import { useConfig, ConfigProvider } from './config';
import { useFont, FontProvider } from './font';
import { useMedia, MediaProvider } from './media';
import { useStory, StoryProvider } from './story';
import { useSidebar, SidebarProvider } from './sidebar';
import Layout from './layout';

function App({ config }) {
  const { storyId, isRTL } = config;
  return (
<<<<<<< HEAD
    <ThemeProvider theme={theme}>
      <ConfigProvider config={config}>
        <APIProvider>
          <HistoryProvider size={50}>
            <StoryProvider storyId={storyId}>
              <FontProvider>
                <MediaProvider>
                  <SidebarProvider>
=======
    <StyleSheetManager stylisPlugins={isRTL ? [stylisRTLPlugin] : []}>
      <ThemeProvider theme={theme}>
        <ConfigProvider config={config}>
          <APIProvider>
            <HistoryProvider size={50}>
              <StoryProvider storyId={storyId}>
                <FontProvider>
                  <MediaProvider>
>>>>>>> fe8b3076
                    <GlobalStyle />
                    <DefaultMoveableGlobalStyle />
                    <CropMoveableGlobalStyle />
                    <ModalGlobalStyle />
                    <KeyboardOnlyOutlines>
                      <Layout />
                    </KeyboardOnlyOutlines>
<<<<<<< HEAD
                  </SidebarProvider>
                </MediaProvider>
              </FontProvider>
            </StoryProvider>
          </HistoryProvider>
        </APIProvider>
      </ConfigProvider>
    </ThemeProvider>
=======
                  </MediaProvider>
                </FontProvider>
              </StoryProvider>
            </HistoryProvider>
          </APIProvider>
        </ConfigProvider>
      </ThemeProvider>
    </StyleSheetManager>
>>>>>>> fe8b3076
  );
}

App.propTypes = {
  config: PropTypes.object.isRequired,
};

export default App;

export {
  useHistory,
  useAPI,
  useStory,
  useConfig,
  useFont,
  useMedia,
  useSidebar,
};<|MERGE_RESOLUTION|>--- conflicted
+++ resolved
@@ -41,16 +41,6 @@
 function App({ config }) {
   const { storyId, isRTL } = config;
   return (
-<<<<<<< HEAD
-    <ThemeProvider theme={theme}>
-      <ConfigProvider config={config}>
-        <APIProvider>
-          <HistoryProvider size={50}>
-            <StoryProvider storyId={storyId}>
-              <FontProvider>
-                <MediaProvider>
-                  <SidebarProvider>
-=======
     <StyleSheetManager stylisPlugins={isRTL ? [stylisRTLPlugin] : []}>
       <ThemeProvider theme={theme}>
         <ConfigProvider config={config}>
@@ -59,24 +49,15 @@
               <StoryProvider storyId={storyId}>
                 <FontProvider>
                   <MediaProvider>
->>>>>>> fe8b3076
-                    <GlobalStyle />
-                    <DefaultMoveableGlobalStyle />
-                    <CropMoveableGlobalStyle />
-                    <ModalGlobalStyle />
-                    <KeyboardOnlyOutlines>
-                      <Layout />
-                    </KeyboardOnlyOutlines>
-<<<<<<< HEAD
-                  </SidebarProvider>
-                </MediaProvider>
-              </FontProvider>
-            </StoryProvider>
-          </HistoryProvider>
-        </APIProvider>
-      </ConfigProvider>
-    </ThemeProvider>
-=======
+                    <SidebarProvider>
+                      <GlobalStyle />
+                      <DefaultMoveableGlobalStyle />
+                      <CropMoveableGlobalStyle />
+                      <ModalGlobalStyle />
+                      <KeyboardOnlyOutlines>
+                        <Layout />
+                      </KeyboardOnlyOutlines>
+                    </SidebarProvider>
                   </MediaProvider>
                 </FontProvider>
               </StoryProvider>
@@ -85,7 +66,6 @@
         </ConfigProvider>
       </ThemeProvider>
     </StyleSheetManager>
->>>>>>> fe8b3076
   );
 }
 
