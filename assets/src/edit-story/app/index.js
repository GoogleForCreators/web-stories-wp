--- conflicted
+++ resolved
@@ -53,32 +53,16 @@
               <StoryProvider storyId={storyId}>
                 <FontProvider>
                   <MediaProvider>
-<<<<<<< HEAD
-                    <SidebarProvider>
-                      <TransformProvider>
-                        <DropTargetsProvider>
-                          <GlobalStyle />
-                          <DefaultMoveableGlobalStyle />
-                          <CropMoveableGlobalStyle />
-                          <ModalGlobalStyle />
-                          <KeyboardOnlyOutlines />
-                          <Layout />
-                        </DropTargetsProvider>
-                      </TransformProvider>
-                    </SidebarProvider>
-=======
                     <TransformProvider>
                       <DropTargetsProvider>
                         <GlobalStyle />
                         <DefaultMoveableGlobalStyle />
                         <CropMoveableGlobalStyle />
                         <ModalGlobalStyle />
-                        <KeyboardOnlyOutlines>
-                          <Layout />
-                        </KeyboardOnlyOutlines>
+                        <KeyboardOnlyOutlines />
+                        <Layout />
                       </DropTargetsProvider>
                     </TransformProvider>
->>>>>>> c026efed
                   </MediaProvider>
                 </FontProvider>
               </StoryProvider>
