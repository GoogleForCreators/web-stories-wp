/*
 * Copyright 2020 Google LLC
 *
 * Licensed under the Apache License, Version 2.0 (the "License");
 * you may not use this file except in compliance with the License.
 * You may obtain a copy of the License at
 *
 *     https://www.apache.org/licenses/LICENSE-2.0
 *
 * Unless required by applicable law or agreed to in writing, software
 * distributed under the License is distributed on an "AS IS" BASIS,
 * WITHOUT WARRANTIES OR CONDITIONS OF ANY KIND, either express or implied.
 * See the License for the specific language governing permissions and
 * limitations under the License.
 */

/**
 * External dependencies
 */
import { ThemeProvider } from 'styled-components';
import PropTypes from 'prop-types';

/**
 * Internal dependencies
 */
import theme, { GlobalStyle } from '../theme';
import { GlobalStyle as CropMoveableGlobalStyle } from '../components/movable/cropStyle';
import { GlobalStyle as DefaultMoveableGlobalStyle } from '../components/movable/moveStyle';
import { GlobalStyle as ModalGlobalStyle } from '../components/modal';
import { useHistory, HistoryProvider } from './history';
import { useAPI, APIProvider } from './api';
import { useConfig, ConfigProvider } from './config';
import { useFont, FontProvider } from './font';
import { useStory, StoryProvider } from './story';
import Layout from './layout';

function App( { config } ) {
	const { storyId } = config;
	return (
<<<<<<< HEAD
		<SlotFillProvider>
			<ThemeProvider theme={ theme }>
				<ConfigProvider config={ config }>
					<APIProvider>
						<HistoryProvider size={ 50 }>
							<StoryProvider storyId={ storyId }>
								<FontProvider>
									<GlobalStyle />
									<DefaultMoveableGlobalStyle />
									<CropMoveableGlobalStyle />
									<ModalGlobalStyle />
									<Layout />
									<Popover.Slot />
								</FontProvider>
							</StoryProvider>
						</HistoryProvider>
					</APIProvider>
				</ConfigProvider>
			</ThemeProvider>
		</SlotFillProvider>
=======
		<ThemeProvider theme={ theme }>
			<ConfigProvider config={ config }>
				<APIProvider>
					<HistoryProvider size={ 50 }>
						<StoryProvider storyId={ storyId }>
							<FontProvider>
								<GlobalStyle />
								<CropMoveableGlobalStyle />
								<ModalGlobalStyle />
								<Layout />
							</FontProvider>
						</StoryProvider>
					</HistoryProvider>
				</APIProvider>
			</ConfigProvider>
		</ThemeProvider>
>>>>>>> c8924bd7
	);
}

App.propTypes = {
	config: PropTypes.object.isRequired,
};

export default App;

export {
	useHistory,
	useAPI,
	useStory,
	useConfig,
	useFont,
};<|MERGE_RESOLUTION|>--- conflicted
+++ resolved
@@ -37,28 +37,6 @@
 function App( { config } ) {
 	const { storyId } = config;
 	return (
-<<<<<<< HEAD
-		<SlotFillProvider>
-			<ThemeProvider theme={ theme }>
-				<ConfigProvider config={ config }>
-					<APIProvider>
-						<HistoryProvider size={ 50 }>
-							<StoryProvider storyId={ storyId }>
-								<FontProvider>
-									<GlobalStyle />
-									<DefaultMoveableGlobalStyle />
-									<CropMoveableGlobalStyle />
-									<ModalGlobalStyle />
-									<Layout />
-									<Popover.Slot />
-								</FontProvider>
-							</StoryProvider>
-						</HistoryProvider>
-					</APIProvider>
-				</ConfigProvider>
-			</ThemeProvider>
-		</SlotFillProvider>
-=======
 		<ThemeProvider theme={ theme }>
 			<ConfigProvider config={ config }>
 				<APIProvider>
@@ -66,6 +44,7 @@
 						<StoryProvider storyId={ storyId }>
 							<FontProvider>
 								<GlobalStyle />
+								<DefaultMoveableGlobalStyle />
 								<CropMoveableGlobalStyle />
 								<ModalGlobalStyle />
 								<Layout />
@@ -75,7 +54,6 @@
 				</APIProvider>
 			</ConfigProvider>
 		</ThemeProvider>
->>>>>>> c8924bd7
 	);
 }
 
