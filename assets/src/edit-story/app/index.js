--- conflicted
+++ resolved
@@ -15,16 +15,6 @@
  */
 
 /**
-<<<<<<< HEAD
- * External dependencies
- */
-import { ThemeProvider, StyleSheetManager } from 'styled-components';
-import stylisRTLPlugin from 'stylis-plugin-rtl';
-Object.defineProperty(stylisRTLPlugin, 'name', { value: 'stylisRTLPlugin' });
-import PropTypes from 'prop-types';
-/**
-=======
->>>>>>> e816b2ee
  * Internal dependencies
  */
 import { useDropTargets } from '../components/dropTargets';
