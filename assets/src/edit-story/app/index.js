/*
 * Copyright 2020 Google LLC
 *
 * Licensed under the Apache License, Version 2.0 (the "License");
 * you may not use this file except in compliance with the License.
 * You may obtain a copy of the License at
 *
 *     https://www.apache.org/licenses/LICENSE-2.0
 *
 * Unless required by applicable law or agreed to in writing, software
 * distributed under the License is distributed on an "AS IS" BASIS,
 * WITHOUT WARRANTIES OR CONDITIONS OF ANY KIND, either express or implied.
 * See the License for the specific language governing permissions and
 * limitations under the License.
 */

/**
 * External dependencies
 */
import { ThemeProvider } from 'styled-components';
import PropTypes from 'prop-types';
import KeyboardOnlyOutlines from '@moxy/react-keyboard-only-outlines';

/**
 * Internal dependencies
 */
import theme, { GlobalStyle } from '../theme';
import { GlobalStyle as CropMoveableGlobalStyle } from '../components/movable/cropStyle';
import { GlobalStyle as DefaultMoveableGlobalStyle } from '../components/movable/moveStyle';
import { GlobalStyle as ModalGlobalStyle } from '../components/modal';
import { useHistory, HistoryProvider } from './history';
import { useAPI, APIProvider } from './api';
import { useConfig, ConfigProvider } from './config';
import { useFont, FontProvider } from './font';
import { useStory, StoryProvider } from './story';
import Layout from './layout';

<<<<<<< HEAD
function App({ config }) {
  const { storyId } = config;
  return (
    <ThemeProvider theme={theme}>
      <ConfigProvider config={config}>
        <APIProvider>
          <HistoryProvider size={50}>
            <StoryProvider storyId={storyId}>
              <FontProvider>
                <GlobalStyle />
                <DefaultMoveableGlobalStyle />
                <CropMoveableGlobalStyle />
                <ModalGlobalStyle />
                <Layout />
              </FontProvider>
            </StoryProvider>
          </HistoryProvider>
        </APIProvider>
      </ConfigProvider>
    </ThemeProvider>
  );
=======
function App( { config } ) {
	const { storyId } = config;
	return (
		<ThemeProvider theme={ theme }>
			<ConfigProvider config={ config }>
				<APIProvider>
					<HistoryProvider size={ 50 }>
						<StoryProvider storyId={ storyId }>
							<FontProvider>
								<GlobalStyle />
								<DefaultMoveableGlobalStyle />
								<CropMoveableGlobalStyle />
								<ModalGlobalStyle />
								<KeyboardOnlyOutlines>
									<Layout />
								</KeyboardOnlyOutlines>
							</FontProvider>
						</StoryProvider>
					</HistoryProvider>
				</APIProvider>
			</ConfigProvider>
		</ThemeProvider>
	);
>>>>>>> 1aa4597e
}

App.propTypes = {
  config: PropTypes.object.isRequired,
};

export default App;

export { useHistory, useAPI, useStory, useConfig, useFont };<|MERGE_RESOLUTION|>--- conflicted
+++ resolved
@@ -35,7 +35,6 @@
 import { useStory, StoryProvider } from './story';
 import Layout from './layout';
 
-<<<<<<< HEAD
 function App({ config }) {
   const { storyId } = config;
   return (
@@ -49,7 +48,9 @@
                 <DefaultMoveableGlobalStyle />
                 <CropMoveableGlobalStyle />
                 <ModalGlobalStyle />
-                <Layout />
+                <KeyboardOnlyOutlines>
+                  <Layout />
+                </KeyboardOnlyOutlines>
               </FontProvider>
             </StoryProvider>
           </HistoryProvider>
@@ -57,31 +58,6 @@
       </ConfigProvider>
     </ThemeProvider>
   );
-=======
-function App( { config } ) {
-	const { storyId } = config;
-	return (
-		<ThemeProvider theme={ theme }>
-			<ConfigProvider config={ config }>
-				<APIProvider>
-					<HistoryProvider size={ 50 }>
-						<StoryProvider storyId={ storyId }>
-							<FontProvider>
-								<GlobalStyle />
-								<DefaultMoveableGlobalStyle />
-								<CropMoveableGlobalStyle />
-								<ModalGlobalStyle />
-								<KeyboardOnlyOutlines>
-									<Layout />
-								</KeyboardOnlyOutlines>
-							</FontProvider>
-						</StoryProvider>
-					</HistoryProvider>
-				</APIProvider>
-			</ConfigProvider>
-		</ThemeProvider>
-	);
->>>>>>> 1aa4597e
 }
 
 App.propTypes = {
