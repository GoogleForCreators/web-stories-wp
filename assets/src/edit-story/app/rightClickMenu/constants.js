--- conflicted
+++ resolved
@@ -31,22 +31,18 @@
 export const RIGHT_CLICK_MENU_LABELS = {
   BRING_FORWARD: __('Bring Forward', 'web-stories'),
   BRING_TO_FRONT: __('Bring to Front', 'web-stories'),
+  CLEAR_IMAGE_STYLES: __('Clear Image Styles', 'web-stories'),
+  COPY_IMAGE_STYLES: __('Copy Image Styles', 'web-stories'),
   COPY: __('Copy', 'web-stories'),
   DELETE_PAGE: __('Delete Page', 'web-stories'),
   DELETE: __('Delete', 'web-stories'),
   DUPLICATE_PAGE: __('Duplicate Page', 'web-stories'),
-<<<<<<< HEAD
-  DELETE_PAGE: __('Delete Page', 'web-stories'),
-  COPY_IMAGE_STYLES: __('Copy image styles', 'web-stories'),
-  PASTE_IMAGE_STYLES: __('Paste image styles', 'web-stories'),
-  CLEAR_IMAGE_STYLES: __('Clear image styles', 'web-stories'),
-=======
+  PASTE_IMAGE_STYLES: __('Paste Image Styles', 'web-stories'),
   PASTE: __('Paste', 'web-stories'),
   SCALE_AND_CROP_IMAGE: __('Scale & Crop Image', 'web-stories'),
   SEND_BACKWARD: __('Send Backward', 'web-stories'),
   SEND_TO_BACK: __('Send to Back', 'web-stories'),
   SET_AS_PAGE_BACKGROUND: __('Set as Page Background', 'web-stories'),
->>>>>>> ed96d30b
 };
 
 const StyledKbd = styled(Text).attrs({
@@ -100,30 +96,20 @@
       {SPECIAL_KEYS.DELETE.symbol}
     </StyledKbd>
   ),
-<<<<<<< HEAD
-  OPTION_COMMAND_C: _x(
-    'Option Command C',
-    'The keyboard keys "Option", "Command", and "C"',
-    'web-stories'
+  COPY_IMAGE_STYLES: (
+    <>
+      <StyledKbd aria-label={optionOrAlt.title}>{optionOrAlt.symbol}</StyledKbd>{' '}
+      <StyledKbd aria-label={cmdOrCtrl.title}>{cmdOrCtrl.symbol}</StyledKbd>{' '}
+      <StyledKbd>{'C'}</StyledKbd>
+    </>
   ),
-  OPTION_CONTROL_C: _x(
-    'Option Control C',
-    'The keyboard keys "Option", "Control", and "C"',
-    'web-stories'
+  PASTE_IMAGE_STYLES: (
+    <>
+      <StyledKbd aria-label={optionOrAlt.title}>{optionOrAlt.symbol}</StyledKbd>{' '}
+      <StyledKbd aria-label={cmdOrCtrl.title}>{cmdOrCtrl.symbol}</StyledKbd>{' '}
+      <StyledKbd>{'V'}</StyledKbd>
+    </>
   ),
-  OPTION_COMMAND_V: _x(
-    'Option Command V',
-    'The keyboard keys "Option", "Command", and "V"',
-    'web-stories'
-  ),
-  OPTION_CONTROL_V: _x(
-    'Option Control V',
-    'The keyboard keys "Option", "Control", and "V"',
-    'web-stories'
-  ),
-  DELETE: _x('Delete', 'The keyboard key "Delete"', 'web-stories'),
-=======
->>>>>>> ed96d30b
 };
 
 export const RIGHT_CLICK_SNACKBAR_TEXT = {
