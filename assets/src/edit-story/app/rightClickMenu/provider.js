--- conflicted
+++ resolved
@@ -19,11 +19,7 @@
 import { useFeature } from 'flagged';
 import PropTypes from 'prop-types';
 import { useCallback, useEffect, useMemo, useReducer, useRef } from 'react';
-<<<<<<< HEAD
 import { v4 as uuidv4 } from 'uuid';
-import { isPlatformMacOS } from '@web-stories-wp/design-system';
-=======
->>>>>>> ed96d30b
 
 /** @typedef {import('react')} Node */
 
@@ -32,12 +28,9 @@
  */
 import { useStory } from '..';
 import { duplicatePage } from '../../elements';
-<<<<<<< HEAD
+import updateProperties from '../../components/inspector/design/updateProperties';
+import { useCanvas } from '../canvas';
 import { ELEMENT_TYPES } from '../story';
-import updateProperties from '../../components/inspector/design/updateProperties';
-=======
-import { useCanvas } from '../canvas';
->>>>>>> ed96d30b
 import {
   RIGHT_CLICK_MENU_LABELS,
   RIGHT_CLICK_MENU_SHORTCUTS,
@@ -74,8 +67,8 @@
     deleteCurrentPage,
     pages,
     replaceCurrentPage,
+    setBackgroundElement,
     selectedElements,
-<<<<<<< HEAD
     selectedElementAnimations,
     updateElementsById,
   } = useStory(
@@ -83,27 +76,17 @@
       state: {
         currentPage,
         pages,
+        selectedElementAnimations,
         selectedElements,
-        selectedElementAnimations,
       },
       actions: {
         addAnimations,
-        addPage,
-        deleteCurrentPage,
-        replaceCurrentPage,
-        updateElementsById,
-=======
-    setBackgroundElement,
-  } = useStory(
-    ({
-      state: { currentPage, pages, selectedElements },
-      actions: {
         addPage,
         arrangeElement,
         deleteCurrentPage,
         replaceCurrentPage,
         setBackgroundElement,
->>>>>>> ed96d30b
+        updateElementsById,
       },
     }) => ({
       addAnimations,
@@ -113,13 +96,10 @@
       deleteCurrentPage,
       pages,
       replaceCurrentPage,
+      selectedElementAnimations,
       selectedElements,
-<<<<<<< HEAD
-      selectedElementAnimations,
+      setBackgroundElement,
       updateElementsById,
-=======
-      setBackgroundElement,
->>>>>>> ed96d30b
     })
   );
 
@@ -463,10 +443,7 @@
       {
         label: RIGHT_CLICK_MENU_LABELS.COPY_IMAGE_STYLES,
         shortcut: {
-          display: isMacOs ? '⌥ ⌘ C' : '⌥ ctrl C',
-          title: isMacOs
-            ? RIGHT_CLICK_MENU_SHORTCUT_LABELS.OPTION_COMMAND_C
-            : RIGHT_CLICK_MENU_SHORTCUT_LABELS.OPTION_CONTROL_C,
+          display: RIGHT_CLICK_MENU_SHORTCUTS.COPY_IMAGE_STYLES,
         },
         onClick: handleCopyStyles,
         ...menuItemProps,
@@ -474,10 +451,7 @@
       {
         label: RIGHT_CLICK_MENU_LABELS.PASTE_IMAGE_STYLES,
         shortcut: {
-          display: isMacOs ? '⌥ ⌘ V' : '⌥ ctrl V',
-          title: isMacOs
-            ? RIGHT_CLICK_MENU_SHORTCUT_LABELS.OPTION_COMMAND_V
-            : RIGHT_CLICK_MENU_SHORTCUT_LABELS.OPTION_CONTROL_V,
+          display: RIGHT_CLICK_MENU_SHORTCUTS.PASTE_IMAGE_STYLES,
         },
         onClick: handlePasteStyles,
         disabled: copiedElement.type !== selectedElement?.type,
@@ -504,31 +478,18 @@
   );
 
   const menuItems = useMemo(() => {
-<<<<<<< HEAD
     // Check if background image
-=======
->>>>>>> ed96d30b
     if (selectedElement?.isBackground) {
       return pageItems;
     }
 
     switch (selectedElement?.type) {
-<<<<<<< HEAD
       case ELEMENT_TYPES.IMAGE:
+      case ELEMENT_TYPES.VIDEO:
+      case ELEMENT_TYPES.GIF:
+        return foregroundMediaItems;
       case ELEMENT_TYPES.SHAPE:
       case ELEMENT_TYPES.TEXT:
-      case ELEMENT_TYPES.VIDEO:
-      default:
-        return pageItems;
-    }
-  }, [pageItems, selectedElement?.isBackground, selectedElement?.type]);
-=======
-      case ELEMENT_TYPE.IMAGE:
-      case ELEMENT_TYPE.VIDEO:
-      case ELEMENT_TYPE.GIF:
-        return foregroundMediaItems;
-      case ELEMENT_TYPE.SHAPE:
-      case ELEMENT_TYPE.TEXT:
       default:
         return pageItems;
     }
@@ -538,7 +499,6 @@
     selectedElement?.isBackground,
     selectedElement?.type,
   ]);
->>>>>>> ed96d30b
 
   // Override the browser's context menu if the
   // rightClickAreaRef is set
