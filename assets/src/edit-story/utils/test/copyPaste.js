--- conflicted
+++ resolved
@@ -17,12 +17,8 @@
 /**
  * External dependencies
  */
-<<<<<<< HEAD
+import { createSolid } from '@web-stories-wp/patterns';
 import { PAGE_WIDTH } from '@web-stories-wp/units';
-=======
-import { createSolid } from '@web-stories-wp/patterns';
-
->>>>>>> 00892bf8
 /**
  * Internal dependencies
  */
