/*
 * Copyright 2020 Google LLC
 *
 * Licensed under the Apache License, Version 2.0 (the "License");
 * you may not use this file except in compliance with the License.
 * You may obtain a copy of the License at
 *
 *     https://www.apache.org/licenses/LICENSE-2.0
 *
 * Unless required by applicable law or agreed to in writing, software
 * distributed under the License is distributed on an "AS IS" BASIS,
 * WITHOUT WARRANTIES OR CONDITIONS OF ANY KIND, either express or implied.
 * See the License for the specific language governing permissions and
 * limitations under the License.
 */

/**
 * WordPress dependencies
 */
import { __ } from '@wordpress/i18n';

/**
 * Internal dependencies
 */
<<<<<<< HEAD
import { ReactComponent as OverlayNoneIcon } from '../icons/overlay_none.svg';
import { ReactComponent as OverlaySolidIcon } from '../icons/overlay_solid.svg';
import { ReactComponent as OverlayLinearIcon } from '../icons/overlay_linear.svg';
import { ReactComponent as OverlayRadialIcon } from '../icons/overlay_radial.svg';
=======
import {
  OverlayNone,
  OverlaySolid,
  OverlayLinear,
  OverlayRadial,
} from '../icons/';
import generatePatternStyles from './generatePatternStyles';
>>>>>>> 3fd246ba

export const OverlayType = {
  NONE: 'none',
  SOLID: 'solid',
  LINEAR: 'linear',
  RADIAL: 'radial',
};

export const OverlayPreset = {
  [OverlayType.NONE]: {
    label: __('None', 'web-stories'),
    icon: <OverlayNone />,
  },
  [OverlayType.SOLID]: {
    label: __('Solid', 'web-stories'),
    icon: <OverlaySolid />,
  },
  [OverlayType.LINEAR]: {
    label: __('Linear', 'web-stories'),
    icon: <OverlayLinear />,
  },
  [OverlayType.RADIAL]: {
    label: __('Radial', 'web-stories'),
    icon: <OverlayRadial />,
  },
};<|MERGE_RESOLUTION|>--- conflicted
+++ resolved
@@ -22,20 +22,12 @@
 /**
  * Internal dependencies
  */
-<<<<<<< HEAD
-import { ReactComponent as OverlayNoneIcon } from '../icons/overlay_none.svg';
-import { ReactComponent as OverlaySolidIcon } from '../icons/overlay_solid.svg';
-import { ReactComponent as OverlayLinearIcon } from '../icons/overlay_linear.svg';
-import { ReactComponent as OverlayRadialIcon } from '../icons/overlay_radial.svg';
-=======
 import {
   OverlayNone,
   OverlaySolid,
   OverlayLinear,
   OverlayRadial,
 } from '../icons/';
-import generatePatternStyles from './generatePatternStyles';
->>>>>>> 3fd246ba
 
 export const OverlayType = {
   NONE: 'none',
