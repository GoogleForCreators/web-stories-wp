/*
 * Copyright 2020 Google LLC
 *
 * Licensed under the Apache License, Version 2.0 (the "License");
 * you may not use this file except in compliance with the License.
 * You may obtain a copy of the License at
 *
 *     https://www.apache.org/licenses/LICENSE-2.0
 *
 * Unless required by applicable law or agreed to in writing, software
 * distributed under the License is distributed on an "AS IS" BASIS,
 * WITHOUT WARRANTIES OR CONDITIONS OF ANY KIND, either express or implied.
 * See the License for the specific language governing permissions and
 * limitations under the License.
 */
/*
 * Copyright 2020 Google LLC
 *
 * Licensed under the Apache License, Version 2.0 (the "License");
 * you may not use this file except in compliance with the License.
 * You may obtain a copy of the License at
 *
 *     https://www.apache.org/licenses/LICENSE-2.0
 *
 * Unless required by applicable law or agreed to in writing, software
 * distributed under the License is distributed on an "AS IS" BASIS,
 * WITHOUT WARRANTIES OR CONDITIONS OF ANY KIND, either express or implied.
 * See the License for the specific language governing permissions and
 * limitations under the License.
 */

<<<<<<< HEAD
/**
 * External dependencies
 */
import { getMediaSizePositionProps } from '@web-stories-wp/media';
=======
>>>>>>> 4121f0fc
/**
 * External dependencies
 */
import {
  getBox,
  FULLBLEED_HEIGHT,
  PAGE_HEIGHT,
  PAGE_WIDTH,
<<<<<<< HEAD
} from '../../edit-story/constants';
import { getBox } from '../../edit-story/units/dimensions';
=======
} from '@web-stories-wp/units';
>>>>>>> 4121f0fc

/**
 * Internal dependencies
 */
import getMediaSizePositionProps from '../../edit-story/elements/media/getMediaSizePositionProps';
const PRECISION = 1;

export function getMediaBoundOffsets({ element }) {
  // Get elements box based on a given page size with proper ratio.
  const box = getBox(element, PAGE_WIDTH, PAGE_HEIGHT);
  // Calculate image offsets based off given box, focal point
  const media = getMediaSizePositionProps(
    element.resource,
    box.width,
    box.height,
    element.scale,
    element.focalX,
    element.focalY
  );

  return {
    top: (media.offsetY / media.height) * 100,
    right:
      -1 * ((media.width - (media.offsetX + PAGE_WIDTH)) / media.width) * 100,
    left: (media.offsetX / media.width) * 100,
    bottom:
      -1 *
      ((media.height - (media.offsetY + FULLBLEED_HEIGHT)) / media.height) *
      100,
  };
}

function mapValues(obj, op) {
  return Object.entries(obj).reduce((accum, [key, val]) => {
    accum[key] = op(val);
    return accum;
  }, {});
}

export function hasOffsets({ element }) {
  const offsets = getMediaBoundOffsets({ element });
  return mapValues(offsets, (offset) => Math.abs(offset) > PRECISION);
}<|MERGE_RESOLUTION|>--- conflicted
+++ resolved
@@ -29,13 +29,6 @@
  * limitations under the License.
  */
 
-<<<<<<< HEAD
-/**
- * External dependencies
- */
-import { getMediaSizePositionProps } from '@web-stories-wp/media';
-=======
->>>>>>> 4121f0fc
 /**
  * External dependencies
  */
@@ -44,17 +37,9 @@
   FULLBLEED_HEIGHT,
   PAGE_HEIGHT,
   PAGE_WIDTH,
-<<<<<<< HEAD
-} from '../../edit-story/constants';
-import { getBox } from '../../edit-story/units/dimensions';
-=======
 } from '@web-stories-wp/units';
->>>>>>> 4121f0fc
+import { getMediaSizePositionProps } from '@web-stories-wp/media';
 
-/**
- * Internal dependencies
- */
-import getMediaSizePositionProps from '../../edit-story/elements/media/getMediaSizePositionProps';
 const PRECISION = 1;
 
 export function getMediaBoundOffsets({ element }) {
