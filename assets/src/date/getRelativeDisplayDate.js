--- conflicted
+++ resolved
@@ -65,11 +65,6 @@
     return __('yesterday', 'web-stories');
   }
 
-<<<<<<< HEAD
-  return formatDate(displayDate, dateSettings);
-=======
-  const fmt = new DateFormatter();
-
-  return fmt.formatDate(displayDate.toDate(), dateSettings.dateFormat);
->>>>>>> fe3953af
+  // Calls getMoment() itself.
+  return formatDate(date, dateSettings);
 }