--- conflicted
+++ resolved
@@ -149,21 +149,16 @@
     [storyActions]
   );
 
-<<<<<<< HEAD
-        case STORY_CONTEXT_MENU_ACTIONS.COPY_STORY_LINK:
-          window.navigator.clipboard.writeText(story.link);
-=======
   const handleDeleteStory = useCallback((story) => {
     setContextMenuId(-1);
     setActiveStory(story);
     setActiveDialog(ACTIVE_DIALOG_DELETE_STORY);
   }, []);
->>>>>>> c46ffbb0
 
   const handleCopyStoryLink = useCallback(
     (story) => {
       setContextMenuId(-1);
-      global.navigator.clipboard.writeText(story.link);
+      window.navigator.clipboard.writeText(story.link);
 
       addSnackbarMessage({
         message:
