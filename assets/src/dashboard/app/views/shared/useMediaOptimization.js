/*
 * Copyright 2021 Google LLC
 *
 * Licensed under the Apache License, Version 2.0 (the "License");
 * you may not use this file except in compliance with the License.
 * You may obtain a copy of the License at
 *
 *     https://www.apache.org/licenses/LICENSE-2.0
 *
 * Unless required by applicable law or agreed to in writing, software
 * distributed under the License is distributed on an "AS IS" BASIS,
 * WITHOUT WARRANTIES OR CONDITIONS OF ANY KIND, either express or implied.
 * See the License for the specific language governing permissions and
 * limitations under the License.
 */

/**
 * External dependencies
 */
import { useCallback, useEffect, useRef } from 'react';
import { trackEvent } from '@web-stories-wp/tracking';

/**
 * Internal dependencies
 */
import useApi from '../../api/useApi';

export default function useMediaOptimization() {
<<<<<<< HEAD
  const {
    currentUser,
    toggleWebStoriesMediaOptimization,
    fetchCurrentUser,
  } = useApi(
    ({
      state: { currentUser },
      actions: {
        usersApi: { toggleWebStoriesMediaOptimization, fetchCurrentUser },
      },
    }) => ({
      currentUser,
      toggleWebStoriesMediaOptimization,
      fetchCurrentUser,
    })
  );
=======
  const { currentUser, toggleWebStoriesMediaOptimization, fetchCurrentUser } =
    useApi(
      ({
        state: { currentUser },
        actions: {
          usersApi: { toggleWebStoriesMediaOptimization, fetchCurrentUser },
        },
      }) => ({
        currentUser,
        toggleWebStoriesMediaOptimization,
        fetchCurrentUser,
      })
    );
>>>>>>> a5c6ec86

  const dataIsLoaded =
    currentUser.data.meta?.web_stories_media_optimization !== undefined;

  const mediaOptimization = Boolean(
    currentUser.data.meta?.web_stories_media_optimization
  );

  const dataFetched = useRef(false);

  useEffect(() => {
    if (!dataIsLoaded && !dataFetched.current) {
      fetchCurrentUser();
      dataFetched.current = true;
    }
  }, [dataIsLoaded, fetchCurrentUser]);

  const _toggleWebStoriesMediaOptimization = useCallback(() => {
    toggleWebStoriesMediaOptimization();
    trackEvent('video_optimization_optin', {
      status: mediaOptimization ? 'off' : 'on',
    });
  }, [mediaOptimization, toggleWebStoriesMediaOptimization]);

  return {
    mediaOptimization,
    disabled: currentUser.isUpdating,
    toggleWebStoriesMediaOptimization: _toggleWebStoriesMediaOptimization,
  };
}<|MERGE_RESOLUTION|>--- conflicted
+++ resolved
@@ -26,24 +26,6 @@
 import useApi from '../../api/useApi';
 
 export default function useMediaOptimization() {
-<<<<<<< HEAD
-  const {
-    currentUser,
-    toggleWebStoriesMediaOptimization,
-    fetchCurrentUser,
-  } = useApi(
-    ({
-      state: { currentUser },
-      actions: {
-        usersApi: { toggleWebStoriesMediaOptimization, fetchCurrentUser },
-      },
-    }) => ({
-      currentUser,
-      toggleWebStoriesMediaOptimization,
-      fetchCurrentUser,
-    })
-  );
-=======
   const { currentUser, toggleWebStoriesMediaOptimization, fetchCurrentUser } =
     useApi(
       ({
@@ -57,7 +39,6 @@
         fetchCurrentUser,
       })
     );
->>>>>>> a5c6ec86
 
   const dataIsLoaded =
     currentUser.data.meta?.web_stories_media_optimization !== undefined;
