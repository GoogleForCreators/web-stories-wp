/*
 * Copyright 2020 Google LLC
 *
 * Licensed under the Apache License, Version 2.0 (the "License");
 * you may not use this file except in compliance with the License.
 * You may obtain a copy of the License at
 *
 *     https://www.apache.org/licenses/LICENSE-2.0
 *
 * Unless required by applicable law or agreed to in writing, software
 * distributed under the License is distributed on an "AS IS" BASIS,
 * WITHOUT WARRANTIES OR CONDITIONS OF ANY KIND, either express or implied.
 * See the License for the specific language governing permissions and
 * limitations under the License.
 */
/**
 * External dependencies
 */
import styled from 'styled-components';
import { useLayoutEffect, useRef, forwardRef, useEffect } from 'react';
import PropTypes from 'prop-types';
/**
 * WordPress dependencies
 */
import { __ } from '@wordpress/i18n';
/**
 * Internal dependencies
 */
import TranslateWithMarkup from '../../../../i18n/translateWithMarkup';
import { TypographyPresets, useLayoutContext } from '../../../components';
import { Close as CloseSVG } from '../../../icons';
import { useConfig } from '../../config';
import useTelemetryOptIn from './useTelemetryOptIn';

const Banner = styled.div`
  height: 100%;
  display: flex;
  flex-direction: column;
  justify-content: center;
  align-items: center;
  margin: 0 20px;
  padding-top: 24px;
  background-image: url('${({ backgroundUrl }) => backgroundUrl}');
  background-size: cover;
  border-radius: 8px;
`;

const Header = styled.div`
  width: 100%;
  text-align: center;
`;

const Title = styled.h1`
  display: inline-block;
  font-size: 18px;
  font-weight: ${({ theme }) => theme.typography.weight.normal};
  line-height: 24px;
  margin-bottom: 13px;
`;

const Label = styled.label.attrs({ htmlFor: 'telemetry-banner-opt-in' })`
  display: flex;
`;

export const LabelText = styled.span`
  ${TypographyPresets.Small};
  color: ${({ theme }) => theme.colors.gray400};
  margin-bottom: 16px;
  max-width: 600px;
`;

const VisitSettingsText = styled(LabelText)``;

const CheckBox = styled.input.attrs({
  type: 'checkbox',
  id: 'telemetry-banner-opt-in',
})`
  height: 18px;
  width: 18px;
  margin: 5px 12px 0 0;
`;

const CloseIcon = styled(CloseSVG)`
  color: ${({ theme }) => theme.colors.white};
  margin: 0 auto;
  padding: 2px;
  width: 14px;
  height: auto;
  display: inline-block;
`;

const ToggleButton = styled.button.attrs({
  ['aria-label']: __(
    'Dismiss telemetry data sharing opt-in banner',
    'web-stories'
  ),
})`
  display: flex;
  height: 16px;
  width: 16px;
  border: ${({ theme }) => theme.borders.transparent};
  border-radius: 50%;
  padding: 0;
  background: ${({ theme }) => theme.colors.gray200};
  cursor: pointer;
  float: right;
  margin-right: 14px;

  &:hover svg {
    color: ${({ theme }) => theme.colors.gray50};
  }
  &:active svg {
    color: ${({ theme }) => theme.colors.gray50};
  }
`;

export const TelemetryOptInBanner = forwardRef(
  (
    {
      visible = true,
      disabled = false,
      onChange = () => {},
      onClose = () => {},
      checked = false,
    },
    ref
  ) => {
    const { assetsURL } = useConfig();
    const checkboxRef = useRef();
    const focusOnCheckbox = useRef(false);

    useEffect(() => {
      if (focusOnCheckbox.current) {
        checkboxRef.current.focus();
      }
    });

    return visible ? (
      <Banner
        ref={ref}
        backgroundUrl={`${assetsURL}images/dashboard/analytics-banner-bg.png`}
      >
        <Header>
          <Title>
            {checked
              ? __(
                  'Your selection has been updated. Thank you for helping to improve the editor!',
                  'web-stories'
                )
              : __('Help improve the editor!', 'web-stories')}
          </Title>
          <ToggleButton onClick={onClose}>
            <CloseIcon />
          </ToggleButton>
        </Header>
        <Label>
          <CheckBox
            checked={checked}
            disabled={disabled}
            onChange={() => {
              onChange();
              focusOnCheckbox.current = true;
            }}
            onBlur={() => {
              focusOnCheckbox.current = false;
            }}
            ref={checkboxRef}
          />
          <LabelText aria-checked={checked}>
<<<<<<< HEAD
            <TranslateWithMarkup
              mapping={{
                a: (
                  //eslint-disable-next-line jsx-a11y/anchor-has-content
                  <a
                    href={__(
                      'https://policies.google.com/privacy',
                      'web-stories'
                    )}
                    rel="noreferrer"
                    target="_blank"
                  />
                ),
              }}
=======
            {__(
              'Check the box to help us improve the Web Stories plugin by allowing tracking of product usage stats. All data are treated in accordance with Google Privacy Policy.',
              'web-stories'
            )}
            &nbsp;
            <a
              href={__('https://policies.google.com/privacy', 'web-stories')}
              rel="noreferrer"
              target="_blank"
              aria-label={__(
                'Learn more by visiting Google Privacy Policy',
                'web-stories'
              )}
>>>>>>> 07bbc0e4
            >
              {__(
                'Check the box to help us improve the Web Stories plugin by allowing tracking of product usage stats. All data are treated in accordance with <a>Google Privacy Policy</a>.',
                'web-stories'
              )}
            </TranslateWithMarkup>
          </LabelText>
        </Label>
        <VisitSettingsText>
          {__(
            'You can update your selection later by visiting Settings.',
            'web-stories'
          )}
        </VisitSettingsText>
      </Banner>
    ) : null;
  }
);

TelemetryOptInBanner.displayName = 'TelemetryOptInBanner';

TelemetryOptInBanner.propTypes = {
  visible: PropTypes.bool.isRequired,
  checked: PropTypes.bool.isRequired,
  disabled: PropTypes.bool.isRequired,
  onChange: PropTypes.func.isRequired,
  onClose: PropTypes.func.isRequired,
};

export default function TelemetryBannerContainer(props) {
  const {
    bannerVisible,
    closeBanner,
    optedIn,
    disabled,
    toggleWebStoriesTrackingOptIn,
  } = useTelemetryOptIn();
  const ref = useRef();

  const {
    actions: { setTelemetryBannerOpen, setTelemetryBannerHeight },
  } = useLayoutContext();

  const previousBannerVisible = useRef(bannerVisible);

  useLayoutEffect(() => {
    if (
      bannerVisible &&
      previousBannerVisible.current === false &&
      ref.current
    ) {
      setTelemetryBannerOpen(true);
      setTelemetryBannerHeight(ref.current.offsetHeight);
      previousBannerVisible.current = true;
    } else if (!bannerVisible && previousBannerVisible.current) {
      setTelemetryBannerOpen(false);
      previousBannerVisible.current = false;
    }
  }, [bannerVisible, setTelemetryBannerOpen, setTelemetryBannerHeight]);

  return (
    <TelemetryOptInBanner
      ref={ref}
      visible={bannerVisible}
      checked={optedIn}
      disabled={disabled}
      onChange={toggleWebStoriesTrackingOptIn}
      onClose={closeBanner}
      {...props}
    />
  );
}<|MERGE_RESOLUTION|>--- conflicted
+++ resolved
@@ -167,7 +167,6 @@
             ref={checkboxRef}
           />
           <LabelText aria-checked={checked}>
-<<<<<<< HEAD
             <TranslateWithMarkup
               mapping={{
                 a: (
@@ -179,24 +178,13 @@
                     )}
                     rel="noreferrer"
                     target="_blank"
+                    aria-label={__(
+                      'Learn more by visiting Google Privacy Policy',
+                      'web-stories'
+                    )}
                   />
                 ),
               }}
-=======
-            {__(
-              'Check the box to help us improve the Web Stories plugin by allowing tracking of product usage stats. All data are treated in accordance with Google Privacy Policy.',
-              'web-stories'
-            )}
-            &nbsp;
-            <a
-              href={__('https://policies.google.com/privacy', 'web-stories')}
-              rel="noreferrer"
-              target="_blank"
-              aria-label={__(
-                'Learn more by visiting Google Privacy Policy',
-                'web-stories'
-              )}
->>>>>>> 07bbc0e4
             >
               {__(
                 'Check the box to help us improve the Web Stories plugin by allowing tracking of product usage stats. All data are treated in accordance with <a>Google Privacy Policy</a>.',
