/*
 * Copyright 2020 Google LLC
 *
 * Licensed under the Apache License, Version 2.0 (the "License");
 * you may not use this file except in compliance with the License.
 * You may obtain a copy of the License at
 *
 *     https://www.apache.org/licenses/LICENSE-2.0
 *
 * Unless required by applicable law or agreed to in writing, software
 * distributed under the License is distributed on an "AS IS" BASIS,
 * WITHOUT WARRANTIES OR CONDITIONS OF ANY KIND, either express or implied.
 * See the License for the specific language governing permissions and
 * limitations under the License.
 */

/**
 * External dependencies
 */
<<<<<<< HEAD

import { fireEvent } from '@testing-library/react';
=======
import PropTypes from 'prop-types';
import { fireEvent, within } from '@testing-library/react';
>>>>>>> fd68af77

/**
 * Internal dependencies
 */
import {
  publisherLogoIds,
  rawPublisherLogos,
} from '../../../../dataUtils/formattedPublisherLogos';
import { renderWithProviders } from '../../../../testUtils';
import { TEXT as GA_TEXT } from '../googleAnalytics';
import { TEXT as PUBLISHER_LOGO_TEXT } from '../publisherLogo';
import EditorSettings from '../';

const mockFetchSettings = jest.fn();
const mockFetchMediaById = jest.fn();
const mockUploadMedia = jest.fn();
const mockUpdateSettings = jest.fn();
const mockFetchCurrentUser = jest.fn();

function createProviderValues({
  canUploadFiles,
  canManageSettings,
  activeLogoId,
  isLoading,
  googleAnalyticsId,
  logoIds,
  logos,
<<<<<<< HEAD
}) {
  return {
    config: {
      capabilities: { canUploadFiles: canUploadFiles },
      maxUpload: 104857600,
      maxUploadFormatted: '100 MB',
    },
    api: {
      state: {
        settings: {
          googleAnalyticsId,
          activePublisherLogoId: activeLogoId,
          publisherLogoIds: logoIds,
        },
        media: {
          isLoading,
          newlyCreatedMediaIds: [],
          mediaById: logos,
        },
        currentUser: {
          isUpdating: false,
          data: {
            id: 1,
            meta: {
              web_stories_tracking_optin: true,
            },
          },
        },
      },
      actions: {
        settingsApi: {
          fetchSettings: mockFetchSettings,
          updateSettings: mockUpdateSettings,
        },
        mediaApi: {
          uploadMedia: mockUploadMedia,
          fetchMediaById: mockFetchMediaById,
        },
        usersApi: {
          fetchCurrentUser: mockFetchCurrentUser,
        },
      },
    },
  };
}

describe('Editor Settings: <Editor Settings />', function () {
  it('should render settings page with google analytics and publisher logo sections', function () {
    const { getByText, getByRole, getByTestId } = renderWithProviders(
      <EditorSettings />,
      createProviderValues({
        googleAnalyticsId: 'UA-098909-05',
        canUploadFiles: true,
        isLoading: false,
        logoIds: [],
        logos: {},
      })
=======
}) => {
  return (
    <ConfigProvider
      config={{
        capabilities: {
          canUploadFiles: canUploadFiles,
          canManageSettings: canManageSettings,
        },
        maxUpload: 104857600,
        maxUploadFormatted: '100 MB',
      }}
    >
      <ApiContext.Provider
        value={{
          state: {
            settings: {
              googleAnalyticsId,
              activePublisherLogoId: activeLogoId,
              publisherLogoIds: logoIds,
            },
            media: {
              isLoading,
              newlyCreatedMediaIds: [],
              mediaById: logos,
            },
            currentUser: {
              isUpdating: false,
              data: {
                id: 1,
                meta: {
                  web_stories_tracking_optin: true,
                },
              },
            },
          },
          actions: {
            settingsApi: {
              fetchSettings: mockFetchSettings,
              updateSettings: mockUpdateSettings,
            },
            mediaApi: {
              uploadMedia: mockUploadMedia,
              fetchMediaById: mockFetchMediaById,
            },
            usersApi: {
              fetchCurrentUser: mockFetchCurrentUser,
            },
          },
        }}
      >
        <EditorSettings />
      </ApiContext.Provider>
    </ConfigProvider>
  );
};

SettingsWrapper.propTypes = {
  activeLogoId: PropTypes.number,
  canUploadFiles: PropTypes.bool,
  canManageSettings: PropTypes.bool,
  isLoading: PropTypes.bool,
  googleAnalyticsId: PropTypes.string,
  logoIds: PropTypes.array,
  logos: PropTypes.object,
};

describe('Editor Settings: <Editor Settings />', function () {
  it('should render settings page with google analytics and publisher logo sections', function () {
    const { getByText, getByRole, getByTestId } = renderWithTheme(
      <SettingsWrapper
        googleAnalyticsId="UA-098909-05"
        canUploadFiles={true}
        canManageSettings={true}
        isLoading={false}
        logoIds={[]}
        logos={{}}
      />
>>>>>>> fd68af77
    );

    const googleAnalyticsHeading = getByText(GA_TEXT.SECTION_HEADING);
    expect(googleAnalyticsHeading).toBeInTheDocument();

    const input = getByRole('textbox');
    expect(input).toBeDefined();

    expect(input.value).toBe('UA-098909-05');

    expect(getByText(PUBLISHER_LOGO_TEXT.SECTION_HEADING)).toBeInTheDocument();
    expect(getByTestId('upload-file-input')).toBeInTheDocument();
    expect(mockFetchSettings).toHaveBeenCalledTimes(1);
  });

  it('should render settings page with publisher logos', function () {
<<<<<<< HEAD
    const { queryAllByTestId } = renderWithProviders(
      <EditorSettings />,
      createProviderValues({
        googleAnalyticsId: 'UA-098909-05',
        canUploadFiles: true,
        isLoading: false,
        activeLogoId: publisherLogoIds[0],
        logoIds: publisherLogoIds,
        logos: rawPublisherLogos,
      })
    );

    expect(queryAllByTestId(/^publisher-logo-/)).toHaveLength(
=======
    const { queryAllByTestId } = renderWithTheme(
      <SettingsWrapper
        googleAnalyticsId="UA-098909-05"
        canUploadFiles={true}
        canManageSettings={true}
        isLoading={false}
        activeLogoId={publisherLogoIds[0]}
        logoIds={publisherLogoIds}
        logos={rawPublisherLogos}
      />
    );
    expect(queryAllByTestId(/^uploaded-publisher-logo-/)).toHaveLength(
>>>>>>> fd68af77
      publisherLogoIds.length
    );
  });

  it('should call mockUpdateSettings when a logo is removed', function () {
<<<<<<< HEAD
    const { getByTestId, getByText } = renderWithProviders(
      <EditorSettings />,
      createProviderValues({
        googleAnalyticsId: 'UA-098909-05',
        canUploadFiles: true,
        isLoading: false,
        activeLogoId: publisherLogoIds[0],
        logoIds: publisherLogoIds,
        logos: rawPublisherLogos,
      })
=======
    const SettingsPage = renderWithTheme(
      <SettingsWrapper
        googleAnalyticsId="UA-098909-05"
        canUploadFiles={true}
        canManageSettings={true}
        isLoading={false}
        activeLogoId={publisherLogoIds[0]}
        logoIds={publisherLogoIds}
        logos={rawPublisherLogos}
      />
>>>>>>> fd68af77
    );

    const ContextMenuButton = SettingsPage.getByTestId(
      'publisher-logo-context-menu-button-1'
    );

    fireEvent.click(ContextMenuButton);

    const ContextMenu = SettingsPage.getByTestId(
      'publisher-logo-context-menu-1'
    );
    expect(ContextMenu).toBeDefined();

    const { getByText } = within(ContextMenu);

    const DeleteFileButton = getByText('Delete');
    expect(DeleteFileButton).toBeDefined();

    fireEvent.click(DeleteFileButton);

    const DeleteDialog = SettingsPage.getByRole('dialog');
    expect(DeleteDialog).toBeDefined();

    const ConfirmDeleteButton = within(DeleteDialog).getByText('Delete Logo');
    expect(ConfirmDeleteButton).toBeDefined();

    fireEvent.click(ConfirmDeleteButton);

    expect(mockUpdateSettings).toHaveBeenCalledTimes(1);
  });

  it('should render settings page without file upload section when canUploadFiles is false', function () {
<<<<<<< HEAD
    const { queryAllByTestId } = renderWithProviders(
      <EditorSettings />,
      createProviderValues({
        googleAnalyticsId: 'UA-098909-05',
        canUploadFiles: false,
        isLoading: false,
        logoIds: [],
        logos: {},
      })
=======
    const { queryAllByTestId } = renderWithTheme(
      <SettingsWrapper
        googleAnalyticsId="UA-098909-05"
        canUploadFiles={false}
        canManageSettings={true}
        isLoading={false}
        logoIds={[]}
        logos={{}}
      />
>>>>>>> fd68af77
    );

    expect(queryAllByTestId('upload-file-input')).toHaveLength(0);
  });
});<|MERGE_RESOLUTION|>--- conflicted
+++ resolved
@@ -17,13 +17,7 @@
 /**
  * External dependencies
  */
-<<<<<<< HEAD
-
-import { fireEvent } from '@testing-library/react';
-=======
-import PropTypes from 'prop-types';
 import { fireEvent, within } from '@testing-library/react';
->>>>>>> fd68af77
 
 /**
  * Internal dependencies
@@ -51,11 +45,13 @@
   googleAnalyticsId,
   logoIds,
   logos,
-<<<<<<< HEAD
 }) {
   return {
     config: {
-      capabilities: { canUploadFiles: canUploadFiles },
+      capabilities: {
+        canUploadFiles: canUploadFiles,
+        canManageSettings: canManageSettings,
+      },
       maxUpload: 104857600,
       maxUploadFormatted: '100 MB',
     },
@@ -105,89 +101,11 @@
       createProviderValues({
         googleAnalyticsId: 'UA-098909-05',
         canUploadFiles: true,
+        canManageSettings: true,
         isLoading: false,
         logoIds: [],
         logos: {},
       })
-=======
-}) => {
-  return (
-    <ConfigProvider
-      config={{
-        capabilities: {
-          canUploadFiles: canUploadFiles,
-          canManageSettings: canManageSettings,
-        },
-        maxUpload: 104857600,
-        maxUploadFormatted: '100 MB',
-      }}
-    >
-      <ApiContext.Provider
-        value={{
-          state: {
-            settings: {
-              googleAnalyticsId,
-              activePublisherLogoId: activeLogoId,
-              publisherLogoIds: logoIds,
-            },
-            media: {
-              isLoading,
-              newlyCreatedMediaIds: [],
-              mediaById: logos,
-            },
-            currentUser: {
-              isUpdating: false,
-              data: {
-                id: 1,
-                meta: {
-                  web_stories_tracking_optin: true,
-                },
-              },
-            },
-          },
-          actions: {
-            settingsApi: {
-              fetchSettings: mockFetchSettings,
-              updateSettings: mockUpdateSettings,
-            },
-            mediaApi: {
-              uploadMedia: mockUploadMedia,
-              fetchMediaById: mockFetchMediaById,
-            },
-            usersApi: {
-              fetchCurrentUser: mockFetchCurrentUser,
-            },
-          },
-        }}
-      >
-        <EditorSettings />
-      </ApiContext.Provider>
-    </ConfigProvider>
-  );
-};
-
-SettingsWrapper.propTypes = {
-  activeLogoId: PropTypes.number,
-  canUploadFiles: PropTypes.bool,
-  canManageSettings: PropTypes.bool,
-  isLoading: PropTypes.bool,
-  googleAnalyticsId: PropTypes.string,
-  logoIds: PropTypes.array,
-  logos: PropTypes.object,
-};
-
-describe('Editor Settings: <Editor Settings />', function () {
-  it('should render settings page with google analytics and publisher logo sections', function () {
-    const { getByText, getByRole, getByTestId } = renderWithTheme(
-      <SettingsWrapper
-        googleAnalyticsId="UA-098909-05"
-        canUploadFiles={true}
-        canManageSettings={true}
-        isLoading={false}
-        logoIds={[]}
-        logos={{}}
-      />
->>>>>>> fd68af77
     );
 
     const googleAnalyticsHeading = getByText(GA_TEXT.SECTION_HEADING);
@@ -204,12 +122,12 @@
   });
 
   it('should render settings page with publisher logos', function () {
-<<<<<<< HEAD
     const { queryAllByTestId } = renderWithProviders(
       <EditorSettings />,
       createProviderValues({
         googleAnalyticsId: 'UA-098909-05',
         canUploadFiles: true,
+        canManageSettings: true,
         isLoading: false,
         activeLogoId: publisherLogoIds[0],
         logoIds: publisherLogoIds,
@@ -217,60 +135,32 @@
       })
     );
 
-    expect(queryAllByTestId(/^publisher-logo-/)).toHaveLength(
-=======
-    const { queryAllByTestId } = renderWithTheme(
-      <SettingsWrapper
-        googleAnalyticsId="UA-098909-05"
-        canUploadFiles={true}
-        canManageSettings={true}
-        isLoading={false}
-        activeLogoId={publisherLogoIds[0]}
-        logoIds={publisherLogoIds}
-        logos={rawPublisherLogos}
-      />
-    );
     expect(queryAllByTestId(/^uploaded-publisher-logo-/)).toHaveLength(
->>>>>>> fd68af77
       publisherLogoIds.length
     );
   });
 
   it('should call mockUpdateSettings when a logo is removed', function () {
-<<<<<<< HEAD
-    const { getByTestId, getByText } = renderWithProviders(
+    const { getByTestId, getByRole } = renderWithProviders(
       <EditorSettings />,
       createProviderValues({
         googleAnalyticsId: 'UA-098909-05',
         canUploadFiles: true,
+        canManageSettings: true,
         isLoading: false,
         activeLogoId: publisherLogoIds[0],
         logoIds: publisherLogoIds,
         logos: rawPublisherLogos,
       })
-=======
-    const SettingsPage = renderWithTheme(
-      <SettingsWrapper
-        googleAnalyticsId="UA-098909-05"
-        canUploadFiles={true}
-        canManageSettings={true}
-        isLoading={false}
-        activeLogoId={publisherLogoIds[0]}
-        logoIds={publisherLogoIds}
-        logos={rawPublisherLogos}
-      />
->>>>>>> fd68af77
     );
 
-    const ContextMenuButton = SettingsPage.getByTestId(
+    const ContextMenuButton = getByTestId(
       'publisher-logo-context-menu-button-1'
     );
 
     fireEvent.click(ContextMenuButton);
 
-    const ContextMenu = SettingsPage.getByTestId(
-      'publisher-logo-context-menu-1'
-    );
+    const ContextMenu = getByTestId('publisher-logo-context-menu-1');
     expect(ContextMenu).toBeDefined();
 
     const { getByText } = within(ContextMenu);
@@ -280,7 +170,7 @@
 
     fireEvent.click(DeleteFileButton);
 
-    const DeleteDialog = SettingsPage.getByRole('dialog');
+    const DeleteDialog = getByRole('dialog');
     expect(DeleteDialog).toBeDefined();
 
     const ConfirmDeleteButton = within(DeleteDialog).getByText('Delete Logo');
@@ -292,27 +182,16 @@
   });
 
   it('should render settings page without file upload section when canUploadFiles is false', function () {
-<<<<<<< HEAD
     const { queryAllByTestId } = renderWithProviders(
       <EditorSettings />,
       createProviderValues({
         googleAnalyticsId: 'UA-098909-05',
         canUploadFiles: false,
+        canManageSettings: true,
         isLoading: false,
         logoIds: [],
         logos: {},
       })
-=======
-    const { queryAllByTestId } = renderWithTheme(
-      <SettingsWrapper
-        googleAnalyticsId="UA-098909-05"
-        canUploadFiles={false}
-        canManageSettings={true}
-        isLoading={false}
-        logoIds={[]}
-        logos={{}}
-      />
->>>>>>> fd68af77
     );
 
     expect(queryAllByTestId('upload-file-input')).toHaveLength(0);
