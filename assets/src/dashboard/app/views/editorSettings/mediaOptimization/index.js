/*
 * Copyright 2021 Google LLC
 *
 * Licensed under the Apache License, Version 2.0 (the "License");
 * you may not use this file except in compliance with the License.
 * You may obtain a copy of the License at
 *
 *     https://www.apache.org/licenses/LICENSE-2.0
 *
 * Unless required by applicable law or agreed to in writing, software
 * distributed under the License is distributed on an "AS IS" BASIS,
 * WITHOUT WARRANTIES OR CONDITIONS OF ANY KIND, either express or implied.
 * See the License for the specific language governing permissions and
 * limitations under the License.
 */

/**
 * External dependencies
 */
import propTypes from 'prop-types';
<<<<<<< HEAD
import { useMemo } from 'react';
import { v4 as uuidv4 } from 'uuid';

/**
 * WordPress dependencies
 */
import { __ } from '@wordpress/i18n';
=======
import styled from 'styled-components';
import { __ } from '@web-stories-wp/i18n';
>>>>>>> 3298bd4d

/**
 * Internal dependencies
 */
import {
  SettingForm,
  SettingHeading,
  CheckboxLabel,
  CheckboxLabelText,
} from '../components';
import { Checkbox, THEME_CONSTANTS } from '../../../../../design-system';

export default function MediaOptimizationSettings({
  selected,
  onCheckboxSelected,
  disabled,
}) {
  const mediaOptimizationId = useMemo(
    () => `media-optimization-${uuidv4()}`,
    []
  );

  return (
    <SettingForm>
      <div>
        <SettingHeading>
          {__('Video Optimization', 'web-stories')}
        </SettingHeading>
      </div>
      <div>
        <CheckboxLabel forwardedAs="label" htmlFor={mediaOptimizationId}>
          <Checkbox
            id={mediaOptimizationId}
            data-testid="media-optimization-settings-checkbox"
            disabled={disabled}
            onChange={onCheckboxSelected}
            checked={Boolean(selected)}
          />
          <CheckboxLabelText
            size={THEME_CONSTANTS.TYPOGRAPHY.PRESET_SIZES.X_SMALL}
            aria-checked={Boolean(selected)}
            forwardedAs="span"
          >
            {__(
              'Automatically optimize videos used in Web Stories. We recommend enabling this feature. Video files that are too large or have an unsupported format (like .mov) will otherwise not display properly.',
              'web-stories'
            )}
          </CheckboxLabelText>
        </CheckboxLabel>
      </div>
    </SettingForm>
  );
}

MediaOptimizationSettings.propTypes = {
  disabled: propTypes.bool.isRequired,
  selected: propTypes.bool.isRequired,
  onCheckboxSelected: propTypes.func.isRequired,
};<|MERGE_RESOLUTION|>--- conflicted
+++ resolved
@@ -18,18 +18,13 @@
  * External dependencies
  */
 import propTypes from 'prop-types';
-<<<<<<< HEAD
 import { useMemo } from 'react';
 import { v4 as uuidv4 } from 'uuid';
 
 /**
  * WordPress dependencies
  */
-import { __ } from '@wordpress/i18n';
-=======
-import styled from 'styled-components';
 import { __ } from '@web-stories-wp/i18n';
->>>>>>> 3298bd4d
 
 /**
  * Internal dependencies
