/*
 * Copyright 2020 Google LLC
 *
 * Licensed under the Apache License, Version 2.0 (the "License");
 * you may not use this file except in compliance with the License.
 * You may obtain a copy of the License at
 *
 *     https://www.apache.org/licenses/LICENSE-2.0
 *
 * Unless required by applicable law or agreed to in writing, software
 * distributed under the License is distributed on an "AS IS" BASIS,
 * WITHOUT WARRANTIES OR CONDITIONS OF ANY KIND, either express or implied.
 * See the License for the specific language governing permissions and
 * limitations under the License.
 */

/**
 * External dependencies
 */
import styled from 'styled-components';
import { rgba } from 'polished';

/**
 * Internal dependencies
 */
import {
  TypographyPresets,
  StandardViewContentGutter,
  Button,
} from '../../../components';
import { visuallyHiddenStyles } from '../../../utils/visuallyHiddenStyles';
import { Link } from '../../../components/link';
<<<<<<< HEAD
import { BUTTON_TYPES } from '../../../constants';
=======
import { KEYBOARD_USER_SELECTOR } from '../../../constants';
>>>>>>> ec535458

export const Wrapper = styled.div`
  margin: 0 107px;
`;

export const Main = styled(StandardViewContentGutter)`
  display: flex;
  flex-direction: column;
  padding-top: 36px;
  margin-top: 20px;
  max-width: 945px;
  width: 100%;
`;

export const SettingForm = styled.form`
  display: grid;
  grid-template-columns: 27% minmax(400px, 1fr);
  column-gap: 6.56%;
  padding-bottom: 52px;

  @media ${({ theme }) => theme.breakpoint.largeDisplayPhone} {
    grid-template-columns: 100%;
    row-gap: 20px;
  }
`;

export const SettingHeading = styled.h3`
  ${TypographyPresets.Small};
  font-weight: ${({ theme }) => theme.typography.weight.bold};
  color: ${({ theme }) => theme.colors.black};
  padding-bottom: 8px;
`;

export const FormContainer = styled.div`
  input {
    width: 100%;
    height: 32px;
  }
`;

export const InlineLink = styled(Link)`
  margin-left: 0.25em;
`;

export const HelperText = styled.p`
  ${TypographyPresets.Small};
  color: ${({ theme }) => theme.colors.gray200};
`;

export const TextInputHelperText = styled(HelperText)`
  padding-top: 10px;
`;

export const FinePrintHelperText = styled.p`
  ${TypographyPresets.ExtraSmall};
  padding-top: 10px;
  color: ${({ theme }) => theme.colors.gray200};
`;

export const Error = styled.p`
  ${TypographyPresets.ExtraSmall};
  padding-bottom: 10px;
  color: ${({ theme }) => theme.colors.danger};
`;

export const UploadedContainer = styled.div`
  display: grid;
  grid-template-columns: repeat(auto-fill, 56px);
  grid-auto-rows: 56px;
  grid-column-gap: 12px;
  grid-row-gap: 20px;
  padding-bottom: 24px;
`;

export const GridItemContainer = styled.div`
  position: relative;
`;

export const GridItemButton = styled.button`
  position: relative;
  display: block;
  background-color: transparent;
  border: ${({ theme }) => theme.borders.transparent};
  width: 100%;
  height: 100%;
  border-radius: 4px;
  border-width: 2px;
  padding: 0;

  ${KEYBOARD_USER_SELECTOR} &:focus {
    border-color: ${({ theme }) => rgba(theme.colors.bluePrimary, 0.85)};
    border-width: 2px;
    outline: none;
  }
`;

export const Logo = styled.img`
  object-fit: cover;
  width: 100%;
  height: 100%;
  border-radius: 4px;
`;

export const RemoveLogoButton = styled.button`
  position: absolute;
  left: 2px;
  bottom: 2px;
  width: 24px;
  height: 24px;
  text-align: center;
  padding: 0;
  color: ${({ theme }) => theme.colors.white};
  background: ${({ theme }) => theme.colors.gray700};
  border-radius: 50%;
  border: ${({ theme }) => theme.borders.transparent};
  cursor: pointer;

  & > svg {
    padding: 6px;
    width: 100%;
    height: 100%;
    display: block;
  }

  ${KEYBOARD_USER_SELECTOR} &:focus {
    border-color: ${({ theme }) => rgba(theme.colors.bluePrimary, 0.85)};
    border-width: 2px;
    outline: none;
  }
`;

export const SaveButton = styled(Button).attrs({ type: BUTTON_TYPES.PRIMARY })`
  float: right;
`;

export const ErrorText = styled.p`
  ${TypographyPresets.ExtraSmall};
  color: ${({ theme }) => theme.colors.danger};
  margin-left: 1em;
  padding-top: 0.25em;
`;

export const VisuallyHiddenDescription = styled.span(visuallyHiddenStyles);<|MERGE_RESOLUTION|>--- conflicted
+++ resolved
@@ -30,11 +30,7 @@
 } from '../../../components';
 import { visuallyHiddenStyles } from '../../../utils/visuallyHiddenStyles';
 import { Link } from '../../../components/link';
-<<<<<<< HEAD
-import { BUTTON_TYPES } from '../../../constants';
-=======
-import { KEYBOARD_USER_SELECTOR } from '../../../constants';
->>>>>>> ec535458
+import { BUTTON_TYPES, KEYBOARD_USER_SELECTOR } from '../../../constants';
 
 export const Wrapper = styled.div`
   margin: 0 107px;
