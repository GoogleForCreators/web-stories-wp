--- conflicted
+++ resolved
@@ -18,15 +18,11 @@
  * WordPress dependencies
  */
 import { __ } from '@wordpress/i18n';
+
 /**
  * Internal dependencies
  */
-<<<<<<< HEAD
 import { migrate, DATA_VERSION } from '../../../migration/migrate';
-import { toUTCDate } from '../../../date';
-=======
-import { migrate, DATA_VERSION } from '../../../edit-story/migration/migrate';
->>>>>>> fa6c9174
 
 // TODO: this is mostly placeholder to generally lend shape to saved templates that matches stories. We do no have stories formatted and returned in saved template API yet
 export default function reshapeSavedTemplateObject(originalSavedTemplateData) {
