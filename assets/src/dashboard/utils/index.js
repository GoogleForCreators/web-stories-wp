--- conflicted
+++ resolved
@@ -15,12 +15,7 @@
  */
 export { default as titleFormatted } from './titleFormatted';
 export { default as keyboardOnlyOutline } from './keyboardOnlyOutline';
-<<<<<<< HEAD
-export { default as memoize } from './memoize';
 export { default as groupBy } from './groupBy';
-=======
-export { default as throttleToAnimationFrame } from './throttleToAnimationFrame';
->>>>>>> 8c3a778e
 export { default as useDashboardResultsLabel } from './useDashboardResultsLabel';
 export { default as useFocusOut } from './useFocusOut';
 export {
