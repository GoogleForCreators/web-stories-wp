--- conflicted
+++ resolved
@@ -15,12 +15,7 @@
  */
 export { default as clamp } from './clamp';
 export { default as titleFormatted } from './titleFormatted';
-<<<<<<< HEAD
-export { default as keyboardOnlyOutline } from './keyboardOnlyOutline';
-export { default as groupBy } from './groupBy';
-=======
 export { default as KeyboardOnlyOutline } from './keyboardOnlyOutline';
->>>>>>> 2e0b822b
 export { default as useDashboardResultsLabel } from './useDashboardResultsLabel';
 export {
   default as usePagePreviewSize,
