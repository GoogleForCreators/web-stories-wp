--- conflicted
+++ resolved
@@ -16,10 +16,7 @@
 export { default as clamp } from './clamp';
 export { default as titleFormatted } from './titleFormatted';
 export { default as keyboardOnlyOutline } from './keyboardOnlyOutline';
-<<<<<<< HEAD
 export { default as groupBy } from './groupBy';
-=======
->>>>>>> d64fba45
 export { default as useDashboardResultsLabel } from './useDashboardResultsLabel';
 export {
   default as usePagePreviewSize,
