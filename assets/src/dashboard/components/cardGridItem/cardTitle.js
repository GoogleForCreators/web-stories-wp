--- conflicted
+++ resolved
@@ -31,12 +31,9 @@
 import { titleFormatted } from '../../utils';
 import { DashboardStatusesPropType } from '../../types';
 import InlineInputForm from '../inlineInputForm';
-<<<<<<< HEAD
 import { Link } from '../link';
 import { LockClosed as LockSVG } from '../../../design-system/icons';
 import { useConfig } from '../../app/config';
-=======
->>>>>>> 404aa4d5
 
 const StyledCardTitle = styled.div`
   padding: 12px 4px 0 4px;
@@ -44,7 +41,6 @@
   max-width: calc(100% - 20px);
 `;
 
-<<<<<<< HEAD
 const LockRow = styled.div`
   margin-bottom: 5px;
 `;
@@ -54,14 +50,11 @@
   margin-right: 5px;
 `;
 
-const TitleStoryLink = styled(Link)`
-=======
 const TitleStoryLink = styled(Headline).attrs(() => ({
   as: 'a',
   size: THEME_CONSTANTS.TYPOGRAPHY.PRESET_SIZES.XX_SMALL,
 }))`
   width: 100%;
->>>>>>> 404aa4d5
   display: inline-block;
   overflow: hidden;
   white-space: nowrap;
