/*
 * Copyright 2020 Google LLC
 *
 * Licensed under the Apache License, Version 2.0 (the "License");
 * you may not use this file except in compliance with the License.
 * You may obtain a copy of the License at
 *
 *     https://www.apache.org/licenses/LICENSE-2.0
 *
 * Unless required by applicable law or agreed to in writing, software
 * distributed under the License is distributed on an "AS IS" BASIS,
 * WITHOUT WARRANTIES OR CONDITIONS OF ANY KIND, either express or implied.
 * See the License for the specific language governing permissions and
 * limitations under the License.
 */

/**
 * External dependencies
 */
import PropTypes from 'prop-types';
import { useEffect, useReducer, useRef, useState } from 'react';
import styled, { css } from 'styled-components';
<<<<<<< HEAD
import { clamp, STORY_ANIMATION_STATE } from '@web-stories-wp/animation';
/**
 * Internal dependencies
 */
=======
>>>>>>> 9edf5fc1
import {
  themeHelpers,
  Button,
  BUTTON_TYPES,
  BUTTON_SIZES,
  ThemeGlobals,
  useFocusOut,
} from '@web-stories-wp/design-system';

/**
 * Internal dependencies
 */
import {
  PreviewErrorBoundary,
  PreviewPage,
} from '../../../edit-story/components/previewPage';
import { resolveRoute } from '../../app/router';
import { DEFAULT_STORY_PAGE_ADVANCE_DURATION } from '../../constants';
import { PageSizePropType, StoryPropType } from '../../types';
import { ActionLabel } from './types';

const PreviewPane = styled.div`
  position: relative;
  border-radius: ${({ theme }) => theme.borders.radius.small};
  height: ${({ cardSize }) => `${cardSize.containerHeight}px`};
  border: ${({ theme }) => `1px solid ${theme.colors.border.defaultNormal}`};
  width: 100%;
  overflow: hidden;
  z-index: -1;
`;
PreviewPane.propTypes = {
  cardSize: PageSizePropType.isRequired,
};

const EditControls = styled.div`
  height: ${({ cardSize }) => `${cardSize.containerHeight}px`};
  width: ${({ cardSize }) => `${cardSize.width}px`};
  position: absolute;
  display: flex;
  flex-direction: column;
  justify-content: space-between;
  padding: 0;
  transition: opacity ease-in-out 300ms;
  background: ${({ theme }) => theme.colors.interactiveBg.previewOverlay};
  border-radius: ${({ theme }) => theme.borders.radius.small};
  opacity: ${({ isActive }) => (isActive ? 1 : 0)};

  ${({ theme }) => css`
    &[${ThemeGlobals.FOCUS_VISIBLE_DATA_ATTRIBUTE}] {
      ${themeHelpers.focusCSS(theme.colors.border.focus)};
    }
  `};
`;
EditControls.propTypes = {
  cardSize: PageSizePropType.isRequired,
};

const ActionContainer = styled.div`
  padding: 20px;
  width: 100%;
  display: flex;
  justify-content: center;
`;

const EmptyActionContainer = styled(ActionContainer)`
  padding: 40px;
`;

const getActionAttributes = (targetAction) =>
  typeof targetAction === 'string'
    ? {
        href: resolveRoute(targetAction),
        isLink: true,
        as: 'a',
      }
    : { onClick: targetAction };

const CARD_STATE = {
  IDLE: 'idle',
  ACTIVE: 'active',
};

const CARD_ACTION = {
  ACTIVATE: 'activate',
  DEACTIVATE: 'deactivate',
};

const cardMachine = {
  [CARD_STATE.IDLE]: {
    [CARD_ACTION.ACTIVATE]: CARD_STATE.ACTIVE,
  },
  [CARD_STATE.ACTIVE]: {
    [CARD_ACTION.DEACTIVATE]: CARD_STATE.IDLE,
  },
};

const cardReducer = (state, action) => cardMachine?.[state]?.[action] || state;

const CardPreviewContainer = ({
  tabIndex,
  centerAction,
  bottomAction,
  topAction,
  story,
  pageSize,
  ariaLabel,
  children,
  containerAction = () => {},
}) => {
  const [cardState, dispatch] = useReducer(cardReducer, CARD_STATE.IDLE);
  const [pageIndex, setPageIndex] = useState(0);
  const containElem = useRef(null);
  const storyPages = story?.pages || [];

  useFocusOut(containElem, () => dispatch(CARD_ACTION.DEACTIVATE), []);

  useEffect(() => {
    if (CARD_STATE.IDLE === cardState) {
      setPageIndex(0);
    }
  }, [cardState]);

  useEffect(() => {
    let intervalId;
    if (CARD_STATE.ACTIVE === cardState) {
      /**
       * The interval duration should eventually get pulled off the story schema's
       * auto advance duration and if no duration provided, use a default.
       *
       * Can also incorporate onWAAPIFinish here to make sure the page
       * doesn't switch before the animations finishes.
       */
      intervalId = setInterval(
        () => setPageIndex((v) => clamp(v + 1, [0, storyPages.length - 1])),
        DEFAULT_STORY_PAGE_ADVANCE_DURATION
      );
    }

    return () => intervalId && clearInterval(intervalId);
  }, [storyPages.length, cardState]);

  return (
    <>
      <PreviewPane cardSize={pageSize}>
        <PreviewErrorBoundary>
          <PreviewPage
            pageSize={pageSize}
            page={storyPages[pageIndex]}
            animationState={
              CARD_STATE.ACTIVE === cardState
                ? STORY_ANIMATION_STATE.PLAYING
                : STORY_ANIMATION_STATE.RESET
            }
          />
        </PreviewErrorBoundary>
        {children}
      </PreviewPane>
      {/*
        Disable Reason: As the UI stands for the dashboard grid item view we have nested functionality
        that is embedded in the grid and requires the user hover or focus a card in order to see options
        since keyboard users can't hover we have to also harness focus and active to get consistent behavior
        the click events on this div show or hide options for each grid item.
        */}
      {/* eslint-disable-next-line styled-components-a11y/click-events-have-key-events, styled-components-a11y/no-static-element-interactions */}
      <EditControls
        aria-label={ariaLabel}
        data-testid="card-action-container"
        ref={containElem}
        cardSize={pageSize}
        isActive={CARD_STATE.ACTIVE === cardState}
        onFocus={() => dispatch(CARD_ACTION.ACTIVATE)}
        onMouseEnter={() => dispatch(CARD_ACTION.ACTIVATE)}
        onMouseLeave={() => dispatch(CARD_ACTION.DEACTIVATE)}
        onClick={containerAction}
        tabIndex={tabIndex}
      >
        {!topAction && <EmptyActionContainer />}
        {topAction?.label && (
          <ActionContainer>
            <Button
              tabIndex={tabIndex}
              data-testid="card-top-action"
              type={BUTTON_TYPES.SECONDARY}
              {...getActionAttributes(topAction.targetAction)}
              aria-label={topAction.ariaLabel}
            >
              {topAction.label}
            </Button>
          </ActionContainer>
        )}

        {centerAction?.label && (
          <ActionContainer>
            <Button
              tabIndex={tabIndex}
              data-testid="card-center-action"
              type={BUTTON_TYPES.SECONDARY}
              size={BUTTON_SIZES.SMALL}
              {...getActionAttributes(centerAction.targetAction)}
              aria-label={centerAction.ariaLabel}
            >
              {centerAction.label}
            </Button>
          </ActionContainer>
        )}
        {bottomAction?.label ? (
          <ActionContainer>
            <Button
              {...getActionAttributes(bottomAction.targetAction)}
              tabIndex={tabIndex}
              aria-label={bottomAction.ariaLabel}
              isDisabled={!bottomAction.targetAction}
              type={BUTTON_TYPES.PRIMARY}
              size={BUTTON_SIZES.SMALL}
            >
              {bottomAction.label}
            </Button>
          </ActionContainer>
        ) : (
          <EmptyActionContainer />
        )}
      </EditControls>
    </>
  );
};

const ActionButtonPropType = PropTypes.shape({
  targetAction: PropTypes.oneOfType([PropTypes.func, PropTypes.string])
    .isRequired,
  label: ActionLabel,
  ariaLabel: PropTypes.string,
});

CardPreviewContainer.propTypes = {
  ariaLabel: PropTypes.string.isRequired,
  children: PropTypes.node,
  centerAction: ActionButtonPropType,
  bottomAction: ActionButtonPropType,
  topAction: ActionButtonPropType,
  containerAction: PropTypes.func,
  pageSize: PageSizePropType.isRequired,
  story: StoryPropType,
  tabIndex: PropTypes.number,
};

export default CardPreviewContainer;<|MERGE_RESOLUTION|>--- conflicted
+++ resolved
@@ -20,13 +20,6 @@
 import PropTypes from 'prop-types';
 import { useEffect, useReducer, useRef, useState } from 'react';
 import styled, { css } from 'styled-components';
-<<<<<<< HEAD
-import { clamp, STORY_ANIMATION_STATE } from '@web-stories-wp/animation';
-/**
- * Internal dependencies
- */
-=======
->>>>>>> 9edf5fc1
 import {
   themeHelpers,
   Button,
@@ -35,6 +28,7 @@
   ThemeGlobals,
   useFocusOut,
 } from '@web-stories-wp/design-system';
+import { clamp, STORY_ANIMATION_STATE } from '@web-stories-wp/animation';
 
 /**
  * Internal dependencies
