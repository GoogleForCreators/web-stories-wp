/*
 * Copyright 2020 Google LLC
 *
 * Licensed under the Apache License, Version 2.0 (the "License");
 * you may not use this file except in compliance with the License.
 * You may obtain a copy of the License at
 *
 *     https://www.apache.org/licenses/LICENSE-2.0
 *
 * Unless required by applicable law or agreed to in writing, software
 * distributed under the License is distributed on an "AS IS" BASIS,
 * WITHOUT WARRANTIES OR CONDITIONS OF ANY KIND, either express or implied.
 * See the License for the specific language governing permissions and
 * limitations under the License.
 */

/**
 * External dependencies
 */
import styled from 'styled-components';
import { useCallback, useLayoutEffect, useMemo, useRef } from 'react';
import { useFeature } from 'flagged';
import { __, sprintf } from '@web-stories-wp/i18n';
import { trackClick, trackEvent } from '@web-stories-wp/tracking';

/**
 * Internal dependencies
 */
import { useConfig } from '../../app/config';
import { resolveRoute, useRouteHistory } from '../../app/router';
import { PRIMARY_PATHS, SECONDARY_PATHS, Z_INDEX } from '../../constants';
import {
  Button,
  BUTTON_SIZES,
  BUTTON_TYPES,
  LogoWithTypeCircleColor,
  Text,
  THEME_CONSTANTS,
<<<<<<< HEAD
  useFocusOut,
=======
  BEZIER,
>>>>>>> 2d071708
} from '../../../design-system';
import {
  DASHBOARD_LEFT_NAV_WIDTH,
  MIN_DASHBOARD_WIDTH,
} from '../../constants/pageStructure';
import { useNavContext } from '../navProvider';
import {
  AppInfo,
  Content,
  Header,
  NavLink,
  NavList,
  NavListItem,
  PathName,
} from './navigationComponents';

export const AppFrame = styled.div`
  width: 100%;
  @media screen and (max-width: ${MIN_DASHBOARD_WIDTH}px) {
    width: ${MIN_DASHBOARD_WIDTH}px;
  }
`;

export const PageContent = styled.div`
  position: relative;
  padding-top: 10px;
  width: ${({ fullWidth }) =>
    fullWidth ? '100%' : `calc(100% - ${DASHBOARD_LEFT_NAV_WIDTH}px)`};
  left: ${({ fullWidth }) =>
    fullWidth ? '0' : `${DASHBOARD_LEFT_NAV_WIDTH}px`};

  @media screen and (max-width: ${MIN_DASHBOARD_WIDTH}px) {
    left: 0;
    width: 100%;
  }
`;

export const LeftRailContainer = styled.nav.attrs({
  ['data-testid']: 'dashboard-left-rail',
})`
  position: fixed;
  display: flex;
  justify-content: space-between;
  flex-direction: column;
  top: ${THEME_CONSTANTS.WP_ADMIN.TOOLBAR_HEIGHT}px;
  bottom: 0;
  width: ${DASHBOARD_LEFT_NAV_WIDTH}px;
  background: ${({ theme }) => theme.colors.bg.primary};
  z-index: ${Z_INDEX.LAYOUT_FIXED};
  transition: transform 0.25s ${BEZIER.outCubic}, opacity 0.25s linear;

  @media screen and (max-width: ${MIN_DASHBOARD_WIDTH}px) {
    padding-left: 0;
    opacity: ${({ isOpen }) => (isOpen ? 1 : 0)};
    visibility: ${({ isOpen }) => (isOpen ? 'visible' : 'hidden')};
    transform: translateX(${({ isOpen }) => (isOpen ? 'none' : `-100%`)});
  }
`;

export const LoadingContainer = styled.div`
  display: flex;
  justify-content: center;
  align-items: center;
  min-height: 550px;
`;

export function LeftRail() {
  const { state } = useRouteHistory();
  const { newStoryURL, version } = useConfig();
  const leftRailRef = useRef(null);
  const upperContentRef = useRef(null);

  const enableInProgressViews = useFeature('enableInProgressViews');

  const {
    state: { sideBarVisible },
    actions: { toggleSideBar },
  } = useNavContext();

  const onContainerClickCapture = useCallback(
    ({ target }) => {
      if (
        target === leftRailRef.current ||
        target === upperContentRef.current
      ) {
        return;
      }
      toggleSideBar();
    },
    [toggleSideBar, leftRailRef, upperContentRef]
  );

  const enabledPrimaryPaths = useMemo(() => {
    if (enableInProgressViews) {
      return PRIMARY_PATHS;
    }
    return PRIMARY_PATHS.filter((path) => !path.inProgress);
  }, [enableInProgressViews]);

  const handleSideBarClose = useCallback(() => {
    if (sideBarVisible) {
      toggleSideBar();
    }
  }, [toggleSideBar, sideBarVisible]);

  useFocusOut(leftRailRef, handleSideBarClose, [sideBarVisible]);

  useLayoutEffect(() => {
    if (sideBarVisible && leftRailRef.current) {
      leftRailRef.current.focus();
    }
  }, [sideBarVisible]);

  const onCreateNewStoryClick = useCallback(() => {
    trackEvent('create_new_story');
  }, []);

  const onExternalLinkClick = useCallback((evt, path) => {
    trackClick(evt, path.trackingEvent);
  }, []);

  return (
    <LeftRailContainer
      onClickCapture={onContainerClickCapture}
      ref={leftRailRef}
      isOpen={sideBarVisible}
      tabIndex={-1}
      role="navigation"
      aria-label={__('Main dashboard navigation', 'web-stories')}
    >
      <div ref={upperContentRef}>
        <Header forwardedAs="h2">
          <LogoWithTypeCircleColor
            title={__('Web Stories Dashboard', 'web-stories')}
          />
        </Header>
        <Content>
          <Button
            type={BUTTON_TYPES.QUATERNARY}
            size={BUTTON_SIZES.SMALL}
            href={newStoryURL}
            onClick={onCreateNewStoryClick}
          >
            {__('Create New Story', 'web-stories')}
          </Button>
        </Content>
        <Content>
          <NavList>
            {enabledPrimaryPaths.map(({ Icon, ...path }) => (
              <NavListItem key={path.value}>
                <NavLink
                  active={path.value === state.currentPath}
                  href={resolveRoute(path.value)}
                  size={THEME_CONSTANTS.TYPOGRAPHY.PRESET_SIZES.SMALL}
                  isBold
                  aria-label={
                    path.value === state.currentPath
                      ? sprintf(
                          /* translators: %s: the current page, for example "My Stories". */
                          __('%s (active view)', 'web-stories'),
                          path.label
                        )
                      : path.label
                  }
                  {...(path.isExternal && {
                    rel: 'noreferrer',
                    target: '_blank',
                    onClick: (evt) => onExternalLinkClick(evt, path),
                  })}
                >
                  {Icon && <Icon width="22px" />}
                  <PathName as="span" isBold>
                    {path.label}
                  </PathName>
                </NavLink>
              </NavListItem>
            ))}
          </NavList>
        </Content>
      </div>
      <Content>
        <NavList>
          {SECONDARY_PATHS.map((path) => (
            <NavListItem key={path.value}>
              <NavLink
                active={path.value === state.currentPath}
                href={resolveRoute(path.value)}
                size={THEME_CONSTANTS.TYPOGRAPHY.PRESET_SIZES.SMALL}
                aria-label={
                  path.value === state.currentPath
                    ? sprintf(
                        /* translators: %s: the current page, for example "My Stories". */
                        __('%s (active view)', 'web-stories'),
                        path.label
                      )
                    : path.label
                }
                {...(path.isExternal && {
                  rel: 'noreferrer',
                  target: '_blank',
                  onClick: (evt) => onExternalLinkClick(evt, path),
                })}
              >
                <Text
                  as="span"
                  size={THEME_CONSTANTS.TYPOGRAPHY.PRESET_SIZES.SMALL}
                  isBold
                >
                  {path.label}
                </Text>
              </NavLink>
            </NavListItem>
          ))}
        </NavList>
        <AppInfo size={THEME_CONSTANTS.TYPOGRAPHY.PRESET_SIZES.X_SMALL}>
          {sprintf(
            /* translators: 1: Current Year, 2: App Version */
            __('\u00A9 %1$s Google Version %2$s', 'web-stories'),
            new Date().getFullYear(),
            version
          )}
        </AppInfo>
      </Content>
    </LeftRailContainer>
  );
}

export { default as NavMenuButton } from './menuButton';<|MERGE_RESOLUTION|>--- conflicted
+++ resolved
@@ -30,17 +30,14 @@
 import { resolveRoute, useRouteHistory } from '../../app/router';
 import { PRIMARY_PATHS, SECONDARY_PATHS, Z_INDEX } from '../../constants';
 import {
+  BEZIER,
   Button,
   BUTTON_SIZES,
   BUTTON_TYPES,
   LogoWithTypeCircleColor,
   Text,
   THEME_CONSTANTS,
-<<<<<<< HEAD
   useFocusOut,
-=======
-  BEZIER,
->>>>>>> 2d071708
 } from '../../../design-system';
 import {
   DASHBOARD_LEFT_NAV_WIDTH,
