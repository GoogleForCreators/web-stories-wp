--- conflicted
+++ resolved
@@ -15,22 +15,12 @@
  */
 
 /**
-<<<<<<< HEAD
  * External dependencies
  */
 import styled from 'styled-components';
-import { useCallback, useRef, useLayoutEffect, useMemo } from 'react';
-=======
- * WordPress dependencies
- */
-import { __ } from '@wordpress/i18n';
-/**
- * External dependencies
- */
->>>>>>> 757c3845
+import { useCallback, useLayoutEffect, useMemo, useRef } from 'react';
 import { useFeature } from 'flagged';
-import { useCallback, useLayoutEffect, useMemo, useRef } from 'react';
-import styled from 'styled-components';
+
 /**
  * WordPress dependencies
  */
