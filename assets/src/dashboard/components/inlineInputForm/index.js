/*
 * Copyright 2020 Google LLC
 *
 * Licensed under the Apache License, Version 2.0 (the "License");
 * you may not use this file except in compliance with the License.
 * You may obtain a copy of the License at
 *
 *     https://www.apache.org/licenses/LICENSE-2.0
 *
 * Unless required by applicable law or agreed to in writing, software
 * distributed under the License is distributed on an "AS IS" BASIS,
 * WITHOUT WARRANTIES OR CONDITIONS OF ANY KIND, either express or implied.
 * See the License for the specific language governing permissions and
 * limitations under the License.
 */

/**
 * External dependencies
 */
import { useCallback, useEffect, useRef, useState } from 'react';
import PropTypes from 'prop-types';
<<<<<<< HEAD
import styled from 'styled-components';
import { Input } from '@web-stories-wp/design-system';
import { useFocusOut } from '@web-stories-wp/react';
=======
import styled, { css } from 'styled-components';
import { Input, useFocusOut } from '@web-stories-wp/design-system';
>>>>>>> 40967682

const StyledInput = styled(Input)`
  div {
    height: auto;
  }
  ${({ $isInverted, theme }) =>
    $isInverted &&
    css`
      input {
        color: ${theme.colors.inverted.fg.primary};
      }
    `}
`;

const InlineInputForm = ({
  noAutoFocus,
  error,
  id,
  isInverted,
  label,
  onEditCancel,
  onEditComplete,
  placeholder,
  value,
}) => {
  const inputContainerRef = useRef(null);
  const [newValue, setNewValue] = useState(value);

  useEffect(() => {
    // update internal value when `value` prop updates
    setNewValue(value);
  }, [value]);

  useFocusOut(
    inputContainerRef,
    () => {
      // cancel changes when user focuses away from input
      onEditCancel();
    },
    [onEditCancel]
  );

  useEffect(() => {
    if (!noAutoFocus && inputContainerRef.current) {
      inputContainerRef.current.querySelector('input')?.focus();
    }
  }, [noAutoFocus]);

  const handleChange = useCallback(
    ({ target }) => {
      setNewValue(target.value);
    },
    [setNewValue]
  );

  const handleKeyPress = useCallback(
    ({ nativeEvent }) => {
      if (nativeEvent.keyCode === 13) {
        onEditComplete(newValue);
      } else if (nativeEvent.keyCode === 27) {
        onEditCancel();
      }
    },
    [newValue, onEditComplete, onEditCancel]
  );
  return (
    <div ref={inputContainerRef}>
      <StyledInput
        aria-label={label}
        id={`${id}`}
        data-testid="inline-input-form"
        value={newValue}
        onKeyDown={handleKeyPress}
        onChange={handleChange}
        placeholder={placeholder}
        hasError={Boolean(error)}
        hint={error}
        $isInverted={isInverted}
      />
    </div>
  );
};

InlineInputForm.propTypes = {
  error: PropTypes.string,
  id: PropTypes.oneOfType([PropTypes.string, PropTypes.number]).isRequired,
  isInverted: PropTypes.bool,
  label: PropTypes.string.isRequired,
  noAutoFocus: PropTypes.bool,
  onEditCancel: PropTypes.func.isRequired,
  onEditComplete: PropTypes.func.isRequired,
  placeholder: PropTypes.string,
  value: PropTypes.string,
};

export default InlineInputForm;<|MERGE_RESOLUTION|>--- conflicted
+++ resolved
@@ -19,14 +19,9 @@
  */
 import { useCallback, useEffect, useRef, useState } from 'react';
 import PropTypes from 'prop-types';
-<<<<<<< HEAD
-import styled from 'styled-components';
+import styled, { css } from 'styled-components';
+import { useFocusOut } from '@web-stories-wp/react';
 import { Input } from '@web-stories-wp/design-system';
-import { useFocusOut } from '@web-stories-wp/react';
-=======
-import styled, { css } from 'styled-components';
-import { Input, useFocusOut } from '@web-stories-wp/design-system';
->>>>>>> 40967682
 
 const StyledInput = styled(Input)`
   div {
