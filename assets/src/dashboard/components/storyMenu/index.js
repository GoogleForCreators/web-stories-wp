--- conflicted
+++ resolved
@@ -20,29 +20,18 @@
 import { __ } from '@web-stories-wp/i18n';
 import PropTypes from 'prop-types';
 import styled from 'styled-components';
-<<<<<<< HEAD
 import { useCallback } from 'react';
-import { rgba } from 'polished';
-=======
-import { useCallback, useRef } from 'react';
->>>>>>> 4532d6f3
 
 /**
  * Internal dependencies
  */
 import { StoryPropType } from '../../types';
 import { MoreVertical as MoreVerticalSvg } from '../../icons';
-<<<<<<< HEAD
-import { KEYBOARD_USER_SELECTOR } from '../../constants';
-import { AnimatedContextMenu, MenuItemProps } from '../../../design-system';
-=======
-import useFocusOut from '../../utils/useFocusOut';
 import {
   AnimatedContextMenu,
   MenuItemProps,
   themeHelpers,
 } from '../../../design-system';
->>>>>>> 4532d6f3
 
 export const MoreVerticalButton = styled.button`
   display: flex;
