--- conflicted
+++ resolved
@@ -20,20 +20,12 @@
 import { useCallback, useEffect, useMemo, useRef, useState } from 'react';
 import PropTypes from 'prop-types';
 import { __, sprintf } from '@web-stories-wp/i18n';
-<<<<<<< HEAD
+import { UnitsProvider } from '@web-stories-wp/units';
 import { STORY_ANIMATION_STATE } from '@web-stories-wp/animation';
+
 /**
  * Internal dependencies
  */
-import { UnitsProvider } from '../../../edit-story/units';
-=======
-import { UnitsProvider } from '@web-stories-wp/units';
-
-/**
- * Internal dependencies
- */
-import { STORY_ANIMATION_STATE } from '../../../animation';
->>>>>>> 4121f0fc
 import { StoryPropType } from '../../types';
 import { getPagePreviewHeights } from '../../utils';
 import { useGridViewKeys } from '../../../design-system';
