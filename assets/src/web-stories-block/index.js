/*
 * Copyright 2021 Google LLC
 *
 * Licensed under the Apache License, Version 2.0 (the "License");
 * you may not use this file except in compliance with the License.
 * You may obtain a copy of the License at
 *
 *     https://www.apache.org/licenses/LICENSE-2.0
 *
 * Unless required by applicable law or agreed to in writing, software
 * distributed under the License is distributed on an "AS IS" BASIS,
 * WITHOUT WARRANTIES OR CONDITIONS OF ANY KIND, either express or implied.
 * See the License for the specific language governing permissions and
 * limitations under the License.
 */

/**
 * Internal dependencies
 */
// The __webpack_public_path__ assignment will be done after the imports.
// That's why the public path assignment is in its own dedicated module and imported here at the very top.
// See https://webpack.js.org/guides/public-path/#on-the-fly
import './publicPath';

/**
 * External dependencies
 */
import { initializeTracking } from '@web-stories-wp/tracking';

/**
 * WordPress dependencies
 */
import { registerBlockType } from '@wordpress/blocks';

/**
 * Internal dependencies
 */
import { name, settings } from './block';
<<<<<<< HEAD

__webpack_public_path__ = window.webStoriesBlockSettings.publicPath;
=======
>>>>>>> 29e456e0

registerBlockType(name, settings);

initializeTracking('Embed Block', false);<|MERGE_RESOLUTION|>--- conflicted
+++ resolved
@@ -36,11 +36,6 @@
  * Internal dependencies
  */
 import { name, settings } from './block';
-<<<<<<< HEAD
-
-__webpack_public_path__ = window.webStoriesBlockSettings.publicPath;
-=======
->>>>>>> 29e456e0
 
 registerBlockType(name, settings);
 
