--- conflicted
+++ resolved
@@ -4,20 +4,20 @@
         "Read more about it at https://getcomposer.org/doc/01-basic-usage.md#installing-dependencies",
         "This file is @generated automatically"
     ],
-    "content-hash": "e9d21a99268b62a8f97dcbd43249b293",
+    "content-hash": "68536bd6181613999ab990d35d70f7c0",
     "packages": [
         {
             "name": "ampproject/amp-wp",
-            "version": "2.0.10",
+            "version": "2.0.8",
             "source": {
                 "type": "git",
                 "url": "https://github.com/ampproject/amp-wp",
-                "reference": "501d13f3f63915b51f106ea0fb7ea60d67b0f557"
-            },
-            "dist": {
-                "type": "zip",
-                "url": "https://api.github.com/repos/ampproject/amp-wp/zipball/501d13f3f63915b51f106ea0fb7ea60d67b0f557",
-                "reference": "501d13f3f63915b51f106ea0fb7ea60d67b0f557",
+                "reference": "09af21aeb5f2309071be58b89edc02bbdb09f72c"
+            },
+            "dist": {
+                "type": "zip",
+                "url": "https://api.github.com/repos/ampproject/amp-wp/zipball/09af21aeb5f2309071be58b89edc02bbdb09f72c",
+                "reference": "09af21aeb5f2309071be58b89edc02bbdb09f72c",
                 "shasum": ""
             },
             "require": {
@@ -56,16 +56,16 @@
             "extra": {
                 "downloads": {
                     "phpstan": {
+                        "url": "https://github.com/phpstan/phpstan/releases/latest/download/phpstan.phar",
                         "path": "vendor/bin/phpstan",
-                        "type": "phar",
-                        "url": "https://github.com/phpstan/phpstan/releases/latest/download/phpstan.phar"
+                        "type": "phar"
                     }
                 },
                 "patches": {
                     "sabberworm/php-css-parser": {
-                        "1. Add additional validation for size unit <https://github.com/sabberworm/PHP-CSS-Parser/pull/193>": "https://github.com/sabberworm/PHP-CSS-Parser/compare/3bc5ded67d77a52b81608cfc97f23b1bb0678e2f%5E...468da3441945e9c1bf402a3340b1d8326723f7d9.patch",
-                        "2. Validate name-start code points for identifier <https://github.com/sabberworm/PHP-CSS-Parser/pull/185>": "https://github.com/sabberworm/PHP-CSS-Parser/compare/d42b64793f2edaffeb663c63e9de79069cdc0831%5E...113df5d55e94e21c6402021dfa959924941d4c29.patch",
-                        "3. Fix parsing CSS selectors which contain commas <https://github.com/westonruter/PHP-CSS-Parser/pull/1>": "https://github.com/westonruter/PHP-CSS-Parser/compare/master...10a2501c119abafced3e4014aa3c0a3453a86f67.patch"
+                        "Add additional validation for size unit <https://github.com/sabberworm/PHP-CSS-Parser/pull/193>": "https://github.com/sabberworm/PHP-CSS-Parser/compare/3bc5ded67d77a52b81608cfc97f23b1bb0678e2f%5E...468da3441945e9c1bf402a3340b1d8326723f7d9.patch",
+                        "Validate name-start code points for identifier <https://github.com/sabberworm/PHP-CSS-Parser/pull/185>": "https://github.com/sabberworm/PHP-CSS-Parser/compare/d42b64793f2edaffeb663c63e9de79069cdc0831%5E...113df5d55e94e21c6402021dfa959924941d4c29.patch",
+                        "Fix parsing CSS selectors which contain commas <https://github.com/westonruter/PHP-CSS-Parser/pull/1>": "https://github.com/westonruter/PHP-CSS-Parser/compare/master...10a2501c119abafced3e4014aa3c0a3453a86f67.patch"
                     }
                 }
             },
@@ -105,7 +105,7 @@
             ],
             "description": "WordPress plugin for adding AMP support.",
             "homepage": "https://github.com/ampproject/amp-wp",
-            "time": "2021-01-13T21:47:32+00:00"
+            "time": "2020-12-09T21:56:42+00:00"
         },
         {
             "name": "civicrm/composer-downloads-plugin",
@@ -354,12 +354,12 @@
             "source": {
                 "type": "git",
                 "url": "https://github.com/sabberworm/PHP-CSS-Parser.git",
-                "reference": "bfdd976"
-            },
-            "dist": {
-                "type": "zip",
-                "url": "https://api.github.com/repos/sabberworm/PHP-CSS-Parser/zipball/bfdd976",
-                "reference": "bfdd976",
+                "reference": "cd1ff1118394e25e3f43885fa6d5b23cf05ef48a"
+            },
+            "dist": {
+                "type": "zip",
+                "url": "https://api.github.com/repos/sabberworm/PHP-CSS-Parser/zipball/cd1ff1118394e25e3f43885fa6d5b23cf05ef48a",
+                "reference": "cd1ff1118394e25e3f43885fa6d5b23cf05ef48a",
                 "shasum": ""
             },
             "require": {
@@ -370,16 +370,6 @@
                 "phpunit/phpunit": "^4.8.36"
             },
             "type": "library",
-<<<<<<< HEAD
-            "extra": {
-                "patches_applied": {
-                    "1. Add additional validation for size unit <https://github.com/sabberworm/PHP-CSS-Parser/pull/193>": "https://github.com/sabberworm/PHP-CSS-Parser/compare/3bc5ded67d77a52b81608cfc97f23b1bb0678e2f%5E...468da3441945e9c1bf402a3340b1d8326723f7d9.patch",
-                    "2. Validate name-start code points for identifier <https://github.com/sabberworm/PHP-CSS-Parser/pull/185>": "https://github.com/sabberworm/PHP-CSS-Parser/compare/d42b64793f2edaffeb663c63e9de79069cdc0831%5E...113df5d55e94e21c6402021dfa959924941d4c29.patch",
-                    "3. Fix parsing CSS selectors which contain commas <https://github.com/westonruter/PHP-CSS-Parser/pull/1>": "https://github.com/westonruter/PHP-CSS-Parser/compare/master...10a2501c119abafced3e4014aa3c0a3453a86f67.patch"
-                }
-            },
-=======
->>>>>>> 1015a613
             "autoload": {
                 "psr-4": {
                     "Sabberworm\\CSS\\": "lib/Sabberworm/CSS/"
@@ -400,9 +390,6 @@
                 "parser",
                 "stylesheet"
             ],
-<<<<<<< HEAD
-            "time": "2020-07-21T18:39:46+00:00"
-=======
             "time": "2020-11-18T12:10:42+00:00",
             "extra": {
                 "patches_applied": {
@@ -410,7 +397,6 @@
                     "Fix parsing CSS selectors which contain commas <https://github.com/westonruter/PHP-CSS-Parser/pull/1>": "https://github.com/westonruter/PHP-CSS-Parser/compare/master...10a2501c119abafced3e4014aa3c0a3453a86f67.patch"
                 }
             }
->>>>>>> 1015a613
         },
         {
             "name": "symfony/polyfill-mbstring",
@@ -3260,7 +3246,6 @@
     "aliases": [],
     "minimum-stability": "dev",
     "stability-flags": {
-        "sabberworm/php-css-parser": 20,
         "roave/security-advisories": 20
     },
     "prefer-stable": true,
