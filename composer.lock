--- conflicted
+++ resolved
@@ -4,11 +4,7 @@
         "Read more about it at https://getcomposer.org/doc/01-basic-usage.md#installing-dependencies",
         "This file is @generated automatically"
     ],
-<<<<<<< HEAD
-    "content-hash": "fd7d2e3fb00c9906c31e98d661765bc1",
-=======
     "content-hash": "e9d21a99268b62a8f97dcbd43249b293",
->>>>>>> 8e5982d9
     "packages": [
         {
             "name": "ampproject/amp-wp",
@@ -1863,21 +1859,12 @@
             "source": {
                 "type": "git",
                 "url": "https://github.com/Roave/SecurityAdvisories.git",
-<<<<<<< HEAD
-                "reference": "107aa9daab3521a0d28f868ff8dc75db546f7ee3"
-            },
-            "dist": {
-                "type": "zip",
-                "url": "https://api.github.com/repos/Roave/SecurityAdvisories/zipball/107aa9daab3521a0d28f868ff8dc75db546f7ee3",
-                "reference": "107aa9daab3521a0d28f868ff8dc75db546f7ee3",
-=======
                 "reference": "db043e108edc5065662fec040aedea5bf30f8a12"
             },
             "dist": {
                 "type": "zip",
                 "url": "https://api.github.com/repos/Roave/SecurityAdvisories/zipball/db043e108edc5065662fec040aedea5bf30f8a12",
                 "reference": "db043e108edc5065662fec040aedea5bf30f8a12",
->>>>>>> 8e5982d9
                 "shasum": ""
             },
             "conflict": {
@@ -2182,11 +2169,7 @@
                     "type": "tidelift"
                 }
             ],
-<<<<<<< HEAD
-            "time": "2020-10-05T16:02:42+00:00"
-=======
             "time": "2021-01-20T22:18:29+00:00"
->>>>>>> 8e5982d9
         },
         {
             "name": "sebastian/code-unit-reverse-lookup",
