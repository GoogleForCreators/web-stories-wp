{
    "_readme": [
        "This file locks the dependencies of your project to a known state",
        "Read more about it at https://getcomposer.org/doc/01-basic-usage.md#installing-dependencies",
        "This file is @generated automatically"
    ],
<<<<<<< HEAD
    "content-hash": "e0add13c407bbe0b4b3e4ca604149022",
    "packages": [
        {
            "name": "ampproject/amp-wp",
            "version": "2.0.7",
            "source": {
                "type": "git",
                "url": "https://github.com/ampproject/amp-wp",
                "reference": "d61a8cf0882be82b7039997702e80cfbe167809f"
            },
            "dist": {
                "type": "zip",
                "url": "https://api.github.com/repos/ampproject/amp-wp/zipball/d61a8cf0882be82b7039997702e80cfbe167809f",
                "reference": "d61a8cf0882be82b7039997702e80cfbe167809f",
=======
    "content-hash": "2351370bdb82d317808cafa68b26a83e",
    "packages": [
        {
            "name": "ampproject/amp-wp",
            "version": "2.0.8",
            "source": {
                "type": "git",
                "url": "https://github.com/ampproject/amp-wp",
                "reference": "09af21aeb5f2309071be58b89edc02bbdb09f72c"
            },
            "dist": {
                "type": "zip",
                "url": "https://api.github.com/repos/ampproject/amp-wp/zipball/09af21aeb5f2309071be58b89edc02bbdb09f72c",
                "reference": "09af21aeb5f2309071be58b89edc02bbdb09f72c",
>>>>>>> f09e7bde
                "shasum": ""
            },
            "require": {
                "ampproject/common": "*",
                "ampproject/optimizer": "*",
                "cweagans/composer-patches": "1.6.7",
                "ext-curl": "*",
                "ext-date": "*",
                "ext-dom": "*",
                "ext-iconv": "*",
                "ext-json": "*",
                "ext-libxml": "*",
                "ext-spl": "*",
                "fasterimage/fasterimage": "1.5.0",
                "php": "^5.6 || ^7.0 || ^8.0",
                "sabberworm/php-css-parser": "dev-master#bfdd976"
            },
            "require-dev": {
                "civicrm/composer-downloads-plugin": "^2.1",
                "dealerdirect/phpcodesniffer-composer-installer": "0.7.0",
                "mikey179/vfsstream": "1.6.8",
                "mustache/mustache": "^2",
                "php-stubs/wordpress-stubs": "^5.3.2",
                "phpcompatibility/phpcompatibility-wp": "2.1.0",
                "phpdocumentor/reflection": "~3.0",
                "roave/security-advisories": "dev-master",
                "sirbrillig/phpcs-variable-analysis": "2.8.3",
                "wp-coding-standards/wpcs": "2.3.0",
                "xwp/wp-dev-lib": "1.6.4"
            },
            "suggest": {
                "ext-intl": "Enables use of idn_to_utf8() to convert punycode domains to UTF-8 for use with an AMP Cache.",
                "ext-mbstring": "Used by PHP-CSS-Parser when working with stylesheets."
            },
            "type": "wordpress-plugin",
            "extra": {
                "downloads": {
                    "phpstan": {
                        "url": "https://github.com/phpstan/phpstan/releases/latest/download/phpstan.phar",
                        "path": "vendor/bin/phpstan",
                        "type": "phar"
                    }
                },
                "patches": {
                    "sabberworm/php-css-parser": {
                        "Add additional validation for size unit <https://github.com/sabberworm/PHP-CSS-Parser/pull/193>": "https://github.com/sabberworm/PHP-CSS-Parser/compare/3bc5ded67d77a52b81608cfc97f23b1bb0678e2f%5E...468da3441945e9c1bf402a3340b1d8326723f7d9.patch",
                        "Validate name-start code points for identifier <https://github.com/sabberworm/PHP-CSS-Parser/pull/185>": "https://github.com/sabberworm/PHP-CSS-Parser/compare/d42b64793f2edaffeb663c63e9de79069cdc0831%5E...113df5d55e94e21c6402021dfa959924941d4c29.patch",
                        "Fix parsing CSS selectors which contain commas <https://github.com/westonruter/PHP-CSS-Parser/pull/1>": "https://github.com/westonruter/PHP-CSS-Parser/compare/master...10a2501c119abafced3e4014aa3c0a3453a86f67.patch"
                    }
                }
            },
            "autoload": {
                "psr-4": {
                    "AmpProject\\AmpWP\\": "src/"
                },
                "classmap": [
                    "includes/"
                ],
                "files": [
                    "back-compat/back-compat.php",
                    "includes/amp-helper-functions.php",
                    "includes/admin/functions.php",
                    "includes/deprecated.php"
                ]
            },
            "autoload-dev": {
                "psr-4": {
                    "AmpProject\\AmpWP\\Documentation\\": "docs/src/",
                    "AmpProject\\AmpWP\\Tests\\": "tests/php/src/"
                },
                "classmap": [
                    "tests/php/validation/"
                ],
                "files": [
                    "docs/includes/register-wp-cli-commands.php"
                ]
            },
            "scripts": {
                "analyze": [
                    "if [ -z $TEST_SKIP_PHPSTAN ]; then phpstan --version; phpstan analyze --ansi; fi"
                ]
            },
            "license": [
                "GPL-2.0-or-later"
            ],
            "description": "WordPress plugin for adding AMP support.",
            "homepage": "https://github.com/ampproject/amp-wp",
<<<<<<< HEAD
            "time": "2020-11-19T21:39:32+00:00"
=======
            "time": "2020-12-09T21:56:42+00:00"
>>>>>>> f09e7bde
        },
        {
            "name": "civicrm/composer-downloads-plugin",
            "version": "v3.0.1",
            "source": {
                "type": "git",
                "url": "https://github.com/civicrm/composer-downloads-plugin.git",
                "reference": "3aabb6d259a86158d01829fc2c62a2afb9618877"
            },
            "dist": {
                "type": "zip",
                "url": "https://api.github.com/repos/civicrm/composer-downloads-plugin/zipball/3aabb6d259a86158d01829fc2c62a2afb9618877",
                "reference": "3aabb6d259a86158d01829fc2c62a2afb9618877",
                "shasum": ""
            },
            "require": {
                "composer-plugin-api": "^1.1 || ^2.0",
                "php": ">=5.6",
                "togos/gitignore": "~1.1.1"
            },
            "require-dev": {
                "composer/composer": "~1.0 || ~2.0",
                "friendsofphp/php-cs-fixer": "^2.3",
                "phpunit/phpunit": "^5.7",
                "totten/process-helper": "^1.0.1"
            },
            "type": "composer-plugin",
            "extra": {
                "class": "LastCall\\DownloadsPlugin\\Plugin"
            },
            "autoload": {
                "psr-4": {
                    "LastCall\\DownloadsPlugin\\": "src/"
                }
            },
            "notification-url": "https://packagist.org/downloads/",
            "license": [
                "MIT"
            ],
            "authors": [
                {
                    "name": "Rob Bayliss",
                    "email": "rob@lastcallmedia.com"
                },
                {
                    "name": "Tim Otten",
                    "email": "totten@civicrm.org"
                }
            ],
            "description": "Composer plugin for downloading additional files within any composer package.",
            "time": "2020-11-02T05:26:23+00:00"
        },
        {
            "name": "cweagans/composer-patches",
            "version": "1.6.7",
            "source": {
                "type": "git",
                "url": "https://github.com/cweagans/composer-patches.git",
                "reference": "2e6f72a2ad8d59cd7e2b729f218bf42adb14f590"
            },
            "dist": {
                "type": "zip",
                "url": "https://api.github.com/repos/cweagans/composer-patches/zipball/2e6f72a2ad8d59cd7e2b729f218bf42adb14f590",
                "reference": "2e6f72a2ad8d59cd7e2b729f218bf42adb14f590",
                "shasum": ""
            },
            "require": {
                "composer-plugin-api": "^1.0",
                "php": ">=5.3.0"
            },
            "require-dev": {
                "composer/composer": "~1.0",
                "phpunit/phpunit": "~4.6"
            },
            "type": "composer-plugin",
            "extra": {
                "class": "cweagans\\Composer\\Patches"
            },
            "autoload": {
                "psr-4": {
                    "cweagans\\Composer\\": "src"
                }
            },
            "notification-url": "https://packagist.org/downloads/",
            "license": [
                "BSD-3-Clause"
            ],
            "authors": [
                {
                    "name": "Cameron Eagans",
                    "email": "me@cweagans.net"
                }
            ],
            "description": "Provides a way to patch Composer packages.",
            "time": "2019-08-29T20:11:49+00:00"
        },
        {
            "name": "enshrined/svg-sanitize",
            "version": "0.13.3",
            "source": {
                "type": "git",
                "url": "https://github.com/darylldoyle/svg-sanitizer.git",
                "reference": "bc66593f255b7d2613d8f22041180036979b6403"
            },
            "dist": {
                "type": "zip",
                "url": "https://api.github.com/repos/darylldoyle/svg-sanitizer/zipball/bc66593f255b7d2613d8f22041180036979b6403",
                "reference": "bc66593f255b7d2613d8f22041180036979b6403",
                "shasum": ""
            },
            "require": {
                "ext-dom": "*",
                "ext-libxml": "*"
            },
            "require-dev": {
                "codeclimate/php-test-reporter": "^0.1.2",
                "phpunit/phpunit": "^6"
            },
            "type": "library",
            "extra": {
                "patches_applied": {
                    "Allow empty href values <https://github.com/darylldoyle/svg-sanitizer/pull/42>": "https://github.com/darylldoyle/svg-sanitizer/compare/master...7d237b8d15bcdf8266c33561acf4d62cb30aeab8.patch"
                }
            },
            "autoload": {
                "psr-4": {
                    "enshrined\\svgSanitize\\": "src"
                }
            },
            "notification-url": "https://packagist.org/downloads/",
            "license": [
                "GPL-2.0-or-later"
            ],
            "authors": [
                {
                    "name": "Daryll Doyle",
                    "email": "daryll@enshrined.co.uk"
                }
            ],
            "description": "An SVG sanitizer for PHP",
            "time": "2020-01-20T01:34:17+00:00"
        },
        {
            "name": "fasterimage/fasterimage",
            "version": "v1.5.0",
            "source": {
                "type": "git",
                "url": "https://github.com/willwashburn/fasterimage.git",
                "reference": "42d125a15dc124520aff2157bbed9a4b2d4f310a"
            },
            "dist": {
                "type": "zip",
                "url": "https://api.github.com/repos/willwashburn/fasterimage/zipball/42d125a15dc124520aff2157bbed9a4b2d4f310a",
                "reference": "42d125a15dc124520aff2157bbed9a4b2d4f310a",
                "shasum": ""
            },
            "require": {
                "php": ">=5.4.0",
                "willwashburn/stream": ">=1.0"
            },
            "require-dev": {
                "php-coveralls/php-coveralls": "^2.1",
                "php-mock/php-mock-phpunit": "^2.3",
                "phpunit/phpunit": "~6.0"
            },
            "type": "library",
            "autoload": {
                "classmap": [
                    "src"
                ]
            },
            "notification-url": "https://packagist.org/downloads/",
            "license": [
                "MIT"
            ],
            "authors": [
                {
                    "name": "Will Washburn",
                    "email": "will@tailwindapp.com"
                },
                {
                    "name": "Weston Ruter"
                }
            ],
            "description": "FasterImage finds the size or type of a set of images given their uris by fetching as little as needed, in parallel. Originally ported by Tom Moor.",
            "homepage": "https://github.com/willwashburn/fasterimage",
            "keywords": [
                "fast image",
                "faster image",
                "fasterimage",
                "fastimage",
                "getimagesize",
                "image size",
                "parallel"
            ],
            "time": "2019-05-25T14:33:33+00:00"
        },
        {
            "name": "mcaskill/composer-exclude-files",
            "version": "v2.0.0",
            "source": {
                "type": "git",
                "url": "https://github.com/mcaskill/composer-plugin-exclude-files.git",
                "reference": "2bf916ab1ec9959b3a58ba3652bad6ffedf0e10e"
            },
            "dist": {
                "type": "zip",
                "url": "https://api.github.com/repos/mcaskill/composer-plugin-exclude-files/zipball/2bf916ab1ec9959b3a58ba3652bad6ffedf0e10e",
                "reference": "2bf916ab1ec9959b3a58ba3652bad6ffedf0e10e",
                "shasum": ""
            },
            "require": {
                "composer-plugin-api": "^1.0 || ^2.0",
                "php": "^5.3.2 || ^7.0 || ^8.0"
            },
            "require-dev": {
                "composer/composer": "^1.0 || ^2.0",
                "symfony/phpunit-bridge": "^4.2 || ^5.0"
            },
            "type": "composer-plugin",
            "extra": {
                "branch-alias": {
                    "dev-master": "2.x-dev"
                },
                "class": "McAskill\\Composer\\ExcludeFilePlugin"
            },
            "autoload": {
                "psr-4": {
                    "McAskill\\Composer\\": "src/"
                }
            },
            "notification-url": "https://packagist.org/downloads/",
            "license": [
                "MIT"
            ],
            "authors": [
                {
                    "name": "Chauncey McAskill",
                    "email": "chauncey@mcaskill.ca"
                }
            ],
            "description": "Exclude files from autoload_files.php",
            "time": "2020-09-25T22:01:23+00:00"
        },
        {
            "name": "sabberworm/php-css-parser",
            "version": "dev-master",
            "source": {
                "type": "git",
                "url": "https://github.com/sabberworm/PHP-CSS-Parser.git",
                "reference": "cd1ff1118394e25e3f43885fa6d5b23cf05ef48a"
            },
            "dist": {
                "type": "zip",
                "url": "https://api.github.com/repos/sabberworm/PHP-CSS-Parser/zipball/cd1ff1118394e25e3f43885fa6d5b23cf05ef48a",
                "reference": "cd1ff1118394e25e3f43885fa6d5b23cf05ef48a",
                "shasum": ""
            },
            "require": {
                "php": ">=5.3.2"
            },
            "require-dev": {
                "codacy/coverage": "^1.4",
                "phpunit/phpunit": "^4.8.36"
            },
            "type": "library",
            "extra": {
                "patches_applied": {
                    "Add additional validation for size unit <https://github.com/sabberworm/PHP-CSS-Parser/pull/193>": "https://github.com/sabberworm/PHP-CSS-Parser/compare/3bc5ded67d77a52b81608cfc97f23b1bb0678e2f%5E...468da3441945e9c1bf402a3340b1d8326723f7d9.patch",
                    "Fix parsing CSS selectors which contain commas <https://github.com/westonruter/PHP-CSS-Parser/pull/1>": "https://github.com/westonruter/PHP-CSS-Parser/compare/master...10a2501c119abafced3e4014aa3c0a3453a86f67.patch"
                }
            },
            "autoload": {
                "psr-4": {
                    "Sabberworm\\CSS\\": "lib/Sabberworm/CSS/"
                }
            },
            "license": [
                "MIT"
            ],
            "authors": [
                {
                    "name": "Raphael Schweikert"
                }
            ],
            "description": "Parser for CSS Files written in PHP",
            "homepage": "http://www.sabberworm.com/blog/2010/6/10/php-css-parser",
            "keywords": [
                "css",
                "parser",
                "stylesheet"
            ],
            "time": "2020-11-18T12:10:42+00:00"
        },
        {
            "name": "symfony/polyfill-mbstring",
            "version": "v1.19.0",
            "source": {
                "type": "git",
                "url": "https://github.com/symfony/polyfill-mbstring.git",
                "reference": "b5f7b932ee6fa802fc792eabd77c4c88084517ce"
            },
            "dist": {
                "type": "zip",
                "url": "https://api.github.com/repos/symfony/polyfill-mbstring/zipball/b5f7b932ee6fa802fc792eabd77c4c88084517ce",
                "reference": "b5f7b932ee6fa802fc792eabd77c4c88084517ce",
                "shasum": ""
            },
            "require": {
                "php": ">=5.3.3"
            },
            "suggest": {
                "ext-mbstring": "For best performance"
            },
            "type": "library",
            "extra": {
                "branch-alias": {
                    "dev-main": "1.19-dev"
                },
                "thanks": {
                    "name": "symfony/polyfill",
                    "url": "https://github.com/symfony/polyfill"
                }
            },
            "autoload": {
                "psr-4": {
                    "Symfony\\Polyfill\\Mbstring\\": ""
                },
                "files": [
                    "bootstrap.php"
                ]
            },
            "notification-url": "https://packagist.org/downloads/",
            "license": [
                "MIT"
            ],
            "authors": [
                {
                    "name": "Nicolas Grekas",
                    "email": "p@tchwork.com"
                },
                {
                    "name": "Symfony Community",
                    "homepage": "https://symfony.com/contributors"
                }
            ],
            "description": "Symfony polyfill for the Mbstring extension",
            "homepage": "https://symfony.com",
            "keywords": [
                "compatibility",
                "mbstring",
                "polyfill",
                "portable",
                "shim"
            ],
            "funding": [
                {
                    "url": "https://symfony.com/sponsor",
                    "type": "custom"
                },
                {
                    "url": "https://github.com/fabpot",
                    "type": "github"
                },
                {
                    "url": "https://tidelift.com/funding/github/packagist/symfony/symfony",
                    "type": "tidelift"
                }
            ],
            "time": "2020-10-23T09:01:57+00:00"
        },
        {
            "name": "togos/gitignore",
            "version": "1.1.1",
            "source": {
                "type": "git",
                "url": "https://github.com/TOGoS/PHPGitIgnore.git",
                "reference": "32bc0830e4123f670adcbf5ddda5bef362f4f4d4"
            },
            "dist": {
                "type": "zip",
                "url": "https://api.github.com/repos/TOGoS/PHPGitIgnore/zipball/32bc0830e4123f670adcbf5ddda5bef362f4f4d4",
                "reference": "32bc0830e4123f670adcbf5ddda5bef362f4f4d4",
                "shasum": ""
            },
            "require": {
                "php": ">=5.2"
            },
            "require-dev": {
                "togos/simpler-test": "1.1.1"
            },
            "type": "library",
            "autoload": {
                "psr-0": {
                    "TOGoS_GitIgnore_": "src/main/php/"
                }
            },
            "notification-url": "https://packagist.org/downloads/",
            "license": [
                "MIT"
            ],
            "description": "Parser for .gitignore (and sparse-checkout, and anything else using the same format) files",
            "time": "2019-04-19T19:16:58+00:00"
        },
        {
            "name": "willwashburn/stream",
            "version": "v1.0.0",
            "source": {
                "type": "git",
                "url": "https://github.com/willwashburn/stream.git",
                "reference": "345b3062493e3899d987dbdd1fec1c13ee28c903"
            },
            "dist": {
                "type": "zip",
                "url": "https://api.github.com/repos/willwashburn/stream/zipball/345b3062493e3899d987dbdd1fec1c13ee28c903",
                "reference": "345b3062493e3899d987dbdd1fec1c13ee28c903",
                "shasum": ""
            },
            "require": {
                "php": ">=5.4.0"
            },
            "require-dev": {
                "mockery/mockery": "~0.9",
                "phpunit/phpunit": "~4.0"
            },
            "type": "library",
            "autoload": {
                "psr-4": {
                    "WillWashburn\\": "src/"
                }
            },
            "notification-url": "https://packagist.org/downloads/",
            "license": [
                "MIT"
            ],
            "authors": [
                {
                    "name": "Will Washburn",
                    "email": "will.washburn@gmail.com"
                }
            ],
            "description": "model a sequence of data elements made available over time ",
            "homepage": "https://github.com/willwashburn/stream",
            "keywords": [
                "peek",
                "read",
                "stream",
                "streamable"
            ],
            "time": "2016-03-15T10:54:35+00:00"
        }
    ],
    "packages-dev": [
        {
            "name": "automattic/vipwpcs",
            "version": "2.2.0",
            "source": {
                "type": "git",
                "url": "https://github.com/Automattic/VIP-Coding-Standards.git",
                "reference": "4d0612461232b313d06321f1501c3989bd6aecf9"
            },
            "dist": {
                "type": "zip",
                "url": "https://api.github.com/repos/Automattic/VIP-Coding-Standards/zipball/4d0612461232b313d06321f1501c3989bd6aecf9",
                "reference": "4d0612461232b313d06321f1501c3989bd6aecf9",
                "shasum": ""
            },
            "require": {
                "php": ">=5.4",
                "sirbrillig/phpcs-variable-analysis": "^2.8.3",
                "squizlabs/php_codesniffer": "^3.5.5",
                "wp-coding-standards/wpcs": "^2.3"
            },
            "require-dev": {
                "dealerdirect/phpcodesniffer-composer-installer": "^0.7",
                "phpcompatibility/php-compatibility": "^9",
                "phpunit/phpunit": "^4 || ^5 || ^6 || ^7"
            },
            "suggest": {
                "dealerdirect/phpcodesniffer-composer-installer": "^0.7 || This Composer plugin will manage the PHPCS 'installed_paths' automatically."
            },
            "type": "phpcodesniffer-standard",
            "notification-url": "https://packagist.org/downloads/",
            "license": [
                "MIT"
            ],
            "authors": [
                {
                    "name": "Contributors",
                    "homepage": "https://github.com/Automattic/VIP-Coding-Standards/graphs/contributors"
                }
            ],
            "description": "PHP_CodeSniffer rules (sniffs) to enforce WordPress VIP minimum coding conventions",
            "keywords": [
                "phpcs",
                "standards",
                "wordpress"
            ],
            "time": "2020-09-07T10:45:45+00:00"
        },
        {
            "name": "composer/xdebug-handler",
            "version": "1.4.5",
            "source": {
                "type": "git",
                "url": "https://github.com/composer/xdebug-handler.git",
                "reference": "f28d44c286812c714741478d968104c5e604a1d4"
            },
            "dist": {
                "type": "zip",
                "url": "https://api.github.com/repos/composer/xdebug-handler/zipball/f28d44c286812c714741478d968104c5e604a1d4",
                "reference": "f28d44c286812c714741478d968104c5e604a1d4",
                "shasum": ""
            },
            "require": {
                "php": "^5.3.2 || ^7.0 || ^8.0",
                "psr/log": "^1.0"
            },
            "require-dev": {
                "phpunit/phpunit": "^4.8.35 || ^5.7 || 6.5 - 8"
            },
            "type": "library",
            "autoload": {
                "psr-4": {
                    "Composer\\XdebugHandler\\": "src"
                }
            },
            "notification-url": "https://packagist.org/downloads/",
            "license": [
                "MIT"
            ],
            "authors": [
                {
                    "name": "John Stevenson",
                    "email": "john-stevenson@blueyonder.co.uk"
                }
            ],
            "description": "Restarts a process without Xdebug.",
            "keywords": [
                "Xdebug",
                "performance"
            ],
            "funding": [
                {
                    "url": "https://packagist.com",
                    "type": "custom"
                },
                {
                    "url": "https://github.com/composer",
                    "type": "github"
                },
                {
                    "url": "https://tidelift.com/funding/github/packagist/composer/composer",
                    "type": "tidelift"
                }
            ],
            "time": "2020-11-13T08:04:11+00:00"
        },
        {
            "name": "dealerdirect/phpcodesniffer-composer-installer",
            "version": "v0.7.1",
            "source": {
                "type": "git",
                "url": "https://github.com/Dealerdirect/phpcodesniffer-composer-installer.git",
                "reference": "fe390591e0241955f22eb9ba327d137e501c771c"
            },
            "dist": {
                "type": "zip",
                "url": "https://api.github.com/repos/Dealerdirect/phpcodesniffer-composer-installer/zipball/fe390591e0241955f22eb9ba327d137e501c771c",
                "reference": "fe390591e0241955f22eb9ba327d137e501c771c",
                "shasum": ""
            },
            "require": {
                "composer-plugin-api": "^1.0 || ^2.0",
                "php": ">=5.3",
                "squizlabs/php_codesniffer": "^2.0 || ^3.0 || ^4.0"
            },
            "require-dev": {
                "composer/composer": "*",
                "phpcompatibility/php-compatibility": "^9.0",
                "sensiolabs/security-checker": "^4.1.0"
            },
            "type": "composer-plugin",
            "extra": {
                "class": "Dealerdirect\\Composer\\Plugin\\Installers\\PHPCodeSniffer\\Plugin"
            },
            "autoload": {
                "psr-4": {
                    "Dealerdirect\\Composer\\Plugin\\Installers\\PHPCodeSniffer\\": "src/"
                }
            },
            "notification-url": "https://packagist.org/downloads/",
            "license": [
                "MIT"
            ],
            "authors": [
                {
                    "name": "Franck Nijhof",
                    "email": "franck.nijhof@dealerdirect.com",
                    "homepage": "http://www.frenck.nl",
                    "role": "Developer / IT Manager"
                }
            ],
            "description": "PHP_CodeSniffer Standards Composer Installer Plugin",
            "homepage": "http://www.dealerdirect.com",
            "keywords": [
                "PHPCodeSniffer",
                "PHP_CodeSniffer",
                "code quality",
                "codesniffer",
                "composer",
                "installer",
                "phpcs",
                "plugin",
                "qa",
                "quality",
                "standard",
                "standards",
                "style guide",
                "stylecheck",
                "tests"
            ],
            "time": "2020-12-07T18:04:37+00:00"
        },
        {
            "name": "doctrine/instantiator",
            "version": "1.0.5",
            "source": {
                "type": "git",
                "url": "https://github.com/doctrine/instantiator.git",
                "reference": "8e884e78f9f0eb1329e445619e04456e64d8051d"
            },
            "dist": {
                "type": "zip",
                "url": "https://api.github.com/repos/doctrine/instantiator/zipball/8e884e78f9f0eb1329e445619e04456e64d8051d",
                "reference": "8e884e78f9f0eb1329e445619e04456e64d8051d",
                "shasum": ""
            },
            "require": {
                "php": ">=5.3,<8.0-DEV"
            },
            "require-dev": {
                "athletic/athletic": "~0.1.8",
                "ext-pdo": "*",
                "ext-phar": "*",
                "phpunit/phpunit": "~4.0",
                "squizlabs/php_codesniffer": "~2.0"
            },
            "type": "library",
            "extra": {
                "branch-alias": {
                    "dev-master": "1.0.x-dev"
                }
            },
            "autoload": {
                "psr-4": {
                    "Doctrine\\Instantiator\\": "src/Doctrine/Instantiator/"
                }
            },
            "notification-url": "https://packagist.org/downloads/",
            "license": [
                "MIT"
            ],
            "authors": [
                {
                    "name": "Marco Pivetta",
                    "email": "ocramius@gmail.com",
                    "homepage": "http://ocramius.github.com/"
                }
            ],
            "description": "A small, lightweight utility to instantiate objects in PHP without invoking their constructors",
            "homepage": "https://github.com/doctrine/instantiator",
            "keywords": [
                "constructor",
                "instantiate"
            ],
            "time": "2015-06-14T21:17:01+00:00"
        },
        {
            "name": "myclabs/deep-copy",
            "version": "1.7.0",
            "source": {
                "type": "git",
                "url": "https://github.com/myclabs/DeepCopy.git",
                "reference": "3b8a3a99ba1f6a3952ac2747d989303cbd6b7a3e"
            },
            "dist": {
                "type": "zip",
                "url": "https://api.github.com/repos/myclabs/DeepCopy/zipball/3b8a3a99ba1f6a3952ac2747d989303cbd6b7a3e",
                "reference": "3b8a3a99ba1f6a3952ac2747d989303cbd6b7a3e",
                "shasum": ""
            },
            "require": {
                "php": "^5.6 || ^7.0"
            },
            "require-dev": {
                "doctrine/collections": "^1.0",
                "doctrine/common": "^2.6",
                "phpunit/phpunit": "^4.1"
            },
            "type": "library",
            "autoload": {
                "psr-4": {
                    "DeepCopy\\": "src/DeepCopy/"
                },
                "files": [
                    "src/DeepCopy/deep_copy.php"
                ]
            },
            "notification-url": "https://packagist.org/downloads/",
            "license": [
                "MIT"
            ],
            "description": "Create deep copies (clones) of your objects",
            "keywords": [
                "clone",
                "copy",
                "duplicate",
                "object",
                "object graph"
            ],
            "time": "2017-10-19T19:58:43+00:00"
        },
        {
            "name": "pdepend/pdepend",
            "version": "2.8.0",
            "source": {
                "type": "git",
                "url": "https://github.com/pdepend/pdepend.git",
                "reference": "c64472f8e76ca858c79ad9a4cf1e2734b3f8cc38"
            },
            "dist": {
                "type": "zip",
                "url": "https://api.github.com/repos/pdepend/pdepend/zipball/c64472f8e76ca858c79ad9a4cf1e2734b3f8cc38",
                "reference": "c64472f8e76ca858c79ad9a4cf1e2734b3f8cc38",
                "shasum": ""
            },
            "require": {
                "php": ">=5.3.7",
                "symfony/config": "^2.3.0|^3|^4|^5",
                "symfony/dependency-injection": "^2.3.0|^3|^4|^5",
                "symfony/filesystem": "^2.3.0|^3|^4|^5"
            },
            "require-dev": {
                "easy-doc/easy-doc": "0.0.0 || ^1.2.3",
                "gregwar/rst": "^1.0",
                "phpunit/phpunit": "^4.8.35|^5.7",
                "squizlabs/php_codesniffer": "^2.0.0"
            },
            "bin": [
                "src/bin/pdepend"
            ],
            "type": "library",
            "extra": {
                "branch-alias": {
                    "dev-master": "2.x-dev"
                }
            },
            "autoload": {
                "psr-4": {
                    "PDepend\\": "src/main/php/PDepend"
                }
            },
            "notification-url": "https://packagist.org/downloads/",
            "license": [
                "BSD-3-Clause"
            ],
            "description": "Official version of pdepend to be handled with Composer",
            "funding": [
                {
                    "url": "https://tidelift.com/funding/github/packagist/pdepend/pdepend",
                    "type": "tidelift"
                }
            ],
            "time": "2020-06-20T10:53:13+00:00"
        },
        {
            "name": "php-stubs/wordpress-stubs",
            "version": "v5.6.0",
            "source": {
                "type": "git",
                "url": "https://github.com/php-stubs/wordpress-stubs.git",
                "reference": "ed446cce304cd49f13900274b3ed60d1b526297e"
            },
            "dist": {
                "type": "zip",
                "url": "https://api.github.com/repos/php-stubs/wordpress-stubs/zipball/ed446cce304cd49f13900274b3ed60d1b526297e",
                "reference": "ed446cce304cd49f13900274b3ed60d1b526297e",
                "shasum": ""
            },
            "replace": {
                "giacocorsiglia/wordpress-stubs": "*"
            },
            "require-dev": {
                "giacocorsiglia/stubs-generator": "^0.5.0",
                "php": "~7.1"
            },
            "suggest": {
                "paragonie/sodium_compat": "Pure PHP implementation of libsodium",
                "symfony/polyfill-php73": "Symfony polyfill backporting some PHP 7.3+ features to lower PHP versions",
                "szepeviktor/phpstan-wordpress": "WordPress extensions for PHPStan"
            },
            "type": "library",
            "notification-url": "https://packagist.org/downloads/",
            "license": [
                "MIT"
            ],
            "description": "WordPress function and class declaration stubs for static analysis.",
            "homepage": "https://github.com/php-stubs/wordpress-stubs",
            "keywords": [
                "PHPStan",
                "static analysis",
                "wordpress"
            ],
            "time": "2020-12-09T00:38:16+00:00"
        },
        {
            "name": "phpcompatibility/php-compatibility",
            "version": "9.3.5",
            "source": {
                "type": "git",
                "url": "https://github.com/PHPCompatibility/PHPCompatibility.git",
                "reference": "9fb324479acf6f39452e0655d2429cc0d3914243"
            },
            "dist": {
                "type": "zip",
                "url": "https://api.github.com/repos/PHPCompatibility/PHPCompatibility/zipball/9fb324479acf6f39452e0655d2429cc0d3914243",
                "reference": "9fb324479acf6f39452e0655d2429cc0d3914243",
                "shasum": ""
            },
            "require": {
                "php": ">=5.3",
                "squizlabs/php_codesniffer": "^2.3 || ^3.0.2"
            },
            "conflict": {
                "squizlabs/php_codesniffer": "2.6.2"
            },
            "require-dev": {
                "phpunit/phpunit": "~4.5 || ^5.0 || ^6.0 || ^7.0"
            },
            "suggest": {
                "dealerdirect/phpcodesniffer-composer-installer": "^0.5 || This Composer plugin will sort out the PHPCS 'installed_paths' automatically.",
                "roave/security-advisories": "dev-master || Helps prevent installing dependencies with known security issues."
            },
            "type": "phpcodesniffer-standard",
            "notification-url": "https://packagist.org/downloads/",
            "license": [
                "LGPL-3.0-or-later"
            ],
            "authors": [
                {
                    "name": "Wim Godden",
                    "homepage": "https://github.com/wimg",
                    "role": "lead"
                },
                {
                    "name": "Juliette Reinders Folmer",
                    "homepage": "https://github.com/jrfnl",
                    "role": "lead"
                },
                {
                    "name": "Contributors",
                    "homepage": "https://github.com/PHPCompatibility/PHPCompatibility/graphs/contributors"
                }
            ],
            "description": "A set of sniffs for PHP_CodeSniffer that checks for PHP cross-version compatibility.",
            "homepage": "http://techblog.wimgodden.be/tag/codesniffer/",
            "keywords": [
                "compatibility",
                "phpcs",
                "standards"
            ],
            "time": "2019-12-27T09:44:58+00:00"
        },
        {
            "name": "phpcompatibility/phpcompatibility-paragonie",
            "version": "1.3.0",
            "source": {
                "type": "git",
                "url": "https://github.com/PHPCompatibility/PHPCompatibilityParagonie.git",
                "reference": "b862bc32f7e860d0b164b199bd995e690b4b191c"
            },
            "dist": {
                "type": "zip",
                "url": "https://api.github.com/repos/PHPCompatibility/PHPCompatibilityParagonie/zipball/b862bc32f7e860d0b164b199bd995e690b4b191c",
                "reference": "b862bc32f7e860d0b164b199bd995e690b4b191c",
                "shasum": ""
            },
            "require": {
                "phpcompatibility/php-compatibility": "^9.0"
            },
            "require-dev": {
                "dealerdirect/phpcodesniffer-composer-installer": "^0.5",
                "paragonie/random_compat": "dev-master",
                "paragonie/sodium_compat": "dev-master"
            },
            "suggest": {
                "dealerdirect/phpcodesniffer-composer-installer": "^0.5 || This Composer plugin will sort out the PHP_CodeSniffer 'installed_paths' automatically.",
                "roave/security-advisories": "dev-master || Helps prevent installing dependencies with known security issues."
            },
            "type": "phpcodesniffer-standard",
            "notification-url": "https://packagist.org/downloads/",
            "license": [
                "LGPL-3.0-or-later"
            ],
            "authors": [
                {
                    "name": "Wim Godden",
                    "role": "lead"
                },
                {
                    "name": "Juliette Reinders Folmer",
                    "role": "lead"
                }
            ],
            "description": "A set of rulesets for PHP_CodeSniffer to check for PHP cross-version compatibility issues in projects, while accounting for polyfills provided by the Paragonie polyfill libraries.",
            "homepage": "http://phpcompatibility.com/",
            "keywords": [
                "compatibility",
                "paragonie",
                "phpcs",
                "polyfill",
                "standards"
            ],
            "time": "2019-11-04T15:17:54+00:00"
        },
        {
            "name": "phpcompatibility/phpcompatibility-wp",
            "version": "2.1.0",
            "source": {
                "type": "git",
                "url": "https://github.com/PHPCompatibility/PHPCompatibilityWP.git",
                "reference": "41bef18ba688af638b7310666db28e1ea9158b2f"
            },
            "dist": {
                "type": "zip",
                "url": "https://api.github.com/repos/PHPCompatibility/PHPCompatibilityWP/zipball/41bef18ba688af638b7310666db28e1ea9158b2f",
                "reference": "41bef18ba688af638b7310666db28e1ea9158b2f",
                "shasum": ""
            },
            "require": {
                "phpcompatibility/php-compatibility": "^9.0",
                "phpcompatibility/phpcompatibility-paragonie": "^1.0"
            },
            "require-dev": {
                "dealerdirect/phpcodesniffer-composer-installer": "^0.5"
            },
            "suggest": {
                "dealerdirect/phpcodesniffer-composer-installer": "^0.5 || This Composer plugin will sort out the PHP_CodeSniffer 'installed_paths' automatically.",
                "roave/security-advisories": "dev-master || Helps prevent installing dependencies with known security issues."
            },
            "type": "phpcodesniffer-standard",
            "notification-url": "https://packagist.org/downloads/",
            "license": [
                "LGPL-3.0-or-later"
            ],
            "authors": [
                {
                    "name": "Wim Godden",
                    "role": "lead"
                },
                {
                    "name": "Juliette Reinders Folmer",
                    "role": "lead"
                }
            ],
            "description": "A ruleset for PHP_CodeSniffer to check for PHP cross-version compatibility issues in projects, while accounting for polyfills provided by WordPress.",
            "homepage": "http://phpcompatibility.com/",
            "keywords": [
                "compatibility",
                "phpcs",
                "standards",
                "wordpress"
            ],
            "time": "2019-08-28T14:22:28+00:00"
        },
        {
            "name": "phpdocumentor/reflection-common",
            "version": "1.0.1",
            "source": {
                "type": "git",
                "url": "https://github.com/phpDocumentor/ReflectionCommon.git",
                "reference": "21bdeb5f65d7ebf9f43b1b25d404f87deab5bfb6"
            },
            "dist": {
                "type": "zip",
                "url": "https://api.github.com/repos/phpDocumentor/ReflectionCommon/zipball/21bdeb5f65d7ebf9f43b1b25d404f87deab5bfb6",
                "reference": "21bdeb5f65d7ebf9f43b1b25d404f87deab5bfb6",
                "shasum": ""
            },
            "require": {
                "php": ">=5.5"
            },
            "require-dev": {
                "phpunit/phpunit": "^4.6"
            },
            "type": "library",
            "extra": {
                "branch-alias": {
                    "dev-master": "1.0.x-dev"
                }
            },
            "autoload": {
                "psr-4": {
                    "phpDocumentor\\Reflection\\": [
                        "src"
                    ]
                }
            },
            "notification-url": "https://packagist.org/downloads/",
            "license": [
                "MIT"
            ],
            "authors": [
                {
                    "name": "Jaap van Otterdijk",
                    "email": "opensource@ijaap.nl"
                }
            ],
            "description": "Common reflection classes used by phpdocumentor to reflect the code structure",
            "homepage": "http://www.phpdoc.org",
            "keywords": [
                "FQSEN",
                "phpDocumentor",
                "phpdoc",
                "reflection",
                "static analysis"
            ],
            "time": "2017-09-11T18:02:19+00:00"
        },
        {
            "name": "phpdocumentor/reflection-docblock",
            "version": "3.3.2",
            "source": {
                "type": "git",
                "url": "https://github.com/phpDocumentor/ReflectionDocBlock.git",
                "reference": "bf329f6c1aadea3299f08ee804682b7c45b326a2"
            },
            "dist": {
                "type": "zip",
                "url": "https://api.github.com/repos/phpDocumentor/ReflectionDocBlock/zipball/bf329f6c1aadea3299f08ee804682b7c45b326a2",
                "reference": "bf329f6c1aadea3299f08ee804682b7c45b326a2",
                "shasum": ""
            },
            "require": {
                "php": "^5.6 || ^7.0",
                "phpdocumentor/reflection-common": "^1.0.0",
                "phpdocumentor/type-resolver": "^0.4.0",
                "webmozart/assert": "^1.0"
            },
            "require-dev": {
                "mockery/mockery": "^0.9.4",
                "phpunit/phpunit": "^4.4"
            },
            "type": "library",
            "autoload": {
                "psr-4": {
                    "phpDocumentor\\Reflection\\": [
                        "src/"
                    ]
                }
            },
            "notification-url": "https://packagist.org/downloads/",
            "license": [
                "MIT"
            ],
            "authors": [
                {
                    "name": "Mike van Riel",
                    "email": "me@mikevanriel.com"
                }
            ],
            "description": "With this component, a library can provide support for annotations via DocBlocks or otherwise retrieve information that is embedded in a DocBlock.",
            "time": "2017-11-10T14:09:06+00:00"
        },
        {
            "name": "phpdocumentor/type-resolver",
            "version": "0.4.0",
            "source": {
                "type": "git",
                "url": "https://github.com/phpDocumentor/TypeResolver.git",
                "reference": "9c977708995954784726e25d0cd1dddf4e65b0f7"
            },
            "dist": {
                "type": "zip",
                "url": "https://api.github.com/repos/phpDocumentor/TypeResolver/zipball/9c977708995954784726e25d0cd1dddf4e65b0f7",
                "reference": "9c977708995954784726e25d0cd1dddf4e65b0f7",
                "shasum": ""
            },
            "require": {
                "php": "^5.5 || ^7.0",
                "phpdocumentor/reflection-common": "^1.0"
            },
            "require-dev": {
                "mockery/mockery": "^0.9.4",
                "phpunit/phpunit": "^5.2||^4.8.24"
            },
            "type": "library",
            "extra": {
                "branch-alias": {
                    "dev-master": "1.0.x-dev"
                }
            },
            "autoload": {
                "psr-4": {
                    "phpDocumentor\\Reflection\\": [
                        "src/"
                    ]
                }
            },
            "notification-url": "https://packagist.org/downloads/",
            "license": [
                "MIT"
            ],
            "authors": [
                {
                    "name": "Mike van Riel",
                    "email": "me@mikevanriel.com"
                }
            ],
            "time": "2017-07-14T14:27:02+00:00"
        },
        {
            "name": "phpmd/phpmd",
            "version": "2.9.1",
            "source": {
                "type": "git",
                "url": "https://github.com/phpmd/phpmd.git",
                "reference": "ce10831d4ddc2686c1348a98069771dd314534a8"
            },
            "dist": {
                "type": "zip",
                "url": "https://api.github.com/repos/phpmd/phpmd/zipball/ce10831d4ddc2686c1348a98069771dd314534a8",
                "reference": "ce10831d4ddc2686c1348a98069771dd314534a8",
                "shasum": ""
            },
            "require": {
                "composer/xdebug-handler": "^1.0",
                "ext-xml": "*",
                "pdepend/pdepend": "^2.7.1",
                "php": ">=5.3.9"
            },
            "require-dev": {
                "easy-doc/easy-doc": "0.0.0 || ^1.3.2",
                "ext-json": "*",
                "ext-simplexml": "*",
                "gregwar/rst": "^1.0",
                "mikey179/vfsstream": "^1.6.4",
                "phpunit/phpunit": "^4.8.36 || ^5.7.27",
                "squizlabs/php_codesniffer": "^2.0"
            },
            "bin": [
                "src/bin/phpmd"
            ],
            "type": "library",
            "autoload": {
                "psr-0": {
                    "PHPMD\\": "src/main/php"
                }
            },
            "notification-url": "https://packagist.org/downloads/",
            "license": [
                "BSD-3-Clause"
            ],
            "authors": [
                {
                    "name": "Manuel Pichler",
                    "email": "github@manuel-pichler.de",
                    "homepage": "https://github.com/manuelpichler",
                    "role": "Project Founder"
                },
                {
                    "name": "Marc Würth",
                    "email": "ravage@bluewin.ch",
                    "homepage": "https://github.com/ravage84",
                    "role": "Project Maintainer"
                },
                {
                    "name": "Other contributors",
                    "homepage": "https://github.com/phpmd/phpmd/graphs/contributors",
                    "role": "Contributors"
                }
            ],
            "description": "PHPMD is a spin-off project of PHP Depend and aims to be a PHP equivalent of the well known Java tool PMD.",
            "homepage": "https://phpmd.org/",
            "keywords": [
                "mess detection",
                "mess detector",
                "pdepend",
                "phpmd",
                "pmd"
            ],
            "funding": [
                {
                    "url": "https://tidelift.com/funding/github/packagist/phpmd/phpmd",
                    "type": "tidelift"
                }
            ],
            "time": "2020-09-23T22:06:32+00:00"
        },
        {
            "name": "phpspec/prophecy",
            "version": "v1.10.3",
            "source": {
                "type": "git",
                "url": "https://github.com/phpspec/prophecy.git",
                "reference": "451c3cd1418cf640de218914901e51b064abb093"
            },
            "dist": {
                "type": "zip",
                "url": "https://api.github.com/repos/phpspec/prophecy/zipball/451c3cd1418cf640de218914901e51b064abb093",
                "reference": "451c3cd1418cf640de218914901e51b064abb093",
                "shasum": ""
            },
            "require": {
                "doctrine/instantiator": "^1.0.2",
                "php": "^5.3|^7.0",
                "phpdocumentor/reflection-docblock": "^2.0|^3.0.2|^4.0|^5.0",
                "sebastian/comparator": "^1.2.3|^2.0|^3.0|^4.0",
                "sebastian/recursion-context": "^1.0|^2.0|^3.0|^4.0"
            },
            "require-dev": {
                "phpspec/phpspec": "^2.5 || ^3.2",
                "phpunit/phpunit": "^4.8.35 || ^5.7 || ^6.5 || ^7.1"
            },
            "type": "library",
            "extra": {
                "branch-alias": {
                    "dev-master": "1.10.x-dev"
                }
            },
            "autoload": {
                "psr-4": {
                    "Prophecy\\": "src/Prophecy"
                }
            },
            "notification-url": "https://packagist.org/downloads/",
            "license": [
                "MIT"
            ],
            "authors": [
                {
                    "name": "Konstantin Kudryashov",
                    "email": "ever.zet@gmail.com",
                    "homepage": "http://everzet.com"
                },
                {
                    "name": "Marcello Duarte",
                    "email": "marcello.duarte@gmail.com"
                }
            ],
            "description": "Highly opinionated mocking framework for PHP 5.3+",
            "homepage": "https://github.com/phpspec/prophecy",
            "keywords": [
                "Double",
                "Dummy",
                "fake",
                "mock",
                "spy",
                "stub"
            ],
            "time": "2020-03-05T15:02:03+00:00"
        },
        {
            "name": "phpunit/php-code-coverage",
            "version": "4.0.8",
            "source": {
                "type": "git",
                "url": "https://github.com/sebastianbergmann/php-code-coverage.git",
                "reference": "ef7b2f56815df854e66ceaee8ebe9393ae36a40d"
            },
            "dist": {
                "type": "zip",
                "url": "https://api.github.com/repos/sebastianbergmann/php-code-coverage/zipball/ef7b2f56815df854e66ceaee8ebe9393ae36a40d",
                "reference": "ef7b2f56815df854e66ceaee8ebe9393ae36a40d",
                "shasum": ""
            },
            "require": {
                "ext-dom": "*",
                "ext-xmlwriter": "*",
                "php": "^5.6 || ^7.0",
                "phpunit/php-file-iterator": "^1.3",
                "phpunit/php-text-template": "^1.2",
                "phpunit/php-token-stream": "^1.4.2 || ^2.0",
                "sebastian/code-unit-reverse-lookup": "^1.0",
                "sebastian/environment": "^1.3.2 || ^2.0",
                "sebastian/version": "^1.0 || ^2.0"
            },
            "require-dev": {
                "ext-xdebug": "^2.1.4",
                "phpunit/phpunit": "^5.7"
            },
            "suggest": {
                "ext-xdebug": "^2.5.1"
            },
            "type": "library",
            "extra": {
                "branch-alias": {
                    "dev-master": "4.0.x-dev"
                }
            },
            "autoload": {
                "classmap": [
                    "src/"
                ]
            },
            "notification-url": "https://packagist.org/downloads/",
            "license": [
                "BSD-3-Clause"
            ],
            "authors": [
                {
                    "name": "Sebastian Bergmann",
                    "email": "sb@sebastian-bergmann.de",
                    "role": "lead"
                }
            ],
            "description": "Library that provides collection, processing, and rendering functionality for PHP code coverage information.",
            "homepage": "https://github.com/sebastianbergmann/php-code-coverage",
            "keywords": [
                "coverage",
                "testing",
                "xunit"
            ],
            "time": "2017-04-02T07:44:40+00:00"
        },
        {
            "name": "phpunit/php-file-iterator",
            "version": "1.4.5",
            "source": {
                "type": "git",
                "url": "https://github.com/sebastianbergmann/php-file-iterator.git",
                "reference": "730b01bc3e867237eaac355e06a36b85dd93a8b4"
            },
            "dist": {
                "type": "zip",
                "url": "https://api.github.com/repos/sebastianbergmann/php-file-iterator/zipball/730b01bc3e867237eaac355e06a36b85dd93a8b4",
                "reference": "730b01bc3e867237eaac355e06a36b85dd93a8b4",
                "shasum": ""
            },
            "require": {
                "php": ">=5.3.3"
            },
            "type": "library",
            "extra": {
                "branch-alias": {
                    "dev-master": "1.4.x-dev"
                }
            },
            "autoload": {
                "classmap": [
                    "src/"
                ]
            },
            "notification-url": "https://packagist.org/downloads/",
            "license": [
                "BSD-3-Clause"
            ],
            "authors": [
                {
                    "name": "Sebastian Bergmann",
                    "email": "sb@sebastian-bergmann.de",
                    "role": "lead"
                }
            ],
            "description": "FilterIterator implementation that filters files based on a list of suffixes.",
            "homepage": "https://github.com/sebastianbergmann/php-file-iterator/",
            "keywords": [
                "filesystem",
                "iterator"
            ],
            "time": "2017-11-27T13:52:08+00:00"
        },
        {
            "name": "phpunit/php-text-template",
            "version": "1.2.1",
            "source": {
                "type": "git",
                "url": "https://github.com/sebastianbergmann/php-text-template.git",
                "reference": "31f8b717e51d9a2afca6c9f046f5d69fc27c8686"
            },
            "dist": {
                "type": "zip",
                "url": "https://api.github.com/repos/sebastianbergmann/php-text-template/zipball/31f8b717e51d9a2afca6c9f046f5d69fc27c8686",
                "reference": "31f8b717e51d9a2afca6c9f046f5d69fc27c8686",
                "shasum": ""
            },
            "require": {
                "php": ">=5.3.3"
            },
            "type": "library",
            "autoload": {
                "classmap": [
                    "src/"
                ]
            },
            "notification-url": "https://packagist.org/downloads/",
            "license": [
                "BSD-3-Clause"
            ],
            "authors": [
                {
                    "name": "Sebastian Bergmann",
                    "email": "sebastian@phpunit.de",
                    "role": "lead"
                }
            ],
            "description": "Simple template engine.",
            "homepage": "https://github.com/sebastianbergmann/php-text-template/",
            "keywords": [
                "template"
            ],
            "time": "2015-06-21T13:50:34+00:00"
        },
        {
            "name": "phpunit/php-timer",
            "version": "1.0.9",
            "source": {
                "type": "git",
                "url": "https://github.com/sebastianbergmann/php-timer.git",
                "reference": "3dcf38ca72b158baf0bc245e9184d3fdffa9c46f"
            },
            "dist": {
                "type": "zip",
                "url": "https://api.github.com/repos/sebastianbergmann/php-timer/zipball/3dcf38ca72b158baf0bc245e9184d3fdffa9c46f",
                "reference": "3dcf38ca72b158baf0bc245e9184d3fdffa9c46f",
                "shasum": ""
            },
            "require": {
                "php": "^5.3.3 || ^7.0"
            },
            "require-dev": {
                "phpunit/phpunit": "^4.8.35 || ^5.7 || ^6.0"
            },
            "type": "library",
            "extra": {
                "branch-alias": {
                    "dev-master": "1.0-dev"
                }
            },
            "autoload": {
                "classmap": [
                    "src/"
                ]
            },
            "notification-url": "https://packagist.org/downloads/",
            "license": [
                "BSD-3-Clause"
            ],
            "authors": [
                {
                    "name": "Sebastian Bergmann",
                    "email": "sb@sebastian-bergmann.de",
                    "role": "lead"
                }
            ],
            "description": "Utility class for timing",
            "homepage": "https://github.com/sebastianbergmann/php-timer/",
            "keywords": [
                "timer"
            ],
            "time": "2017-02-26T11:10:40+00:00"
        },
        {
            "name": "phpunit/php-token-stream",
            "version": "1.4.12",
            "source": {
                "type": "git",
                "url": "https://github.com/sebastianbergmann/php-token-stream.git",
                "reference": "1ce90ba27c42e4e44e6d8458241466380b51fa16"
            },
            "dist": {
                "type": "zip",
                "url": "https://api.github.com/repos/sebastianbergmann/php-token-stream/zipball/1ce90ba27c42e4e44e6d8458241466380b51fa16",
                "reference": "1ce90ba27c42e4e44e6d8458241466380b51fa16",
                "shasum": ""
            },
            "require": {
                "ext-tokenizer": "*",
                "php": ">=5.3.3"
            },
            "require-dev": {
                "phpunit/phpunit": "~4.2"
            },
            "type": "library",
            "extra": {
                "branch-alias": {
                    "dev-master": "1.4-dev"
                }
            },
            "autoload": {
                "classmap": [
                    "src/"
                ]
            },
            "notification-url": "https://packagist.org/downloads/",
            "license": [
                "BSD-3-Clause"
            ],
            "authors": [
                {
                    "name": "Sebastian Bergmann",
                    "email": "sebastian@phpunit.de"
                }
            ],
            "description": "Wrapper around PHP's tokenizer extension.",
            "homepage": "https://github.com/sebastianbergmann/php-token-stream/",
            "keywords": [
                "tokenizer"
            ],
            "time": "2017-12-04T08:55:13+00:00"
        },
        {
            "name": "phpunit/phpunit",
            "version": "5.7.27",
            "source": {
                "type": "git",
                "url": "https://github.com/sebastianbergmann/phpunit.git",
                "reference": "b7803aeca3ccb99ad0a506fa80b64cd6a56bbc0c"
            },
            "dist": {
                "type": "zip",
                "url": "https://api.github.com/repos/sebastianbergmann/phpunit/zipball/b7803aeca3ccb99ad0a506fa80b64cd6a56bbc0c",
                "reference": "b7803aeca3ccb99ad0a506fa80b64cd6a56bbc0c",
                "shasum": ""
            },
            "require": {
                "ext-dom": "*",
                "ext-json": "*",
                "ext-libxml": "*",
                "ext-mbstring": "*",
                "ext-xml": "*",
                "myclabs/deep-copy": "~1.3",
                "php": "^5.6 || ^7.0",
                "phpspec/prophecy": "^1.6.2",
                "phpunit/php-code-coverage": "^4.0.4",
                "phpunit/php-file-iterator": "~1.4",
                "phpunit/php-text-template": "~1.2",
                "phpunit/php-timer": "^1.0.6",
                "phpunit/phpunit-mock-objects": "^3.2",
                "sebastian/comparator": "^1.2.4",
                "sebastian/diff": "^1.4.3",
                "sebastian/environment": "^1.3.4 || ^2.0",
                "sebastian/exporter": "~2.0",
                "sebastian/global-state": "^1.1",
                "sebastian/object-enumerator": "~2.0",
                "sebastian/resource-operations": "~1.0",
                "sebastian/version": "^1.0.6|^2.0.1",
                "symfony/yaml": "~2.1|~3.0|~4.0"
            },
            "conflict": {
                "phpdocumentor/reflection-docblock": "3.0.2"
            },
            "require-dev": {
                "ext-pdo": "*"
            },
            "suggest": {
                "ext-xdebug": "*",
                "phpunit/php-invoker": "~1.1"
            },
            "bin": [
                "phpunit"
            ],
            "type": "library",
            "extra": {
                "branch-alias": {
                    "dev-master": "5.7.x-dev"
                }
            },
            "autoload": {
                "classmap": [
                    "src/"
                ]
            },
            "notification-url": "https://packagist.org/downloads/",
            "license": [
                "BSD-3-Clause"
            ],
            "authors": [
                {
                    "name": "Sebastian Bergmann",
                    "email": "sebastian@phpunit.de",
                    "role": "lead"
                }
            ],
            "description": "The PHP Unit Testing framework.",
            "homepage": "https://phpunit.de/",
            "keywords": [
                "phpunit",
                "testing",
                "xunit"
            ],
            "time": "2018-02-01T05:50:59+00:00"
        },
        {
            "name": "phpunit/phpunit-mock-objects",
            "version": "3.4.4",
            "source": {
                "type": "git",
                "url": "https://github.com/sebastianbergmann/phpunit-mock-objects.git",
                "reference": "a23b761686d50a560cc56233b9ecf49597cc9118"
            },
            "dist": {
                "type": "zip",
                "url": "https://api.github.com/repos/sebastianbergmann/phpunit-mock-objects/zipball/a23b761686d50a560cc56233b9ecf49597cc9118",
                "reference": "a23b761686d50a560cc56233b9ecf49597cc9118",
                "shasum": ""
            },
            "require": {
                "doctrine/instantiator": "^1.0.2",
                "php": "^5.6 || ^7.0",
                "phpunit/php-text-template": "^1.2",
                "sebastian/exporter": "^1.2 || ^2.0"
            },
            "conflict": {
                "phpunit/phpunit": "<5.4.0"
            },
            "require-dev": {
                "phpunit/phpunit": "^5.4"
            },
            "suggest": {
                "ext-soap": "*"
            },
            "type": "library",
            "extra": {
                "branch-alias": {
                    "dev-master": "3.2.x-dev"
                }
            },
            "autoload": {
                "classmap": [
                    "src/"
                ]
            },
            "notification-url": "https://packagist.org/downloads/",
            "license": [
                "BSD-3-Clause"
            ],
            "authors": [
                {
                    "name": "Sebastian Bergmann",
                    "email": "sb@sebastian-bergmann.de",
                    "role": "lead"
                }
            ],
            "description": "Mock Object library for PHPUnit",
            "homepage": "https://github.com/sebastianbergmann/phpunit-mock-objects/",
            "keywords": [
                "mock",
                "xunit"
            ],
            "abandoned": true,
            "time": "2017-06-30T09:13:00+00:00"
        },
        {
            "name": "psr/container",
            "version": "1.0.0",
            "source": {
                "type": "git",
                "url": "https://github.com/php-fig/container.git",
                "reference": "b7ce3b176482dbbc1245ebf52b181af44c2cf55f"
            },
            "dist": {
                "type": "zip",
                "url": "https://api.github.com/repos/php-fig/container/zipball/b7ce3b176482dbbc1245ebf52b181af44c2cf55f",
                "reference": "b7ce3b176482dbbc1245ebf52b181af44c2cf55f",
                "shasum": ""
            },
            "require": {
                "php": ">=5.3.0"
            },
            "type": "library",
            "extra": {
                "branch-alias": {
                    "dev-master": "1.0.x-dev"
                }
            },
            "autoload": {
                "psr-4": {
                    "Psr\\Container\\": "src/"
                }
            },
            "notification-url": "https://packagist.org/downloads/",
            "license": [
                "MIT"
            ],
            "authors": [
                {
                    "name": "PHP-FIG",
                    "homepage": "http://www.php-fig.org/"
                }
            ],
            "description": "Common Container Interface (PHP FIG PSR-11)",
            "homepage": "https://github.com/php-fig/container",
            "keywords": [
                "PSR-11",
                "container",
                "container-interface",
                "container-interop",
                "psr"
            ],
            "time": "2017-02-14T16:28:37+00:00"
        },
        {
            "name": "psr/log",
            "version": "1.1.3",
            "source": {
                "type": "git",
                "url": "https://github.com/php-fig/log.git",
                "reference": "0f73288fd15629204f9d42b7055f72dacbe811fc"
            },
            "dist": {
                "type": "zip",
                "url": "https://api.github.com/repos/php-fig/log/zipball/0f73288fd15629204f9d42b7055f72dacbe811fc",
                "reference": "0f73288fd15629204f9d42b7055f72dacbe811fc",
                "shasum": ""
            },
            "require": {
                "php": ">=5.3.0"
            },
            "type": "library",
            "extra": {
                "branch-alias": {
                    "dev-master": "1.1.x-dev"
                }
            },
            "autoload": {
                "psr-4": {
                    "Psr\\Log\\": "Psr/Log/"
                }
            },
            "notification-url": "https://packagist.org/downloads/",
            "license": [
                "MIT"
            ],
            "authors": [
                {
                    "name": "PHP-FIG",
                    "homepage": "http://www.php-fig.org/"
                }
            ],
            "description": "Common interface for logging libraries",
            "homepage": "https://github.com/php-fig/log",
            "keywords": [
                "log",
                "psr",
                "psr-3"
            ],
            "time": "2020-03-23T09:12:05+00:00"
        },
        {
            "name": "roave/security-advisories",
            "version": "dev-master",
            "source": {
                "type": "git",
                "url": "https://github.com/Roave/SecurityAdvisories.git",
                "reference": "676668eda60bb8a32bd2a4efcb12c96d6e1c4bc6"
            },
            "dist": {
                "type": "zip",
                "url": "https://api.github.com/repos/Roave/SecurityAdvisories/zipball/676668eda60bb8a32bd2a4efcb12c96d6e1c4bc6",
                "reference": "676668eda60bb8a32bd2a4efcb12c96d6e1c4bc6",
                "shasum": ""
            },
            "conflict": {
                "3f/pygmentize": "<1.2",
                "adodb/adodb-php": "<5.20.12",
                "alterphp/easyadmin-extension-bundle": ">=1.2,<1.2.11|>=1.3,<1.3.1",
                "amphp/artax": "<1.0.6|>=2,<2.0.6",
                "amphp/http": "<1.0.1",
                "amphp/http-client": ">=4,<4.4",
                "api-platform/core": ">=2.2,<2.2.10|>=2.3,<2.3.6",
                "asymmetricrypt/asymmetricrypt": ">=0,<9.9.99",
                "aws/aws-sdk-php": ">=3,<3.2.1",
                "bagisto/bagisto": "<0.1.5",
                "barrelstrength/sprout-base-email": "<1.2.7",
                "barrelstrength/sprout-forms": "<3.9",
                "baserproject/basercms": ">=4,<=4.3.6|>=4.4,<4.4.1",
                "bolt/bolt": "<3.7.1",
                "brightlocal/phpwhois": "<=4.2.5",
                "buddypress/buddypress": "<5.1.2",
                "bugsnag/bugsnag-laravel": ">=2,<2.0.2",
                "cakephp/cakephp": ">=1.3,<1.3.18|>=2,<2.4.99|>=2.5,<2.5.99|>=2.6,<2.6.12|>=2.7,<2.7.6|>=3,<3.5.18|>=3.6,<3.6.15|>=3.7,<3.7.7",
                "cart2quote/module-quotation": ">=4.1.6,<=4.4.5|>=5,<5.4.4",
                "cartalyst/sentry": "<=2.1.6",
                "centreon/centreon": "<18.10.8|>=19,<19.4.5",
                "cesnet/simplesamlphp-module-proxystatistics": "<3.1",
                "codeigniter/framework": "<=3.0.6",
                "composer/composer": "<=1-alpha.11",
                "contao-components/mediaelement": ">=2.14.2,<2.21.1",
                "contao/core": ">=2,<3.5.39",
                "contao/core-bundle": ">=4,<4.4.52|>=4.5,<4.9.6|= 4.10.0",
                "contao/listing-bundle": ">=4,<4.4.8",
                "datadog/dd-trace": ">=0.30,<0.30.2",
                "david-garcia/phpwhois": "<=4.3.1",
                "derhansen/sf_event_mgt": "<4.3.1|>=5,<5.1.1",
                "doctrine/annotations": ">=1,<1.2.7",
                "doctrine/cache": ">=1,<1.3.2|>=1.4,<1.4.2",
                "doctrine/common": ">=2,<2.4.3|>=2.5,<2.5.1",
                "doctrine/dbal": ">=2,<2.0.8|>=2.1,<2.1.2",
                "doctrine/doctrine-bundle": "<1.5.2",
                "doctrine/doctrine-module": "<=0.7.1",
                "doctrine/mongodb-odm": ">=1,<1.0.2",
                "doctrine/mongodb-odm-bundle": ">=2,<3.0.1",
                "doctrine/orm": ">=2,<2.4.8|>=2.5,<2.5.1",
                "dolibarr/dolibarr": "<11.0.4",
                "dompdf/dompdf": ">=0.6,<0.6.2",
                "drupal/core": ">=7,<7.74|>=8,<8.8.11|>=8.9,<8.9.9|>=9,<9.0.8",
                "drupal/drupal": ">=7,<7.74|>=8,<8.8.11|>=8.9,<8.9.9|>=9,<9.0.8",
                "endroid/qr-code-bundle": "<3.4.2",
                "enshrined/svg-sanitize": "<0.13.1",
                "erusev/parsedown": "<1.7.2",
                "ezsystems/demobundle": ">=5.4,<5.4.6.1",
                "ezsystems/ez-support-tools": ">=2.2,<2.2.3",
                "ezsystems/ezdemo-ls-extension": ">=5.4,<5.4.2.1",
                "ezsystems/ezfind-ls": ">=5.3,<5.3.6.1|>=5.4,<5.4.11.1|>=2017.12,<2017.12.0.1",
                "ezsystems/ezplatform": ">=1.7,<1.7.9.1|>=1.13,<1.13.5.1|>=2.5,<2.5.4",
                "ezsystems/ezplatform-admin-ui": ">=1.3,<1.3.5|>=1.4,<1.4.6",
                "ezsystems/ezplatform-admin-ui-assets": ">=4,<4.2.1|>=5,<5.0.1|>=5.1,<5.1.1",
                "ezsystems/ezplatform-kernel": ">=1,<1.0.2.1",
                "ezsystems/ezplatform-user": ">=1,<1.0.1",
                "ezsystems/ezpublish-kernel": ">=5.3,<5.3.12.1|>=5.4,<5.4.14.2|>=6,<6.7.9.1|>=6.8,<6.13.6.3|>=7,<7.2.4.1|>=7.3,<7.3.2.1|>=7.5,<7.5.7.1",
                "ezsystems/ezpublish-legacy": ">=5.3,<5.3.12.6|>=5.4,<5.4.14.2|>=2011,<2017.12.7.3|>=2018.6,<2018.6.1.4|>=2018.9,<2018.9.1.3|>=2019.3,<2019.3.5.1",
                "ezsystems/platform-ui-assets-bundle": ">=4.2,<4.2.3",
                "ezsystems/repository-forms": ">=2.3,<2.3.2.1",
                "ezyang/htmlpurifier": "<4.1.1",
                "firebase/php-jwt": "<2",
                "fooman/tcpdf": "<6.2.22",
                "fossar/tcpdf-parser": "<6.2.22",
                "friendsofsymfony/oauth2-php": "<1.3",
                "friendsofsymfony/rest-bundle": ">=1.2,<1.2.2",
                "friendsofsymfony/user-bundle": ">=1.2,<1.3.5",
                "friendsoftypo3/mediace": ">=7.6.2,<7.6.5",
                "fuel/core": "<1.8.1",
                "getgrav/grav": "<1.7-beta.8",
                "gos/web-socket-bundle": "<1.10.4|>=2,<2.6.1|>=3,<3.3",
                "gree/jose": "<=2.2",
                "gregwar/rst": "<1.0.3",
                "guzzlehttp/guzzle": ">=4-rc.2,<4.2.4|>=5,<5.3.1|>=6,<6.2.1",
                "illuminate/auth": ">=4,<4.0.99|>=4.1,<=4.1.31|>=4.2,<=4.2.22|>=5,<=5.0.35|>=5.1,<=5.1.46|>=5.2,<=5.2.45|>=5.3,<=5.3.31|>=5.4,<=5.4.36|>=5.5,<5.5.10",
                "illuminate/cookie": ">=4,<=4.0.11|>=4.1,<=4.1.99999|>=4.2,<=4.2.99999|>=5,<=5.0.99999|>=5.1,<=5.1.99999|>=5.2,<=5.2.99999|>=5.3,<=5.3.99999|>=5.4,<=5.4.99999|>=5.5,<=5.5.49|>=5.6,<=5.6.99999|>=5.7,<=5.7.99999|>=5.8,<=5.8.99999|>=6,<6.18.31|>=7,<7.22.4",
                "illuminate/database": ">=4,<4.0.99|>=4.1,<4.1.29|>=5.5,<=5.5.44|>=6,<6.18.34|>=7,<7.23.2",
                "illuminate/encryption": ">=4,<=4.0.11|>=4.1,<=4.1.31|>=4.2,<=4.2.22|>=5,<=5.0.35|>=5.1,<=5.1.46|>=5.2,<=5.2.45|>=5.3,<=5.3.31|>=5.4,<=5.4.36|>=5.5,<5.5.40|>=5.6,<5.6.15",
                "illuminate/view": ">=7,<7.1.2",
                "ivankristianto/phpwhois": "<=4.3",
                "james-heinrich/getid3": "<1.9.9",
                "joomla/session": "<1.3.1",
                "jsmitty12/phpwhois": "<5.1",
                "kazist/phpwhois": "<=4.2.6",
                "kitodo/presentation": "<3.1.2",
                "kreait/firebase-php": ">=3.2,<3.8.1",
                "la-haute-societe/tcpdf": "<6.2.22",
                "laravel/framework": ">=4,<4.0.99|>=4.1,<=4.1.99999|>=4.2,<=4.2.99999|>=5,<=5.0.99999|>=5.1,<=5.1.99999|>=5.2,<=5.2.99999|>=5.3,<=5.3.99999|>=5.4,<=5.4.99999|>=5.5,<=5.5.49|>=5.6,<=5.6.99999|>=5.7,<=5.7.99999|>=5.8,<=5.8.99999|>=6,<6.18.34|>=7,<7.23.2",
                "laravel/socialite": ">=1,<1.0.99|>=2,<2.0.10",
                "league/commonmark": "<0.18.3",
                "librenms/librenms": "<1.53",
                "livewire/livewire": ">2.2.4,<2.2.6",
                "magento/community-edition": ">=2,<2.2.10|>=2.3,<2.3.3",
                "magento/magento1ce": "<1.9.4.3",
                "magento/magento1ee": ">=1,<1.14.4.3",
                "magento/product-community-edition": ">=2,<2.2.10|>=2.3,<2.3.2-p.2",
                "marcwillmann/turn": "<0.3.3",
                "mediawiki/core": ">=1.27,<1.27.6|>=1.29,<1.29.3|>=1.30,<1.30.2|>=1.31,<1.31.9|>=1.32,<1.32.6|>=1.32.99,<1.33.3|>=1.33.99,<1.34.3|>=1.34.99,<1.35",
                "mittwald/typo3_forum": "<1.2.1",
                "monolog/monolog": ">=1.8,<1.12",
                "namshi/jose": "<2.2",
                "nette/application": ">=2,<2.0.19|>=2.1,<2.1.13|>=2.2,<2.2.10|>=2.3,<2.3.14|>=2.4,<2.4.16|>=3,<3.0.6",
                "nette/nette": ">=2,<2.0.19|>=2.1,<2.1.13",
                "nystudio107/craft-seomatic": "<3.3",
                "nzo/url-encryptor-bundle": ">=4,<4.3.2|>=5,<5.0.1",
                "october/backend": ">=1.0.319,<1.0.470",
                "october/cms": "= 1.0.469|>=1.0.319,<1.0.469",
                "october/october": ">=1.0.319,<1.0.466",
                "october/rain": ">=1.0.319,<1.0.468",
                "onelogin/php-saml": "<2.10.4",
                "oneup/uploader-bundle": "<1.9.3|>=2,<2.1.5",
                "openid/php-openid": "<2.3",
                "openmage/magento-lts": "<19.4.8|>=20,<20.0.4",
                "orchid/platform": ">=9,<9.4.4",
                "oro/crm": ">=1.7,<1.7.4",
                "oro/platform": ">=1.7,<1.7.4",
                "padraic/humbug_get_contents": "<1.1.2",
                "pagarme/pagarme-php": ">=0,<3",
                "paragonie/random_compat": "<2",
                "passbolt/passbolt_api": "<2.11",
                "paypal/merchant-sdk-php": "<3.12",
                "pear/archive_tar": "<1.4.11",
                "personnummer/personnummer": "<3.0.2",
                "phpfastcache/phpfastcache": ">=5,<5.0.13",
                "phpmailer/phpmailer": "<6.1.6",
                "phpmussel/phpmussel": ">=1,<1.6",
                "phpmyadmin/phpmyadmin": "<4.9.6|>=5,<5.0.3",
                "phpoffice/phpexcel": "<1.8.2",
                "phpoffice/phpspreadsheet": "<1.8",
                "phpunit/phpunit": ">=4.8.19,<4.8.28|>=5.0.10,<5.6.3",
                "phpwhois/phpwhois": "<=4.2.5",
                "phpxmlrpc/extras": "<0.6.1",
                "pimcore/pimcore": "<6.3",
                "pocketmine/pocketmine-mp": "<3.15.4",
                "prestashop/autoupgrade": ">=4,<4.10.1",
                "prestashop/contactform": ">1.0.1,<4.3",
                "prestashop/gamification": "<2.3.2",
                "prestashop/productcomments": ">=4,<4.2",
                "prestashop/ps_facetedsearch": "<3.4.1",
                "privatebin/privatebin": "<1.2.2|>=1.3,<1.3.2",
                "propel/propel": ">=2-alpha.1,<=2-alpha.7",
                "propel/propel1": ">=1,<=1.7.1",
                "pterodactyl/panel": "<0.7.19|>=1-rc.0,<=1-rc.6",
                "pusher/pusher-php-server": "<2.2.1",
                "rainlab/debugbar-plugin": "<3.1",
                "robrichards/xmlseclibs": "<3.0.4",
                "sabberworm/php-css-parser": ">=1,<1.0.1|>=2,<2.0.1|>=3,<3.0.1|>=4,<4.0.1|>=5,<5.0.9|>=5.1,<5.1.3|>=5.2,<5.2.1|>=6,<6.0.2|>=7,<7.0.4|>=8,<8.0.1|>=8.1,<8.1.1|>=8.2,<8.2.1|>=8.3,<8.3.1",
                "sabre/dav": ">=1.6,<1.6.99|>=1.7,<1.7.11|>=1.8,<1.8.9",
                "scheb/two-factor-bundle": ">=0,<3.26|>=4,<4.11",
                "sensiolabs/connect": "<4.2.3",
                "serluck/phpwhois": "<=4.2.6",
                "shopware/core": "<=6.3.2",
                "shopware/platform": "<=6.3.2",
                "shopware/shopware": "<5.6.9",
                "silverstripe/admin": ">=1.0.3,<1.0.4|>=1.1,<1.1.1",
                "silverstripe/assets": ">=1,<1.4.7|>=1.5,<1.5.2",
                "silverstripe/cms": "<4.3.6|>=4.4,<4.4.4",
                "silverstripe/comments": ">=1.3,<1.9.99|>=2,<2.9.99|>=3,<3.1.1",
                "silverstripe/forum": "<=0.6.1|>=0.7,<=0.7.3",
                "silverstripe/framework": "<4.4.7|>=4.5,<4.5.4",
                "silverstripe/graphql": ">=2,<2.0.5|>=3,<3.1.2|>=3.2,<3.2.4",
                "silverstripe/registry": ">=2.1,<2.1.2|>=2.2,<2.2.1",
                "silverstripe/restfulserver": ">=1,<1.0.9|>=2,<2.0.4",
                "silverstripe/subsites": ">=2,<2.1.1",
                "silverstripe/taxonomy": ">=1.3,<1.3.1|>=2,<2.0.1",
                "silverstripe/userforms": "<3",
                "simple-updates/phpwhois": "<=1",
                "simplesamlphp/saml2": "<1.10.6|>=2,<2.3.8|>=3,<3.1.4",
                "simplesamlphp/simplesamlphp": "<1.18.6",
                "simplesamlphp/simplesamlphp-module-infocard": "<1.0.1",
                "simplito/elliptic-php": "<1.0.6",
                "slim/slim": "<2.6",
                "smarty/smarty": "<3.1.33",
                "socalnick/scn-social-auth": "<1.15.2",
                "spoonity/tcpdf": "<6.2.22",
                "squizlabs/php_codesniffer": ">=1,<2.8.1|>=3,<3.0.1",
                "ssddanbrown/bookstack": "<0.29.2",
                "stormpath/sdk": ">=0,<9.9.99",
                "studio-42/elfinder": "<2.1.49",
                "sulu/sulu": "<1.6.34|>=2,<2.0.10|>=2.1,<2.1.1",
                "swiftmailer/swiftmailer": ">=4,<5.4.5",
                "sylius/admin-bundle": ">=1,<1.0.17|>=1.1,<1.1.9|>=1.2,<1.2.2",
                "sylius/grid": ">=1,<1.1.19|>=1.2,<1.2.18|>=1.3,<1.3.13|>=1.4,<1.4.5|>=1.5,<1.5.1",
                "sylius/grid-bundle": ">=1,<1.1.19|>=1.2,<1.2.18|>=1.3,<1.3.13|>=1.4,<1.4.5|>=1.5,<1.5.1",
                "sylius/resource-bundle": "<1.3.14|>=1.4,<1.4.7|>=1.5,<1.5.2|>=1.6,<1.6.4",
                "sylius/sylius": "<1.6.9|>=1.7,<1.7.9|>=1.8,<1.8.3",
                "symbiote/silverstripe-multivaluefield": ">=3,<3.0.99",
                "symbiote/silverstripe-versionedfiles": "<=2.0.3",
                "symfony/cache": ">=3.1,<3.4.35|>=4,<4.2.12|>=4.3,<4.3.8",
                "symfony/dependency-injection": ">=2,<2.0.17|>=2.7,<2.7.51|>=2.8,<2.8.50|>=3,<3.4.26|>=4,<4.1.12|>=4.2,<4.2.7",
                "symfony/error-handler": ">=4.4,<4.4.4|>=5,<5.0.4",
                "symfony/form": ">=2.3,<2.3.35|>=2.4,<2.6.12|>=2.7,<2.7.50|>=2.8,<2.8.49|>=3,<3.4.20|>=4,<4.0.15|>=4.1,<4.1.9|>=4.2,<4.2.1",
                "symfony/framework-bundle": ">=2,<2.3.18|>=2.4,<2.4.8|>=2.5,<2.5.2|>=2.7,<2.7.51|>=2.8,<2.8.50|>=3,<3.4.26|>=4,<4.1.12|>=4.2,<4.2.7",
                "symfony/http-foundation": ">=2,<2.8.52|>=3,<3.4.35|>=4,<4.2.12|>=4.3,<4.3.8|>=4.4,<4.4.7|>=5,<5.0.7",
                "symfony/http-kernel": ">=2,<2.8.52|>=3,<3.4.35|>=4,<4.2.12|>=4.3,<4.4.13|>=5,<5.1.5",
                "symfony/intl": ">=2.7,<2.7.38|>=2.8,<2.8.31|>=3,<3.2.14|>=3.3,<3.3.13",
                "symfony/mime": ">=4.3,<4.3.8",
                "symfony/phpunit-bridge": ">=2.8,<2.8.50|>=3,<3.4.26|>=4,<4.1.12|>=4.2,<4.2.7",
                "symfony/polyfill": ">=1,<1.10",
                "symfony/polyfill-php55": ">=1,<1.10",
                "symfony/proxy-manager-bridge": ">=2.7,<2.7.51|>=2.8,<2.8.50|>=3,<3.4.26|>=4,<4.1.12|>=4.2,<4.2.7",
                "symfony/routing": ">=2,<2.0.19",
                "symfony/security": ">=2,<2.7.51|>=2.8,<2.8.50|>=3,<3.4.26|>=4,<4.1.12|>=4.2,<4.2.7|>=4.4,<4.4.7|>=5,<5.0.7",
                "symfony/security-bundle": ">=2,<2.7.48|>=2.8,<2.8.41|>=3,<3.3.17|>=3.4,<3.4.11|>=4,<4.0.11",
                "symfony/security-core": ">=2.4,<2.6.13|>=2.7,<2.7.9|>=2.7.30,<2.7.32|>=2.8,<2.8.37|>=3,<3.3.17|>=3.4,<3.4.7|>=4,<4.0.7",
                "symfony/security-csrf": ">=2.4,<2.7.48|>=2.8,<2.8.41|>=3,<3.3.17|>=3.4,<3.4.11|>=4,<4.0.11",
                "symfony/security-guard": ">=2.8,<2.8.41|>=3,<3.3.17|>=3.4,<3.4.11|>=4,<4.0.11",
                "symfony/security-http": ">=2.3,<2.3.41|>=2.4,<2.7.51|>=2.8,<2.8.50|>=3,<3.4.26|>=4,<4.2.12|>=4.3,<4.3.8|>=4.4,<4.4.7|>=5,<5.0.7",
                "symfony/serializer": ">=2,<2.0.11",
                "symfony/symfony": ">=2,<2.8.52|>=3,<3.4.35|>=4,<4.2.12|>=4.3,<4.4.13|>=5,<5.1.5",
                "symfony/translation": ">=2,<2.0.17",
                "symfony/validator": ">=2,<2.0.24|>=2.1,<2.1.12|>=2.2,<2.2.5|>=2.3,<2.3.3",
                "symfony/var-exporter": ">=4.2,<4.2.12|>=4.3,<4.3.8",
                "symfony/web-profiler-bundle": ">=2,<2.3.19|>=2.4,<2.4.9|>=2.5,<2.5.4",
                "symfony/yaml": ">=2,<2.0.22|>=2.1,<2.1.7",
                "t3g/svg-sanitizer": "<1.0.3",
                "tecnickcom/tcpdf": "<6.2.22",
                "thelia/backoffice-default-template": ">=2.1,<2.1.2",
                "thelia/thelia": ">=2.1-beta.1,<2.1.3",
                "theonedemon/phpwhois": "<=4.2.5",
                "titon/framework": ">=0,<9.9.99",
                "truckersmp/phpwhois": "<=4.3.1",
                "twig/twig": "<1.38|>=2,<2.7",
                "typo3/cms": ">=6.2,<6.2.30|>=7,<7.6.32|>=8,<8.7.38|>=9,<9.5.23|>=10,<10.4.10",
                "typo3/cms-core": ">=8,<8.7.38|>=9,<9.5.23|>=10,<10.4.10",
                "typo3/flow": ">=1,<1.0.4|>=1.1,<1.1.1|>=2,<2.0.1|>=2.3,<2.3.16|>=3,<3.0.10|>=3.1,<3.1.7|>=3.2,<3.2.7|>=3.3,<3.3.5",
                "typo3/neos": ">=1.1,<1.1.3|>=1.2,<1.2.13|>=2,<2.0.4",
                "typo3/phar-stream-wrapper": ">=1,<2.1.1|>=3,<3.1.1",
                "typo3fluid/fluid": ">=2,<2.0.8|>=2.1,<2.1.7|>=2.2,<2.2.4|>=2.3,<2.3.7|>=2.4,<2.4.4|>=2.5,<2.5.11|>=2.6,<2.6.10",
                "ua-parser/uap-php": "<3.8",
                "usmanhalalit/pixie": "<1.0.3|>=2,<2.0.2",
                "verot/class.upload.php": "<=1.0.3|>=2,<=2.0.4",
                "wallabag/tcpdf": "<6.2.22",
                "willdurand/js-translation-bundle": "<2.1.1",
                "yii2mod/yii2-cms": "<1.9.2",
                "yiisoft/yii": ">=1.1.14,<1.1.15",
                "yiisoft/yii2": "<2.0.38",
                "yiisoft/yii2-bootstrap": "<2.0.4",
                "yiisoft/yii2-dev": "<2.0.15",
                "yiisoft/yii2-elasticsearch": "<2.0.5",
                "yiisoft/yii2-gii": "<2.0.4",
                "yiisoft/yii2-jui": "<2.0.4",
                "yiisoft/yii2-redis": "<2.0.8",
                "yourls/yourls": "<1.7.4",
                "zendframework/zend-cache": ">=2.4,<2.4.8|>=2.5,<2.5.3",
                "zendframework/zend-captcha": ">=2,<2.4.9|>=2.5,<2.5.2",
                "zendframework/zend-crypt": ">=2,<2.4.9|>=2.5,<2.5.2",
                "zendframework/zend-db": ">=2,<2.0.99|>=2.1,<2.1.99|>=2.2,<2.2.10|>=2.3,<2.3.5",
                "zendframework/zend-developer-tools": ">=1.2.2,<1.2.3",
                "zendframework/zend-diactoros": ">=1,<1.8.4",
                "zendframework/zend-feed": ">=1,<2.10.3",
                "zendframework/zend-form": ">=2,<2.2.7|>=2.3,<2.3.1",
                "zendframework/zend-http": ">=1,<2.8.1",
                "zendframework/zend-json": ">=2.1,<2.1.6|>=2.2,<2.2.6",
                "zendframework/zend-ldap": ">=2,<2.0.99|>=2.1,<2.1.99|>=2.2,<2.2.8|>=2.3,<2.3.3",
                "zendframework/zend-mail": ">=2,<2.4.11|>=2.5,<2.7.2",
                "zendframework/zend-navigation": ">=2,<2.2.7|>=2.3,<2.3.1",
                "zendframework/zend-session": ">=2,<2.0.99|>=2.1,<2.1.99|>=2.2,<2.2.9|>=2.3,<2.3.4",
                "zendframework/zend-validator": ">=2.3,<2.3.6",
                "zendframework/zend-view": ">=2,<2.2.7|>=2.3,<2.3.1",
                "zendframework/zend-xmlrpc": ">=2.1,<2.1.6|>=2.2,<2.2.6",
                "zendframework/zendframework": "<2.5.1",
                "zendframework/zendframework1": "<1.12.20",
                "zendframework/zendopenid": ">=2,<2.0.2",
                "zendframework/zendxml": ">=1,<1.0.1",
                "zetacomponents/mail": "<1.8.2",
                "zf-commons/zfc-user": "<1.2.2",
                "zfcampus/zf-apigility-doctrine": ">=1,<1.0.3",
                "zfr/zfr-oauth2-server-module": "<0.1.2"
            },
            "type": "metapackage",
            "notification-url": "https://packagist.org/downloads/",
            "license": [
                "MIT"
            ],
            "authors": [
                {
                    "name": "Marco Pivetta",
                    "email": "ocramius@gmail.com",
                    "role": "maintainer"
                },
                {
                    "name": "Ilya Tribusean",
                    "email": "slash3b@gmail.com",
                    "role": "maintainer"
                }
            ],
            "description": "Prevents installation of composer packages with known security vulnerabilities: no API, simply require it",
            "funding": [
                {
                    "url": "https://github.com/Ocramius",
                    "type": "github"
                },
                {
                    "url": "https://tidelift.com/funding/github/packagist/roave/security-advisories",
                    "type": "tidelift"
                }
            ],
            "time": "2020-12-02T06:02:50+00:00"
        },
        {
            "name": "sebastian/code-unit-reverse-lookup",
            "version": "1.0.2",
            "source": {
                "type": "git",
                "url": "https://github.com/sebastianbergmann/code-unit-reverse-lookup.git",
                "reference": "1de8cd5c010cb153fcd68b8d0f64606f523f7619"
            },
            "dist": {
                "type": "zip",
                "url": "https://api.github.com/repos/sebastianbergmann/code-unit-reverse-lookup/zipball/1de8cd5c010cb153fcd68b8d0f64606f523f7619",
                "reference": "1de8cd5c010cb153fcd68b8d0f64606f523f7619",
                "shasum": ""
            },
            "require": {
                "php": ">=5.6"
            },
            "require-dev": {
                "phpunit/phpunit": "^8.5"
            },
            "type": "library",
            "extra": {
                "branch-alias": {
                    "dev-master": "1.0.x-dev"
                }
            },
            "autoload": {
                "classmap": [
                    "src/"
                ]
            },
            "notification-url": "https://packagist.org/downloads/",
            "license": [
                "BSD-3-Clause"
            ],
            "authors": [
                {
                    "name": "Sebastian Bergmann",
                    "email": "sebastian@phpunit.de"
                }
            ],
            "description": "Looks up which function or method a line of code belongs to",
            "homepage": "https://github.com/sebastianbergmann/code-unit-reverse-lookup/",
            "funding": [
                {
                    "url": "https://github.com/sebastianbergmann",
                    "type": "github"
                }
            ],
            "time": "2020-11-30T08:15:22+00:00"
        },
        {
            "name": "sebastian/comparator",
            "version": "1.2.4",
            "source": {
                "type": "git",
                "url": "https://github.com/sebastianbergmann/comparator.git",
                "reference": "2b7424b55f5047b47ac6e5ccb20b2aea4011d9be"
            },
            "dist": {
                "type": "zip",
                "url": "https://api.github.com/repos/sebastianbergmann/comparator/zipball/2b7424b55f5047b47ac6e5ccb20b2aea4011d9be",
                "reference": "2b7424b55f5047b47ac6e5ccb20b2aea4011d9be",
                "shasum": ""
            },
            "require": {
                "php": ">=5.3.3",
                "sebastian/diff": "~1.2",
                "sebastian/exporter": "~1.2 || ~2.0"
            },
            "require-dev": {
                "phpunit/phpunit": "~4.4"
            },
            "type": "library",
            "extra": {
                "branch-alias": {
                    "dev-master": "1.2.x-dev"
                }
            },
            "autoload": {
                "classmap": [
                    "src/"
                ]
            },
            "notification-url": "https://packagist.org/downloads/",
            "license": [
                "BSD-3-Clause"
            ],
            "authors": [
                {
                    "name": "Jeff Welch",
                    "email": "whatthejeff@gmail.com"
                },
                {
                    "name": "Volker Dusch",
                    "email": "github@wallbash.com"
                },
                {
                    "name": "Bernhard Schussek",
                    "email": "bschussek@2bepublished.at"
                },
                {
                    "name": "Sebastian Bergmann",
                    "email": "sebastian@phpunit.de"
                }
            ],
            "description": "Provides the functionality to compare PHP values for equality",
            "homepage": "http://www.github.com/sebastianbergmann/comparator",
            "keywords": [
                "comparator",
                "compare",
                "equality"
            ],
            "time": "2017-01-29T09:50:25+00:00"
        },
        {
            "name": "sebastian/diff",
            "version": "1.4.3",
            "source": {
                "type": "git",
                "url": "https://github.com/sebastianbergmann/diff.git",
                "reference": "7f066a26a962dbe58ddea9f72a4e82874a3975a4"
            },
            "dist": {
                "type": "zip",
                "url": "https://api.github.com/repos/sebastianbergmann/diff/zipball/7f066a26a962dbe58ddea9f72a4e82874a3975a4",
                "reference": "7f066a26a962dbe58ddea9f72a4e82874a3975a4",
                "shasum": ""
            },
            "require": {
                "php": "^5.3.3 || ^7.0"
            },
            "require-dev": {
                "phpunit/phpunit": "^4.8.35 || ^5.7 || ^6.0"
            },
            "type": "library",
            "extra": {
                "branch-alias": {
                    "dev-master": "1.4-dev"
                }
            },
            "autoload": {
                "classmap": [
                    "src/"
                ]
            },
            "notification-url": "https://packagist.org/downloads/",
            "license": [
                "BSD-3-Clause"
            ],
            "authors": [
                {
                    "name": "Kore Nordmann",
                    "email": "mail@kore-nordmann.de"
                },
                {
                    "name": "Sebastian Bergmann",
                    "email": "sebastian@phpunit.de"
                }
            ],
            "description": "Diff implementation",
            "homepage": "https://github.com/sebastianbergmann/diff",
            "keywords": [
                "diff"
            ],
            "time": "2017-05-22T07:24:03+00:00"
        },
        {
            "name": "sebastian/environment",
            "version": "2.0.0",
            "source": {
                "type": "git",
                "url": "https://github.com/sebastianbergmann/environment.git",
                "reference": "5795ffe5dc5b02460c3e34222fee8cbe245d8fac"
            },
            "dist": {
                "type": "zip",
                "url": "https://api.github.com/repos/sebastianbergmann/environment/zipball/5795ffe5dc5b02460c3e34222fee8cbe245d8fac",
                "reference": "5795ffe5dc5b02460c3e34222fee8cbe245d8fac",
                "shasum": ""
            },
            "require": {
                "php": "^5.6 || ^7.0"
            },
            "require-dev": {
                "phpunit/phpunit": "^5.0"
            },
            "type": "library",
            "extra": {
                "branch-alias": {
                    "dev-master": "2.0.x-dev"
                }
            },
            "autoload": {
                "classmap": [
                    "src/"
                ]
            },
            "notification-url": "https://packagist.org/downloads/",
            "license": [
                "BSD-3-Clause"
            ],
            "authors": [
                {
                    "name": "Sebastian Bergmann",
                    "email": "sebastian@phpunit.de"
                }
            ],
            "description": "Provides functionality to handle HHVM/PHP environments",
            "homepage": "http://www.github.com/sebastianbergmann/environment",
            "keywords": [
                "Xdebug",
                "environment",
                "hhvm"
            ],
            "time": "2016-11-26T07:53:53+00:00"
        },
        {
            "name": "sebastian/exporter",
            "version": "2.0.0",
            "source": {
                "type": "git",
                "url": "https://github.com/sebastianbergmann/exporter.git",
                "reference": "ce474bdd1a34744d7ac5d6aad3a46d48d9bac4c4"
            },
            "dist": {
                "type": "zip",
                "url": "https://api.github.com/repos/sebastianbergmann/exporter/zipball/ce474bdd1a34744d7ac5d6aad3a46d48d9bac4c4",
                "reference": "ce474bdd1a34744d7ac5d6aad3a46d48d9bac4c4",
                "shasum": ""
            },
            "require": {
                "php": ">=5.3.3",
                "sebastian/recursion-context": "~2.0"
            },
            "require-dev": {
                "ext-mbstring": "*",
                "phpunit/phpunit": "~4.4"
            },
            "type": "library",
            "extra": {
                "branch-alias": {
                    "dev-master": "2.0.x-dev"
                }
            },
            "autoload": {
                "classmap": [
                    "src/"
                ]
            },
            "notification-url": "https://packagist.org/downloads/",
            "license": [
                "BSD-3-Clause"
            ],
            "authors": [
                {
                    "name": "Jeff Welch",
                    "email": "whatthejeff@gmail.com"
                },
                {
                    "name": "Volker Dusch",
                    "email": "github@wallbash.com"
                },
                {
                    "name": "Bernhard Schussek",
                    "email": "bschussek@2bepublished.at"
                },
                {
                    "name": "Sebastian Bergmann",
                    "email": "sebastian@phpunit.de"
                },
                {
                    "name": "Adam Harvey",
                    "email": "aharvey@php.net"
                }
            ],
            "description": "Provides the functionality to export PHP variables for visualization",
            "homepage": "http://www.github.com/sebastianbergmann/exporter",
            "keywords": [
                "export",
                "exporter"
            ],
            "time": "2016-11-19T08:54:04+00:00"
        },
        {
            "name": "sebastian/global-state",
            "version": "1.1.1",
            "source": {
                "type": "git",
                "url": "https://github.com/sebastianbergmann/global-state.git",
                "reference": "bc37d50fea7d017d3d340f230811c9f1d7280af4"
            },
            "dist": {
                "type": "zip",
                "url": "https://api.github.com/repos/sebastianbergmann/global-state/zipball/bc37d50fea7d017d3d340f230811c9f1d7280af4",
                "reference": "bc37d50fea7d017d3d340f230811c9f1d7280af4",
                "shasum": ""
            },
            "require": {
                "php": ">=5.3.3"
            },
            "require-dev": {
                "phpunit/phpunit": "~4.2"
            },
            "suggest": {
                "ext-uopz": "*"
            },
            "type": "library",
            "extra": {
                "branch-alias": {
                    "dev-master": "1.0-dev"
                }
            },
            "autoload": {
                "classmap": [
                    "src/"
                ]
            },
            "notification-url": "https://packagist.org/downloads/",
            "license": [
                "BSD-3-Clause"
            ],
            "authors": [
                {
                    "name": "Sebastian Bergmann",
                    "email": "sebastian@phpunit.de"
                }
            ],
            "description": "Snapshotting of global state",
            "homepage": "http://www.github.com/sebastianbergmann/global-state",
            "keywords": [
                "global state"
            ],
            "time": "2015-10-12T03:26:01+00:00"
        },
        {
            "name": "sebastian/object-enumerator",
            "version": "2.0.1",
            "source": {
                "type": "git",
                "url": "https://github.com/sebastianbergmann/object-enumerator.git",
                "reference": "1311872ac850040a79c3c058bea3e22d0f09cbb7"
            },
            "dist": {
                "type": "zip",
                "url": "https://api.github.com/repos/sebastianbergmann/object-enumerator/zipball/1311872ac850040a79c3c058bea3e22d0f09cbb7",
                "reference": "1311872ac850040a79c3c058bea3e22d0f09cbb7",
                "shasum": ""
            },
            "require": {
                "php": ">=5.6",
                "sebastian/recursion-context": "~2.0"
            },
            "require-dev": {
                "phpunit/phpunit": "~5"
            },
            "type": "library",
            "extra": {
                "branch-alias": {
                    "dev-master": "2.0.x-dev"
                }
            },
            "autoload": {
                "classmap": [
                    "src/"
                ]
            },
            "notification-url": "https://packagist.org/downloads/",
            "license": [
                "BSD-3-Clause"
            ],
            "authors": [
                {
                    "name": "Sebastian Bergmann",
                    "email": "sebastian@phpunit.de"
                }
            ],
            "description": "Traverses array structures and object graphs to enumerate all referenced objects",
            "homepage": "https://github.com/sebastianbergmann/object-enumerator/",
            "time": "2017-02-18T15:18:39+00:00"
        },
        {
            "name": "sebastian/recursion-context",
            "version": "2.0.0",
            "source": {
                "type": "git",
                "url": "https://github.com/sebastianbergmann/recursion-context.git",
                "reference": "2c3ba150cbec723aa057506e73a8d33bdb286c9a"
            },
            "dist": {
                "type": "zip",
                "url": "https://api.github.com/repos/sebastianbergmann/recursion-context/zipball/2c3ba150cbec723aa057506e73a8d33bdb286c9a",
                "reference": "2c3ba150cbec723aa057506e73a8d33bdb286c9a",
                "shasum": ""
            },
            "require": {
                "php": ">=5.3.3"
            },
            "require-dev": {
                "phpunit/phpunit": "~4.4"
            },
            "type": "library",
            "extra": {
                "branch-alias": {
                    "dev-master": "2.0.x-dev"
                }
            },
            "autoload": {
                "classmap": [
                    "src/"
                ]
            },
            "notification-url": "https://packagist.org/downloads/",
            "license": [
                "BSD-3-Clause"
            ],
            "authors": [
                {
                    "name": "Jeff Welch",
                    "email": "whatthejeff@gmail.com"
                },
                {
                    "name": "Sebastian Bergmann",
                    "email": "sebastian@phpunit.de"
                },
                {
                    "name": "Adam Harvey",
                    "email": "aharvey@php.net"
                }
            ],
            "description": "Provides functionality to recursively process PHP variables",
            "homepage": "http://www.github.com/sebastianbergmann/recursion-context",
            "time": "2016-11-19T07:33:16+00:00"
        },
        {
            "name": "sebastian/resource-operations",
            "version": "1.0.0",
            "source": {
                "type": "git",
                "url": "https://github.com/sebastianbergmann/resource-operations.git",
                "reference": "ce990bb21759f94aeafd30209e8cfcdfa8bc3f52"
            },
            "dist": {
                "type": "zip",
                "url": "https://api.github.com/repos/sebastianbergmann/resource-operations/zipball/ce990bb21759f94aeafd30209e8cfcdfa8bc3f52",
                "reference": "ce990bb21759f94aeafd30209e8cfcdfa8bc3f52",
                "shasum": ""
            },
            "require": {
                "php": ">=5.6.0"
            },
            "type": "library",
            "extra": {
                "branch-alias": {
                    "dev-master": "1.0.x-dev"
                }
            },
            "autoload": {
                "classmap": [
                    "src/"
                ]
            },
            "notification-url": "https://packagist.org/downloads/",
            "license": [
                "BSD-3-Clause"
            ],
            "authors": [
                {
                    "name": "Sebastian Bergmann",
                    "email": "sebastian@phpunit.de"
                }
            ],
            "description": "Provides a list of PHP built-in functions that operate on resources",
            "homepage": "https://www.github.com/sebastianbergmann/resource-operations",
            "time": "2015-07-28T20:34:47+00:00"
        },
        {
            "name": "sebastian/version",
            "version": "2.0.1",
            "source": {
                "type": "git",
                "url": "https://github.com/sebastianbergmann/version.git",
                "reference": "99732be0ddb3361e16ad77b68ba41efc8e979019"
            },
            "dist": {
                "type": "zip",
                "url": "https://api.github.com/repos/sebastianbergmann/version/zipball/99732be0ddb3361e16ad77b68ba41efc8e979019",
                "reference": "99732be0ddb3361e16ad77b68ba41efc8e979019",
                "shasum": ""
            },
            "require": {
                "php": ">=5.6"
            },
            "type": "library",
            "extra": {
                "branch-alias": {
                    "dev-master": "2.0.x-dev"
                }
            },
            "autoload": {
                "classmap": [
                    "src/"
                ]
            },
            "notification-url": "https://packagist.org/downloads/",
            "license": [
                "BSD-3-Clause"
            ],
            "authors": [
                {
                    "name": "Sebastian Bergmann",
                    "email": "sebastian@phpunit.de",
                    "role": "lead"
                }
            ],
            "description": "Library that helps with managing the version number of Git-hosted PHP projects",
            "homepage": "https://github.com/sebastianbergmann/version",
            "time": "2016-10-03T07:35:21+00:00"
        },
        {
            "name": "sirbrillig/phpcs-variable-analysis",
            "version": "v2.9.0",
            "source": {
                "type": "git",
                "url": "https://github.com/sirbrillig/phpcs-variable-analysis.git",
                "reference": "ff54d4ec7f2bd152d526fdabfeff639aa9b8be01"
            },
            "dist": {
                "type": "zip",
                "url": "https://api.github.com/repos/sirbrillig/phpcs-variable-analysis/zipball/ff54d4ec7f2bd152d526fdabfeff639aa9b8be01",
                "reference": "ff54d4ec7f2bd152d526fdabfeff639aa9b8be01",
                "shasum": ""
            },
            "require": {
                "php": ">=5.4.0",
                "squizlabs/php_codesniffer": "^3.1"
            },
            "require-dev": {
                "dealerdirect/phpcodesniffer-composer-installer": "^0.4.4 || ^0.5 || ^0.6",
                "limedeck/phpunit-detailed-printer": "^3.1 || ^4.0 || ^5.0",
                "phpstan/phpstan": "^0.11.8",
                "phpunit/phpunit": "^5.0 || ^6.5 || ^7.0 || ^8.0",
                "sirbrillig/phpcs-import-detection": "^1.1"
            },
            "type": "phpcodesniffer-standard",
            "autoload": {
                "psr-4": {
                    "VariableAnalysis\\": "VariableAnalysis/"
                }
            },
            "notification-url": "https://packagist.org/downloads/",
            "license": [
                "BSD-2-Clause"
            ],
            "authors": [
                {
                    "name": "Sam Graham",
                    "email": "php-codesniffer-variableanalysis@illusori.co.uk"
                },
                {
                    "name": "Payton Swick",
                    "email": "payton@foolord.com"
                }
            ],
            "description": "A PHPCS sniff to detect problems with variables.",
            "time": "2020-10-07T23:32:29+00:00"
        },
        {
            "name": "squizlabs/php_codesniffer",
            "version": "3.5.8",
            "source": {
                "type": "git",
                "url": "https://github.com/squizlabs/PHP_CodeSniffer.git",
                "reference": "9d583721a7157ee997f235f327de038e7ea6dac4"
            },
            "dist": {
                "type": "zip",
                "url": "https://api.github.com/repos/squizlabs/PHP_CodeSniffer/zipball/9d583721a7157ee997f235f327de038e7ea6dac4",
                "reference": "9d583721a7157ee997f235f327de038e7ea6dac4",
                "shasum": ""
            },
            "require": {
                "ext-simplexml": "*",
                "ext-tokenizer": "*",
                "ext-xmlwriter": "*",
                "php": ">=5.4.0"
            },
            "require-dev": {
                "phpunit/phpunit": "^4.0 || ^5.0 || ^6.0 || ^7.0"
            },
            "bin": [
                "bin/phpcs",
                "bin/phpcbf"
            ],
            "type": "library",
            "extra": {
                "branch-alias": {
                    "dev-master": "3.x-dev"
                }
            },
            "notification-url": "https://packagist.org/downloads/",
            "license": [
                "BSD-3-Clause"
            ],
            "authors": [
                {
                    "name": "Greg Sherwood",
                    "role": "lead"
                }
            ],
            "description": "PHP_CodeSniffer tokenizes PHP, JavaScript and CSS files and detects violations of a defined set of coding standards.",
            "homepage": "https://github.com/squizlabs/PHP_CodeSniffer",
            "keywords": [
                "phpcs",
                "standards"
            ],
            "time": "2020-10-23T02:01:07+00:00"
        },
        {
            "name": "symfony/config",
            "version": "v3.4.47",
            "source": {
                "type": "git",
                "url": "https://github.com/symfony/config.git",
                "reference": "bc6b3fd3930d4b53a60b42fe2ed6fc466b75f03f"
            },
            "dist": {
                "type": "zip",
                "url": "https://api.github.com/repos/symfony/config/zipball/bc6b3fd3930d4b53a60b42fe2ed6fc466b75f03f",
                "reference": "bc6b3fd3930d4b53a60b42fe2ed6fc466b75f03f",
                "shasum": ""
            },
            "require": {
                "php": "^5.5.9|>=7.0.8",
                "symfony/filesystem": "~2.8|~3.0|~4.0",
                "symfony/polyfill-ctype": "~1.8"
            },
            "conflict": {
                "symfony/dependency-injection": "<3.3",
                "symfony/finder": "<3.3"
            },
            "require-dev": {
                "symfony/dependency-injection": "~3.3|~4.0",
                "symfony/event-dispatcher": "~3.3|~4.0",
                "symfony/finder": "~3.3|~4.0",
                "symfony/yaml": "~3.0|~4.0"
            },
            "suggest": {
                "symfony/yaml": "To use the yaml reference dumper"
            },
            "type": "library",
            "autoload": {
                "psr-4": {
                    "Symfony\\Component\\Config\\": ""
                },
                "exclude-from-classmap": [
                    "/Tests/"
                ]
            },
            "notification-url": "https://packagist.org/downloads/",
            "license": [
                "MIT"
            ],
            "authors": [
                {
                    "name": "Fabien Potencier",
                    "email": "fabien@symfony.com"
                },
                {
                    "name": "Symfony Community",
                    "homepage": "https://symfony.com/contributors"
                }
            ],
            "description": "Symfony Config Component",
            "homepage": "https://symfony.com",
            "funding": [
                {
                    "url": "https://symfony.com/sponsor",
                    "type": "custom"
                },
                {
                    "url": "https://github.com/fabpot",
                    "type": "github"
                },
                {
                    "url": "https://tidelift.com/funding/github/packagist/symfony/symfony",
                    "type": "tidelift"
                }
            ],
            "time": "2020-10-24T10:57:07+00:00"
        },
        {
            "name": "symfony/dependency-injection",
            "version": "v3.4.47",
            "source": {
                "type": "git",
                "url": "https://github.com/symfony/dependency-injection.git",
                "reference": "51d2a2708c6ceadad84393f8581df1dcf9e5e84b"
            },
            "dist": {
                "type": "zip",
                "url": "https://api.github.com/repos/symfony/dependency-injection/zipball/51d2a2708c6ceadad84393f8581df1dcf9e5e84b",
                "reference": "51d2a2708c6ceadad84393f8581df1dcf9e5e84b",
                "shasum": ""
            },
            "require": {
                "php": "^5.5.9|>=7.0.8",
                "psr/container": "^1.0"
            },
            "conflict": {
                "symfony/config": "<3.3.7",
                "symfony/finder": "<3.3",
                "symfony/proxy-manager-bridge": "<3.4",
                "symfony/yaml": "<3.4"
            },
            "provide": {
                "psr/container-implementation": "1.0"
            },
            "require-dev": {
                "symfony/config": "~3.3|~4.0",
                "symfony/expression-language": "~2.8|~3.0|~4.0",
                "symfony/yaml": "~3.4|~4.0"
            },
            "suggest": {
                "symfony/config": "",
                "symfony/expression-language": "For using expressions in service container configuration",
                "symfony/finder": "For using double-star glob patterns or when GLOB_BRACE portability is required",
                "symfony/proxy-manager-bridge": "Generate service proxies to lazy load them",
                "symfony/yaml": ""
            },
            "type": "library",
            "autoload": {
                "psr-4": {
                    "Symfony\\Component\\DependencyInjection\\": ""
                },
                "exclude-from-classmap": [
                    "/Tests/"
                ]
            },
            "notification-url": "https://packagist.org/downloads/",
            "license": [
                "MIT"
            ],
            "authors": [
                {
                    "name": "Fabien Potencier",
                    "email": "fabien@symfony.com"
                },
                {
                    "name": "Symfony Community",
                    "homepage": "https://symfony.com/contributors"
                }
            ],
            "description": "Symfony DependencyInjection Component",
            "homepage": "https://symfony.com",
            "funding": [
                {
                    "url": "https://symfony.com/sponsor",
                    "type": "custom"
                },
                {
                    "url": "https://github.com/fabpot",
                    "type": "github"
                },
                {
                    "url": "https://tidelift.com/funding/github/packagist/symfony/symfony",
                    "type": "tidelift"
                }
            ],
            "time": "2020-10-24T10:57:07+00:00"
        },
        {
            "name": "symfony/filesystem",
            "version": "v3.4.47",
            "source": {
                "type": "git",
                "url": "https://github.com/symfony/filesystem.git",
                "reference": "e58d7841cddfed6e846829040dca2cca0ebbbbb3"
            },
            "dist": {
                "type": "zip",
                "url": "https://api.github.com/repos/symfony/filesystem/zipball/e58d7841cddfed6e846829040dca2cca0ebbbbb3",
                "reference": "e58d7841cddfed6e846829040dca2cca0ebbbbb3",
                "shasum": ""
            },
            "require": {
                "php": "^5.5.9|>=7.0.8",
                "symfony/polyfill-ctype": "~1.8"
            },
            "type": "library",
            "autoload": {
                "psr-4": {
                    "Symfony\\Component\\Filesystem\\": ""
                },
                "exclude-from-classmap": [
                    "/Tests/"
                ]
            },
            "notification-url": "https://packagist.org/downloads/",
            "license": [
                "MIT"
            ],
            "authors": [
                {
                    "name": "Fabien Potencier",
                    "email": "fabien@symfony.com"
                },
                {
                    "name": "Symfony Community",
                    "homepage": "https://symfony.com/contributors"
                }
            ],
            "description": "Symfony Filesystem Component",
            "homepage": "https://symfony.com",
            "funding": [
                {
                    "url": "https://symfony.com/sponsor",
                    "type": "custom"
                },
                {
                    "url": "https://github.com/fabpot",
                    "type": "github"
                },
                {
                    "url": "https://tidelift.com/funding/github/packagist/symfony/symfony",
                    "type": "tidelift"
                }
            ],
            "time": "2020-10-24T10:57:07+00:00"
        },
        {
            "name": "symfony/polyfill-ctype",
            "version": "v1.19.0",
            "source": {
                "type": "git",
                "url": "https://github.com/symfony/polyfill-ctype.git",
                "reference": "aed596913b70fae57be53d86faa2e9ef85a2297b"
            },
            "dist": {
                "type": "zip",
                "url": "https://api.github.com/repos/symfony/polyfill-ctype/zipball/aed596913b70fae57be53d86faa2e9ef85a2297b",
                "reference": "aed596913b70fae57be53d86faa2e9ef85a2297b",
                "shasum": ""
            },
            "require": {
                "php": ">=5.3.3"
            },
            "suggest": {
                "ext-ctype": "For best performance"
            },
            "type": "library",
            "extra": {
                "branch-alias": {
                    "dev-main": "1.19-dev"
                },
                "thanks": {
                    "name": "symfony/polyfill",
                    "url": "https://github.com/symfony/polyfill"
                }
            },
            "autoload": {
                "psr-4": {
                    "Symfony\\Polyfill\\Ctype\\": ""
                },
                "files": [
                    "bootstrap.php"
                ]
            },
            "notification-url": "https://packagist.org/downloads/",
            "license": [
                "MIT"
            ],
            "authors": [
                {
                    "name": "Gert de Pagter",
                    "email": "BackEndTea@gmail.com"
                },
                {
                    "name": "Symfony Community",
                    "homepage": "https://symfony.com/contributors"
                }
            ],
            "description": "Symfony polyfill for ctype functions",
            "homepage": "https://symfony.com",
            "keywords": [
                "compatibility",
                "ctype",
                "polyfill",
                "portable"
            ],
            "funding": [
                {
                    "url": "https://symfony.com/sponsor",
                    "type": "custom"
                },
                {
                    "url": "https://github.com/fabpot",
                    "type": "github"
                },
                {
                    "url": "https://tidelift.com/funding/github/packagist/symfony/symfony",
                    "type": "tidelift"
                }
            ],
            "time": "2020-10-23T09:01:57+00:00"
        },
        {
            "name": "symfony/yaml",
            "version": "v3.4.47",
            "source": {
                "type": "git",
                "url": "https://github.com/symfony/yaml.git",
                "reference": "88289caa3c166321883f67fe5130188ebbb47094"
            },
            "dist": {
                "type": "zip",
                "url": "https://api.github.com/repos/symfony/yaml/zipball/88289caa3c166321883f67fe5130188ebbb47094",
                "reference": "88289caa3c166321883f67fe5130188ebbb47094",
                "shasum": ""
            },
            "require": {
                "php": "^5.5.9|>=7.0.8",
                "symfony/polyfill-ctype": "~1.8"
            },
            "conflict": {
                "symfony/console": "<3.4"
            },
            "require-dev": {
                "symfony/console": "~3.4|~4.0"
            },
            "suggest": {
                "symfony/console": "For validating YAML files using the lint command"
            },
            "type": "library",
            "autoload": {
                "psr-4": {
                    "Symfony\\Component\\Yaml\\": ""
                },
                "exclude-from-classmap": [
                    "/Tests/"
                ]
            },
            "notification-url": "https://packagist.org/downloads/",
            "license": [
                "MIT"
            ],
            "authors": [
                {
                    "name": "Fabien Potencier",
                    "email": "fabien@symfony.com"
                },
                {
                    "name": "Symfony Community",
                    "homepage": "https://symfony.com/contributors"
                }
            ],
            "description": "Symfony Yaml Component",
            "homepage": "https://symfony.com",
            "funding": [
                {
                    "url": "https://symfony.com/sponsor",
                    "type": "custom"
                },
                {
                    "url": "https://github.com/fabpot",
                    "type": "github"
                },
                {
                    "url": "https://tidelift.com/funding/github/packagist/symfony/symfony",
                    "type": "tidelift"
                }
            ],
            "time": "2020-10-24T10:57:07+00:00"
        },
        {
            "name": "webmozart/assert",
            "version": "1.9.1",
            "source": {
                "type": "git",
                "url": "https://github.com/webmozart/assert.git",
                "reference": "bafc69caeb4d49c39fd0779086c03a3738cbb389"
            },
            "dist": {
                "type": "zip",
                "url": "https://api.github.com/repos/webmozart/assert/zipball/bafc69caeb4d49c39fd0779086c03a3738cbb389",
                "reference": "bafc69caeb4d49c39fd0779086c03a3738cbb389",
                "shasum": ""
            },
            "require": {
                "php": "^5.3.3 || ^7.0 || ^8.0",
                "symfony/polyfill-ctype": "^1.8"
            },
            "conflict": {
                "phpstan/phpstan": "<0.12.20",
                "vimeo/psalm": "<3.9.1"
            },
            "require-dev": {
                "phpunit/phpunit": "^4.8.36 || ^7.5.13"
            },
            "type": "library",
            "autoload": {
                "psr-4": {
                    "Webmozart\\Assert\\": "src/"
                }
            },
            "notification-url": "https://packagist.org/downloads/",
            "license": [
                "MIT"
            ],
            "authors": [
                {
                    "name": "Bernhard Schussek",
                    "email": "bschussek@gmail.com"
                }
            ],
            "description": "Assertions to validate method input/output with nice error messages.",
            "keywords": [
                "assert",
                "check",
                "validate"
            ],
            "time": "2020-07-08T17:02:28+00:00"
        },
        {
            "name": "wp-coding-standards/wpcs",
            "version": "2.3.0",
            "source": {
                "type": "git",
                "url": "https://github.com/WordPress/WordPress-Coding-Standards.git",
                "reference": "7da1894633f168fe244afc6de00d141f27517b62"
            },
            "dist": {
                "type": "zip",
                "url": "https://api.github.com/repos/WordPress/WordPress-Coding-Standards/zipball/7da1894633f168fe244afc6de00d141f27517b62",
                "reference": "7da1894633f168fe244afc6de00d141f27517b62",
                "shasum": ""
            },
            "require": {
                "php": ">=5.4",
                "squizlabs/php_codesniffer": "^3.3.1"
            },
            "require-dev": {
                "dealerdirect/phpcodesniffer-composer-installer": "^0.5 || ^0.6",
                "phpcompatibility/php-compatibility": "^9.0",
                "phpcsstandards/phpcsdevtools": "^1.0",
                "phpunit/phpunit": "^4.0 || ^5.0 || ^6.0 || ^7.0"
            },
            "suggest": {
                "dealerdirect/phpcodesniffer-composer-installer": "^0.6 || This Composer plugin will sort out the PHPCS 'installed_paths' automatically."
            },
            "type": "phpcodesniffer-standard",
            "notification-url": "https://packagist.org/downloads/",
            "license": [
                "MIT"
            ],
            "authors": [
                {
                    "name": "Contributors",
                    "homepage": "https://github.com/WordPress/WordPress-Coding-Standards/graphs/contributors"
                }
            ],
            "description": "PHP_CodeSniffer rules (sniffs) to enforce WordPress coding conventions",
            "keywords": [
                "phpcs",
                "standards",
                "wordpress"
            ],
            "time": "2020-05-13T23:57:56+00:00"
        }
    ],
    "aliases": [],
    "minimum-stability": "dev",
    "stability-flags": {
        "roave/security-advisories": 20
    },
    "prefer-stable": true,
    "prefer-lowest": false,
    "platform": {
        "php": "^5.6 || ^7.0 || ^8.0",
        "ext-dom": "*",
        "ext-iconv": "*",
        "ext-json": "*",
        "ext-libxml": "*",
        "ext-mbstring": "*"
    },
    "platform-dev": [],
    "platform-overrides": {
        "php": "5.6"
    },
    "plugin-api-version": "1.1.0"
}<|MERGE_RESOLUTION|>--- conflicted
+++ resolved
@@ -4,22 +4,6 @@
         "Read more about it at https://getcomposer.org/doc/01-basic-usage.md#installing-dependencies",
         "This file is @generated automatically"
     ],
-<<<<<<< HEAD
-    "content-hash": "e0add13c407bbe0b4b3e4ca604149022",
-    "packages": [
-        {
-            "name": "ampproject/amp-wp",
-            "version": "2.0.7",
-            "source": {
-                "type": "git",
-                "url": "https://github.com/ampproject/amp-wp",
-                "reference": "d61a8cf0882be82b7039997702e80cfbe167809f"
-            },
-            "dist": {
-                "type": "zip",
-                "url": "https://api.github.com/repos/ampproject/amp-wp/zipball/d61a8cf0882be82b7039997702e80cfbe167809f",
-                "reference": "d61a8cf0882be82b7039997702e80cfbe167809f",
-=======
     "content-hash": "2351370bdb82d317808cafa68b26a83e",
     "packages": [
         {
@@ -34,7 +18,6 @@
                 "type": "zip",
                 "url": "https://api.github.com/repos/ampproject/amp-wp/zipball/09af21aeb5f2309071be58b89edc02bbdb09f72c",
                 "reference": "09af21aeb5f2309071be58b89edc02bbdb09f72c",
->>>>>>> f09e7bde
                 "shasum": ""
             },
             "require": {
@@ -122,11 +105,7 @@
             ],
             "description": "WordPress plugin for adding AMP support.",
             "homepage": "https://github.com/ampproject/amp-wp",
-<<<<<<< HEAD
-            "time": "2020-11-19T21:39:32+00:00"
-=======
             "time": "2020-12-09T21:56:42+00:00"
->>>>>>> f09e7bde
         },
         {
             "name": "civicrm/composer-downloads-plugin",
