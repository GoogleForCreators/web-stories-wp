{
    "_readme": [
        "This file locks the dependencies of your project to a known state",
        "Read more about it at https://getcomposer.org/doc/01-basic-usage.md#installing-dependencies",
        "This file is @generated automatically"
    ],
    "content-hash": "d8eae99b7f56f092a90a32e47457e999",
    "packages": [
        {
            "name": "ampproject/amp-toolbox",
            "version": "v0.6.0",
            "source": {
                "type": "git",
                "url": "https://github.com/ampproject/amp-toolbox-php.git",
                "reference": "500012f27cc27f4d72525cf0f010602fb95e2f6f"
            },
            "dist": {
                "type": "zip",
                "url": "https://api.github.com/repos/ampproject/amp-toolbox-php/zipball/500012f27cc27f4d72525cf0f010602fb95e2f6f",
                "reference": "500012f27cc27f4d72525cf0f010602fb95e2f6f",
                "shasum": ""
            },
            "require": {
                "ext-dom": "*",
                "ext-filter": "*",
                "ext-iconv": "*",
                "ext-json": "*",
                "ext-libxml": "*",
                "php": "^5.6 || ^7.0 || ^8.0"
            },
            "require-dev": {
                "civicrm/composer-downloads-plugin": "^2.1 || ^3.0",
                "dealerdirect/phpcodesniffer-composer-installer": "0.7.1",
                "ext-zip": "*",
                "php-parallel-lint/php-parallel-lint": "^1.2",
                "phpcompatibility/php-compatibility": "^9",
                "phpunit/phpunit": "^5 || ^6 || ^7 || ^8 || ^9",
                "roave/security-advisories": "dev-master",
                "sirbrillig/phpcs-variable-analysis": "2.11.1",
                "squizlabs/php_codesniffer": "^3",
                "wp-coding-standards/wpcs": "^2.3",
                "yoast/phpunit-polyfills": "^0.2.0 || ^1.0.0"
            },
            "suggest": {
                "ext-json": "Provides native implementation of json_encode()/json_decode().",
                "ext-mbstring": "Used by Dom\\Document to convert encoding to UTF-8 if needed.",
                "nette/php-generator": "Needed to generate the validator spec PHP classes and interfaces."
            },
            "bin": [
                "bin/amp"
            ],
            "type": "library",
            "extra": {
                "downloads": {
                    "phpstan": {
                        "url": "https://github.com/phpstan/phpstan/releases/latest/download/phpstan.phar",
                        "path": "vendor/bin/phpstan",
                        "type": "phar"
                    }
                }
            },
            "autoload": {
                "psr-4": {
                    "AmpProject\\": "src/"
                }
            },
            "notification-url": "https://packagist.org/downloads/",
            "license": [
                "Apache-2.0"
            ],
            "description": "A collection of AMP tools making it easier to publish and host AMP pages with PHP.",
            "support": {
                "issues": "https://github.com/ampproject/amp-toolbox-php/issues",
                "source": "https://github.com/ampproject/amp-toolbox-php/tree/v0.6.0"
            },
            "time": "2021-06-30T15:16:48+00:00"
        },
        {
            "name": "ampproject/amp-wp",
            "version": "2.1.4",
            "source": {
                "type": "git",
                "url": "https://github.com/ampproject/amp-wp",
                "reference": "5f577ecf4a7cae594fa0931d78fbc2b045ad5053"
            },
            "dist": {
                "type": "zip",
                "url": "https://api.github.com/repos/ampproject/amp-wp/zipball/5f577ecf4a7cae594fa0931d78fbc2b045ad5053",
                "reference": "5f577ecf4a7cae594fa0931d78fbc2b045ad5053",
                "shasum": ""
            },
            "require": {
                "ampproject/amp-toolbox": "0.6.0",
                "cweagans/composer-patches": "~1.0",
                "ext-curl": "*",
                "ext-date": "*",
                "ext-dom": "*",
                "ext-filter": "*",
                "ext-iconv": "*",
                "ext-json": "*",
                "ext-libxml": "*",
                "ext-spl": "*",
                "fasterimage/fasterimage": "1.5.0",
                "php": "^5.6 || ^7.0 || ^8.0",
                "sabberworm/php-css-parser": "dev-master#bfdd976"
            },
            "require-dev": {
                "ampproject/php-css-parser-install-plugin": "*",
                "automattic/vipwpcs": "^2.2",
                "civicrm/composer-downloads-plugin": "^3.0",
                "dealerdirect/phpcodesniffer-composer-installer": "0.7.1",
                "google/cloud-storage": "^1.22",
                "mikey179/vfsstream": "1.6.8",
                "mustache/mustache": "^2",
                "php-stubs/wordpress-stubs": "^5.3.2",
                "phpcompatibility/phpcompatibility-wp": "2.1.1",
                "phpdocumentor/reflection": "~3.0",
                "roave/security-advisories": "dev-latest",
                "sirbrillig/phpcs-variable-analysis": "2.11.0",
                "wp-cli/export-command": "^2.0",
                "wp-cli/extension-command": "^2.0",
                "wp-cli/wp-cli": "^2.4",
                "wp-cli/wp-cli-tests": "^3.0.11",
                "wp-coding-standards/wpcs": "2.3.0",
                "yoast/wp-test-utils": "^0.2.2"
            },
            "suggest": {
                "ext-intl": "Enables use of idn_to_utf8() to convert punycode domains to UTF-8 for use with an AMP Cache.",
                "ext-mbstring": "Used by PHP-CSS-Parser when working with stylesheets."
            },
            "type": "wordpress-plugin",
            "extra": {
                "downloads": {
                    "phpstan": {
                        "path": "vendor/bin/phpstan",
                        "type": "phar",
                        "url": "https://github.com/phpstan/phpstan/releases/latest/download/phpstan.phar"
                    }
                },
                "patches": {
                    "phpunit/phpunit-mock-objects": {
                        "Fix ReflectionParameter warnings on PHP 8": "patches/phpunit-mock-objects.patch"
                    },
                    "sabberworm/php-css-parser": {
                        "1. Add additional validation for size unit <https://github.com/sabberworm/PHP-CSS-Parser/pull/193>": "https://github.com/sabberworm/PHP-CSS-Parser/compare/3bc5ded67d77a52b81608cfc97f23b1bb0678e2f%5E...468da3441945e9c1bf402a3340b1d8326723f7d9.patch",
                        "2. Validate name-start code points for identifier <https://github.com/sabberworm/PHP-CSS-Parser/pull/185>": "https://github.com/sabberworm/PHP-CSS-Parser/compare/d42b64793f2edaffeb663c63e9de79069cdc0831%5E...113df5d55e94e21c6402021dfa959924941d4c29.patch",
                        "3. Fix parsing CSS selectors which contain commas <https://github.com/westonruter/PHP-CSS-Parser/pull/1>": "https://github.com/westonruter/PHP-CSS-Parser/compare/master...10a2501c119abafced3e4014aa3c0a3453a86f67.patch"
                    }
                }
            },
            "autoload": {
                "psr-4": {
                    "AmpProject\\AmpWP\\": "src/"
                },
                "classmap": [
                    "includes/"
                ],
                "files": [
                    "includes/bootstrap.php"
                ]
            },
            "autoload-dev": {
                "psr-4": {
                    "AmpProject\\AmpWP\\Documentation\\": "docs/src/",
                    "AmpProject\\AmpWP\\Tests\\": "tests/php/src/"
                },
                "classmap": [
                    "tests/php/validation/"
                ],
                "files": [
                    "tests/php/register-wp-cli-commands.php",
                    "docs/includes/register-wp-cli-commands.php"
                ]
            },
            "scripts": {
                "analyze": [
                    "if [ -z $TEST_SKIP_PHPSTAN ]; then phpstan --version; phpstan analyze --ansi; fi"
                ],
                "pre-commit": [
                    "npm run lint:staged"
                ],
                "prepare-tests": [
                    "install-package-tests"
                ]
            },
            "license": [
                "GPL-2.0-or-later"
            ],
            "description": "WordPress plugin for adding AMP support.",
            "homepage": "https://github.com/ampproject/amp-wp",
            "time": "2021-08-31T16:24:05+00:00"
        },
        {
            "name": "civicrm/composer-downloads-plugin",
            "version": "v3.0.1",
            "source": {
                "type": "git",
                "url": "https://github.com/civicrm/composer-downloads-plugin.git",
                "reference": "3aabb6d259a86158d01829fc2c62a2afb9618877"
            },
            "dist": {
                "type": "zip",
                "url": "https://api.github.com/repos/civicrm/composer-downloads-plugin/zipball/3aabb6d259a86158d01829fc2c62a2afb9618877",
                "reference": "3aabb6d259a86158d01829fc2c62a2afb9618877",
                "shasum": ""
            },
            "require": {
                "composer-plugin-api": "^1.1 || ^2.0",
                "php": ">=5.6",
                "togos/gitignore": "~1.1.1"
            },
            "require-dev": {
                "composer/composer": "~1.0 || ~2.0",
                "friendsofphp/php-cs-fixer": "^2.3",
                "phpunit/phpunit": "^5.7",
                "totten/process-helper": "^1.0.1"
            },
            "type": "composer-plugin",
            "extra": {
                "class": "LastCall\\DownloadsPlugin\\Plugin"
            },
            "autoload": {
                "psr-4": {
                    "LastCall\\DownloadsPlugin\\": "src/"
                }
            },
            "notification-url": "https://packagist.org/downloads/",
            "license": [
                "MIT"
            ],
            "authors": [
                {
                    "name": "Rob Bayliss",
                    "email": "rob@lastcallmedia.com"
                },
                {
                    "name": "Tim Otten",
                    "email": "totten@civicrm.org"
                }
            ],
            "description": "Composer plugin for downloading additional files within any composer package.",
            "support": {
                "source": "https://github.com/civicrm/composer-downloads-plugin/tree/v3.0.1"
            },
            "time": "2020-11-02T05:26:23+00:00"
        },
        {
            "name": "cweagans/composer-patches",
            "version": "1.7.1",
            "source": {
                "type": "git",
                "url": "https://github.com/cweagans/composer-patches.git",
                "reference": "9888dcc74993c030b75f3dd548bb5e20cdbd740c"
            },
            "dist": {
                "type": "zip",
                "url": "https://api.github.com/repos/cweagans/composer-patches/zipball/9888dcc74993c030b75f3dd548bb5e20cdbd740c",
                "reference": "9888dcc74993c030b75f3dd548bb5e20cdbd740c",
                "shasum": ""
            },
            "require": {
                "composer-plugin-api": "^1.0 || ^2.0",
                "php": ">=5.3.0"
            },
            "require-dev": {
                "composer/composer": "~1.0 || ~2.0",
                "phpunit/phpunit": "~4.6"
            },
            "type": "composer-plugin",
            "extra": {
                "class": "cweagans\\Composer\\Patches"
            },
            "autoload": {
                "psr-4": {
                    "cweagans\\Composer\\": "src"
                }
            },
            "notification-url": "https://packagist.org/downloads/",
            "license": [
                "BSD-3-Clause"
            ],
            "authors": [
                {
                    "name": "Cameron Eagans",
                    "email": "me@cweagans.net"
                }
            ],
            "description": "Provides a way to patch Composer packages.",
            "support": {
                "issues": "https://github.com/cweagans/composer-patches/issues",
                "source": "https://github.com/cweagans/composer-patches/tree/1.7.1"
            },
            "time": "2021-06-08T15:12:46+00:00"
        },
        {
            "name": "enshrined/svg-sanitize",
            "version": "0.14.1",
            "source": {
                "type": "git",
                "url": "https://github.com/darylldoyle/svg-sanitizer.git",
                "reference": "307b42066fb0b76b5119f5e1f0826e18fefabe95"
            },
            "dist": {
                "type": "zip",
                "url": "https://api.github.com/repos/darylldoyle/svg-sanitizer/zipball/307b42066fb0b76b5119f5e1f0826e18fefabe95",
                "reference": "307b42066fb0b76b5119f5e1f0826e18fefabe95",
                "shasum": ""
            },
            "require": {
                "ext-dom": "*",
                "ext-libxml": "*",
                "php": "^7.0 || ^8.0"
            },
            "require-dev": {
                "codeclimate/php-test-reporter": "^0.1.2",
                "phpunit/phpunit": "^6.5 || ^8.5"
            },
            "type": "library",
            "autoload": {
                "psr-4": {
                    "enshrined\\svgSanitize\\": "src"
                }
            },
            "notification-url": "https://packagist.org/downloads/",
            "license": [
                "GPL-2.0-or-later"
            ],
            "authors": [
                {
                    "name": "Daryll Doyle",
                    "email": "daryll@enshrined.co.uk"
                }
            ],
            "description": "An SVG sanitizer for PHP",
            "support": {
                "issues": "https://github.com/darylldoyle/svg-sanitizer/issues",
                "source": "https://github.com/darylldoyle/svg-sanitizer/tree/0.14.1"
            },
            "time": "2021-08-09T23:46:54+00:00"
        },
        {
            "name": "fasterimage/fasterimage",
            "version": "v1.5.0",
            "source": {
                "type": "git",
                "url": "https://github.com/willwashburn/fasterimage.git",
                "reference": "42d125a15dc124520aff2157bbed9a4b2d4f310a"
            },
            "dist": {
                "type": "zip",
                "url": "https://api.github.com/repos/willwashburn/fasterimage/zipball/42d125a15dc124520aff2157bbed9a4b2d4f310a",
                "reference": "42d125a15dc124520aff2157bbed9a4b2d4f310a",
                "shasum": ""
            },
            "require": {
                "php": ">=5.4.0",
                "willwashburn/stream": ">=1.0"
            },
            "require-dev": {
                "php-coveralls/php-coveralls": "^2.1",
                "php-mock/php-mock-phpunit": "^2.3",
                "phpunit/phpunit": "~6.0"
            },
            "type": "library",
            "autoload": {
                "classmap": [
                    "src"
                ]
            },
            "notification-url": "https://packagist.org/downloads/",
            "license": [
                "MIT"
            ],
            "authors": [
                {
                    "name": "Will Washburn",
                    "email": "will@tailwindapp.com"
                },
                {
                    "name": "Weston Ruter"
                }
            ],
            "description": "FasterImage finds the size or type of a set of images given their uris by fetching as little as needed, in parallel. Originally ported by Tom Moor.",
            "homepage": "https://github.com/willwashburn/fasterimage",
            "keywords": [
                "fast image",
                "faster image",
                "fasterimage",
                "fastimage",
                "getimagesize",
                "image size",
                "parallel"
            ],
            "support": {
                "issues": "https://github.com/willwashburn/fasterimage/issues",
                "source": "https://github.com/willwashburn/fasterimage/tree/master"
            },
            "time": "2019-05-25T14:33:33+00:00"
        },
        {
            "name": "mcaskill/composer-exclude-files",
            "version": "v2.0.0",
            "source": {
                "type": "git",
                "url": "https://github.com/mcaskill/composer-plugin-exclude-files.git",
                "reference": "2bf916ab1ec9959b3a58ba3652bad6ffedf0e10e"
            },
            "dist": {
                "type": "zip",
                "url": "https://api.github.com/repos/mcaskill/composer-plugin-exclude-files/zipball/2bf916ab1ec9959b3a58ba3652bad6ffedf0e10e",
                "reference": "2bf916ab1ec9959b3a58ba3652bad6ffedf0e10e",
                "shasum": ""
            },
            "require": {
                "composer-plugin-api": "^1.0 || ^2.0",
                "php": "^5.3.2 || ^7.0 || ^8.0"
            },
            "require-dev": {
                "composer/composer": "^1.0 || ^2.0",
                "symfony/phpunit-bridge": "^4.2 || ^5.0"
            },
            "type": "composer-plugin",
            "extra": {
                "branch-alias": {
                    "dev-master": "2.x-dev"
                },
                "class": "McAskill\\Composer\\ExcludeFilePlugin"
            },
            "autoload": {
                "psr-4": {
                    "McAskill\\Composer\\": "src/"
                }
            },
            "notification-url": "https://packagist.org/downloads/",
            "license": [
                "MIT"
            ],
            "authors": [
                {
                    "name": "Chauncey McAskill",
                    "email": "chauncey@mcaskill.ca"
                }
            ],
            "description": "Exclude files from autoload_files.php",
            "support": {
                "issues": "https://github.com/mcaskill/composer-plugin-exclude-files/issues",
                "source": "https://github.com/mcaskill/composer-plugin-exclude-files/tree/v2.0.0"
            },
            "time": "2020-09-25T22:01:23+00:00"
        },
        {
            "name": "sabberworm/php-css-parser",
            "version": "dev-master",
            "source": {
                "type": "git",
                "url": "https://github.com/sabberworm/PHP-CSS-Parser.git",
                "reference": "bfdd976"
            },
            "dist": {
                "type": "zip",
                "url": "https://api.github.com/repos/sabberworm/PHP-CSS-Parser/zipball/bfdd976",
                "reference": "bfdd976",
                "shasum": ""
            },
            "require": {
                "ext-iconv": "*",
                "php": ">=5.6.20"
            },
            "require-dev": {
                "codacy/coverage": "^1.4",
                "phpunit/phpunit": "^4.8.36"
            },
            "suggest": {
                "ext-mbstring": "for parsing UTF-8 CSS"
            },
            "default-branch": true,
            "type": "library",
            "autoload": {
                "psr-4": {
                    "Sabberworm\\CSS\\": "src/"
                }
            },
            "notification-url": "https://packagist.org/downloads/",
            "license": [
                "MIT"
            ],
            "authors": [
                {
                    "name": "Raphael Schweikert"
                }
            ],
            "description": "Parser for CSS Files written in PHP",
            "homepage": "https://www.sabberworm.com/blog/2010/6/10/php-css-parser",
            "keywords": [
                "css",
                "parser",
                "stylesheet"
            ],
            "support": {
                "issues": "https://github.com/sabberworm/PHP-CSS-Parser/issues",
                "source": "https://github.com/sabberworm/PHP-CSS-Parser/tree/master"
            },
            "time": "2021-08-01T19:34:12+00:00"
        },
        {
            "name": "symfony/polyfill-mbstring",
            "version": "v1.19.0",
            "source": {
                "type": "git",
                "url": "https://github.com/symfony/polyfill-mbstring.git",
                "reference": "b5f7b932ee6fa802fc792eabd77c4c88084517ce"
            },
            "dist": {
                "type": "zip",
                "url": "https://api.github.com/repos/symfony/polyfill-mbstring/zipball/b5f7b932ee6fa802fc792eabd77c4c88084517ce",
                "reference": "b5f7b932ee6fa802fc792eabd77c4c88084517ce",
                "shasum": ""
            },
            "require": {
                "php": ">=5.3.3"
            },
            "suggest": {
                "ext-mbstring": "For best performance"
            },
            "type": "library",
            "extra": {
                "branch-alias": {
                    "dev-main": "1.19-dev"
                },
                "thanks": {
                    "name": "symfony/polyfill",
                    "url": "https://github.com/symfony/polyfill"
                }
            },
            "autoload": {
                "psr-4": {
                    "Symfony\\Polyfill\\Mbstring\\": ""
                },
                "files": [
                    "bootstrap.php"
                ]
            },
            "notification-url": "https://packagist.org/downloads/",
            "license": [
                "MIT"
            ],
            "authors": [
                {
                    "name": "Nicolas Grekas",
                    "email": "p@tchwork.com"
                },
                {
                    "name": "Symfony Community",
                    "homepage": "https://symfony.com/contributors"
                }
            ],
            "description": "Symfony polyfill for the Mbstring extension",
            "homepage": "https://symfony.com",
            "keywords": [
                "compatibility",
                "mbstring",
                "polyfill",
                "portable",
                "shim"
            ],
            "support": {
                "source": "https://github.com/symfony/polyfill-mbstring/tree/v1.19.0"
            },
            "funding": [
                {
                    "url": "https://symfony.com/sponsor",
                    "type": "custom"
                },
                {
                    "url": "https://github.com/fabpot",
                    "type": "github"
                },
                {
                    "url": "https://tidelift.com/funding/github/packagist/symfony/symfony",
                    "type": "tidelift"
                }
            ],
            "time": "2020-10-23T09:01:57+00:00"
        },
        {
            "name": "togos/gitignore",
            "version": "1.1.1",
            "source": {
                "type": "git",
                "url": "https://github.com/TOGoS/PHPGitIgnore.git",
                "reference": "32bc0830e4123f670adcbf5ddda5bef362f4f4d4"
            },
            "dist": {
                "type": "zip",
                "url": "https://api.github.com/repos/TOGoS/PHPGitIgnore/zipball/32bc0830e4123f670adcbf5ddda5bef362f4f4d4",
                "reference": "32bc0830e4123f670adcbf5ddda5bef362f4f4d4",
                "shasum": ""
            },
            "require": {
                "php": ">=5.2"
            },
            "require-dev": {
                "togos/simpler-test": "1.1.1"
            },
            "type": "library",
            "autoload": {
                "psr-0": {
                    "TOGoS_GitIgnore_": "src/main/php/"
                }
            },
            "notification-url": "https://packagist.org/downloads/",
            "license": [
                "MIT"
            ],
            "description": "Parser for .gitignore (and sparse-checkout, and anything else using the same format) files",
            "support": {
                "issues": "https://github.com/TOGoS/PHPGitIgnore/issues",
                "source": "https://github.com/TOGoS/PHPGitIgnore/tree/master"
            },
            "time": "2019-04-19T19:16:58+00:00"
        },
        {
            "name": "willwashburn/stream",
            "version": "v1.0.0",
            "source": {
                "type": "git",
                "url": "https://github.com/willwashburn/stream.git",
                "reference": "345b3062493e3899d987dbdd1fec1c13ee28c903"
            },
            "dist": {
                "type": "zip",
                "url": "https://api.github.com/repos/willwashburn/stream/zipball/345b3062493e3899d987dbdd1fec1c13ee28c903",
                "reference": "345b3062493e3899d987dbdd1fec1c13ee28c903",
                "shasum": ""
            },
            "require": {
                "php": ">=5.4.0"
            },
            "require-dev": {
                "mockery/mockery": "~0.9",
                "phpunit/phpunit": "~4.0"
            },
            "type": "library",
            "autoload": {
                "psr-4": {
                    "WillWashburn\\": "src/"
                }
            },
            "notification-url": "https://packagist.org/downloads/",
            "license": [
                "MIT"
            ],
            "authors": [
                {
                    "name": "Will Washburn",
                    "email": "will.washburn@gmail.com"
                }
            ],
            "description": "model a sequence of data elements made available over time ",
            "homepage": "https://github.com/willwashburn/stream",
            "keywords": [
                "peek",
                "read",
                "stream",
                "streamable"
            ],
            "support": {
                "issues": "https://github.com/willwashburn/stream/issues",
                "source": "https://github.com/willwashburn/stream/tree/master"
            },
            "time": "2016-03-15T10:54:35+00:00"
        }
    ],
    "packages-dev": [
        {
            "name": "antecedent/patchwork",
<<<<<<< HEAD
            "version": "2.1.13",
            "source": {
                "type": "git",
                "url": "https://github.com/antecedent/patchwork.git",
                "reference": "0158dbd62bd852b178307d17a5b43a9415ca391b"
            },
            "dist": {
                "type": "zip",
                "url": "https://api.github.com/repos/antecedent/patchwork/zipball/0158dbd62bd852b178307d17a5b43a9415ca391b",
                "reference": "0158dbd62bd852b178307d17a5b43a9415ca391b",
=======
            "version": "2.1.15",
            "source": {
                "type": "git",
                "url": "https://github.com/antecedent/patchwork.git",
                "reference": "0430ceaac7f447f1778c199ec19d7e4362a6f961"
            },
            "dist": {
                "type": "zip",
                "url": "https://api.github.com/repos/antecedent/patchwork/zipball/0430ceaac7f447f1778c199ec19d7e4362a6f961",
                "reference": "0430ceaac7f447f1778c199ec19d7e4362a6f961",
>>>>>>> 66d1df0e
                "shasum": ""
            },
            "require": {
                "php": ">=5.4.0"
            },
            "require-dev": {
                "phpunit/phpunit": ">=4"
            },
            "type": "library",
            "notification-url": "https://packagist.org/downloads/",
            "license": [
                "MIT"
            ],
            "authors": [
                {
                    "name": "Ignas Rudaitis",
                    "email": "ignas.rudaitis@gmail.com"
                }
            ],
            "description": "Method redefinition (monkey-patching) functionality for PHP.",
            "homepage": "http://patchwork2.org/",
            "keywords": [
                "aop",
                "aspect",
                "interception",
                "monkeypatching",
                "redefinition",
                "runkit",
                "testing"
            ],
            "support": {
                "issues": "https://github.com/antecedent/patchwork/issues",
<<<<<<< HEAD
                "source": "https://github.com/antecedent/patchwork/tree/2.1.13"
            },
            "time": "2021-08-15T16:32:48+00:00"
=======
                "source": "https://github.com/antecedent/patchwork/tree/2.1.15"
            },
            "time": "2021-08-22T08:00:13+00:00"
>>>>>>> 66d1df0e
        },
        {
            "name": "automattic/vipwpcs",
            "version": "2.3.2",
            "source": {
                "type": "git",
                "url": "https://github.com/Automattic/VIP-Coding-Standards.git",
                "reference": "efacebef421334d54b99afa92fb8fa645336a8a7"
            },
            "dist": {
                "type": "zip",
                "url": "https://api.github.com/repos/Automattic/VIP-Coding-Standards/zipball/efacebef421334d54b99afa92fb8fa645336a8a7",
                "reference": "efacebef421334d54b99afa92fb8fa645336a8a7",
                "shasum": ""
            },
            "require": {
                "dealerdirect/phpcodesniffer-composer-installer": "^0.4.1 || ^0.5 || ^0.6.2 || ^0.7",
                "php": ">=5.4",
                "sirbrillig/phpcs-variable-analysis": "^2.8.3",
                "squizlabs/php_codesniffer": "^3.5.5",
                "wp-coding-standards/wpcs": "^2.3"
            },
            "require-dev": {
                "php-parallel-lint/php-console-highlighter": "^0.5",
                "php-parallel-lint/php-parallel-lint": "^1.0",
                "phpcompatibility/php-compatibility": "^9",
                "phpcsstandards/phpcsdevtools": "^1.0",
                "phpunit/phpunit": "^4 || ^5 || ^6 || ^7"
            },
            "type": "phpcodesniffer-standard",
            "notification-url": "https://packagist.org/downloads/",
            "license": [
                "MIT"
            ],
            "authors": [
                {
                    "name": "Contributors",
                    "homepage": "https://github.com/Automattic/VIP-Coding-Standards/graphs/contributors"
                }
            ],
            "description": "PHP_CodeSniffer rules (sniffs) to enforce WordPress VIP minimum coding conventions",
            "keywords": [
                "phpcs",
                "standards",
                "wordpress"
            ],
            "support": {
                "issues": "https://github.com/Automattic/VIP-Coding-Standards/issues",
                "source": "https://github.com/Automattic/VIP-Coding-Standards",
                "wiki": "https://github.com/Automattic/VIP-Coding-Standards/wiki"
            },
            "time": "2021-04-28T16:41:50+00:00"
        },
        {
            "name": "brain/monkey",
            "version": "2.6.0",
            "source": {
                "type": "git",
                "url": "https://github.com/Brain-WP/BrainMonkey.git",
                "reference": "7042140000b4b18034c0c0010d86274a00f25442"
            },
            "dist": {
                "type": "zip",
                "url": "https://api.github.com/repos/Brain-WP/BrainMonkey/zipball/7042140000b4b18034c0c0010d86274a00f25442",
                "reference": "7042140000b4b18034c0c0010d86274a00f25442",
                "shasum": ""
            },
            "require": {
                "antecedent/patchwork": "^2.0",
                "mockery/mockery": ">=0.9 <2",
                "php": ">=5.6.0"
            },
            "require-dev": {
                "dealerdirect/phpcodesniffer-composer-installer": "^0.6 || ^0.7",
                "phpcompatibility/php-compatibility": "^9.3.0",
                "phpunit/phpunit": "^5.7.9 || ^6.0 || ^7.0 || ^8.0 || ^9.0"
            },
            "type": "library",
            "extra": {
                "branch-alias": {
                    "dev-version/1": "1.x-dev",
                    "dev-master": "2.0.x-dev"
                }
            },
            "autoload": {
                "psr-4": {
                    "Brain\\Monkey\\": "src/"
                },
                "files": [
                    "inc/api.php"
                ]
            },
            "notification-url": "https://packagist.org/downloads/",
            "license": [
                "MIT"
            ],
            "authors": [
                {
                    "name": "Giuseppe Mazzapica",
                    "email": "giuseppe.mazzapica@gmail.com",
                    "homepage": "https://gmazzap.me",
                    "role": "Developer"
                }
            ],
            "description": "Mocking utility for PHP functions and WordPress plugin API",
            "keywords": [
                "Monkey Patching",
                "interception",
                "mock",
                "mock functions",
                "mockery",
                "patchwork",
                "redefinition",
                "runkit",
                "test",
                "testing"
            ],
            "support": {
                "issues": "https://github.com/Brain-WP/BrainMonkey/issues",
                "source": "https://github.com/Brain-WP/BrainMonkey"
            },
            "time": "2020-10-13T17:56:14+00:00"
        },
        {
            "name": "composer/xdebug-handler",
            "version": "2.0.2",
            "source": {
                "type": "git",
                "url": "https://github.com/composer/xdebug-handler.git",
                "reference": "84674dd3a7575ba617f5a76d7e9e29a7d3891339"
            },
            "dist": {
                "type": "zip",
                "url": "https://api.github.com/repos/composer/xdebug-handler/zipball/84674dd3a7575ba617f5a76d7e9e29a7d3891339",
                "reference": "84674dd3a7575ba617f5a76d7e9e29a7d3891339",
                "shasum": ""
            },
            "require": {
                "php": "^5.3.2 || ^7.0 || ^8.0",
                "psr/log": "^1 || ^2 || ^3"
            },
            "require-dev": {
                "phpstan/phpstan": "^0.12.55",
                "symfony/phpunit-bridge": "^4.2 || ^5"
            },
            "type": "library",
            "autoload": {
                "psr-4": {
                    "Composer\\XdebugHandler\\": "src"
                }
            },
            "notification-url": "https://packagist.org/downloads/",
            "license": [
                "MIT"
            ],
            "authors": [
                {
                    "name": "John Stevenson",
                    "email": "john-stevenson@blueyonder.co.uk"
                }
            ],
            "description": "Restarts a process without Xdebug.",
            "keywords": [
                "Xdebug",
                "performance"
            ],
            "support": {
                "irc": "irc://irc.freenode.org/composer",
                "issues": "https://github.com/composer/xdebug-handler/issues",
                "source": "https://github.com/composer/xdebug-handler/tree/2.0.2"
            },
            "funding": [
                {
                    "url": "https://packagist.com",
                    "type": "custom"
                },
                {
                    "url": "https://github.com/composer",
                    "type": "github"
                },
                {
                    "url": "https://tidelift.com/funding/github/packagist/composer/composer",
                    "type": "tidelift"
                }
            ],
            "time": "2021-07-31T17:03:58+00:00"
        },
        {
            "name": "dealerdirect/phpcodesniffer-composer-installer",
            "version": "v0.7.1",
            "source": {
                "type": "git",
                "url": "https://github.com/Dealerdirect/phpcodesniffer-composer-installer.git",
                "reference": "fe390591e0241955f22eb9ba327d137e501c771c"
            },
            "dist": {
                "type": "zip",
                "url": "https://api.github.com/repos/Dealerdirect/phpcodesniffer-composer-installer/zipball/fe390591e0241955f22eb9ba327d137e501c771c",
                "reference": "fe390591e0241955f22eb9ba327d137e501c771c",
                "shasum": ""
            },
            "require": {
                "composer-plugin-api": "^1.0 || ^2.0",
                "php": ">=5.3",
                "squizlabs/php_codesniffer": "^2.0 || ^3.0 || ^4.0"
            },
            "require-dev": {
                "composer/composer": "*",
                "phpcompatibility/php-compatibility": "^9.0",
                "sensiolabs/security-checker": "^4.1.0"
            },
            "type": "composer-plugin",
            "extra": {
                "class": "Dealerdirect\\Composer\\Plugin\\Installers\\PHPCodeSniffer\\Plugin"
            },
            "autoload": {
                "psr-4": {
                    "Dealerdirect\\Composer\\Plugin\\Installers\\PHPCodeSniffer\\": "src/"
                }
            },
            "notification-url": "https://packagist.org/downloads/",
            "license": [
                "MIT"
            ],
            "authors": [
                {
                    "name": "Franck Nijhof",
                    "email": "franck.nijhof@dealerdirect.com",
                    "homepage": "http://www.frenck.nl",
                    "role": "Developer / IT Manager"
                }
            ],
            "description": "PHP_CodeSniffer Standards Composer Installer Plugin",
            "homepage": "http://www.dealerdirect.com",
            "keywords": [
                "PHPCodeSniffer",
                "PHP_CodeSniffer",
                "code quality",
                "codesniffer",
                "composer",
                "installer",
                "phpcs",
                "plugin",
                "qa",
                "quality",
                "standard",
                "standards",
                "style guide",
                "stylecheck",
                "tests"
            ],
            "support": {
                "issues": "https://github.com/dealerdirect/phpcodesniffer-composer-installer/issues",
                "source": "https://github.com/dealerdirect/phpcodesniffer-composer-installer"
            },
            "time": "2020-12-07T18:04:37+00:00"
        },
        {
            "name": "dg/bypass-finals",
            "version": "v1.1.3",
            "source": {
                "type": "git",
                "url": "https://github.com/dg/bypass-finals.git",
                "reference": "ed66d2f960126d9912d5ce1b0d3671acbfcd0586"
            },
            "dist": {
                "type": "zip",
                "url": "https://api.github.com/repos/dg/bypass-finals/zipball/ed66d2f960126d9912d5ce1b0d3671acbfcd0586",
                "reference": "ed66d2f960126d9912d5ce1b0d3671acbfcd0586",
                "shasum": ""
            },
            "require": {
                "php": ">=5.6"
            },
            "require-dev": {
                "nette/tester": "^2.0.2"
            },
            "type": "library",
            "autoload": {
                "classmap": [
                    "src/"
                ]
            },
            "notification-url": "https://packagist.org/downloads/",
            "license": [
                "BSD-3-Clause",
                "GPL-2.0",
                "GPL-3.0"
            ],
            "authors": [
                {
                    "name": "David Grudl",
                    "homepage": "https://davidgrudl.com"
                }
            ],
            "description": "Removes final keyword from source code on-the-fly and allows mocking of final methods and classes",
            "keywords": [
                "finals",
                "mocking",
                "phpunit",
                "testing",
                "unit"
            ],
            "support": {
                "issues": "https://github.com/dg/bypass-finals/issues",
                "source": "https://github.com/dg/bypass-finals/tree/v1.1.3"
            },
            "time": "2020-05-08T12:36:31+00:00"
        },
        {
            "name": "doctrine/instantiator",
            "version": "1.0.5",
            "source": {
                "type": "git",
                "url": "https://github.com/doctrine/instantiator.git",
                "reference": "8e884e78f9f0eb1329e445619e04456e64d8051d"
            },
            "dist": {
                "type": "zip",
                "url": "https://api.github.com/repos/doctrine/instantiator/zipball/8e884e78f9f0eb1329e445619e04456e64d8051d",
                "reference": "8e884e78f9f0eb1329e445619e04456e64d8051d",
                "shasum": ""
            },
            "require": {
                "php": ">=5.3,<8.0-DEV"
            },
            "require-dev": {
                "athletic/athletic": "~0.1.8",
                "ext-pdo": "*",
                "ext-phar": "*",
                "phpunit/phpunit": "~4.0",
                "squizlabs/php_codesniffer": "~2.0"
            },
            "type": "library",
            "extra": {
                "branch-alias": {
                    "dev-master": "1.0.x-dev"
                }
            },
            "autoload": {
                "psr-4": {
                    "Doctrine\\Instantiator\\": "src/Doctrine/Instantiator/"
                }
            },
            "notification-url": "https://packagist.org/downloads/",
            "license": [
                "MIT"
            ],
            "authors": [
                {
                    "name": "Marco Pivetta",
                    "email": "ocramius@gmail.com",
                    "homepage": "http://ocramius.github.com/"
                }
            ],
            "description": "A small, lightweight utility to instantiate objects in PHP without invoking their constructors",
            "homepage": "https://github.com/doctrine/instantiator",
            "keywords": [
                "constructor",
                "instantiate"
            ],
            "support": {
                "issues": "https://github.com/doctrine/instantiator/issues",
                "source": "https://github.com/doctrine/instantiator/tree/master"
            },
            "time": "2015-06-14T21:17:01+00:00"
        },
        {
            "name": "hamcrest/hamcrest-php",
            "version": "v2.0.1",
            "source": {
                "type": "git",
                "url": "https://github.com/hamcrest/hamcrest-php.git",
                "reference": "8c3d0a3f6af734494ad8f6fbbee0ba92422859f3"
            },
            "dist": {
                "type": "zip",
                "url": "https://api.github.com/repos/hamcrest/hamcrest-php/zipball/8c3d0a3f6af734494ad8f6fbbee0ba92422859f3",
                "reference": "8c3d0a3f6af734494ad8f6fbbee0ba92422859f3",
                "shasum": ""
            },
            "require": {
                "php": "^5.3|^7.0|^8.0"
            },
            "replace": {
                "cordoval/hamcrest-php": "*",
                "davedevelopment/hamcrest-php": "*",
                "kodova/hamcrest-php": "*"
            },
            "require-dev": {
                "phpunit/php-file-iterator": "^1.4 || ^2.0",
                "phpunit/phpunit": "^4.8.36 || ^5.7 || ^6.5 || ^7.0"
            },
            "type": "library",
            "extra": {
                "branch-alias": {
                    "dev-master": "2.1-dev"
                }
            },
            "autoload": {
                "classmap": [
                    "hamcrest"
                ]
            },
            "notification-url": "https://packagist.org/downloads/",
            "license": [
                "BSD-3-Clause"
            ],
            "description": "This is the PHP port of Hamcrest Matchers",
            "keywords": [
                "test"
            ],
            "support": {
                "issues": "https://github.com/hamcrest/hamcrest-php/issues",
                "source": "https://github.com/hamcrest/hamcrest-php/tree/v2.0.1"
            },
            "time": "2020-07-09T08:09:16+00:00"
        },
        {
            "name": "mockery/mockery",
            "version": "1.3.4",
            "source": {
                "type": "git",
                "url": "https://github.com/mockery/mockery.git",
                "reference": "31467aeb3ca3188158613322d66df81cedd86626"
            },
            "dist": {
                "type": "zip",
                "url": "https://api.github.com/repos/mockery/mockery/zipball/31467aeb3ca3188158613322d66df81cedd86626",
                "reference": "31467aeb3ca3188158613322d66df81cedd86626",
                "shasum": ""
            },
            "require": {
                "hamcrest/hamcrest-php": "^2.0.1",
                "lib-pcre": ">=7.0",
                "php": ">=5.6.0"
            },
            "require-dev": {
                "phpunit/phpunit": "^5.7.10|^6.5|^7.5|^8.5|^9.3"
            },
            "type": "library",
            "extra": {
                "branch-alias": {
                    "dev-master": "1.3.x-dev"
                }
            },
            "autoload": {
                "psr-0": {
                    "Mockery": "library/"
                }
            },
            "notification-url": "https://packagist.org/downloads/",
            "license": [
                "BSD-3-Clause"
            ],
            "authors": [
                {
                    "name": "Pádraic Brady",
                    "email": "padraic.brady@gmail.com",
                    "homepage": "http://blog.astrumfutura.com"
                },
                {
                    "name": "Dave Marshall",
                    "email": "dave.marshall@atstsolutions.co.uk",
                    "homepage": "http://davedevelopment.co.uk"
                }
            ],
            "description": "Mockery is a simple yet flexible PHP mock object framework",
            "homepage": "https://github.com/mockery/mockery",
            "keywords": [
                "BDD",
                "TDD",
                "library",
                "mock",
                "mock objects",
                "mockery",
                "stub",
                "test",
                "test double",
                "testing"
            ],
            "support": {
                "issues": "https://github.com/mockery/mockery/issues",
                "source": "https://github.com/mockery/mockery/tree/1.3.4"
            },
            "time": "2021-02-24T09:51:00+00:00"
        },
        {
            "name": "myclabs/deep-copy",
            "version": "1.7.0",
            "source": {
                "type": "git",
                "url": "https://github.com/myclabs/DeepCopy.git",
                "reference": "3b8a3a99ba1f6a3952ac2747d989303cbd6b7a3e"
            },
            "dist": {
                "type": "zip",
                "url": "https://api.github.com/repos/myclabs/DeepCopy/zipball/3b8a3a99ba1f6a3952ac2747d989303cbd6b7a3e",
                "reference": "3b8a3a99ba1f6a3952ac2747d989303cbd6b7a3e",
                "shasum": ""
            },
            "require": {
                "php": "^5.6 || ^7.0"
            },
            "require-dev": {
                "doctrine/collections": "^1.0",
                "doctrine/common": "^2.6",
                "phpunit/phpunit": "^4.1"
            },
            "type": "library",
            "autoload": {
                "psr-4": {
                    "DeepCopy\\": "src/DeepCopy/"
                },
                "files": [
                    "src/DeepCopy/deep_copy.php"
                ]
            },
            "notification-url": "https://packagist.org/downloads/",
            "license": [
                "MIT"
            ],
            "description": "Create deep copies (clones) of your objects",
            "keywords": [
                "clone",
                "copy",
                "duplicate",
                "object",
                "object graph"
            ],
            "support": {
                "issues": "https://github.com/myclabs/DeepCopy/issues",
                "source": "https://github.com/myclabs/DeepCopy/tree/1.x"
            },
            "time": "2017-10-19T19:58:43+00:00"
        },
        {
            "name": "pdepend/pdepend",
            "version": "2.10.0",
            "source": {
                "type": "git",
                "url": "https://github.com/pdepend/pdepend.git",
                "reference": "1fd30f4352b630ad53fec3fd5e8b8ba760f85596"
            },
            "dist": {
                "type": "zip",
                "url": "https://api.github.com/repos/pdepend/pdepend/zipball/1fd30f4352b630ad53fec3fd5e8b8ba760f85596",
                "reference": "1fd30f4352b630ad53fec3fd5e8b8ba760f85596",
                "shasum": ""
            },
            "require": {
                "php": ">=5.3.7",
                "symfony/config": "^2.3.0|^3|^4|^5",
                "symfony/dependency-injection": "^2.3.0|^3|^4|^5",
                "symfony/filesystem": "^2.3.0|^3|^4|^5"
            },
            "require-dev": {
                "easy-doc/easy-doc": "0.0.0|^1.2.3",
                "gregwar/rst": "^1.0",
                "phpunit/phpunit": "^4.8.36|^5.7.27",
                "squizlabs/php_codesniffer": "^2.0.0"
            },
            "bin": [
                "src/bin/pdepend"
            ],
            "type": "library",
            "extra": {
                "branch-alias": {
                    "dev-master": "2.x-dev"
                }
            },
            "autoload": {
                "psr-4": {
                    "PDepend\\": "src/main/php/PDepend"
                }
            },
            "notification-url": "https://packagist.org/downloads/",
            "license": [
                "BSD-3-Clause"
            ],
            "description": "Official version of pdepend to be handled with Composer",
            "support": {
                "issues": "https://github.com/pdepend/pdepend/issues",
                "source": "https://github.com/pdepend/pdepend/tree/2.10.0"
            },
            "funding": [
                {
                    "url": "https://tidelift.com/funding/github/packagist/pdepend/pdepend",
                    "type": "tidelift"
                }
            ],
            "time": "2021-07-20T09:56:09+00:00"
        },
        {
            "name": "phar-io/manifest",
            "version": "1.0.1",
            "source": {
                "type": "git",
                "url": "https://github.com/phar-io/manifest.git",
                "reference": "2df402786ab5368a0169091f61a7c1e0eb6852d0"
            },
            "dist": {
                "type": "zip",
                "url": "https://api.github.com/repos/phar-io/manifest/zipball/2df402786ab5368a0169091f61a7c1e0eb6852d0",
                "reference": "2df402786ab5368a0169091f61a7c1e0eb6852d0",
                "shasum": ""
            },
            "require": {
                "ext-dom": "*",
                "ext-phar": "*",
                "phar-io/version": "^1.0.1",
                "php": "^5.6 || ^7.0"
            },
            "type": "library",
            "extra": {
                "branch-alias": {
                    "dev-master": "1.0.x-dev"
                }
            },
            "autoload": {
                "classmap": [
                    "src/"
                ]
            },
            "notification-url": "https://packagist.org/downloads/",
            "license": [
                "BSD-3-Clause"
            ],
            "authors": [
                {
                    "name": "Arne Blankerts",
                    "email": "arne@blankerts.de",
                    "role": "Developer"
                },
                {
                    "name": "Sebastian Heuer",
                    "email": "sebastian@phpeople.de",
                    "role": "Developer"
                },
                {
                    "name": "Sebastian Bergmann",
                    "email": "sebastian@phpunit.de",
                    "role": "Developer"
                }
            ],
            "description": "Component for reading phar.io manifest information from a PHP Archive (PHAR)",
            "support": {
                "issues": "https://github.com/phar-io/manifest/issues",
                "source": "https://github.com/phar-io/manifest/tree/master"
            },
            "time": "2017-03-05T18:14:27+00:00"
        },
        {
            "name": "phar-io/version",
            "version": "1.0.1",
            "source": {
                "type": "git",
                "url": "https://github.com/phar-io/version.git",
                "reference": "a70c0ced4be299a63d32fa96d9281d03e94041df"
            },
            "dist": {
                "type": "zip",
                "url": "https://api.github.com/repos/phar-io/version/zipball/a70c0ced4be299a63d32fa96d9281d03e94041df",
                "reference": "a70c0ced4be299a63d32fa96d9281d03e94041df",
                "shasum": ""
            },
            "require": {
                "php": "^5.6 || ^7.0"
            },
            "type": "library",
            "autoload": {
                "classmap": [
                    "src/"
                ]
            },
            "notification-url": "https://packagist.org/downloads/",
            "license": [
                "BSD-3-Clause"
            ],
            "authors": [
                {
                    "name": "Arne Blankerts",
                    "email": "arne@blankerts.de",
                    "role": "Developer"
                },
                {
                    "name": "Sebastian Heuer",
                    "email": "sebastian@phpeople.de",
                    "role": "Developer"
                },
                {
                    "name": "Sebastian Bergmann",
                    "email": "sebastian@phpunit.de",
                    "role": "Developer"
                }
            ],
            "description": "Library for handling version information and constraints",
            "support": {
                "issues": "https://github.com/phar-io/version/issues",
                "source": "https://github.com/phar-io/version/tree/master"
            },
            "time": "2017-03-05T17:38:23+00:00"
        },
        {
            "name": "php-stubs/wordpress-stubs",
            "version": "v5.8.0",
            "source": {
                "type": "git",
                "url": "https://github.com/php-stubs/wordpress-stubs.git",
                "reference": "794e6eedfd5f2a334d581214c007fc398be588fe"
            },
            "dist": {
                "type": "zip",
                "url": "https://api.github.com/repos/php-stubs/wordpress-stubs/zipball/794e6eedfd5f2a334d581214c007fc398be588fe",
                "reference": "794e6eedfd5f2a334d581214c007fc398be588fe",
                "shasum": ""
            },
            "replace": {
                "giacocorsiglia/wordpress-stubs": "*"
            },
            "require-dev": {
                "giacocorsiglia/stubs-generator": "^0.5.0",
                "php": "~7.1"
            },
            "suggest": {
                "paragonie/sodium_compat": "Pure PHP implementation of libsodium",
                "symfony/polyfill-php73": "Symfony polyfill backporting some PHP 7.3+ features to lower PHP versions",
                "szepeviktor/phpstan-wordpress": "WordPress extensions for PHPStan"
            },
            "type": "library",
            "notification-url": "https://packagist.org/downloads/",
            "license": [
                "MIT"
            ],
            "description": "WordPress function and class declaration stubs for static analysis.",
            "homepage": "https://github.com/php-stubs/wordpress-stubs",
            "keywords": [
                "PHPStan",
                "static analysis",
                "wordpress"
            ],
            "support": {
                "issues": "https://github.com/php-stubs/wordpress-stubs/issues",
                "source": "https://github.com/php-stubs/wordpress-stubs/tree/v5.8.0"
            },
            "time": "2021-07-21T02:34:37+00:00"
        },
        {
            "name": "phpcompatibility/php-compatibility",
            "version": "9.3.5",
            "source": {
                "type": "git",
                "url": "https://github.com/PHPCompatibility/PHPCompatibility.git",
                "reference": "9fb324479acf6f39452e0655d2429cc0d3914243"
            },
            "dist": {
                "type": "zip",
                "url": "https://api.github.com/repos/PHPCompatibility/PHPCompatibility/zipball/9fb324479acf6f39452e0655d2429cc0d3914243",
                "reference": "9fb324479acf6f39452e0655d2429cc0d3914243",
                "shasum": ""
            },
            "require": {
                "php": ">=5.3",
                "squizlabs/php_codesniffer": "^2.3 || ^3.0.2"
            },
            "conflict": {
                "squizlabs/php_codesniffer": "2.6.2"
            },
            "require-dev": {
                "phpunit/phpunit": "~4.5 || ^5.0 || ^6.0 || ^7.0"
            },
            "suggest": {
                "dealerdirect/phpcodesniffer-composer-installer": "^0.5 || This Composer plugin will sort out the PHPCS 'installed_paths' automatically.",
                "roave/security-advisories": "dev-master || Helps prevent installing dependencies with known security issues."
            },
            "type": "phpcodesniffer-standard",
            "notification-url": "https://packagist.org/downloads/",
            "license": [
                "LGPL-3.0-or-later"
            ],
            "authors": [
                {
                    "name": "Wim Godden",
                    "homepage": "https://github.com/wimg",
                    "role": "lead"
                },
                {
                    "name": "Juliette Reinders Folmer",
                    "homepage": "https://github.com/jrfnl",
                    "role": "lead"
                },
                {
                    "name": "Contributors",
                    "homepage": "https://github.com/PHPCompatibility/PHPCompatibility/graphs/contributors"
                }
            ],
            "description": "A set of sniffs for PHP_CodeSniffer that checks for PHP cross-version compatibility.",
            "homepage": "http://techblog.wimgodden.be/tag/codesniffer/",
            "keywords": [
                "compatibility",
                "phpcs",
                "standards"
            ],
            "support": {
                "issues": "https://github.com/PHPCompatibility/PHPCompatibility/issues",
                "source": "https://github.com/PHPCompatibility/PHPCompatibility"
            },
            "time": "2019-12-27T09:44:58+00:00"
        },
        {
            "name": "phpcompatibility/phpcompatibility-paragonie",
            "version": "1.3.1",
            "source": {
                "type": "git",
                "url": "https://github.com/PHPCompatibility/PHPCompatibilityParagonie.git",
                "reference": "ddabec839cc003651f2ce695c938686d1086cf43"
            },
            "dist": {
                "type": "zip",
                "url": "https://api.github.com/repos/PHPCompatibility/PHPCompatibilityParagonie/zipball/ddabec839cc003651f2ce695c938686d1086cf43",
                "reference": "ddabec839cc003651f2ce695c938686d1086cf43",
                "shasum": ""
            },
            "require": {
                "phpcompatibility/php-compatibility": "^9.0"
            },
            "require-dev": {
                "dealerdirect/phpcodesniffer-composer-installer": "^0.7",
                "paragonie/random_compat": "dev-master",
                "paragonie/sodium_compat": "dev-master"
            },
            "suggest": {
                "dealerdirect/phpcodesniffer-composer-installer": "^0.7 || This Composer plugin will sort out the PHP_CodeSniffer 'installed_paths' automatically.",
                "roave/security-advisories": "dev-master || Helps prevent installing dependencies with known security issues."
            },
            "type": "phpcodesniffer-standard",
            "notification-url": "https://packagist.org/downloads/",
            "license": [
                "LGPL-3.0-or-later"
            ],
            "authors": [
                {
                    "name": "Wim Godden",
                    "role": "lead"
                },
                {
                    "name": "Juliette Reinders Folmer",
                    "role": "lead"
                }
            ],
            "description": "A set of rulesets for PHP_CodeSniffer to check for PHP cross-version compatibility issues in projects, while accounting for polyfills provided by the Paragonie polyfill libraries.",
            "homepage": "http://phpcompatibility.com/",
            "keywords": [
                "compatibility",
                "paragonie",
                "phpcs",
                "polyfill",
                "standards"
            ],
            "support": {
                "issues": "https://github.com/PHPCompatibility/PHPCompatibilityParagonie/issues",
                "source": "https://github.com/PHPCompatibility/PHPCompatibilityParagonie"
            },
            "time": "2021-02-15T10:24:51+00:00"
        },
        {
            "name": "phpcompatibility/phpcompatibility-wp",
            "version": "2.1.2",
            "source": {
                "type": "git",
                "url": "https://github.com/PHPCompatibility/PHPCompatibilityWP.git",
                "reference": "a792ab623069f0ce971b2417edef8d9632e32f75"
            },
            "dist": {
                "type": "zip",
                "url": "https://api.github.com/repos/PHPCompatibility/PHPCompatibilityWP/zipball/a792ab623069f0ce971b2417edef8d9632e32f75",
                "reference": "a792ab623069f0ce971b2417edef8d9632e32f75",
                "shasum": ""
            },
            "require": {
                "phpcompatibility/php-compatibility": "^9.0",
                "phpcompatibility/phpcompatibility-paragonie": "^1.0"
            },
            "require-dev": {
                "dealerdirect/phpcodesniffer-composer-installer": "^0.7"
            },
            "suggest": {
                "dealerdirect/phpcodesniffer-composer-installer": "^0.7 || This Composer plugin will sort out the PHP_CodeSniffer 'installed_paths' automatically.",
                "roave/security-advisories": "dev-master || Helps prevent installing dependencies with known security issues."
            },
            "type": "phpcodesniffer-standard",
            "notification-url": "https://packagist.org/downloads/",
            "license": [
                "LGPL-3.0-or-later"
            ],
            "authors": [
                {
                    "name": "Wim Godden",
                    "role": "lead"
                },
                {
                    "name": "Juliette Reinders Folmer",
                    "role": "lead"
                }
            ],
            "description": "A ruleset for PHP_CodeSniffer to check for PHP cross-version compatibility issues in projects, while accounting for polyfills provided by WordPress.",
            "homepage": "http://phpcompatibility.com/",
            "keywords": [
                "compatibility",
                "phpcs",
                "standards",
                "wordpress"
            ],
            "support": {
                "issues": "https://github.com/PHPCompatibility/PHPCompatibilityWP/issues",
                "source": "https://github.com/PHPCompatibility/PHPCompatibilityWP"
            },
            "time": "2021-07-21T11:09:57+00:00"
        },
        {
            "name": "phpdocumentor/reflection-common",
            "version": "1.0.1",
            "source": {
                "type": "git",
                "url": "https://github.com/phpDocumentor/ReflectionCommon.git",
                "reference": "21bdeb5f65d7ebf9f43b1b25d404f87deab5bfb6"
            },
            "dist": {
                "type": "zip",
                "url": "https://api.github.com/repos/phpDocumentor/ReflectionCommon/zipball/21bdeb5f65d7ebf9f43b1b25d404f87deab5bfb6",
                "reference": "21bdeb5f65d7ebf9f43b1b25d404f87deab5bfb6",
                "shasum": ""
            },
            "require": {
                "php": ">=5.5"
            },
            "require-dev": {
                "phpunit/phpunit": "^4.6"
            },
            "type": "library",
            "extra": {
                "branch-alias": {
                    "dev-master": "1.0.x-dev"
                }
            },
            "autoload": {
                "psr-4": {
                    "phpDocumentor\\Reflection\\": [
                        "src"
                    ]
                }
            },
            "notification-url": "https://packagist.org/downloads/",
            "license": [
                "MIT"
            ],
            "authors": [
                {
                    "name": "Jaap van Otterdijk",
                    "email": "opensource@ijaap.nl"
                }
            ],
            "description": "Common reflection classes used by phpdocumentor to reflect the code structure",
            "homepage": "http://www.phpdoc.org",
            "keywords": [
                "FQSEN",
                "phpDocumentor",
                "phpdoc",
                "reflection",
                "static analysis"
            ],
            "support": {
                "issues": "https://github.com/phpDocumentor/ReflectionCommon/issues",
                "source": "https://github.com/phpDocumentor/ReflectionCommon/tree/master"
            },
            "time": "2017-09-11T18:02:19+00:00"
        },
        {
            "name": "phpdocumentor/reflection-docblock",
            "version": "4.3.4",
            "source": {
                "type": "git",
                "url": "https://github.com/phpDocumentor/ReflectionDocBlock.git",
                "reference": "da3fd972d6bafd628114f7e7e036f45944b62e9c"
            },
            "dist": {
                "type": "zip",
                "url": "https://api.github.com/repos/phpDocumentor/ReflectionDocBlock/zipball/da3fd972d6bafd628114f7e7e036f45944b62e9c",
                "reference": "da3fd972d6bafd628114f7e7e036f45944b62e9c",
                "shasum": ""
            },
            "require": {
                "php": "^7.0",
                "phpdocumentor/reflection-common": "^1.0.0 || ^2.0.0",
                "phpdocumentor/type-resolver": "~0.4 || ^1.0.0",
                "webmozart/assert": "^1.0"
            },
            "require-dev": {
                "doctrine/instantiator": "^1.0.5",
                "mockery/mockery": "^1.0",
                "phpdocumentor/type-resolver": "0.4.*",
                "phpunit/phpunit": "^6.4"
            },
            "type": "library",
            "extra": {
                "branch-alias": {
                    "dev-master": "4.x-dev"
                }
            },
            "autoload": {
                "psr-4": {
                    "phpDocumentor\\Reflection\\": [
                        "src/"
                    ]
                }
            },
            "notification-url": "https://packagist.org/downloads/",
            "license": [
                "MIT"
            ],
            "authors": [
                {
                    "name": "Mike van Riel",
                    "email": "me@mikevanriel.com"
                }
            ],
            "description": "With this component, a library can provide support for annotations via DocBlocks or otherwise retrieve information that is embedded in a DocBlock.",
            "support": {
                "issues": "https://github.com/phpDocumentor/ReflectionDocBlock/issues",
                "source": "https://github.com/phpDocumentor/ReflectionDocBlock/tree/release/4.x"
            },
            "time": "2019-12-28T18:55:12+00:00"
        },
        {
            "name": "phpdocumentor/type-resolver",
            "version": "0.5.1",
            "source": {
                "type": "git",
                "url": "https://github.com/phpDocumentor/TypeResolver.git",
                "reference": "cf842904952e64e703800d094cdf34e715a8a3ae"
            },
            "dist": {
                "type": "zip",
                "url": "https://api.github.com/repos/phpDocumentor/TypeResolver/zipball/cf842904952e64e703800d094cdf34e715a8a3ae",
                "reference": "cf842904952e64e703800d094cdf34e715a8a3ae",
                "shasum": ""
            },
            "require": {
                "php": "^7.0",
                "phpdocumentor/reflection-common": "^1.0"
            },
            "require-dev": {
                "mockery/mockery": "^1.0",
                "phpunit/phpunit": "^6.4"
            },
            "type": "library",
            "extra": {
                "branch-alias": {
                    "dev-master": "1.0.x-dev"
                }
            },
            "autoload": {
                "psr-4": {
                    "phpDocumentor\\Reflection\\": "src"
                }
            },
            "notification-url": "https://packagist.org/downloads/",
            "license": [
                "MIT"
            ],
            "authors": [
                {
                    "name": "Mike van Riel",
                    "email": "me@mikevanriel.com"
                }
            ],
            "support": {
                "issues": "https://github.com/phpDocumentor/TypeResolver/issues",
                "source": "https://github.com/phpDocumentor/TypeResolver/tree/master"
            },
            "time": "2017-12-30T13:23:38+00:00"
        },
        {
            "name": "phpmd/phpmd",
            "version": "2.10.2",
            "source": {
                "type": "git",
                "url": "https://github.com/phpmd/phpmd.git",
                "reference": "1bc74db7cf834662d83abebae265be11bb2eec3a"
            },
            "dist": {
                "type": "zip",
                "url": "https://api.github.com/repos/phpmd/phpmd/zipball/1bc74db7cf834662d83abebae265be11bb2eec3a",
                "reference": "1bc74db7cf834662d83abebae265be11bb2eec3a",
                "shasum": ""
            },
            "require": {
                "composer/xdebug-handler": "^1.0 || ^2.0",
                "ext-xml": "*",
                "pdepend/pdepend": "^2.10.0",
                "php": ">=5.3.9"
            },
            "require-dev": {
                "easy-doc/easy-doc": "0.0.0 || ^1.3.2",
                "ext-json": "*",
                "ext-simplexml": "*",
                "gregwar/rst": "^1.0",
                "mikey179/vfsstream": "^1.6.8",
                "phpunit/phpunit": "^4.8.36 || ^5.7.27",
                "squizlabs/php_codesniffer": "^2.0"
            },
            "bin": [
                "src/bin/phpmd"
            ],
            "type": "library",
            "autoload": {
                "psr-0": {
                    "PHPMD\\": "src/main/php"
                }
            },
            "notification-url": "https://packagist.org/downloads/",
            "license": [
                "BSD-3-Clause"
            ],
            "authors": [
                {
                    "name": "Manuel Pichler",
                    "email": "github@manuel-pichler.de",
                    "homepage": "https://github.com/manuelpichler",
                    "role": "Project Founder"
                },
                {
                    "name": "Marc Würth",
                    "email": "ravage@bluewin.ch",
                    "homepage": "https://github.com/ravage84",
                    "role": "Project Maintainer"
                },
                {
                    "name": "Other contributors",
                    "homepage": "https://github.com/phpmd/phpmd/graphs/contributors",
                    "role": "Contributors"
                }
            ],
            "description": "PHPMD is a spin-off project of PHP Depend and aims to be a PHP equivalent of the well known Java tool PMD.",
            "homepage": "https://phpmd.org/",
            "keywords": [
                "mess detection",
                "mess detector",
                "pdepend",
                "phpmd",
                "pmd"
            ],
            "support": {
                "irc": "irc://irc.freenode.org/phpmd",
                "issues": "https://github.com/phpmd/phpmd/issues",
                "source": "https://github.com/phpmd/phpmd/tree/2.10.2"
            },
            "funding": [
                {
                    "url": "https://tidelift.com/funding/github/packagist/phpmd/phpmd",
                    "type": "tidelift"
                }
            ],
            "time": "2021-07-22T09:56:23+00:00"
        },
        {
            "name": "phpspec/prophecy",
            "version": "v1.10.3",
            "source": {
                "type": "git",
                "url": "https://github.com/phpspec/prophecy.git",
                "reference": "451c3cd1418cf640de218914901e51b064abb093"
            },
            "dist": {
                "type": "zip",
                "url": "https://api.github.com/repos/phpspec/prophecy/zipball/451c3cd1418cf640de218914901e51b064abb093",
                "reference": "451c3cd1418cf640de218914901e51b064abb093",
                "shasum": ""
            },
            "require": {
                "doctrine/instantiator": "^1.0.2",
                "php": "^5.3|^7.0",
                "phpdocumentor/reflection-docblock": "^2.0|^3.0.2|^4.0|^5.0",
                "sebastian/comparator": "^1.2.3|^2.0|^3.0|^4.0",
                "sebastian/recursion-context": "^1.0|^2.0|^3.0|^4.0"
            },
            "require-dev": {
                "phpspec/phpspec": "^2.5 || ^3.2",
                "phpunit/phpunit": "^4.8.35 || ^5.7 || ^6.5 || ^7.1"
            },
            "type": "library",
            "extra": {
                "branch-alias": {
                    "dev-master": "1.10.x-dev"
                }
            },
            "autoload": {
                "psr-4": {
                    "Prophecy\\": "src/Prophecy"
                }
            },
            "notification-url": "https://packagist.org/downloads/",
            "license": [
                "MIT"
            ],
            "authors": [
                {
                    "name": "Konstantin Kudryashov",
                    "email": "ever.zet@gmail.com",
                    "homepage": "http://everzet.com"
                },
                {
                    "name": "Marcello Duarte",
                    "email": "marcello.duarte@gmail.com"
                }
            ],
            "description": "Highly opinionated mocking framework for PHP 5.3+",
            "homepage": "https://github.com/phpspec/prophecy",
            "keywords": [
                "Double",
                "Dummy",
                "fake",
                "mock",
                "spy",
                "stub"
            ],
            "support": {
                "issues": "https://github.com/phpspec/prophecy/issues",
                "source": "https://github.com/phpspec/prophecy/tree/v1.10.3"
            },
            "time": "2020-03-05T15:02:03+00:00"
        },
        {
            "name": "phpunit/php-code-coverage",
            "version": "5.3.2",
            "source": {
                "type": "git",
                "url": "https://github.com/sebastianbergmann/php-code-coverage.git",
                "reference": "c89677919c5dd6d3b3852f230a663118762218ac"
            },
            "dist": {
                "type": "zip",
                "url": "https://api.github.com/repos/sebastianbergmann/php-code-coverage/zipball/c89677919c5dd6d3b3852f230a663118762218ac",
                "reference": "c89677919c5dd6d3b3852f230a663118762218ac",
                "shasum": ""
            },
            "require": {
                "ext-dom": "*",
                "ext-xmlwriter": "*",
                "php": "^7.0",
                "phpunit/php-file-iterator": "^1.4.2",
                "phpunit/php-text-template": "^1.2.1",
                "phpunit/php-token-stream": "^2.0.1",
                "sebastian/code-unit-reverse-lookup": "^1.0.1",
                "sebastian/environment": "^3.0",
                "sebastian/version": "^2.0.1",
                "theseer/tokenizer": "^1.1"
            },
            "require-dev": {
                "phpunit/phpunit": "^6.0"
            },
            "suggest": {
                "ext-xdebug": "^2.5.5"
            },
            "type": "library",
            "extra": {
                "branch-alias": {
                    "dev-master": "5.3.x-dev"
                }
            },
            "autoload": {
                "classmap": [
                    "src/"
                ]
            },
            "notification-url": "https://packagist.org/downloads/",
            "license": [
                "BSD-3-Clause"
            ],
            "authors": [
                {
                    "name": "Sebastian Bergmann",
                    "email": "sebastian@phpunit.de",
                    "role": "lead"
                }
            ],
            "description": "Library that provides collection, processing, and rendering functionality for PHP code coverage information.",
            "homepage": "https://github.com/sebastianbergmann/php-code-coverage",
            "keywords": [
                "coverage",
                "testing",
                "xunit"
            ],
            "support": {
                "issues": "https://github.com/sebastianbergmann/php-code-coverage/issues",
                "source": "https://github.com/sebastianbergmann/php-code-coverage/tree/5.3"
            },
            "time": "2018-04-06T15:36:58+00:00"
        },
        {
            "name": "phpunit/php-file-iterator",
            "version": "1.4.5",
            "source": {
                "type": "git",
                "url": "https://github.com/sebastianbergmann/php-file-iterator.git",
                "reference": "730b01bc3e867237eaac355e06a36b85dd93a8b4"
            },
            "dist": {
                "type": "zip",
                "url": "https://api.github.com/repos/sebastianbergmann/php-file-iterator/zipball/730b01bc3e867237eaac355e06a36b85dd93a8b4",
                "reference": "730b01bc3e867237eaac355e06a36b85dd93a8b4",
                "shasum": ""
            },
            "require": {
                "php": ">=5.3.3"
            },
            "type": "library",
            "extra": {
                "branch-alias": {
                    "dev-master": "1.4.x-dev"
                }
            },
            "autoload": {
                "classmap": [
                    "src/"
                ]
            },
            "notification-url": "https://packagist.org/downloads/",
            "license": [
                "BSD-3-Clause"
            ],
            "authors": [
                {
                    "name": "Sebastian Bergmann",
                    "email": "sb@sebastian-bergmann.de",
                    "role": "lead"
                }
            ],
            "description": "FilterIterator implementation that filters files based on a list of suffixes.",
            "homepage": "https://github.com/sebastianbergmann/php-file-iterator/",
            "keywords": [
                "filesystem",
                "iterator"
            ],
            "support": {
                "irc": "irc://irc.freenode.net/phpunit",
                "issues": "https://github.com/sebastianbergmann/php-file-iterator/issues",
                "source": "https://github.com/sebastianbergmann/php-file-iterator/tree/1.4.5"
            },
            "time": "2017-11-27T13:52:08+00:00"
        },
        {
            "name": "phpunit/php-text-template",
            "version": "1.2.1",
            "source": {
                "type": "git",
                "url": "https://github.com/sebastianbergmann/php-text-template.git",
                "reference": "31f8b717e51d9a2afca6c9f046f5d69fc27c8686"
            },
            "dist": {
                "type": "zip",
                "url": "https://api.github.com/repos/sebastianbergmann/php-text-template/zipball/31f8b717e51d9a2afca6c9f046f5d69fc27c8686",
                "reference": "31f8b717e51d9a2afca6c9f046f5d69fc27c8686",
                "shasum": ""
            },
            "require": {
                "php": ">=5.3.3"
            },
            "type": "library",
            "autoload": {
                "classmap": [
                    "src/"
                ]
            },
            "notification-url": "https://packagist.org/downloads/",
            "license": [
                "BSD-3-Clause"
            ],
            "authors": [
                {
                    "name": "Sebastian Bergmann",
                    "email": "sebastian@phpunit.de",
                    "role": "lead"
                }
            ],
            "description": "Simple template engine.",
            "homepage": "https://github.com/sebastianbergmann/php-text-template/",
            "keywords": [
                "template"
            ],
            "support": {
                "issues": "https://github.com/sebastianbergmann/php-text-template/issues",
                "source": "https://github.com/sebastianbergmann/php-text-template/tree/1.2.1"
            },
            "time": "2015-06-21T13:50:34+00:00"
        },
        {
            "name": "phpunit/php-timer",
            "version": "1.0.9",
            "source": {
                "type": "git",
                "url": "https://github.com/sebastianbergmann/php-timer.git",
                "reference": "3dcf38ca72b158baf0bc245e9184d3fdffa9c46f"
            },
            "dist": {
                "type": "zip",
                "url": "https://api.github.com/repos/sebastianbergmann/php-timer/zipball/3dcf38ca72b158baf0bc245e9184d3fdffa9c46f",
                "reference": "3dcf38ca72b158baf0bc245e9184d3fdffa9c46f",
                "shasum": ""
            },
            "require": {
                "php": "^5.3.3 || ^7.0"
            },
            "require-dev": {
                "phpunit/phpunit": "^4.8.35 || ^5.7 || ^6.0"
            },
            "type": "library",
            "extra": {
                "branch-alias": {
                    "dev-master": "1.0-dev"
                }
            },
            "autoload": {
                "classmap": [
                    "src/"
                ]
            },
            "notification-url": "https://packagist.org/downloads/",
            "license": [
                "BSD-3-Clause"
            ],
            "authors": [
                {
                    "name": "Sebastian Bergmann",
                    "email": "sb@sebastian-bergmann.de",
                    "role": "lead"
                }
            ],
            "description": "Utility class for timing",
            "homepage": "https://github.com/sebastianbergmann/php-timer/",
            "keywords": [
                "timer"
            ],
            "support": {
                "issues": "https://github.com/sebastianbergmann/php-timer/issues",
                "source": "https://github.com/sebastianbergmann/php-timer/tree/master"
            },
            "time": "2017-02-26T11:10:40+00:00"
        },
        {
            "name": "phpunit/php-token-stream",
            "version": "2.0.2",
            "source": {
                "type": "git",
                "url": "https://github.com/sebastianbergmann/php-token-stream.git",
                "reference": "791198a2c6254db10131eecfe8c06670700904db"
            },
            "dist": {
                "type": "zip",
                "url": "https://api.github.com/repos/sebastianbergmann/php-token-stream/zipball/791198a2c6254db10131eecfe8c06670700904db",
                "reference": "791198a2c6254db10131eecfe8c06670700904db",
                "shasum": ""
            },
            "require": {
                "ext-tokenizer": "*",
                "php": "^7.0"
            },
            "require-dev": {
                "phpunit/phpunit": "^6.2.4"
            },
            "type": "library",
            "extra": {
                "branch-alias": {
                    "dev-master": "2.0-dev"
                }
            },
            "autoload": {
                "classmap": [
                    "src/"
                ]
            },
            "notification-url": "https://packagist.org/downloads/",
            "license": [
                "BSD-3-Clause"
            ],
            "authors": [
                {
                    "name": "Sebastian Bergmann",
                    "email": "sebastian@phpunit.de"
                }
            ],
            "description": "Wrapper around PHP's tokenizer extension.",
            "homepage": "https://github.com/sebastianbergmann/php-token-stream/",
            "keywords": [
                "tokenizer"
            ],
            "support": {
                "issues": "https://github.com/sebastianbergmann/php-token-stream/issues",
                "source": "https://github.com/sebastianbergmann/php-token-stream/tree/master"
            },
            "abandoned": true,
            "time": "2017-11-27T05:48:46+00:00"
        },
        {
            "name": "phpunit/phpunit",
            "version": "6.5.14",
            "source": {
                "type": "git",
                "url": "https://github.com/sebastianbergmann/phpunit.git",
                "reference": "bac23fe7ff13dbdb461481f706f0e9fe746334b7"
            },
            "dist": {
                "type": "zip",
                "url": "https://api.github.com/repos/sebastianbergmann/phpunit/zipball/bac23fe7ff13dbdb461481f706f0e9fe746334b7",
                "reference": "bac23fe7ff13dbdb461481f706f0e9fe746334b7",
                "shasum": ""
            },
            "require": {
                "ext-dom": "*",
                "ext-json": "*",
                "ext-libxml": "*",
                "ext-mbstring": "*",
                "ext-xml": "*",
                "myclabs/deep-copy": "^1.6.1",
                "phar-io/manifest": "^1.0.1",
                "phar-io/version": "^1.0",
                "php": "^7.0",
                "phpspec/prophecy": "^1.7",
                "phpunit/php-code-coverage": "^5.3",
                "phpunit/php-file-iterator": "^1.4.3",
                "phpunit/php-text-template": "^1.2.1",
                "phpunit/php-timer": "^1.0.9",
                "phpunit/phpunit-mock-objects": "^5.0.9",
                "sebastian/comparator": "^2.1",
                "sebastian/diff": "^2.0",
                "sebastian/environment": "^3.1",
                "sebastian/exporter": "^3.1",
                "sebastian/global-state": "^2.0",
                "sebastian/object-enumerator": "^3.0.3",
                "sebastian/resource-operations": "^1.0",
                "sebastian/version": "^2.0.1"
            },
            "conflict": {
                "phpdocumentor/reflection-docblock": "3.0.2",
                "phpunit/dbunit": "<3.0"
            },
            "require-dev": {
                "ext-pdo": "*"
            },
            "suggest": {
                "ext-xdebug": "*",
                "phpunit/php-invoker": "^1.1"
            },
            "bin": [
                "phpunit"
            ],
            "type": "library",
            "extra": {
                "branch-alias": {
                    "dev-master": "6.5.x-dev"
                }
            },
            "autoload": {
                "classmap": [
                    "src/"
                ]
            },
            "notification-url": "https://packagist.org/downloads/",
            "license": [
                "BSD-3-Clause"
            ],
            "authors": [
                {
                    "name": "Sebastian Bergmann",
                    "email": "sebastian@phpunit.de",
                    "role": "lead"
                }
            ],
            "description": "The PHP Unit Testing framework.",
            "homepage": "https://phpunit.de/",
            "keywords": [
                "phpunit",
                "testing",
                "xunit"
            ],
            "support": {
                "issues": "https://github.com/sebastianbergmann/phpunit/issues",
                "source": "https://github.com/sebastianbergmann/phpunit/tree/6.5.14"
            },
            "time": "2019-02-01T05:22:47+00:00"
        },
        {
            "name": "phpunit/phpunit-mock-objects",
            "version": "5.0.10",
            "source": {
                "type": "git",
                "url": "https://github.com/sebastianbergmann/phpunit-mock-objects.git",
                "reference": "cd1cf05c553ecfec36b170070573e540b67d3f1f"
            },
            "dist": {
                "type": "zip",
                "url": "https://api.github.com/repos/sebastianbergmann/phpunit-mock-objects/zipball/cd1cf05c553ecfec36b170070573e540b67d3f1f",
                "reference": "cd1cf05c553ecfec36b170070573e540b67d3f1f",
                "shasum": ""
            },
            "require": {
                "doctrine/instantiator": "^1.0.5",
                "php": "^7.0",
                "phpunit/php-text-template": "^1.2.1",
                "sebastian/exporter": "^3.1"
            },
            "conflict": {
                "phpunit/phpunit": "<6.0"
            },
            "require-dev": {
                "phpunit/phpunit": "^6.5.11"
            },
            "suggest": {
                "ext-soap": "*"
            },
            "type": "library",
            "extra": {
                "branch-alias": {
                    "dev-master": "5.0.x-dev"
                }
            },
            "autoload": {
                "classmap": [
                    "src/"
                ]
            },
            "notification-url": "https://packagist.org/downloads/",
            "license": [
                "BSD-3-Clause"
            ],
            "authors": [
                {
                    "name": "Sebastian Bergmann",
                    "email": "sebastian@phpunit.de",
                    "role": "lead"
                }
            ],
            "description": "Mock Object library for PHPUnit",
            "homepage": "https://github.com/sebastianbergmann/phpunit-mock-objects/",
            "keywords": [
                "mock",
                "xunit"
            ],
            "support": {
                "issues": "https://github.com/sebastianbergmann/phpunit-mock-objects/issues",
                "source": "https://github.com/sebastianbergmann/phpunit-mock-objects/tree/5.0.10"
            },
            "abandoned": true,
            "time": "2018-08-09T05:50:03+00:00"
        },
        {
            "name": "psr/log",
            "version": "1.1.4",
            "source": {
                "type": "git",
                "url": "https://github.com/php-fig/log.git",
                "reference": "d49695b909c3b7628b6289db5479a1c204601f11"
            },
            "dist": {
                "type": "zip",
                "url": "https://api.github.com/repos/php-fig/log/zipball/d49695b909c3b7628b6289db5479a1c204601f11",
                "reference": "d49695b909c3b7628b6289db5479a1c204601f11",
                "shasum": ""
            },
            "require": {
                "php": ">=5.3.0"
            },
            "type": "library",
            "extra": {
                "branch-alias": {
                    "dev-master": "1.1.x-dev"
                }
            },
            "autoload": {
                "psr-4": {
                    "Psr\\Log\\": "Psr/Log/"
                }
            },
            "notification-url": "https://packagist.org/downloads/",
            "license": [
                "MIT"
            ],
            "authors": [
                {
                    "name": "PHP-FIG",
                    "homepage": "https://www.php-fig.org/"
                }
            ],
            "description": "Common interface for logging libraries",
            "homepage": "https://github.com/php-fig/log",
            "keywords": [
                "log",
                "psr",
                "psr-3"
            ],
            "support": {
                "source": "https://github.com/php-fig/log/tree/1.1.4"
            },
            "time": "2021-05-03T11:20:27+00:00"
        },
        {
            "name": "roave/security-advisories",
            "version": "dev-latest",
            "source": {
                "type": "git",
                "url": "https://github.com/Roave/SecurityAdvisories.git",
<<<<<<< HEAD
                "reference": "6da216d969efa7e52cc7d0af125b8c8bb9caed25"
            },
            "dist": {
                "type": "zip",
                "url": "https://api.github.com/repos/Roave/SecurityAdvisories/zipball/6da216d969efa7e52cc7d0af125b8c8bb9caed25",
                "reference": "6da216d969efa7e52cc7d0af125b8c8bb9caed25",
=======
                "reference": "8586b1981b3f897bcc2c50c175127fc8ea85eb6c"
            },
            "dist": {
                "type": "zip",
                "url": "https://api.github.com/repos/Roave/SecurityAdvisories/zipball/8586b1981b3f897bcc2c50c175127fc8ea85eb6c",
                "reference": "8586b1981b3f897bcc2c50c175127fc8ea85eb6c",
>>>>>>> 66d1df0e
                "shasum": ""
            },
            "conflict": {
                "3f/pygmentize": "<1.2",
                "adodb/adodb-php": "<5.20.12",
                "alterphp/easyadmin-extension-bundle": ">=1.2,<1.2.11|>=1.3,<1.3.1",
                "amazing/media2click": ">=1,<1.3.3",
                "amphp/artax": "<1.0.6|>=2,<2.0.6",
                "amphp/http": "<1.0.1",
                "amphp/http-client": ">=4,<4.4",
                "api-platform/core": ">=2.2,<2.2.10|>=2.3,<2.3.6",
                "asymmetricrypt/asymmetricrypt": ">=0,<9.9.99",
                "aws/aws-sdk-php": ">=3,<3.2.1",
                "bagisto/bagisto": "<0.1.5",
                "barrelstrength/sprout-base-email": "<1.2.7",
                "barrelstrength/sprout-forms": "<3.9",
                "baserproject/basercms": "<=4.5",
                "bk2k/bootstrap-package": ">=7.1,<7.1.2|>=8,<8.0.8|>=9,<9.0.4|>=9.1,<9.1.3|>=10,<10.0.10|>=11,<11.0.3",
                "bolt/bolt": "<3.7.2",
                "bolt/core": "<4.1.13",
                "brightlocal/phpwhois": "<=4.2.5",
                "buddypress/buddypress": "<5.1.2",
                "bugsnag/bugsnag-laravel": ">=2,<2.0.2",
                "cachethq/cachet": "<2.5.1",
                "cakephp/cakephp": ">=1.3,<1.3.18|>=2,<2.4.99|>=2.5,<2.5.99|>=2.6,<2.6.12|>=2.7,<2.7.6|>=3,<3.5.18|>=3.6,<3.6.15|>=3.7,<3.7.7",
                "cart2quote/module-quotation": ">=4.1.6,<=4.4.5|>=5,<5.4.4",
                "cartalyst/sentry": "<=2.1.6",
                "centreon/centreon": "<20.10.7",
                "cesnet/simplesamlphp-module-proxystatistics": "<3.1",
                "codeigniter/framework": "<=3.0.6",
                "composer/composer": "<1.10.22|>=2-alpha.1,<2.0.13",
                "contao-components/mediaelement": ">=2.14.2,<2.21.1",
                "contao/core": ">=2,<3.5.39",
                "contao/core-bundle": ">=4,<4.4.56|>=4.5,<4.9.18|>=4.10,<4.11.7|= 4.10.0",
                "contao/listing-bundle": ">=4,<4.4.8",
                "craftcms/cms": "<3.6.7",
                "croogo/croogo": "<3.0.7",
                "datadog/dd-trace": ">=0.30,<0.30.2",
                "david-garcia/phpwhois": "<=4.3.1",
                "derhansen/sf_event_mgt": "<4.3.1|>=5,<5.1.1",
                "directmailteam/direct-mail": "<5.2.4",
                "doctrine/annotations": ">=1,<1.2.7",
                "doctrine/cache": ">=1,<1.3.2|>=1.4,<1.4.2",
                "doctrine/common": ">=2,<2.4.3|>=2.5,<2.5.1",
                "doctrine/dbal": ">=2,<2.0.8|>=2.1,<2.1.2",
                "doctrine/doctrine-bundle": "<1.5.2",
                "doctrine/doctrine-module": "<=0.7.1",
                "doctrine/mongodb-odm": ">=1,<1.0.2",
                "doctrine/mongodb-odm-bundle": ">=2,<3.0.1",
                "doctrine/orm": ">=2,<2.4.8|>=2.5,<2.5.1|>=2.8.3,<2.8.4",
                "dolibarr/dolibarr": "<14",
                "dompdf/dompdf": ">=0.6,<0.6.2",
                "drupal/core": ">=7,<7.80|>=8,<8.9.14|>=9,<9.0.12|>=9.1,<9.1.7",
                "drupal/drupal": ">=7,<7.80|>=8,<8.9.14|>=9,<9.0.12|>=9.1,<9.1.7",
                "dweeves/magmi": "<=0.7.24",
                "endroid/qr-code-bundle": "<3.4.2",
                "enshrined/svg-sanitize": "<0.13.1",
                "erusev/parsedown": "<1.7.2",
                "ether/logs": "<3.0.4",
                "ezsystems/demobundle": ">=5.4,<5.4.6.1",
                "ezsystems/ez-support-tools": ">=2.2,<2.2.3",
                "ezsystems/ezdemo-ls-extension": ">=5.4,<5.4.2.1",
                "ezsystems/ezfind-ls": ">=5.3,<5.3.6.1|>=5.4,<5.4.11.1|>=2017.12,<2017.12.0.1",
                "ezsystems/ezplatform": ">=1.7,<1.7.9.1|>=1.13,<1.13.5.1|>=2.5,<2.5.4",
                "ezsystems/ezplatform-admin-ui": ">=1.3,<1.3.5|>=1.4,<1.4.6",
                "ezsystems/ezplatform-admin-ui-assets": ">=4,<4.2.1|>=5,<5.0.1|>=5.1,<5.1.1",
                "ezsystems/ezplatform-kernel": "<=1.2.5|>=1.3,<=1.3.1",
                "ezsystems/ezplatform-rest": ">=1.2,<=1.2.2|>=1.3,<=1.3.1",
                "ezsystems/ezplatform-user": ">=1,<1.0.1",
                "ezsystems/ezpublish-kernel": "<=6.13.8.1|>=7,<=7.5.15.1",
                "ezsystems/ezpublish-legacy": ">=5.3,<5.3.12.6|>=5.4,<5.4.14.2|>=2011,<2017.12.7.3|>=2018.6,<2018.6.1.4|>=2018.9,<2018.9.1.3|>=2019.3,<2019.3.5.1",
                "ezsystems/platform-ui-assets-bundle": ">=4.2,<4.2.3",
                "ezsystems/repository-forms": ">=2.3,<2.3.2.1",
                "ezyang/htmlpurifier": "<4.1.1",
                "facade/ignition": "<1.16.14|>=2,<2.4.2|>=2.5,<2.5.2",
                "feehi/cms": "<=2.1.1",
                "feehi/feehicms": "<=0.1.3",
                "firebase/php-jwt": "<2",
                "flarum/core": ">=1,<=1.0.1",
                "flarum/sticky": ">=0.1-beta.14,<=0.1-beta.15",
                "flarum/tags": "<=0.1-beta.13",
                "fluidtypo3/vhs": "<5.1.1",
                "fooman/tcpdf": "<6.2.22",
                "forkcms/forkcms": "<5.8.3",
                "fossar/tcpdf-parser": "<6.2.22",
                "francoisjacquet/rosariosis": "<6.5.1",
                "friendsofsymfony/oauth2-php": "<1.3",
                "friendsofsymfony/rest-bundle": ">=1.2,<1.2.2",
                "friendsofsymfony/user-bundle": ">=1.2,<1.3.5",
                "friendsoftypo3/mediace": ">=7.6.2,<7.6.5",
                "froala/wysiwyg-editor": "<3.2.7",
                "fuel/core": "<1.8.1",
                "getgrav/grav": "<=1.7.10",
                "getkirby/cms": "<=3.5.6",
                "getkirby/panel": "<2.5.14",
                "gos/web-socket-bundle": "<1.10.4|>=2,<2.6.1|>=3,<3.3",
                "gree/jose": "<=2.2",
                "gregwar/rst": "<1.0.3",
<<<<<<< HEAD
                "grumpydictator/firefly-iii": "<5.5.13",
=======
                "grumpydictator/firefly-iii": "<5.6",
>>>>>>> 66d1df0e
                "guzzlehttp/guzzle": ">=4-rc.2,<4.2.4|>=5,<5.3.1|>=6,<6.2.1",
                "helloxz/imgurl": "<=2.31",
                "illuminate/auth": ">=4,<4.0.99|>=4.1,<=4.1.31|>=4.2,<=4.2.22|>=5,<=5.0.35|>=5.1,<=5.1.46|>=5.2,<=5.2.45|>=5.3,<=5.3.31|>=5.4,<=5.4.36|>=5.5,<5.5.10",
                "illuminate/cookie": ">=4,<=4.0.11|>=4.1,<=4.1.99999|>=4.2,<=4.2.99999|>=5,<=5.0.99999|>=5.1,<=5.1.99999|>=5.2,<=5.2.99999|>=5.3,<=5.3.99999|>=5.4,<=5.4.99999|>=5.5,<=5.5.49|>=5.6,<=5.6.99999|>=5.7,<=5.7.99999|>=5.8,<=5.8.99999|>=6,<6.18.31|>=7,<7.22.4",
                "illuminate/database": "<6.20.26|>=7,<8.40",
                "illuminate/encryption": ">=4,<=4.0.11|>=4.1,<=4.1.31|>=4.2,<=4.2.22|>=5,<=5.0.35|>=5.1,<=5.1.46|>=5.2,<=5.2.45|>=5.3,<=5.3.31|>=5.4,<=5.4.36|>=5.5,<5.5.40|>=5.6,<5.6.15",
                "illuminate/view": ">=7,<7.1.2",
                "impresscms/impresscms": "<=1.4.2",
                "intelliants/subrion": "<=4.2.1",
                "ivankristianto/phpwhois": "<=4.3",
                "james-heinrich/getid3": "<1.9.9",
                "joomla/archive": "<1.1.10",
                "joomla/session": "<1.3.1",
                "jsmitty12/phpwhois": "<5.1",
                "kazist/phpwhois": "<=4.2.6",
                "kitodo/presentation": "<3.1.2",
                "klaviyo/magento2-extension": ">=1,<3",
                "kreait/firebase-php": ">=3.2,<3.8.1",
                "la-haute-societe/tcpdf": "<6.2.22",
                "laminas/laminas-http": "<2.14.2",
                "laravel/framework": "<6.20.26|>=7,<8.40",
                "laravel/socialite": ">=1,<1.0.99|>=2,<2.0.10",
                "lavalite/cms": "<=5.8",
                "league/commonmark": "<0.18.3",
                "league/flysystem": "<1.1.4|>=2,<2.1.1",
                "lexik/jwt-authentication-bundle": "<2.10.7|>=2.11,<2.11.3",
                "librenms/librenms": "<21.1",
                "livewire/livewire": ">2.2.4,<2.2.6",
                "localizationteam/l10nmgr": "<7.4|>=8,<8.7|>=9,<9.2",
                "magento/community-edition": ">=2,<2.2.10|>=2.3,<2.3.3",
                "magento/magento1ce": "<1.9.4.3",
                "magento/magento1ee": ">=1,<1.14.4.3",
                "magento/product-community-edition": ">=2,<2.2.10|>=2.3,<2.3.2-p.2",
                "marcwillmann/turn": "<0.3.3",
                "mautic/core": "<4|= 2.13.1",
                "mediawiki/core": ">=1.27,<1.27.6|>=1.29,<1.29.3|>=1.30,<1.30.2|>=1.31,<1.31.9|>=1.32,<1.32.6|>=1.32.99,<1.33.3|>=1.33.99,<1.34.3|>=1.34.99,<1.35",
                "miniorange/miniorange-saml": "<1.4.3",
                "mittwald/typo3_forum": "<1.2.1",
                "monolog/monolog": ">=1.8,<1.12",
                "moodle/moodle": "<3.5.17|>=3.7,<3.7.9|>=3.8,<3.8.8|>=3.9,<3.9.5|>=3.10,<3.10.2",
                "namshi/jose": "<2.2",
                "neos/flow": ">=1,<1.0.4|>=1.1,<1.1.1|>=2,<2.0.1|>=2.3,<2.3.16|>=3,<3.0.12|>=3.1,<3.1.10|>=3.2,<3.2.13|>=3.3,<3.3.13|>=4,<4.0.6",
                "neos/form": ">=1.2,<4.3.3|>=5,<5.0.9|>=5.1,<5.1.3",
                "neos/neos": ">=1.1,<1.1.3|>=1.2,<1.2.13|>=2,<2.0.4|>=2.3,<2.9.99|>=3,<3.0.20|>=3.1,<3.1.18|>=3.2,<3.2.14|>=3.3,<3.3.23|>=4,<4.0.17|>=4.1,<4.1.16|>=4.2,<4.2.12|>=4.3,<4.3.3",
                "neos/swiftmailer": ">=4.1,<4.1.99|>=5.4,<5.4.5",
                "nette/application": ">=2,<2.0.19|>=2.1,<2.1.13|>=2.2,<2.2.10|>=2.3,<2.3.14|>=2.4,<2.4.16|>=3,<3.0.6",
                "nette/nette": ">=2,<2.0.19|>=2.1,<2.1.13",
                "nilsteampassnet/teampass": "<=2.1.27.36",
                "nukeviet/nukeviet": "<4.3.4",
                "nystudio107/craft-seomatic": "<3.3",
                "nzo/url-encryptor-bundle": ">=4,<4.3.2|>=5,<5.0.1",
                "october/backend": "<1.1.2",
                "october/cms": "= 1.1.1|= 1.0.471|= 1.0.469|>=1.0.319,<1.0.469",
                "october/october": ">=1.0.319,<1.0.466",
                "october/rain": "<1.0.472|>=1.1,<1.1.2",
                "october/system": "<1.0.472|>=1.1.1,<1.1.5",
                "onelogin/php-saml": "<2.10.4",
                "oneup/uploader-bundle": "<1.9.3|>=2,<2.1.5",
                "opencart/opencart": "<=3.0.3.2",
                "openid/php-openid": "<2.3",
                "openmage/magento-lts": "<19.4.15|>=20,<20.0.13",
                "orchid/platform": ">=9,<9.4.4",
                "oro/crm": ">=1.7,<1.7.4",
                "oro/platform": ">=1.7,<1.7.4",
                "padraic/humbug_get_contents": "<1.1.2",
                "pagarme/pagarme-php": ">=0,<3",
                "pagekit/pagekit": "<=1.0.18",
                "paragonie/random_compat": "<2",
                "passbolt/passbolt_api": "<2.11",
                "paypal/merchant-sdk-php": "<3.12",
                "pear/archive_tar": "<1.4.14",
                "personnummer/personnummer": "<3.0.2",
                "phanan/koel": "<5.1.4",
                "phpfastcache/phpfastcache": "<6.1.5|>=7,<7.1.2|>=8,<8.0.7",
                "phpmailer/phpmailer": "<6.5",
                "phpmussel/phpmussel": ">=1,<1.6",
                "phpmyadmin/phpmyadmin": "<4.9.6|>=5,<5.0.3",
                "phpoffice/phpexcel": "<1.8.2",
                "phpoffice/phpspreadsheet": "<1.16",
                "phpseclib/phpseclib": "<2.0.31|>=3,<3.0.7",
                "phpunit/phpunit": ">=4.8.19,<4.8.28|>=5.0.10,<5.6.3",
                "phpwhois/phpwhois": "<=4.2.5",
                "phpxmlrpc/extras": "<0.6.1",
                "pimcore/pimcore": "<10.1.1",
                "pocketmine/pocketmine-mp": "<3.15.4",
                "pressbooks/pressbooks": "<5.18",
                "prestashop/autoupgrade": ">=4,<4.10.1",
                "prestashop/contactform": ">1.0.1,<4.3",
                "prestashop/gamification": "<2.3.2",
                "prestashop/productcomments": ">=4,<4.2.1",
                "prestashop/ps_emailsubscription": "<2.6.1",
                "prestashop/ps_facetedsearch": "<3.4.1",
                "privatebin/privatebin": "<1.2.2|>=1.3,<1.3.2",
                "propel/propel": ">=2-alpha.1,<=2-alpha.7",
                "propel/propel1": ">=1,<=1.7.1",
                "pterodactyl/panel": "<0.7.19|>=1-rc.0,<=1-rc.6",
                "pusher/pusher-php-server": "<2.2.1",
                "pwweb/laravel-core": "<=0.3.6-beta",
                "rainlab/debugbar-plugin": "<3.1",
                "rmccue/requests": ">=1.6,<1.8",
                "robrichards/xmlseclibs": "<3.0.4",
                "sabberworm/php-css-parser": ">=1,<1.0.1|>=2,<2.0.1|>=3,<3.0.1|>=4,<4.0.1|>=5,<5.0.9|>=5.1,<5.1.3|>=5.2,<5.2.1|>=6,<6.0.2|>=7,<7.0.4|>=8,<8.0.1|>=8.1,<8.1.1|>=8.2,<8.2.1|>=8.3,<8.3.1",
                "sabre/dav": ">=1.6,<1.6.99|>=1.7,<1.7.11|>=1.8,<1.8.9",
                "scheb/two-factor-bundle": ">=0,<3.26|>=4,<4.11",
                "sensiolabs/connect": "<4.2.3",
                "serluck/phpwhois": "<=4.2.6",
                "shopware/core": "<=6.4.3",
                "shopware/platform": "<=6.4.3",
                "shopware/production": "<=6.3.5.2",
                "shopware/shopware": "<=5.6.9",
                "silverstripe/admin": ">=1.0.3,<1.0.4|>=1.1,<1.1.1",
                "silverstripe/assets": ">=1,<1.4.7|>=1.5,<1.5.2",
                "silverstripe/cms": "<4.3.6|>=4.4,<4.4.4",
                "silverstripe/comments": ">=1.3,<1.9.99|>=2,<2.9.99|>=3,<3.1.1",
                "silverstripe/forum": "<=0.6.1|>=0.7,<=0.7.3",
                "silverstripe/framework": "<4.7.4",
                "silverstripe/graphql": "<=3.5|>=4-alpha.1,<4-alpha.2",
                "silverstripe/registry": ">=2.1,<2.1.2|>=2.2,<2.2.1",
                "silverstripe/restfulserver": ">=1,<1.0.9|>=2,<2.0.4",
                "silverstripe/subsites": ">=2,<2.1.1",
                "silverstripe/taxonomy": ">=1.3,<1.3.1|>=2,<2.0.1",
                "silverstripe/userforms": "<3",
                "simple-updates/phpwhois": "<=1",
                "simplesamlphp/saml2": "<1.10.6|>=2,<2.3.8|>=3,<3.1.4",
                "simplesamlphp/simplesamlphp": "<1.18.6",
                "simplesamlphp/simplesamlphp-module-infocard": "<1.0.1",
                "simplito/elliptic-php": "<1.0.6",
                "slim/slim": "<2.6",
                "smarty/smarty": "<3.1.39",
                "socalnick/scn-social-auth": "<1.15.2",
                "socialiteproviders/steam": "<1.1",
                "spoonity/tcpdf": "<6.2.22",
                "squizlabs/php_codesniffer": ">=1,<2.8.1|>=3,<3.0.1",
                "ssddanbrown/bookstack": "<0.29.2",
                "stormpath/sdk": ">=0,<9.9.99",
                "studio-42/elfinder": "<2.1.59",
                "sulu/sulu": "<1.6.41|>=2,<2.0.10|>=2.1,<2.1.1",
                "swiftmailer/swiftmailer": ">=4,<5.4.5",
                "sylius/admin-bundle": ">=1,<1.0.17|>=1.1,<1.1.9|>=1.2,<1.2.2",
                "sylius/grid": ">=1,<1.1.19|>=1.2,<1.2.18|>=1.3,<1.3.13|>=1.4,<1.4.5|>=1.5,<1.5.1",
                "sylius/grid-bundle": ">=1,<1.1.19|>=1.2,<1.2.18|>=1.3,<1.3.13|>=1.4,<1.4.5|>=1.5,<1.5.1",
                "sylius/resource-bundle": "<1.3.14|>=1.4,<1.4.7|>=1.5,<1.5.2|>=1.6,<1.6.4",
                "sylius/sylius": "<1.6.9|>=1.7,<1.7.9|>=1.8,<1.8.3|>=1.9,<1.9.5",
                "symbiote/silverstripe-multivaluefield": ">=3,<3.0.99",
                "symbiote/silverstripe-queuedjobs": ">=3,<3.0.2|>=3.1,<3.1.4|>=4,<4.0.7|>=4.1,<4.1.2|>=4.2,<4.2.4|>=4.3,<4.3.3|>=4.4,<4.4.3|>=4.5,<4.5.1|>=4.6,<4.6.4",
                "symbiote/silverstripe-versionedfiles": "<=2.0.3",
                "symfony/cache": ">=3.1,<3.4.35|>=4,<4.2.12|>=4.3,<4.3.8",
                "symfony/dependency-injection": ">=2,<2.0.17|>=2.7,<2.7.51|>=2.8,<2.8.50|>=3,<3.4.26|>=4,<4.1.12|>=4.2,<4.2.7",
                "symfony/error-handler": ">=4.4,<4.4.4|>=5,<5.0.4",
                "symfony/form": ">=2.3,<2.3.35|>=2.4,<2.6.12|>=2.7,<2.7.50|>=2.8,<2.8.49|>=3,<3.4.20|>=4,<4.0.15|>=4.1,<4.1.9|>=4.2,<4.2.1",
                "symfony/framework-bundle": ">=2,<2.3.18|>=2.4,<2.4.8|>=2.5,<2.5.2|>=2.7,<2.7.51|>=2.8,<2.8.50|>=3,<3.4.26|>=4,<4.1.12|>=4.2,<4.2.7",
                "symfony/http-foundation": ">=2,<2.8.52|>=3,<3.4.35|>=4,<4.2.12|>=4.3,<4.3.8|>=4.4,<4.4.7|>=5,<5.0.7",
                "symfony/http-kernel": ">=2,<2.8.52|>=3,<3.4.35|>=4,<4.2.12|>=4.3,<4.4.13|>=5,<5.1.5",
                "symfony/intl": ">=2.7,<2.7.38|>=2.8,<2.8.31|>=3,<3.2.14|>=3.3,<3.3.13",
                "symfony/maker-bundle": ">=1.27,<1.29.2|>=1.30,<1.31.1",
                "symfony/mime": ">=4.3,<4.3.8",
                "symfony/phpunit-bridge": ">=2.8,<2.8.50|>=3,<3.4.26|>=4,<4.1.12|>=4.2,<4.2.7",
                "symfony/polyfill": ">=1,<1.10",
                "symfony/polyfill-php55": ">=1,<1.10",
                "symfony/proxy-manager-bridge": ">=2.7,<2.7.51|>=2.8,<2.8.50|>=3,<3.4.26|>=4,<4.1.12|>=4.2,<4.2.7",
                "symfony/routing": ">=2,<2.0.19",
                "symfony/security": ">=2,<2.7.51|>=2.8,<3.4.49|>=4,<4.4.24|>=5,<5.2.8",
                "symfony/security-bundle": ">=2,<2.7.48|>=2.8,<2.8.41|>=3,<3.3.17|>=3.4,<3.4.11|>=4,<4.0.11",
                "symfony/security-core": ">=2.4,<2.6.13|>=2.7,<2.7.9|>=2.7.30,<2.7.32|>=2.8,<3.4.49|>=4,<4.4.24|>=5,<5.2.9",
                "symfony/security-csrf": ">=2.4,<2.7.48|>=2.8,<2.8.41|>=3,<3.3.17|>=3.4,<3.4.11|>=4,<4.0.11",
                "symfony/security-guard": ">=2.8,<3.4.48|>=4,<4.4.23|>=5,<5.2.8",
                "symfony/security-http": ">=2.3,<2.3.41|>=2.4,<2.7.51|>=2.8,<3.4.48|>=4,<4.4.23|>=5,<5.2.8|>=5.3,<5.3.2",
                "symfony/serializer": ">=2,<2.0.11",
                "symfony/symfony": ">=2,<3.4.49|>=4,<4.4.24|>=5,<5.2.9|>=5.3,<5.3.2",
                "symfony/translation": ">=2,<2.0.17",
                "symfony/validator": ">=2,<2.0.24|>=2.1,<2.1.12|>=2.2,<2.2.5|>=2.3,<2.3.3",
                "symfony/var-exporter": ">=4.2,<4.2.12|>=4.3,<4.3.8",
                "symfony/web-profiler-bundle": ">=2,<2.3.19|>=2.4,<2.4.9|>=2.5,<2.5.4",
                "symfony/yaml": ">=2,<2.0.22|>=2.1,<2.1.7",
                "t3/dce": ">=2.2,<2.6.2",
                "t3g/svg-sanitizer": "<1.0.3",
                "tecnickcom/tcpdf": "<6.2.22",
                "thelia/backoffice-default-template": ">=2.1,<2.1.2",
                "thelia/thelia": ">=2.1-beta.1,<2.1.3",
                "theonedemon/phpwhois": "<=4.2.5",
                "titon/framework": ">=0,<9.9.99",
                "topthink/think": "<=6.0.9",
                "tribalsystems/zenario": "<8.8.53370",
                "truckersmp/phpwhois": "<=4.3.1",
                "twig/twig": "<1.38|>=2,<2.7",
                "typo3/cms": ">=6.2,<6.2.30|>=7,<7.6.32|>=8,<8.7.38|>=9,<9.5.29|>=10,<10.4.19|>=11,<11.3.2",
                "typo3/cms-backend": ">=7,<=7.6.50|>=8,<=8.7.39|>=9,<=9.5.24|>=10,<=10.4.13|>=11,<=11.1",
<<<<<<< HEAD
                "typo3/cms-core": ">=6.2,<=6.2.56|>=7,<7.6.52|>=8,<8.7.41|>=9,<9.5.29|>=10,<10.4.19|>=11,<11.3.2",
=======
                "typo3/cms-core": ">=6.2,<=6.2.56|>=7,<=7.6.52|>=8,<=8.7.41|>=9,<9.5.29|>=10,<10.4.19|>=11,<11.3.2",
>>>>>>> 66d1df0e
                "typo3/cms-form": ">=8,<=8.7.39|>=9,<=9.5.24|>=10,<=10.4.13|>=11,<=11.1",
                "typo3/flow": ">=1,<1.0.4|>=1.1,<1.1.1|>=2,<2.0.1|>=2.3,<2.3.16|>=3,<3.0.12|>=3.1,<3.1.10|>=3.2,<3.2.13|>=3.3,<3.3.13|>=4,<4.0.6",
                "typo3/neos": ">=1.1,<1.1.3|>=1.2,<1.2.13|>=2,<2.0.4|>=2.3,<2.3.99|>=3,<3.0.20|>=3.1,<3.1.18|>=3.2,<3.2.14|>=3.3,<3.3.23|>=4,<4.0.17|>=4.1,<4.1.16|>=4.2,<4.2.12|>=4.3,<4.3.3",
                "typo3/phar-stream-wrapper": ">=1,<2.1.1|>=3,<3.1.1",
                "typo3/swiftmailer": ">=4.1,<4.1.99|>=5.4,<5.4.5",
                "typo3fluid/fluid": ">=2,<2.0.8|>=2.1,<2.1.7|>=2.2,<2.2.4|>=2.3,<2.3.7|>=2.4,<2.4.4|>=2.5,<2.5.11|>=2.6,<2.6.10",
                "ua-parser/uap-php": "<3.8",
                "usmanhalalit/pixie": "<1.0.3|>=2,<2.0.2",
                "vanilla/safecurl": "<0.9.2",
                "verot/class.upload.php": "<=1.0.3|>=2,<=2.0.4",
                "vrana/adminer": "<4.7.9",
                "wallabag/tcpdf": "<6.2.22",
                "webcoast/deferred-image-processing": "<1.0.2",
                "wikimedia/parsoid": "<0.12.2",
                "willdurand/js-translation-bundle": "<2.1.1",
                "wp-cli/wp-cli": "<2.5",
                "yidashi/yii2cmf": "<=2",
                "yii2mod/yii2-cms": "<1.9.2",
                "yiisoft/yii": ">=1.1.14,<1.1.15",
                "yiisoft/yii2": "<2.0.38",
                "yiisoft/yii2-bootstrap": "<2.0.4",
                "yiisoft/yii2-dev": "<2.0.15",
                "yiisoft/yii2-elasticsearch": "<2.0.5",
                "yiisoft/yii2-gii": "<2.0.4",
                "yiisoft/yii2-jui": "<2.0.4",
                "yiisoft/yii2-redis": "<2.0.8",
                "yoast-seo-for-typo3/yoast_seo": "<7.2.1",
                "yourls/yourls": "<=1.8.1",
                "zendesk/zendesk_api_client_php": "<2.2.11",
                "zendframework/zend-cache": ">=2.4,<2.4.8|>=2.5,<2.5.3",
                "zendframework/zend-captcha": ">=2,<2.4.9|>=2.5,<2.5.2",
                "zendframework/zend-crypt": ">=2,<2.4.9|>=2.5,<2.5.2",
                "zendframework/zend-db": ">=2,<2.0.99|>=2.1,<2.1.99|>=2.2,<2.2.10|>=2.3,<2.3.5",
                "zendframework/zend-developer-tools": ">=1.2.2,<1.2.3",
                "zendframework/zend-diactoros": ">=1,<1.8.4",
                "zendframework/zend-feed": ">=1,<2.10.3",
                "zendframework/zend-form": ">=2,<2.2.7|>=2.3,<2.3.1",
                "zendframework/zend-http": ">=1,<2.8.1",
                "zendframework/zend-json": ">=2.1,<2.1.6|>=2.2,<2.2.6",
                "zendframework/zend-ldap": ">=2,<2.0.99|>=2.1,<2.1.99|>=2.2,<2.2.8|>=2.3,<2.3.3",
                "zendframework/zend-mail": ">=2,<2.4.11|>=2.5,<2.7.2",
                "zendframework/zend-navigation": ">=2,<2.2.7|>=2.3,<2.3.1",
                "zendframework/zend-session": ">=2,<2.0.99|>=2.1,<2.1.99|>=2.2,<2.2.9|>=2.3,<2.3.4",
                "zendframework/zend-validator": ">=2.3,<2.3.6",
                "zendframework/zend-view": ">=2,<2.2.7|>=2.3,<2.3.1",
                "zendframework/zend-xmlrpc": ">=2.1,<2.1.6|>=2.2,<2.2.6",
                "zendframework/zendframework": "<=3",
                "zendframework/zendframework1": "<1.12.20",
                "zendframework/zendopenid": ">=2,<2.0.2",
                "zendframework/zendxml": ">=1,<1.0.1",
                "zetacomponents/mail": "<1.8.2",
                "zf-commons/zfc-user": "<1.2.2",
                "zfcampus/zf-apigility-doctrine": ">=1,<1.0.3",
                "zfr/zfr-oauth2-server-module": "<0.1.2",
                "zoujingli/thinkadmin": "<6.0.22"
            },
            "default-branch": true,
            "type": "metapackage",
            "notification-url": "https://packagist.org/downloads/",
            "license": [
                "MIT"
            ],
            "authors": [
                {
                    "name": "Marco Pivetta",
                    "email": "ocramius@gmail.com",
                    "role": "maintainer"
                },
                {
                    "name": "Ilya Tribusean",
                    "email": "slash3b@gmail.com",
                    "role": "maintainer"
                }
            ],
            "description": "Prevents installation of composer packages with known security vulnerabilities: no API, simply require it",
            "support": {
                "issues": "https://github.com/Roave/SecurityAdvisories/issues",
                "source": "https://github.com/Roave/SecurityAdvisories/tree/latest"
            },
            "funding": [
                {
                    "url": "https://github.com/Ocramius",
                    "type": "github"
                },
                {
                    "url": "https://tidelift.com/funding/github/packagist/roave/security-advisories",
                    "type": "tidelift"
                }
            ],
<<<<<<< HEAD
            "time": "2021-08-11T16:04:32+00:00"
=======
            "time": "2021-08-31T06:04:01+00:00"
>>>>>>> 66d1df0e
        },
        {
            "name": "sebastian/code-unit-reverse-lookup",
            "version": "1.0.2",
            "source": {
                "type": "git",
                "url": "https://github.com/sebastianbergmann/code-unit-reverse-lookup.git",
                "reference": "1de8cd5c010cb153fcd68b8d0f64606f523f7619"
            },
            "dist": {
                "type": "zip",
                "url": "https://api.github.com/repos/sebastianbergmann/code-unit-reverse-lookup/zipball/1de8cd5c010cb153fcd68b8d0f64606f523f7619",
                "reference": "1de8cd5c010cb153fcd68b8d0f64606f523f7619",
                "shasum": ""
            },
            "require": {
                "php": ">=5.6"
            },
            "require-dev": {
                "phpunit/phpunit": "^8.5"
            },
            "type": "library",
            "extra": {
                "branch-alias": {
                    "dev-master": "1.0.x-dev"
                }
            },
            "autoload": {
                "classmap": [
                    "src/"
                ]
            },
            "notification-url": "https://packagist.org/downloads/",
            "license": [
                "BSD-3-Clause"
            ],
            "authors": [
                {
                    "name": "Sebastian Bergmann",
                    "email": "sebastian@phpunit.de"
                }
            ],
            "description": "Looks up which function or method a line of code belongs to",
            "homepage": "https://github.com/sebastianbergmann/code-unit-reverse-lookup/",
            "support": {
                "issues": "https://github.com/sebastianbergmann/code-unit-reverse-lookup/issues",
                "source": "https://github.com/sebastianbergmann/code-unit-reverse-lookup/tree/1.0.2"
            },
            "funding": [
                {
                    "url": "https://github.com/sebastianbergmann",
                    "type": "github"
                }
            ],
            "time": "2020-11-30T08:15:22+00:00"
        },
        {
            "name": "sebastian/comparator",
            "version": "2.1.3",
            "source": {
                "type": "git",
                "url": "https://github.com/sebastianbergmann/comparator.git",
                "reference": "34369daee48eafb2651bea869b4b15d75ccc35f9"
            },
            "dist": {
                "type": "zip",
                "url": "https://api.github.com/repos/sebastianbergmann/comparator/zipball/34369daee48eafb2651bea869b4b15d75ccc35f9",
                "reference": "34369daee48eafb2651bea869b4b15d75ccc35f9",
                "shasum": ""
            },
            "require": {
                "php": "^7.0",
                "sebastian/diff": "^2.0 || ^3.0",
                "sebastian/exporter": "^3.1"
            },
            "require-dev": {
                "phpunit/phpunit": "^6.4"
            },
            "type": "library",
            "extra": {
                "branch-alias": {
                    "dev-master": "2.1.x-dev"
                }
            },
            "autoload": {
                "classmap": [
                    "src/"
                ]
            },
            "notification-url": "https://packagist.org/downloads/",
            "license": [
                "BSD-3-Clause"
            ],
            "authors": [
                {
                    "name": "Jeff Welch",
                    "email": "whatthejeff@gmail.com"
                },
                {
                    "name": "Volker Dusch",
                    "email": "github@wallbash.com"
                },
                {
                    "name": "Bernhard Schussek",
                    "email": "bschussek@2bepublished.at"
                },
                {
                    "name": "Sebastian Bergmann",
                    "email": "sebastian@phpunit.de"
                }
            ],
            "description": "Provides the functionality to compare PHP values for equality",
            "homepage": "https://github.com/sebastianbergmann/comparator",
            "keywords": [
                "comparator",
                "compare",
                "equality"
            ],
            "support": {
                "issues": "https://github.com/sebastianbergmann/comparator/issues",
                "source": "https://github.com/sebastianbergmann/comparator/tree/master"
            },
            "time": "2018-02-01T13:46:46+00:00"
        },
        {
            "name": "sebastian/diff",
            "version": "2.0.1",
            "source": {
                "type": "git",
                "url": "https://github.com/sebastianbergmann/diff.git",
                "reference": "347c1d8b49c5c3ee30c7040ea6fc446790e6bddd"
            },
            "dist": {
                "type": "zip",
                "url": "https://api.github.com/repos/sebastianbergmann/diff/zipball/347c1d8b49c5c3ee30c7040ea6fc446790e6bddd",
                "reference": "347c1d8b49c5c3ee30c7040ea6fc446790e6bddd",
                "shasum": ""
            },
            "require": {
                "php": "^7.0"
            },
            "require-dev": {
                "phpunit/phpunit": "^6.2"
            },
            "type": "library",
            "extra": {
                "branch-alias": {
                    "dev-master": "2.0-dev"
                }
            },
            "autoload": {
                "classmap": [
                    "src/"
                ]
            },
            "notification-url": "https://packagist.org/downloads/",
            "license": [
                "BSD-3-Clause"
            ],
            "authors": [
                {
                    "name": "Kore Nordmann",
                    "email": "mail@kore-nordmann.de"
                },
                {
                    "name": "Sebastian Bergmann",
                    "email": "sebastian@phpunit.de"
                }
            ],
            "description": "Diff implementation",
            "homepage": "https://github.com/sebastianbergmann/diff",
            "keywords": [
                "diff"
            ],
            "support": {
                "issues": "https://github.com/sebastianbergmann/diff/issues",
                "source": "https://github.com/sebastianbergmann/diff/tree/master"
            },
            "time": "2017-08-03T08:09:46+00:00"
        },
        {
            "name": "sebastian/environment",
            "version": "3.1.0",
            "source": {
                "type": "git",
                "url": "https://github.com/sebastianbergmann/environment.git",
                "reference": "cd0871b3975fb7fc44d11314fd1ee20925fce4f5"
            },
            "dist": {
                "type": "zip",
                "url": "https://api.github.com/repos/sebastianbergmann/environment/zipball/cd0871b3975fb7fc44d11314fd1ee20925fce4f5",
                "reference": "cd0871b3975fb7fc44d11314fd1ee20925fce4f5",
                "shasum": ""
            },
            "require": {
                "php": "^7.0"
            },
            "require-dev": {
                "phpunit/phpunit": "^6.1"
            },
            "type": "library",
            "extra": {
                "branch-alias": {
                    "dev-master": "3.1.x-dev"
                }
            },
            "autoload": {
                "classmap": [
                    "src/"
                ]
            },
            "notification-url": "https://packagist.org/downloads/",
            "license": [
                "BSD-3-Clause"
            ],
            "authors": [
                {
                    "name": "Sebastian Bergmann",
                    "email": "sebastian@phpunit.de"
                }
            ],
            "description": "Provides functionality to handle HHVM/PHP environments",
            "homepage": "http://www.github.com/sebastianbergmann/environment",
            "keywords": [
                "Xdebug",
                "environment",
                "hhvm"
            ],
            "support": {
                "issues": "https://github.com/sebastianbergmann/environment/issues",
                "source": "https://github.com/sebastianbergmann/environment/tree/master"
            },
            "time": "2017-07-01T08:51:00+00:00"
        },
        {
            "name": "sebastian/exporter",
            "version": "3.1.3",
            "source": {
                "type": "git",
                "url": "https://github.com/sebastianbergmann/exporter.git",
                "reference": "6b853149eab67d4da22291d36f5b0631c0fd856e"
            },
            "dist": {
                "type": "zip",
                "url": "https://api.github.com/repos/sebastianbergmann/exporter/zipball/6b853149eab67d4da22291d36f5b0631c0fd856e",
                "reference": "6b853149eab67d4da22291d36f5b0631c0fd856e",
                "shasum": ""
            },
            "require": {
                "php": ">=7.0",
                "sebastian/recursion-context": "^3.0"
            },
            "require-dev": {
                "ext-mbstring": "*",
                "phpunit/phpunit": "^6.0"
            },
            "type": "library",
            "extra": {
                "branch-alias": {
                    "dev-master": "3.1.x-dev"
                }
            },
            "autoload": {
                "classmap": [
                    "src/"
                ]
            },
            "notification-url": "https://packagist.org/downloads/",
            "license": [
                "BSD-3-Clause"
            ],
            "authors": [
                {
                    "name": "Sebastian Bergmann",
                    "email": "sebastian@phpunit.de"
                },
                {
                    "name": "Jeff Welch",
                    "email": "whatthejeff@gmail.com"
                },
                {
                    "name": "Volker Dusch",
                    "email": "github@wallbash.com"
                },
                {
                    "name": "Adam Harvey",
                    "email": "aharvey@php.net"
                },
                {
                    "name": "Bernhard Schussek",
                    "email": "bschussek@gmail.com"
                }
            ],
            "description": "Provides the functionality to export PHP variables for visualization",
            "homepage": "http://www.github.com/sebastianbergmann/exporter",
            "keywords": [
                "export",
                "exporter"
            ],
            "support": {
                "issues": "https://github.com/sebastianbergmann/exporter/issues",
                "source": "https://github.com/sebastianbergmann/exporter/tree/3.1.3"
            },
            "funding": [
                {
                    "url": "https://github.com/sebastianbergmann",
                    "type": "github"
                }
            ],
            "time": "2020-11-30T07:47:53+00:00"
        },
        {
            "name": "sebastian/global-state",
            "version": "2.0.0",
            "source": {
                "type": "git",
                "url": "https://github.com/sebastianbergmann/global-state.git",
                "reference": "e8ba02eed7bbbb9e59e43dedd3dddeff4a56b0c4"
            },
            "dist": {
                "type": "zip",
                "url": "https://api.github.com/repos/sebastianbergmann/global-state/zipball/e8ba02eed7bbbb9e59e43dedd3dddeff4a56b0c4",
                "reference": "e8ba02eed7bbbb9e59e43dedd3dddeff4a56b0c4",
                "shasum": ""
            },
            "require": {
                "php": "^7.0"
            },
            "require-dev": {
                "phpunit/phpunit": "^6.0"
            },
            "suggest": {
                "ext-uopz": "*"
            },
            "type": "library",
            "extra": {
                "branch-alias": {
                    "dev-master": "2.0-dev"
                }
            },
            "autoload": {
                "classmap": [
                    "src/"
                ]
            },
            "notification-url": "https://packagist.org/downloads/",
            "license": [
                "BSD-3-Clause"
            ],
            "authors": [
                {
                    "name": "Sebastian Bergmann",
                    "email": "sebastian@phpunit.de"
                }
            ],
            "description": "Snapshotting of global state",
            "homepage": "http://www.github.com/sebastianbergmann/global-state",
            "keywords": [
                "global state"
            ],
            "support": {
                "issues": "https://github.com/sebastianbergmann/global-state/issues",
                "source": "https://github.com/sebastianbergmann/global-state/tree/2.0.0"
            },
            "time": "2017-04-27T15:39:26+00:00"
        },
        {
            "name": "sebastian/object-enumerator",
            "version": "3.0.4",
            "source": {
                "type": "git",
                "url": "https://github.com/sebastianbergmann/object-enumerator.git",
                "reference": "e67f6d32ebd0c749cf9d1dbd9f226c727043cdf2"
            },
            "dist": {
                "type": "zip",
                "url": "https://api.github.com/repos/sebastianbergmann/object-enumerator/zipball/e67f6d32ebd0c749cf9d1dbd9f226c727043cdf2",
                "reference": "e67f6d32ebd0c749cf9d1dbd9f226c727043cdf2",
                "shasum": ""
            },
            "require": {
                "php": ">=7.0",
                "sebastian/object-reflector": "^1.1.1",
                "sebastian/recursion-context": "^3.0"
            },
            "require-dev": {
                "phpunit/phpunit": "^6.0"
            },
            "type": "library",
            "extra": {
                "branch-alias": {
                    "dev-master": "3.0.x-dev"
                }
            },
            "autoload": {
                "classmap": [
                    "src/"
                ]
            },
            "notification-url": "https://packagist.org/downloads/",
            "license": [
                "BSD-3-Clause"
            ],
            "authors": [
                {
                    "name": "Sebastian Bergmann",
                    "email": "sebastian@phpunit.de"
                }
            ],
            "description": "Traverses array structures and object graphs to enumerate all referenced objects",
            "homepage": "https://github.com/sebastianbergmann/object-enumerator/",
            "support": {
                "issues": "https://github.com/sebastianbergmann/object-enumerator/issues",
                "source": "https://github.com/sebastianbergmann/object-enumerator/tree/3.0.4"
            },
            "funding": [
                {
                    "url": "https://github.com/sebastianbergmann",
                    "type": "github"
                }
            ],
            "time": "2020-11-30T07:40:27+00:00"
        },
        {
            "name": "sebastian/object-reflector",
            "version": "1.1.2",
            "source": {
                "type": "git",
                "url": "https://github.com/sebastianbergmann/object-reflector.git",
                "reference": "9b8772b9cbd456ab45d4a598d2dd1a1bced6363d"
            },
            "dist": {
                "type": "zip",
                "url": "https://api.github.com/repos/sebastianbergmann/object-reflector/zipball/9b8772b9cbd456ab45d4a598d2dd1a1bced6363d",
                "reference": "9b8772b9cbd456ab45d4a598d2dd1a1bced6363d",
                "shasum": ""
            },
            "require": {
                "php": ">=7.0"
            },
            "require-dev": {
                "phpunit/phpunit": "^6.0"
            },
            "type": "library",
            "extra": {
                "branch-alias": {
                    "dev-master": "1.1-dev"
                }
            },
            "autoload": {
                "classmap": [
                    "src/"
                ]
            },
            "notification-url": "https://packagist.org/downloads/",
            "license": [
                "BSD-3-Clause"
            ],
            "authors": [
                {
                    "name": "Sebastian Bergmann",
                    "email": "sebastian@phpunit.de"
                }
            ],
            "description": "Allows reflection of object attributes, including inherited and non-public ones",
            "homepage": "https://github.com/sebastianbergmann/object-reflector/",
            "support": {
                "issues": "https://github.com/sebastianbergmann/object-reflector/issues",
                "source": "https://github.com/sebastianbergmann/object-reflector/tree/1.1.2"
            },
            "funding": [
                {
                    "url": "https://github.com/sebastianbergmann",
                    "type": "github"
                }
            ],
            "time": "2020-11-30T07:37:18+00:00"
        },
        {
            "name": "sebastian/recursion-context",
            "version": "3.0.1",
            "source": {
                "type": "git",
                "url": "https://github.com/sebastianbergmann/recursion-context.git",
                "reference": "367dcba38d6e1977be014dc4b22f47a484dac7fb"
            },
            "dist": {
                "type": "zip",
                "url": "https://api.github.com/repos/sebastianbergmann/recursion-context/zipball/367dcba38d6e1977be014dc4b22f47a484dac7fb",
                "reference": "367dcba38d6e1977be014dc4b22f47a484dac7fb",
                "shasum": ""
            },
            "require": {
                "php": ">=7.0"
            },
            "require-dev": {
                "phpunit/phpunit": "^6.0"
            },
            "type": "library",
            "extra": {
                "branch-alias": {
                    "dev-master": "3.0.x-dev"
                }
            },
            "autoload": {
                "classmap": [
                    "src/"
                ]
            },
            "notification-url": "https://packagist.org/downloads/",
            "license": [
                "BSD-3-Clause"
            ],
            "authors": [
                {
                    "name": "Sebastian Bergmann",
                    "email": "sebastian@phpunit.de"
                },
                {
                    "name": "Jeff Welch",
                    "email": "whatthejeff@gmail.com"
                },
                {
                    "name": "Adam Harvey",
                    "email": "aharvey@php.net"
                }
            ],
            "description": "Provides functionality to recursively process PHP variables",
            "homepage": "http://www.github.com/sebastianbergmann/recursion-context",
            "support": {
                "issues": "https://github.com/sebastianbergmann/recursion-context/issues",
                "source": "https://github.com/sebastianbergmann/recursion-context/tree/3.0.1"
            },
            "funding": [
                {
                    "url": "https://github.com/sebastianbergmann",
                    "type": "github"
                }
            ],
            "time": "2020-11-30T07:34:24+00:00"
        },
        {
            "name": "sebastian/resource-operations",
            "version": "1.0.0",
            "source": {
                "type": "git",
                "url": "https://github.com/sebastianbergmann/resource-operations.git",
                "reference": "ce990bb21759f94aeafd30209e8cfcdfa8bc3f52"
            },
            "dist": {
                "type": "zip",
                "url": "https://api.github.com/repos/sebastianbergmann/resource-operations/zipball/ce990bb21759f94aeafd30209e8cfcdfa8bc3f52",
                "reference": "ce990bb21759f94aeafd30209e8cfcdfa8bc3f52",
                "shasum": ""
            },
            "require": {
                "php": ">=5.6.0"
            },
            "type": "library",
            "extra": {
                "branch-alias": {
                    "dev-master": "1.0.x-dev"
                }
            },
            "autoload": {
                "classmap": [
                    "src/"
                ]
            },
            "notification-url": "https://packagist.org/downloads/",
            "license": [
                "BSD-3-Clause"
            ],
            "authors": [
                {
                    "name": "Sebastian Bergmann",
                    "email": "sebastian@phpunit.de"
                }
            ],
            "description": "Provides a list of PHP built-in functions that operate on resources",
            "homepage": "https://www.github.com/sebastianbergmann/resource-operations",
            "support": {
                "issues": "https://github.com/sebastianbergmann/resource-operations/issues",
                "source": "https://github.com/sebastianbergmann/resource-operations/tree/master"
            },
            "time": "2015-07-28T20:34:47+00:00"
        },
        {
            "name": "sebastian/version",
            "version": "2.0.1",
            "source": {
                "type": "git",
                "url": "https://github.com/sebastianbergmann/version.git",
                "reference": "99732be0ddb3361e16ad77b68ba41efc8e979019"
            },
            "dist": {
                "type": "zip",
                "url": "https://api.github.com/repos/sebastianbergmann/version/zipball/99732be0ddb3361e16ad77b68ba41efc8e979019",
                "reference": "99732be0ddb3361e16ad77b68ba41efc8e979019",
                "shasum": ""
            },
            "require": {
                "php": ">=5.6"
            },
            "type": "library",
            "extra": {
                "branch-alias": {
                    "dev-master": "2.0.x-dev"
                }
            },
            "autoload": {
                "classmap": [
                    "src/"
                ]
            },
            "notification-url": "https://packagist.org/downloads/",
            "license": [
                "BSD-3-Clause"
            ],
            "authors": [
                {
                    "name": "Sebastian Bergmann",
                    "email": "sebastian@phpunit.de",
                    "role": "lead"
                }
            ],
            "description": "Library that helps with managing the version number of Git-hosted PHP projects",
            "homepage": "https://github.com/sebastianbergmann/version",
            "support": {
                "issues": "https://github.com/sebastianbergmann/version/issues",
                "source": "https://github.com/sebastianbergmann/version/tree/master"
            },
            "time": "2016-10-03T07:35:21+00:00"
        },
        {
            "name": "sirbrillig/phpcs-variable-analysis",
            "version": "v2.11.2",
            "source": {
                "type": "git",
                "url": "https://github.com/sirbrillig/phpcs-variable-analysis.git",
                "reference": "3fad28475bfbdbf8aa5c440f8a8f89824983d85e"
            },
            "dist": {
                "type": "zip",
                "url": "https://api.github.com/repos/sirbrillig/phpcs-variable-analysis/zipball/3fad28475bfbdbf8aa5c440f8a8f89824983d85e",
                "reference": "3fad28475bfbdbf8aa5c440f8a8f89824983d85e",
                "shasum": ""
            },
            "require": {
                "php": ">=5.4.0",
                "squizlabs/php_codesniffer": "^3.5"
            },
            "require-dev": {
                "dealerdirect/phpcodesniffer-composer-installer": "^0.7.0",
                "limedeck/phpunit-detailed-printer": "^3.1 || ^4.0 || ^5.0",
                "phpstan/phpstan": "^0.11.8",
                "phpunit/phpunit": "^5.0 || ^6.5 || ^7.0 || ^8.0",
                "sirbrillig/phpcs-import-detection": "^1.1"
            },
            "type": "phpcodesniffer-standard",
            "autoload": {
                "psr-4": {
                    "VariableAnalysis\\": "VariableAnalysis/"
                }
            },
            "notification-url": "https://packagist.org/downloads/",
            "license": [
                "BSD-2-Clause"
            ],
            "authors": [
                {
                    "name": "Sam Graham",
                    "email": "php-codesniffer-variableanalysis@illusori.co.uk"
                },
                {
                    "name": "Payton Swick",
                    "email": "payton@foolord.com"
                }
            ],
            "description": "A PHPCS sniff to detect problems with variables.",
            "support": {
                "issues": "https://github.com/sirbrillig/phpcs-variable-analysis/issues",
                "source": "https://github.com/sirbrillig/phpcs-variable-analysis",
                "wiki": "https://github.com/sirbrillig/phpcs-variable-analysis/wiki"
            },
            "time": "2021-07-06T23:45:17+00:00"
        },
        {
            "name": "squizlabs/php_codesniffer",
            "version": "3.6.0",
            "source": {
                "type": "git",
                "url": "https://github.com/squizlabs/PHP_CodeSniffer.git",
                "reference": "ffced0d2c8fa8e6cdc4d695a743271fab6c38625"
            },
            "dist": {
                "type": "zip",
                "url": "https://api.github.com/repos/squizlabs/PHP_CodeSniffer/zipball/ffced0d2c8fa8e6cdc4d695a743271fab6c38625",
                "reference": "ffced0d2c8fa8e6cdc4d695a743271fab6c38625",
                "shasum": ""
            },
            "require": {
                "ext-simplexml": "*",
                "ext-tokenizer": "*",
                "ext-xmlwriter": "*",
                "php": ">=5.4.0"
            },
            "require-dev": {
                "phpunit/phpunit": "^4.0 || ^5.0 || ^6.0 || ^7.0"
            },
            "bin": [
                "bin/phpcs",
                "bin/phpcbf"
            ],
            "type": "library",
            "extra": {
                "branch-alias": {
                    "dev-master": "3.x-dev"
                }
            },
            "notification-url": "https://packagist.org/downloads/",
            "license": [
                "BSD-3-Clause"
            ],
            "authors": [
                {
                    "name": "Greg Sherwood",
                    "role": "lead"
                }
            ],
            "description": "PHP_CodeSniffer tokenizes PHP, JavaScript and CSS files and detects violations of a defined set of coding standards.",
            "homepage": "https://github.com/squizlabs/PHP_CodeSniffer",
            "keywords": [
                "phpcs",
                "standards"
            ],
            "support": {
                "issues": "https://github.com/squizlabs/PHP_CodeSniffer/issues",
                "source": "https://github.com/squizlabs/PHP_CodeSniffer",
                "wiki": "https://github.com/squizlabs/PHP_CodeSniffer/wiki"
            },
            "time": "2021-04-09T00:54:41+00:00"
        },
        {
            "name": "symfony/config",
            "version": "v3.2.14",
            "source": {
                "type": "git",
                "url": "https://github.com/symfony/config.git",
                "reference": "e5533fcc0b3dd377626153b2852707878f363728"
            },
            "dist": {
                "type": "zip",
                "url": "https://api.github.com/repos/symfony/config/zipball/e5533fcc0b3dd377626153b2852707878f363728",
                "reference": "e5533fcc0b3dd377626153b2852707878f363728",
                "shasum": ""
            },
            "require": {
                "php": ">=5.5.9",
                "symfony/filesystem": "~2.8|~3.0"
            },
            "require-dev": {
                "symfony/yaml": "~3.0"
            },
            "suggest": {
                "symfony/yaml": "To use the yaml reference dumper"
            },
            "type": "library",
            "extra": {
                "branch-alias": {
                    "dev-master": "3.2-dev"
                }
            },
            "autoload": {
                "psr-4": {
                    "Symfony\\Component\\Config\\": ""
                },
                "exclude-from-classmap": [
                    "/Tests/"
                ]
            },
            "notification-url": "https://packagist.org/downloads/",
            "license": [
                "MIT"
            ],
            "authors": [
                {
                    "name": "Fabien Potencier",
                    "email": "fabien@symfony.com"
                },
                {
                    "name": "Symfony Community",
                    "homepage": "https://symfony.com/contributors"
                }
            ],
            "description": "Symfony Config Component",
            "homepage": "https://symfony.com",
            "support": {
                "source": "https://github.com/symfony/config/tree/3.2"
            },
            "time": "2017-04-12T14:13:17+00:00"
        },
        {
            "name": "symfony/dependency-injection",
            "version": "v2.8.52",
            "source": {
                "type": "git",
                "url": "https://github.com/symfony/dependency-injection.git",
                "reference": "c306198fee8f872a8f5f031e6e4f6f83086992d8"
            },
            "dist": {
                "type": "zip",
                "url": "https://api.github.com/repos/symfony/dependency-injection/zipball/c306198fee8f872a8f5f031e6e4f6f83086992d8",
                "reference": "c306198fee8f872a8f5f031e6e4f6f83086992d8",
                "shasum": ""
            },
            "require": {
                "php": ">=5.3.9"
            },
            "conflict": {
                "symfony/expression-language": "<2.6"
            },
            "require-dev": {
                "symfony/config": "~2.2|~3.0.0",
                "symfony/expression-language": "~2.6|~3.0.0",
                "symfony/yaml": "~2.3.42|~2.7.14|~2.8.7|~3.0.7"
            },
            "suggest": {
                "symfony/config": "",
                "symfony/expression-language": "For using expressions in service container configuration",
                "symfony/proxy-manager-bridge": "Generate service proxies to lazy load them",
                "symfony/yaml": ""
            },
            "type": "library",
            "extra": {
                "branch-alias": {
                    "dev-master": "2.8-dev"
                }
            },
            "autoload": {
                "psr-4": {
                    "Symfony\\Component\\DependencyInjection\\": ""
                },
                "exclude-from-classmap": [
                    "/Tests/"
                ]
            },
            "notification-url": "https://packagist.org/downloads/",
            "license": [
                "MIT"
            ],
            "authors": [
                {
                    "name": "Fabien Potencier",
                    "email": "fabien@symfony.com"
                },
                {
                    "name": "Symfony Community",
                    "homepage": "https://symfony.com/contributors"
                }
            ],
            "description": "Symfony DependencyInjection Component",
            "homepage": "https://symfony.com",
            "support": {
                "source": "https://github.com/symfony/dependency-injection/tree/2.8"
            },
            "time": "2019-04-16T11:33:46+00:00"
        },
        {
            "name": "symfony/filesystem",
            "version": "v3.3.6",
            "source": {
                "type": "git",
                "url": "https://github.com/symfony/filesystem.git",
                "reference": "427987eb4eed764c3b6e38d52a0f87989e010676"
            },
            "dist": {
                "type": "zip",
                "url": "https://api.github.com/repos/symfony/filesystem/zipball/427987eb4eed764c3b6e38d52a0f87989e010676",
                "reference": "427987eb4eed764c3b6e38d52a0f87989e010676",
                "shasum": ""
            },
            "require": {
                "php": ">=5.5.9"
            },
            "type": "library",
            "extra": {
                "branch-alias": {
                    "dev-master": "3.3-dev"
                }
            },
            "autoload": {
                "psr-4": {
                    "Symfony\\Component\\Filesystem\\": ""
                },
                "exclude-from-classmap": [
                    "/Tests/"
                ]
            },
            "notification-url": "https://packagist.org/downloads/",
            "license": [
                "MIT"
            ],
            "authors": [
                {
                    "name": "Fabien Potencier",
                    "email": "fabien@symfony.com"
                },
                {
                    "name": "Symfony Community",
                    "homepage": "https://symfony.com/contributors"
                }
            ],
            "description": "Symfony Filesystem Component",
            "homepage": "https://symfony.com",
            "support": {
                "source": "https://github.com/symfony/filesystem/tree/3.3"
            },
            "time": "2017-07-11T07:17:58+00:00"
        },
        {
            "name": "symfony/polyfill-ctype",
            "version": "v1.19.0",
            "source": {
                "type": "git",
                "url": "https://github.com/symfony/polyfill-ctype.git",
                "reference": "aed596913b70fae57be53d86faa2e9ef85a2297b"
            },
            "dist": {
                "type": "zip",
                "url": "https://api.github.com/repos/symfony/polyfill-ctype/zipball/aed596913b70fae57be53d86faa2e9ef85a2297b",
                "reference": "aed596913b70fae57be53d86faa2e9ef85a2297b",
                "shasum": ""
            },
            "require": {
                "php": ">=5.3.3"
            },
            "suggest": {
                "ext-ctype": "For best performance"
            },
            "type": "library",
            "extra": {
                "branch-alias": {
                    "dev-main": "1.19-dev"
                },
                "thanks": {
                    "name": "symfony/polyfill",
                    "url": "https://github.com/symfony/polyfill"
                }
            },
            "autoload": {
                "psr-4": {
                    "Symfony\\Polyfill\\Ctype\\": ""
                },
                "files": [
                    "bootstrap.php"
                ]
            },
            "notification-url": "https://packagist.org/downloads/",
            "license": [
                "MIT"
            ],
            "authors": [
                {
                    "name": "Gert de Pagter",
                    "email": "BackEndTea@gmail.com"
                },
                {
                    "name": "Symfony Community",
                    "homepage": "https://symfony.com/contributors"
                }
            ],
            "description": "Symfony polyfill for ctype functions",
            "homepage": "https://symfony.com",
            "keywords": [
                "compatibility",
                "ctype",
                "polyfill",
                "portable"
            ],
            "support": {
                "source": "https://github.com/symfony/polyfill-ctype/tree/v1.19.0"
            },
            "funding": [
                {
                    "url": "https://symfony.com/sponsor",
                    "type": "custom"
                },
                {
                    "url": "https://github.com/fabpot",
                    "type": "github"
                },
                {
                    "url": "https://tidelift.com/funding/github/packagist/symfony/symfony",
                    "type": "tidelift"
                }
            ],
            "time": "2020-10-23T09:01:57+00:00"
        },
        {
            "name": "theseer/tokenizer",
            "version": "1.1.3",
            "source": {
                "type": "git",
                "url": "https://github.com/theseer/tokenizer.git",
                "reference": "11336f6f84e16a720dae9d8e6ed5019efa85a0f9"
            },
            "dist": {
                "type": "zip",
                "url": "https://api.github.com/repos/theseer/tokenizer/zipball/11336f6f84e16a720dae9d8e6ed5019efa85a0f9",
                "reference": "11336f6f84e16a720dae9d8e6ed5019efa85a0f9",
                "shasum": ""
            },
            "require": {
                "ext-dom": "*",
                "ext-tokenizer": "*",
                "ext-xmlwriter": "*",
                "php": "^7.0"
            },
            "type": "library",
            "autoload": {
                "classmap": [
                    "src/"
                ]
            },
            "notification-url": "https://packagist.org/downloads/",
            "license": [
                "BSD-3-Clause"
            ],
            "authors": [
                {
                    "name": "Arne Blankerts",
                    "email": "arne@blankerts.de",
                    "role": "Developer"
                }
            ],
            "description": "A small library for converting tokenized PHP source code into XML and potentially other formats",
            "support": {
                "issues": "https://github.com/theseer/tokenizer/issues",
                "source": "https://github.com/theseer/tokenizer/tree/master"
            },
            "time": "2019-06-13T22:48:21+00:00"
        },
        {
            "name": "webmozart/assert",
            "version": "1.9.1",
            "source": {
                "type": "git",
                "url": "https://github.com/webmozarts/assert.git",
                "reference": "bafc69caeb4d49c39fd0779086c03a3738cbb389"
            },
            "dist": {
                "type": "zip",
                "url": "https://api.github.com/repos/webmozarts/assert/zipball/bafc69caeb4d49c39fd0779086c03a3738cbb389",
                "reference": "bafc69caeb4d49c39fd0779086c03a3738cbb389",
                "shasum": ""
            },
            "require": {
                "php": "^5.3.3 || ^7.0 || ^8.0",
                "symfony/polyfill-ctype": "^1.8"
            },
            "conflict": {
                "phpstan/phpstan": "<0.12.20",
                "vimeo/psalm": "<3.9.1"
            },
            "require-dev": {
                "phpunit/phpunit": "^4.8.36 || ^7.5.13"
            },
            "type": "library",
            "autoload": {
                "psr-4": {
                    "Webmozart\\Assert\\": "src/"
                }
            },
            "notification-url": "https://packagist.org/downloads/",
            "license": [
                "MIT"
            ],
            "authors": [
                {
                    "name": "Bernhard Schussek",
                    "email": "bschussek@gmail.com"
                }
            ],
            "description": "Assertions to validate method input/output with nice error messages.",
            "keywords": [
                "assert",
                "check",
                "validate"
            ],
            "support": {
                "issues": "https://github.com/webmozarts/assert/issues",
                "source": "https://github.com/webmozarts/assert/tree/1.9.1"
            },
            "time": "2020-07-08T17:02:28+00:00"
        },
        {
            "name": "wp-coding-standards/wpcs",
            "version": "2.3.0",
            "source": {
                "type": "git",
                "url": "https://github.com/WordPress/WordPress-Coding-Standards.git",
                "reference": "7da1894633f168fe244afc6de00d141f27517b62"
            },
            "dist": {
                "type": "zip",
                "url": "https://api.github.com/repos/WordPress/WordPress-Coding-Standards/zipball/7da1894633f168fe244afc6de00d141f27517b62",
                "reference": "7da1894633f168fe244afc6de00d141f27517b62",
                "shasum": ""
            },
            "require": {
                "php": ">=5.4",
                "squizlabs/php_codesniffer": "^3.3.1"
            },
            "require-dev": {
                "dealerdirect/phpcodesniffer-composer-installer": "^0.5 || ^0.6",
                "phpcompatibility/php-compatibility": "^9.0",
                "phpcsstandards/phpcsdevtools": "^1.0",
                "phpunit/phpunit": "^4.0 || ^5.0 || ^6.0 || ^7.0"
            },
            "suggest": {
                "dealerdirect/phpcodesniffer-composer-installer": "^0.6 || This Composer plugin will sort out the PHPCS 'installed_paths' automatically."
            },
            "type": "phpcodesniffer-standard",
            "notification-url": "https://packagist.org/downloads/",
            "license": [
                "MIT"
            ],
            "authors": [
                {
                    "name": "Contributors",
                    "homepage": "https://github.com/WordPress/WordPress-Coding-Standards/graphs/contributors"
                }
            ],
            "description": "PHP_CodeSniffer rules (sniffs) to enforce WordPress coding conventions",
            "keywords": [
                "phpcs",
                "standards",
                "wordpress"
            ],
            "support": {
                "issues": "https://github.com/WordPress/WordPress-Coding-Standards/issues",
                "source": "https://github.com/WordPress/WordPress-Coding-Standards",
                "wiki": "https://github.com/WordPress/WordPress-Coding-Standards/wiki"
            },
            "time": "2020-05-13T23:57:56+00:00"
        },
        {
            "name": "yoast/phpunit-polyfills",
            "version": "1.0.1",
            "source": {
                "type": "git",
                "url": "https://github.com/Yoast/PHPUnit-Polyfills.git",
                "reference": "f014fb21c2b0038fd329515d59025af42fb98715"
            },
            "dist": {
                "type": "zip",
                "url": "https://api.github.com/repos/Yoast/PHPUnit-Polyfills/zipball/f014fb21c2b0038fd329515d59025af42fb98715",
                "reference": "f014fb21c2b0038fd329515d59025af42fb98715",
                "shasum": ""
            },
            "require": {
                "php": ">=5.4",
                "phpunit/phpunit": "^4.8.36 || ^5.7.21 || ^6.0 || ^7.0 || ^8.0 || ^9.0"
            },
            "require-dev": {
                "php-parallel-lint/php-console-highlighter": "^0.5",
                "php-parallel-lint/php-parallel-lint": "^1.3.0",
                "yoast/yoastcs": "^2.1.0"
            },
            "type": "library",
            "extra": {
                "branch-alias": {
                    "dev-main": "1.x-dev",
                    "dev-develop": "1.x-dev"
                }
            },
            "autoload": {
                "files": [
                    "phpunitpolyfills-autoload.php"
                ]
            },
            "notification-url": "https://packagist.org/downloads/",
            "license": [
                "BSD-3-Clause"
            ],
            "authors": [
                {
                    "name": "Team Yoast",
                    "email": "support@yoast.com",
                    "homepage": "https://yoast.com"
                },
                {
                    "name": "Contributors",
                    "homepage": "https://github.com/Yoast/PHPUnit-Polyfills/graphs/contributors"
                }
            ],
            "description": "Set of polyfills for changed PHPUnit functionality to allow for creating PHPUnit cross-version compatible tests",
            "homepage": "https://github.com/Yoast/PHPUnit-Polyfills",
            "keywords": [
                "phpunit",
                "polyfill",
                "testing"
            ],
            "support": {
                "issues": "https://github.com/Yoast/PHPUnit-Polyfills/issues",
                "source": "https://github.com/Yoast/PHPUnit-Polyfills"
            },
            "time": "2021-08-09T16:28:08+00:00"
        },
        {
            "name": "yoast/wp-test-utils",
            "version": "0.2.2",
            "source": {
                "type": "git",
                "url": "https://github.com/Yoast/wp-test-utils.git",
                "reference": "896f7640d86162ff7a0dc6ce59f8837f284521c5"
            },
            "dist": {
                "type": "zip",
                "url": "https://api.github.com/repos/Yoast/wp-test-utils/zipball/896f7640d86162ff7a0dc6ce59f8837f284521c5",
                "reference": "896f7640d86162ff7a0dc6ce59f8837f284521c5",
                "shasum": ""
            },
            "require": {
                "brain/monkey": "^2.6.0",
                "php": ">=5.6",
                "yoast/phpunit-polyfills": "^1.0.0"
            },
            "require-dev": {
                "php-parallel-lint/php-console-highlighter": "^0.5",
                "php-parallel-lint/php-parallel-lint": "^1.3.0",
                "yoast/yoastcs": "^2.1.0"
            },
            "type": "library",
            "extra": {
                "branch-alias": {
                    "dev-main": "1.x-dev",
                    "dev-develop": "1.x-dev"
                }
            },
            "autoload": {
                "classmap": [
                    "src/"
                ]
            },
            "notification-url": "https://packagist.org/downloads/",
            "license": [
                "BSD-3-Clause"
            ],
            "authors": [
                {
                    "name": "Team Yoast",
                    "email": "support@yoast.com",
                    "homepage": "https://yoast.com"
                },
                {
                    "name": "Contributors",
                    "homepage": "https://github.com/Yoast/wp-test-utils/graphs/contributors"
                }
            ],
            "description": "PHPUnit cross-version compatibility layer for testing plugins and themes build for WordPress",
            "homepage": "https://github.com/Yoast/wp-test-utils/",
            "keywords": [
                "brainmonkey",
                "integration-testing",
                "phpunit",
                "unit-testing",
                "wordpress"
            ],
            "support": {
                "issues": "https://github.com/Yoast/wp-test-utils/issues",
                "source": "https://github.com/Yoast/wp-test-utils"
            },
            "time": "2021-06-21T03:45:02+00:00"
        }
    ],
    "aliases": [],
    "minimum-stability": "dev",
    "stability-flags": {
        "sabberworm/php-css-parser": 20,
        "roave/security-advisories": 20
    },
    "prefer-stable": true,
    "prefer-lowest": false,
    "platform": {
        "php": "^7.0 || ^8.0",
        "ext-dom": "*",
        "ext-iconv": "*",
        "ext-json": "*",
        "ext-libxml": "*",
        "ext-mbstring": "*"
    },
    "platform-dev": [],
    "platform-overrides": {
        "php": "7.0.0"
    },
    "plugin-api-version": "2.1.0"
}<|MERGE_RESOLUTION|>--- conflicted
+++ resolved
@@ -674,18 +674,6 @@
     "packages-dev": [
         {
             "name": "antecedent/patchwork",
-<<<<<<< HEAD
-            "version": "2.1.13",
-            "source": {
-                "type": "git",
-                "url": "https://github.com/antecedent/patchwork.git",
-                "reference": "0158dbd62bd852b178307d17a5b43a9415ca391b"
-            },
-            "dist": {
-                "type": "zip",
-                "url": "https://api.github.com/repos/antecedent/patchwork/zipball/0158dbd62bd852b178307d17a5b43a9415ca391b",
-                "reference": "0158dbd62bd852b178307d17a5b43a9415ca391b",
-=======
             "version": "2.1.15",
             "source": {
                 "type": "git",
@@ -696,7 +684,6 @@
                 "type": "zip",
                 "url": "https://api.github.com/repos/antecedent/patchwork/zipball/0430ceaac7f447f1778c199ec19d7e4362a6f961",
                 "reference": "0430ceaac7f447f1778c199ec19d7e4362a6f961",
->>>>>>> 66d1df0e
                 "shasum": ""
             },
             "require": {
@@ -729,15 +716,9 @@
             ],
             "support": {
                 "issues": "https://github.com/antecedent/patchwork/issues",
-<<<<<<< HEAD
-                "source": "https://github.com/antecedent/patchwork/tree/2.1.13"
-            },
-            "time": "2021-08-15T16:32:48+00:00"
-=======
                 "source": "https://github.com/antecedent/patchwork/tree/2.1.15"
             },
             "time": "2021-08-22T08:00:13+00:00"
->>>>>>> 66d1df0e
         },
         {
             "name": "automattic/vipwpcs",
@@ -2449,21 +2430,12 @@
             "source": {
                 "type": "git",
                 "url": "https://github.com/Roave/SecurityAdvisories.git",
-<<<<<<< HEAD
-                "reference": "6da216d969efa7e52cc7d0af125b8c8bb9caed25"
-            },
-            "dist": {
-                "type": "zip",
-                "url": "https://api.github.com/repos/Roave/SecurityAdvisories/zipball/6da216d969efa7e52cc7d0af125b8c8bb9caed25",
-                "reference": "6da216d969efa7e52cc7d0af125b8c8bb9caed25",
-=======
-                "reference": "8586b1981b3f897bcc2c50c175127fc8ea85eb6c"
-            },
-            "dist": {
-                "type": "zip",
-                "url": "https://api.github.com/repos/Roave/SecurityAdvisories/zipball/8586b1981b3f897bcc2c50c175127fc8ea85eb6c",
-                "reference": "8586b1981b3f897bcc2c50c175127fc8ea85eb6c",
->>>>>>> 66d1df0e
+                "reference": "bc10788e8d1fc3c962d92faa2442bd1852c08c03"
+            },
+            "dist": {
+                "type": "zip",
+                "url": "https://api.github.com/repos/Roave/SecurityAdvisories/zipball/bc10788e8d1fc3c962d92faa2442bd1852c08c03",
+                "reference": "bc10788e8d1fc3c962d92faa2442bd1852c08c03",
                 "shasum": ""
             },
             "conflict": {
@@ -2493,7 +2465,9 @@
                 "cartalyst/sentry": "<=2.1.6",
                 "centreon/centreon": "<20.10.7",
                 "cesnet/simplesamlphp-module-proxystatistics": "<3.1",
+                "codeception/codeception": "<3.1.3|>=4,<4.1.22",
                 "codeigniter/framework": "<=3.0.6",
+                "codiad/codiad": "<=2.8.4",
                 "composer/composer": "<1.10.22|>=2-alpha.1,<2.0.13",
                 "contao-components/mediaelement": ">=2.14.2,<2.21.1",
                 "contao/core": ">=2,<3.5.39",
@@ -2516,8 +2490,8 @@
                 "doctrine/orm": ">=2,<2.4.8|>=2.5,<2.5.1|>=2.8.3,<2.8.4",
                 "dolibarr/dolibarr": "<14",
                 "dompdf/dompdf": ">=0.6,<0.6.2",
-                "drupal/core": ">=7,<7.80|>=8,<8.9.14|>=9,<9.0.12|>=9.1,<9.1.7",
-                "drupal/drupal": ">=7,<7.80|>=8,<8.9.14|>=9,<9.0.12|>=9.1,<9.1.7",
+                "drupal/core": ">=7,<7.80|>=8,<8.9.16|>=9,<9.1.12|>=9.2,<9.2.4",
+                "drupal/drupal": ">=7,<7.80|>=8,<8.9.16|>=9,<9.1.12|>=9.2,<9.2.4",
                 "dweeves/magmi": "<=0.7.24",
                 "endroid/qr-code-bundle": "<3.4.2",
                 "enshrined/svg-sanitize": "<0.13.1",
@@ -2562,11 +2536,7 @@
                 "gos/web-socket-bundle": "<1.10.4|>=2,<2.6.1|>=3,<3.3",
                 "gree/jose": "<=2.2",
                 "gregwar/rst": "<1.0.3",
-<<<<<<< HEAD
-                "grumpydictator/firefly-iii": "<5.5.13",
-=======
                 "grumpydictator/firefly-iii": "<5.6",
->>>>>>> 66d1df0e
                 "guzzlehttp/guzzle": ">=4-rc.2,<4.2.4|>=5,<5.3.1|>=6,<6.2.1",
                 "helloxz/imgurl": "<=2.31",
                 "illuminate/auth": ">=4,<4.0.99|>=4.1,<=4.1.31|>=4.2,<=4.2.22|>=5,<=5.0.35|>=5.1,<=5.1.46|>=5.2,<=5.2.45|>=5.3,<=5.3.31|>=5.4,<=5.4.36|>=5.5,<5.5.10",
@@ -2575,6 +2545,7 @@
                 "illuminate/encryption": ">=4,<=4.0.11|>=4.1,<=4.1.31|>=4.2,<=4.2.22|>=5,<=5.0.35|>=5.1,<=5.1.46|>=5.2,<=5.2.45|>=5.3,<=5.3.31|>=5.4,<=5.4.36|>=5.5,<5.5.40|>=5.6,<5.6.15",
                 "illuminate/view": ">=7,<7.1.2",
                 "impresscms/impresscms": "<=1.4.2",
+                "in2code/femanager": "<5.5.1|>=6,<6.3.1",
                 "intelliants/subrion": "<=4.2.1",
                 "ivankristianto/phpwhois": "<=4.3",
                 "james-heinrich/getid3": "<1.9.9",
@@ -2588,6 +2559,7 @@
                 "la-haute-societe/tcpdf": "<6.2.22",
                 "laminas/laminas-http": "<2.14.2",
                 "laravel/framework": "<6.20.26|>=7,<8.40",
+                "laravel/laravel": "<8.4.4",
                 "laravel/socialite": ">=1,<1.0.99|>=2,<2.0.10",
                 "lavalite/cms": "<=5.8",
                 "league/commonmark": "<0.18.3",
@@ -2677,6 +2649,7 @@
                 "shopware/platform": "<=6.4.3",
                 "shopware/production": "<=6.3.5.2",
                 "shopware/shopware": "<=5.6.9",
+                "showdoc/showdoc": "<=2.9.8",
                 "silverstripe/admin": ">=1.0.3,<1.0.4|>=1.1,<1.1.1",
                 "silverstripe/assets": ">=1,<1.4.7|>=1.5,<1.5.2",
                 "silverstripe/cms": "<4.3.6|>=4.4,<4.4.4",
@@ -2754,11 +2727,7 @@
                 "twig/twig": "<1.38|>=2,<2.7",
                 "typo3/cms": ">=6.2,<6.2.30|>=7,<7.6.32|>=8,<8.7.38|>=9,<9.5.29|>=10,<10.4.19|>=11,<11.3.2",
                 "typo3/cms-backend": ">=7,<=7.6.50|>=8,<=8.7.39|>=9,<=9.5.24|>=10,<=10.4.13|>=11,<=11.1",
-<<<<<<< HEAD
-                "typo3/cms-core": ">=6.2,<=6.2.56|>=7,<7.6.52|>=8,<8.7.41|>=9,<9.5.29|>=10,<10.4.19|>=11,<11.3.2",
-=======
                 "typo3/cms-core": ">=6.2,<=6.2.56|>=7,<=7.6.52|>=8,<=8.7.41|>=9,<9.5.29|>=10,<10.4.19|>=11,<11.3.2",
->>>>>>> 66d1df0e
                 "typo3/cms-form": ">=8,<=8.7.39|>=9,<=9.5.24|>=10,<=10.4.13|>=11,<=11.1",
                 "typo3/flow": ">=1,<1.0.4|>=1.1,<1.1.1|>=2,<2.0.1|>=2.3,<2.3.16|>=3,<3.0.12|>=3.1,<3.1.10|>=3.2,<3.2.13|>=3.3,<3.3.13|>=4,<4.0.6",
                 "typo3/neos": ">=1.1,<1.1.3|>=1.2,<1.2.13|>=2,<2.0.4|>=2.3,<2.3.99|>=3,<3.0.20|>=3.1,<3.1.18|>=3.2,<3.2.14|>=3.3,<3.3.23|>=4,<4.0.17|>=4.1,<4.1.16|>=4.2,<4.2.12|>=4.3,<4.3.3",
@@ -2780,12 +2749,12 @@
                 "yiisoft/yii": ">=1.1.14,<1.1.15",
                 "yiisoft/yii2": "<2.0.38",
                 "yiisoft/yii2-bootstrap": "<2.0.4",
-                "yiisoft/yii2-dev": "<2.0.15",
+                "yiisoft/yii2-dev": "<2.0.43",
                 "yiisoft/yii2-elasticsearch": "<2.0.5",
                 "yiisoft/yii2-gii": "<2.0.4",
                 "yiisoft/yii2-jui": "<2.0.4",
                 "yiisoft/yii2-redis": "<2.0.8",
-                "yoast-seo-for-typo3/yoast_seo": "<7.2.1",
+                "yoast-seo-for-typo3/yoast_seo": "<7.2.3",
                 "yourls/yourls": "<=1.8.1",
                 "zendesk/zendesk_api_client_php": "<2.2.11",
                 "zendframework/zend-cache": ">=2.4,<2.4.8|>=2.5,<2.5.3",
@@ -2848,11 +2817,7 @@
                     "type": "tidelift"
                 }
             ],
-<<<<<<< HEAD
-            "time": "2021-08-11T16:04:32+00:00"
-=======
-            "time": "2021-08-31T06:04:01+00:00"
->>>>>>> 66d1df0e
+            "time": "2021-09-01T19:02:25+00:00"
         },
         {
             "name": "sebastian/code-unit-reverse-lookup",
