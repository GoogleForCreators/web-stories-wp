{
    "_readme": [
        "This file locks the dependencies of your project to a known state",
        "Read more about it at https://getcomposer.org/doc/01-basic-usage.md#installing-dependencies",
        "This file is @generated automatically"
    ],
<<<<<<< HEAD
    "content-hash": "d75f7785d761cacc5af0bee2b08c11c9",
=======
    "content-hash": "204d0a7df69b7056b370f766872c2260",
>>>>>>> 10cc8409
    "packages": [
        {
            "name": "ampproject/amp-wp",
            "version": "2.0.8",
            "source": {
                "type": "git",
                "url": "https://github.com/ampproject/amp-wp",
                "reference": "09af21aeb5f2309071be58b89edc02bbdb09f72c"
            },
            "dist": {
                "type": "zip",
                "url": "https://api.github.com/repos/ampproject/amp-wp/zipball/09af21aeb5f2309071be58b89edc02bbdb09f72c",
                "reference": "09af21aeb5f2309071be58b89edc02bbdb09f72c",
                "shasum": ""
            },
            "require": {
                "ampproject/common": "*",
                "ampproject/optimizer": "*",
                "cweagans/composer-patches": "1.6.7",
                "ext-curl": "*",
                "ext-date": "*",
                "ext-dom": "*",
                "ext-iconv": "*",
                "ext-json": "*",
                "ext-libxml": "*",
                "ext-spl": "*",
                "fasterimage/fasterimage": "1.5.0",
                "php": "^5.6 || ^7.0 || ^8.0",
                "sabberworm/php-css-parser": "dev-master#bfdd976"
            },
            "require-dev": {
                "civicrm/composer-downloads-plugin": "^2.1",
                "dealerdirect/phpcodesniffer-composer-installer": "0.7.0",
                "mikey179/vfsstream": "1.6.8",
                "mustache/mustache": "^2",
                "php-stubs/wordpress-stubs": "^5.3.2",
                "phpcompatibility/phpcompatibility-wp": "2.1.0",
                "phpdocumentor/reflection": "~3.0",
                "roave/security-advisories": "dev-master",
                "sirbrillig/phpcs-variable-analysis": "2.8.3",
                "wp-coding-standards/wpcs": "2.3.0",
                "xwp/wp-dev-lib": "1.6.4"
            },
            "suggest": {
                "ext-intl": "Enables use of idn_to_utf8() to convert punycode domains to UTF-8 for use with an AMP Cache.",
                "ext-mbstring": "Used by PHP-CSS-Parser when working with stylesheets."
            },
            "type": "wordpress-plugin",
            "extra": {
                "downloads": {
                    "phpstan": {
                        "url": "https://github.com/phpstan/phpstan/releases/latest/download/phpstan.phar",
                        "path": "vendor/bin/phpstan",
                        "type": "phar"
                    }
                },
                "patches": {
                    "sabberworm/php-css-parser": {
                        "Add additional validation for size unit <https://github.com/sabberworm/PHP-CSS-Parser/pull/193>": "https://github.com/sabberworm/PHP-CSS-Parser/compare/3bc5ded67d77a52b81608cfc97f23b1bb0678e2f%5E...468da3441945e9c1bf402a3340b1d8326723f7d9.patch",
                        "Validate name-start code points for identifier <https://github.com/sabberworm/PHP-CSS-Parser/pull/185>": "https://github.com/sabberworm/PHP-CSS-Parser/compare/d42b64793f2edaffeb663c63e9de79069cdc0831%5E...113df5d55e94e21c6402021dfa959924941d4c29.patch",
                        "Fix parsing CSS selectors which contain commas <https://github.com/westonruter/PHP-CSS-Parser/pull/1>": "https://github.com/westonruter/PHP-CSS-Parser/compare/master...10a2501c119abafced3e4014aa3c0a3453a86f67.patch"
                    }
                }
            },
            "autoload": {
                "psr-4": {
                    "AmpProject\\AmpWP\\": "src/"
                },
                "classmap": [
                    "includes/"
                ],
                "files": [
                    "back-compat/back-compat.php",
                    "includes/amp-helper-functions.php",
                    "includes/admin/functions.php",
                    "includes/deprecated.php"
                ]
            },
            "autoload-dev": {
                "psr-4": {
                    "AmpProject\\AmpWP\\Documentation\\": "docs/src/",
                    "AmpProject\\AmpWP\\Tests\\": "tests/php/src/"
                },
                "classmap": [
                    "tests/php/validation/"
                ],
                "files": [
                    "docs/includes/register-wp-cli-commands.php"
                ]
            },
            "scripts": {
                "analyze": [
                    "if [ -z $TEST_SKIP_PHPSTAN ]; then phpstan --version; phpstan analyze --ansi; fi"
                ]
            },
            "license": [
                "GPL-2.0-or-later"
            ],
            "description": "WordPress plugin for adding AMP support.",
            "homepage": "https://github.com/ampproject/amp-wp",
            "time": "2020-12-09T21:56:42+00:00"
        },
        {
            "name": "civicrm/composer-downloads-plugin",
            "version": "v3.0.1",
            "source": {
                "type": "git",
                "url": "https://github.com/civicrm/composer-downloads-plugin.git",
                "reference": "3aabb6d259a86158d01829fc2c62a2afb9618877"
            },
            "dist": {
                "type": "zip",
                "url": "https://api.github.com/repos/civicrm/composer-downloads-plugin/zipball/3aabb6d259a86158d01829fc2c62a2afb9618877",
                "reference": "3aabb6d259a86158d01829fc2c62a2afb9618877",
                "shasum": ""
            },
            "require": {
                "composer-plugin-api": "^1.1 || ^2.0",
                "php": ">=5.6",
                "togos/gitignore": "~1.1.1"
            },
            "require-dev": {
                "composer/composer": "~1.0 || ~2.0",
                "friendsofphp/php-cs-fixer": "^2.3",
                "phpunit/phpunit": "^5.7",
                "totten/process-helper": "^1.0.1"
            },
            "type": "composer-plugin",
            "extra": {
                "class": "LastCall\\DownloadsPlugin\\Plugin"
            },
            "autoload": {
                "psr-4": {
                    "LastCall\\DownloadsPlugin\\": "src/"
                }
            },
            "notification-url": "https://packagist.org/downloads/",
            "license": [
                "MIT"
            ],
            "authors": [
                {
                    "name": "Rob Bayliss",
                    "email": "rob@lastcallmedia.com"
                },
                {
                    "name": "Tim Otten",
                    "email": "totten@civicrm.org"
                }
            ],
            "description": "Composer plugin for downloading additional files within any composer package.",
            "time": "2020-11-02T05:26:23+00:00"
        },
        {
            "name": "cweagans/composer-patches",
            "version": "1.6.7",
            "source": {
                "type": "git",
                "url": "https://github.com/cweagans/composer-patches.git",
                "reference": "2e6f72a2ad8d59cd7e2b729f218bf42adb14f590"
            },
            "dist": {
                "type": "zip",
                "url": "https://api.github.com/repos/cweagans/composer-patches/zipball/2e6f72a2ad8d59cd7e2b729f218bf42adb14f590",
                "reference": "2e6f72a2ad8d59cd7e2b729f218bf42adb14f590",
                "shasum": ""
            },
            "require": {
                "composer-plugin-api": "^1.0",
                "php": ">=5.3.0"
            },
            "require-dev": {
                "composer/composer": "~1.0",
                "phpunit/phpunit": "~4.6"
            },
            "type": "composer-plugin",
            "extra": {
                "class": "cweagans\\Composer\\Patches"
            },
            "autoload": {
                "psr-4": {
                    "cweagans\\Composer\\": "src"
                }
            },
            "notification-url": "https://packagist.org/downloads/",
            "license": [
                "BSD-3-Clause"
            ],
            "authors": [
                {
                    "name": "Cameron Eagans",
                    "email": "me@cweagans.net"
                }
            ],
            "description": "Provides a way to patch Composer packages.",
            "time": "2019-08-29T20:11:49+00:00"
        },
        {
            "name": "fasterimage/fasterimage",
            "version": "v1.5.0",
            "source": {
                "type": "git",
                "url": "https://github.com/willwashburn/fasterimage.git",
                "reference": "42d125a15dc124520aff2157bbed9a4b2d4f310a"
            },
            "dist": {
                "type": "zip",
                "url": "https://api.github.com/repos/willwashburn/fasterimage/zipball/42d125a15dc124520aff2157bbed9a4b2d4f310a",
                "reference": "42d125a15dc124520aff2157bbed9a4b2d4f310a",
                "shasum": ""
            },
            "require": {
                "php": ">=5.4.0",
                "willwashburn/stream": ">=1.0"
            },
            "require-dev": {
                "php-coveralls/php-coveralls": "^2.1",
                "php-mock/php-mock-phpunit": "^2.3",
                "phpunit/phpunit": "~6.0"
            },
            "type": "library",
            "autoload": {
                "classmap": [
                    "src"
                ]
            },
            "notification-url": "https://packagist.org/downloads/",
            "license": [
                "MIT"
            ],
            "authors": [
                {
                    "name": "Will Washburn",
                    "email": "will@tailwindapp.com"
                },
                {
                    "name": "Weston Ruter"
                }
            ],
            "description": "FasterImage finds the size or type of a set of images given their uris by fetching as little as needed, in parallel. Originally ported by Tom Moor.",
            "homepage": "https://github.com/willwashburn/fasterimage",
            "keywords": [
                "fast image",
                "faster image",
                "fasterimage",
                "fastimage",
                "getimagesize",
                "image size",
                "parallel"
            ],
            "time": "2019-05-25T14:33:33+00:00"
        },
        {
            "name": "mcaskill/composer-exclude-files",
            "version": "v2.0.0",
            "source": {
                "type": "git",
                "url": "https://github.com/mcaskill/composer-plugin-exclude-files.git",
                "reference": "2bf916ab1ec9959b3a58ba3652bad6ffedf0e10e"
            },
            "dist": {
                "type": "zip",
                "url": "https://api.github.com/repos/mcaskill/composer-plugin-exclude-files/zipball/2bf916ab1ec9959b3a58ba3652bad6ffedf0e10e",
                "reference": "2bf916ab1ec9959b3a58ba3652bad6ffedf0e10e",
                "shasum": ""
            },
            "require": {
                "composer-plugin-api": "^1.0 || ^2.0",
                "php": "^5.3.2 || ^7.0 || ^8.0"
            },
            "require-dev": {
                "composer/composer": "^1.0 || ^2.0",
                "symfony/phpunit-bridge": "^4.2 || ^5.0"
            },
            "type": "composer-plugin",
            "extra": {
                "branch-alias": {
                    "dev-master": "2.x-dev"
                },
                "class": "McAskill\\Composer\\ExcludeFilePlugin"
            },
            "autoload": {
                "psr-4": {
                    "McAskill\\Composer\\": "src/"
                }
            },
            "notification-url": "https://packagist.org/downloads/",
            "license": [
                "MIT"
            ],
            "authors": [
                {
                    "name": "Chauncey McAskill",
                    "email": "chauncey@mcaskill.ca"
                }
            ],
            "description": "Exclude files from autoload_files.php",
            "time": "2020-09-25T22:01:23+00:00"
        },
        {
            "name": "sabberworm/php-css-parser",
            "version": "dev-master",
            "source": {
                "type": "git",
                "url": "https://github.com/sabberworm/PHP-CSS-Parser.git",
                "reference": "cd1ff1118394e25e3f43885fa6d5b23cf05ef48a"
            },
            "dist": {
                "type": "zip",
                "url": "https://api.github.com/repos/sabberworm/PHP-CSS-Parser/zipball/cd1ff1118394e25e3f43885fa6d5b23cf05ef48a",
                "reference": "cd1ff1118394e25e3f43885fa6d5b23cf05ef48a",
                "shasum": ""
            },
            "require": {
                "php": ">=5.3.2"
            },
            "require-dev": {
                "codacy/coverage": "^1.4",
                "phpunit/phpunit": "^4.8.36"
            },
            "type": "library",
            "extra": {
                "patches_applied": {
                    "Add additional validation for size unit <https://github.com/sabberworm/PHP-CSS-Parser/pull/193>": "https://github.com/sabberworm/PHP-CSS-Parser/compare/3bc5ded67d77a52b81608cfc97f23b1bb0678e2f%5E...468da3441945e9c1bf402a3340b1d8326723f7d9.patch",
                    "Fix parsing CSS selectors which contain commas <https://github.com/westonruter/PHP-CSS-Parser/pull/1>": "https://github.com/westonruter/PHP-CSS-Parser/compare/master...10a2501c119abafced3e4014aa3c0a3453a86f67.patch"
                }
            },
            "autoload": {
                "psr-4": {
                    "Sabberworm\\CSS\\": "lib/Sabberworm/CSS/"
                }
            },
            "license": [
                "MIT"
            ],
            "authors": [
                {
                    "name": "Raphael Schweikert"
                }
            ],
            "description": "Parser for CSS Files written in PHP",
            "homepage": "http://www.sabberworm.com/blog/2010/6/10/php-css-parser",
            "keywords": [
                "css",
                "parser",
                "stylesheet"
            ],
            "time": "2020-11-18T12:10:42+00:00"
        },
        {
            "name": "symfony/polyfill-mbstring",
            "version": "v1.19.0",
            "source": {
                "type": "git",
                "url": "https://github.com/symfony/polyfill-mbstring.git",
                "reference": "b5f7b932ee6fa802fc792eabd77c4c88084517ce"
            },
            "dist": {
                "type": "zip",
                "url": "https://api.github.com/repos/symfony/polyfill-mbstring/zipball/b5f7b932ee6fa802fc792eabd77c4c88084517ce",
                "reference": "b5f7b932ee6fa802fc792eabd77c4c88084517ce",
                "shasum": ""
            },
            "require": {
                "php": ">=5.3.3"
            },
            "suggest": {
                "ext-mbstring": "For best performance"
            },
            "type": "library",
            "extra": {
                "branch-alias": {
                    "dev-main": "1.19-dev"
                },
                "thanks": {
                    "name": "symfony/polyfill",
                    "url": "https://github.com/symfony/polyfill"
                }
            },
            "autoload": {
                "psr-4": {
                    "Symfony\\Polyfill\\Mbstring\\": ""
                },
                "files": [
                    "bootstrap.php"
                ]
            },
            "notification-url": "https://packagist.org/downloads/",
            "license": [
                "MIT"
            ],
            "authors": [
                {
                    "name": "Nicolas Grekas",
                    "email": "p@tchwork.com"
                },
                {
                    "name": "Symfony Community",
                    "homepage": "https://symfony.com/contributors"
                }
            ],
            "description": "Symfony polyfill for the Mbstring extension",
            "homepage": "https://symfony.com",
            "keywords": [
                "compatibility",
                "mbstring",
                "polyfill",
                "portable",
                "shim"
            ],
            "funding": [
                {
                    "url": "https://symfony.com/sponsor",
                    "type": "custom"
                },
                {
                    "url": "https://github.com/fabpot",
                    "type": "github"
                },
                {
                    "url": "https://tidelift.com/funding/github/packagist/symfony/symfony",
                    "type": "tidelift"
                }
            ],
            "time": "2020-10-23T09:01:57+00:00"
        },
        {
            "name": "togos/gitignore",
            "version": "1.1.1",
            "source": {
                "type": "git",
                "url": "https://github.com/TOGoS/PHPGitIgnore.git",
                "reference": "32bc0830e4123f670adcbf5ddda5bef362f4f4d4"
            },
            "dist": {
                "type": "zip",
                "url": "https://api.github.com/repos/TOGoS/PHPGitIgnore/zipball/32bc0830e4123f670adcbf5ddda5bef362f4f4d4",
                "reference": "32bc0830e4123f670adcbf5ddda5bef362f4f4d4",
                "shasum": ""
            },
            "require": {
                "php": ">=5.2"
            },
            "require-dev": {
                "togos/simpler-test": "1.1.1"
            },
            "type": "library",
            "autoload": {
                "psr-0": {
                    "TOGoS_GitIgnore_": "src/main/php/"
                }
            },
            "notification-url": "https://packagist.org/downloads/",
            "license": [
                "MIT"
            ],
            "description": "Parser for .gitignore (and sparse-checkout, and anything else using the same format) files",
            "time": "2019-04-19T19:16:58+00:00"
        },
        {
            "name": "willwashburn/stream",
            "version": "v1.0.0",
            "source": {
                "type": "git",
                "url": "https://github.com/willwashburn/stream.git",
                "reference": "345b3062493e3899d987dbdd1fec1c13ee28c903"
            },
            "dist": {
                "type": "zip",
                "url": "https://api.github.com/repos/willwashburn/stream/zipball/345b3062493e3899d987dbdd1fec1c13ee28c903",
                "reference": "345b3062493e3899d987dbdd1fec1c13ee28c903",
                "shasum": ""
            },
            "require": {
                "php": ">=5.4.0"
            },
            "require-dev": {
                "mockery/mockery": "~0.9",
                "phpunit/phpunit": "~4.0"
            },
            "type": "library",
            "autoload": {
                "psr-4": {
                    "WillWashburn\\": "src/"
                }
            },
            "notification-url": "https://packagist.org/downloads/",
            "license": [
                "MIT"
            ],
            "authors": [
                {
                    "name": "Will Washburn",
                    "email": "will.washburn@gmail.com"
                }
            ],
            "description": "model a sequence of data elements made available over time ",
            "homepage": "https://github.com/willwashburn/stream",
            "keywords": [
                "peek",
                "read",
                "stream",
                "streamable"
            ],
            "time": "2016-03-15T10:54:35+00:00"
        }
    ],
    "packages-dev": [
        {
            "name": "automattic/vipwpcs",
            "version": "2.2.0",
            "source": {
                "type": "git",
                "url": "https://github.com/Automattic/VIP-Coding-Standards.git",
                "reference": "4d0612461232b313d06321f1501c3989bd6aecf9"
            },
            "dist": {
                "type": "zip",
                "url": "https://api.github.com/repos/Automattic/VIP-Coding-Standards/zipball/4d0612461232b313d06321f1501c3989bd6aecf9",
                "reference": "4d0612461232b313d06321f1501c3989bd6aecf9",
                "shasum": ""
            },
            "require": {
                "php": ">=5.4",
                "sirbrillig/phpcs-variable-analysis": "^2.8.3",
                "squizlabs/php_codesniffer": "^3.5.5",
                "wp-coding-standards/wpcs": "^2.3"
            },
            "require-dev": {
                "dealerdirect/phpcodesniffer-composer-installer": "^0.7",
                "phpcompatibility/php-compatibility": "^9",
                "phpunit/phpunit": "^4 || ^5 || ^6 || ^7"
            },
            "suggest": {
                "dealerdirect/phpcodesniffer-composer-installer": "^0.7 || This Composer plugin will manage the PHPCS 'installed_paths' automatically."
            },
            "type": "phpcodesniffer-standard",
            "notification-url": "https://packagist.org/downloads/",
            "license": [
                "MIT"
            ],
            "authors": [
                {
                    "name": "Contributors",
                    "homepage": "https://github.com/Automattic/VIP-Coding-Standards/graphs/contributors"
                }
            ],
            "description": "PHP_CodeSniffer rules (sniffs) to enforce WordPress VIP minimum coding conventions",
            "keywords": [
                "phpcs",
                "standards",
                "wordpress"
            ],
            "time": "2020-09-07T10:45:45+00:00"
        },
        {
            "name": "composer/xdebug-handler",
            "version": "1.4.5",
            "source": {
                "type": "git",
                "url": "https://github.com/composer/xdebug-handler.git",
                "reference": "f28d44c286812c714741478d968104c5e604a1d4"
            },
            "dist": {
                "type": "zip",
                "url": "https://api.github.com/repos/composer/xdebug-handler/zipball/f28d44c286812c714741478d968104c5e604a1d4",
                "reference": "f28d44c286812c714741478d968104c5e604a1d4",
                "shasum": ""
            },
            "require": {
                "php": "^5.3.2 || ^7.0 || ^8.0",
                "psr/log": "^1.0"
            },
            "require-dev": {
                "phpunit/phpunit": "^4.8.35 || ^5.7 || 6.5 - 8"
            },
            "type": "library",
            "autoload": {
                "psr-4": {
                    "Composer\\XdebugHandler\\": "src"
                }
            },
            "notification-url": "https://packagist.org/downloads/",
            "license": [
                "MIT"
            ],
            "authors": [
                {
                    "name": "John Stevenson",
                    "email": "john-stevenson@blueyonder.co.uk"
                }
            ],
            "description": "Restarts a process without Xdebug.",
            "keywords": [
                "Xdebug",
                "performance"
            ],
            "funding": [
                {
                    "url": "https://packagist.com",
                    "type": "custom"
                },
                {
                    "url": "https://github.com/composer",
                    "type": "github"
                },
                {
                    "url": "https://tidelift.com/funding/github/packagist/composer/composer",
                    "type": "tidelift"
                }
            ],
            "time": "2020-11-13T08:04:11+00:00"
        },
        {
            "name": "dealerdirect/phpcodesniffer-composer-installer",
            "version": "v0.7.1",
            "source": {
                "type": "git",
                "url": "https://github.com/Dealerdirect/phpcodesniffer-composer-installer.git",
                "reference": "fe390591e0241955f22eb9ba327d137e501c771c"
            },
            "dist": {
                "type": "zip",
                "url": "https://api.github.com/repos/Dealerdirect/phpcodesniffer-composer-installer/zipball/fe390591e0241955f22eb9ba327d137e501c771c",
                "reference": "fe390591e0241955f22eb9ba327d137e501c771c",
                "shasum": ""
            },
            "require": {
                "composer-plugin-api": "^1.0 || ^2.0",
                "php": ">=5.3",
                "squizlabs/php_codesniffer": "^2.0 || ^3.0 || ^4.0"
            },
            "require-dev": {
                "composer/composer": "*",
                "phpcompatibility/php-compatibility": "^9.0",
                "sensiolabs/security-checker": "^4.1.0"
            },
            "type": "composer-plugin",
            "extra": {
                "class": "Dealerdirect\\Composer\\Plugin\\Installers\\PHPCodeSniffer\\Plugin"
            },
            "autoload": {
                "psr-4": {
                    "Dealerdirect\\Composer\\Plugin\\Installers\\PHPCodeSniffer\\": "src/"
                }
            },
            "notification-url": "https://packagist.org/downloads/",
            "license": [
                "MIT"
            ],
            "authors": [
                {
                    "name": "Franck Nijhof",
                    "email": "franck.nijhof@dealerdirect.com",
                    "homepage": "http://www.frenck.nl",
                    "role": "Developer / IT Manager"
                }
            ],
            "description": "PHP_CodeSniffer Standards Composer Installer Plugin",
            "homepage": "http://www.dealerdirect.com",
            "keywords": [
                "PHPCodeSniffer",
                "PHP_CodeSniffer",
                "code quality",
                "codesniffer",
                "composer",
                "installer",
                "phpcs",
                "plugin",
                "qa",
                "quality",
                "standard",
                "standards",
                "style guide",
                "stylecheck",
                "tests"
            ],
            "time": "2020-12-07T18:04:37+00:00"
        },
        {
            "name": "doctrine/instantiator",
            "version": "1.0.5",
            "source": {
                "type": "git",
                "url": "https://github.com/doctrine/instantiator.git",
                "reference": "8e884e78f9f0eb1329e445619e04456e64d8051d"
            },
            "dist": {
                "type": "zip",
                "url": "https://api.github.com/repos/doctrine/instantiator/zipball/8e884e78f9f0eb1329e445619e04456e64d8051d",
                "reference": "8e884e78f9f0eb1329e445619e04456e64d8051d",
                "shasum": ""
            },
            "require": {
                "php": ">=5.3,<8.0-DEV"
            },
            "require-dev": {
                "athletic/athletic": "~0.1.8",
                "ext-pdo": "*",
                "ext-phar": "*",
                "phpunit/phpunit": "~4.0",
                "squizlabs/php_codesniffer": "~2.0"
            },
            "type": "library",
            "extra": {
                "branch-alias": {
                    "dev-master": "1.0.x-dev"
                }
            },
            "autoload": {
                "psr-4": {
                    "Doctrine\\Instantiator\\": "src/Doctrine/Instantiator/"
                }
            },
            "notification-url": "https://packagist.org/downloads/",
            "license": [
                "MIT"
            ],
            "authors": [
                {
                    "name": "Marco Pivetta",
                    "email": "ocramius@gmail.com",
                    "homepage": "http://ocramius.github.com/"
                }
            ],
            "description": "A small, lightweight utility to instantiate objects in PHP without invoking their constructors",
            "homepage": "https://github.com/doctrine/instantiator",
            "keywords": [
                "constructor",
                "instantiate"
            ],
            "time": "2015-06-14T21:17:01+00:00"
        },
        {
            "name": "myclabs/deep-copy",
            "version": "1.7.0",
            "source": {
                "type": "git",
                "url": "https://github.com/myclabs/DeepCopy.git",
                "reference": "3b8a3a99ba1f6a3952ac2747d989303cbd6b7a3e"
            },
            "dist": {
                "type": "zip",
                "url": "https://api.github.com/repos/myclabs/DeepCopy/zipball/3b8a3a99ba1f6a3952ac2747d989303cbd6b7a3e",
                "reference": "3b8a3a99ba1f6a3952ac2747d989303cbd6b7a3e",
                "shasum": ""
            },
            "require": {
                "php": "^5.6 || ^7.0"
            },
            "require-dev": {
                "doctrine/collections": "^1.0",
                "doctrine/common": "^2.6",
                "phpunit/phpunit": "^4.1"
            },
            "type": "library",
            "autoload": {
                "psr-4": {
                    "DeepCopy\\": "src/DeepCopy/"
                },
                "files": [
                    "src/DeepCopy/deep_copy.php"
                ]
            },
            "notification-url": "https://packagist.org/downloads/",
            "license": [
                "MIT"
            ],
            "description": "Create deep copies (clones) of your objects",
            "keywords": [
                "clone",
                "copy",
                "duplicate",
                "object",
                "object graph"
            ],
            "time": "2017-10-19T19:58:43+00:00"
        },
        {
            "name": "pdepend/pdepend",
            "version": "2.8.0",
            "source": {
                "type": "git",
                "url": "https://github.com/pdepend/pdepend.git",
                "reference": "c64472f8e76ca858c79ad9a4cf1e2734b3f8cc38"
            },
            "dist": {
                "type": "zip",
                "url": "https://api.github.com/repos/pdepend/pdepend/zipball/c64472f8e76ca858c79ad9a4cf1e2734b3f8cc38",
                "reference": "c64472f8e76ca858c79ad9a4cf1e2734b3f8cc38",
                "shasum": ""
            },
            "require": {
                "php": ">=5.3.7",
                "symfony/config": "^2.3.0|^3|^4|^5",
                "symfony/dependency-injection": "^2.3.0|^3|^4|^5",
                "symfony/filesystem": "^2.3.0|^3|^4|^5"
            },
            "require-dev": {
                "easy-doc/easy-doc": "0.0.0 || ^1.2.3",
                "gregwar/rst": "^1.0",
                "phpunit/phpunit": "^4.8.35|^5.7",
                "squizlabs/php_codesniffer": "^2.0.0"
            },
            "bin": [
                "src/bin/pdepend"
            ],
            "type": "library",
            "extra": {
                "branch-alias": {
                    "dev-master": "2.x-dev"
                }
            },
            "autoload": {
                "psr-4": {
                    "PDepend\\": "src/main/php/PDepend"
                }
            },
            "notification-url": "https://packagist.org/downloads/",
            "license": [
                "BSD-3-Clause"
            ],
            "description": "Official version of pdepend to be handled with Composer",
            "funding": [
                {
                    "url": "https://tidelift.com/funding/github/packagist/pdepend/pdepend",
                    "type": "tidelift"
                }
            ],
            "time": "2020-06-20T10:53:13+00:00"
        },
        {
            "name": "php-stubs/wordpress-stubs",
            "version": "v5.6.0",
            "source": {
                "type": "git",
                "url": "https://github.com/php-stubs/wordpress-stubs.git",
                "reference": "ed446cce304cd49f13900274b3ed60d1b526297e"
            },
            "dist": {
                "type": "zip",
                "url": "https://api.github.com/repos/php-stubs/wordpress-stubs/zipball/ed446cce304cd49f13900274b3ed60d1b526297e",
                "reference": "ed446cce304cd49f13900274b3ed60d1b526297e",
                "shasum": ""
            },
            "replace": {
                "giacocorsiglia/wordpress-stubs": "*"
            },
            "require-dev": {
                "giacocorsiglia/stubs-generator": "^0.5.0",
                "php": "~7.1"
            },
            "suggest": {
                "paragonie/sodium_compat": "Pure PHP implementation of libsodium",
                "symfony/polyfill-php73": "Symfony polyfill backporting some PHP 7.3+ features to lower PHP versions",
                "szepeviktor/phpstan-wordpress": "WordPress extensions for PHPStan"
            },
            "type": "library",
            "notification-url": "https://packagist.org/downloads/",
            "license": [
                "MIT"
            ],
            "description": "WordPress function and class declaration stubs for static analysis.",
            "homepage": "https://github.com/php-stubs/wordpress-stubs",
            "keywords": [
                "PHPStan",
                "static analysis",
                "wordpress"
            ],
            "time": "2020-12-09T00:38:16+00:00"
        },
        {
            "name": "phpcompatibility/php-compatibility",
            "version": "9.3.5",
            "source": {
                "type": "git",
                "url": "https://github.com/PHPCompatibility/PHPCompatibility.git",
                "reference": "9fb324479acf6f39452e0655d2429cc0d3914243"
            },
            "dist": {
                "type": "zip",
                "url": "https://api.github.com/repos/PHPCompatibility/PHPCompatibility/zipball/9fb324479acf6f39452e0655d2429cc0d3914243",
                "reference": "9fb324479acf6f39452e0655d2429cc0d3914243",
                "shasum": ""
            },
            "require": {
                "php": ">=5.3",
                "squizlabs/php_codesniffer": "^2.3 || ^3.0.2"
            },
            "conflict": {
                "squizlabs/php_codesniffer": "2.6.2"
            },
            "require-dev": {
                "phpunit/phpunit": "~4.5 || ^5.0 || ^6.0 || ^7.0"
            },
            "suggest": {
                "dealerdirect/phpcodesniffer-composer-installer": "^0.5 || This Composer plugin will sort out the PHPCS 'installed_paths' automatically.",
                "roave/security-advisories": "dev-master || Helps prevent installing dependencies with known security issues."
            },
            "type": "phpcodesniffer-standard",
            "notification-url": "https://packagist.org/downloads/",
            "license": [
                "LGPL-3.0-or-later"
            ],
            "authors": [
                {
                    "name": "Wim Godden",
                    "homepage": "https://github.com/wimg",
                    "role": "lead"
                },
                {
                    "name": "Juliette Reinders Folmer",
                    "homepage": "https://github.com/jrfnl",
                    "role": "lead"
                },
                {
                    "name": "Contributors",
                    "homepage": "https://github.com/PHPCompatibility/PHPCompatibility/graphs/contributors"
                }
            ],
            "description": "A set of sniffs for PHP_CodeSniffer that checks for PHP cross-version compatibility.",
            "homepage": "http://techblog.wimgodden.be/tag/codesniffer/",
            "keywords": [
                "compatibility",
                "phpcs",
                "standards"
            ],
            "time": "2019-12-27T09:44:58+00:00"
        },
        {
            "name": "phpcompatibility/phpcompatibility-paragonie",
            "version": "1.3.0",
            "source": {
                "type": "git",
                "url": "https://github.com/PHPCompatibility/PHPCompatibilityParagonie.git",
                "reference": "b862bc32f7e860d0b164b199bd995e690b4b191c"
            },
            "dist": {
                "type": "zip",
                "url": "https://api.github.com/repos/PHPCompatibility/PHPCompatibilityParagonie/zipball/b862bc32f7e860d0b164b199bd995e690b4b191c",
                "reference": "b862bc32f7e860d0b164b199bd995e690b4b191c",
                "shasum": ""
            },
            "require": {
                "phpcompatibility/php-compatibility": "^9.0"
            },
            "require-dev": {
                "dealerdirect/phpcodesniffer-composer-installer": "^0.5",
                "paragonie/random_compat": "dev-master",
                "paragonie/sodium_compat": "dev-master"
            },
            "suggest": {
                "dealerdirect/phpcodesniffer-composer-installer": "^0.5 || This Composer plugin will sort out the PHP_CodeSniffer 'installed_paths' automatically.",
                "roave/security-advisories": "dev-master || Helps prevent installing dependencies with known security issues."
            },
            "type": "phpcodesniffer-standard",
            "notification-url": "https://packagist.org/downloads/",
            "license": [
                "LGPL-3.0-or-later"
            ],
            "authors": [
                {
                    "name": "Wim Godden",
                    "role": "lead"
                },
                {
                    "name": "Juliette Reinders Folmer",
                    "role": "lead"
                }
            ],
            "description": "A set of rulesets for PHP_CodeSniffer to check for PHP cross-version compatibility issues in projects, while accounting for polyfills provided by the Paragonie polyfill libraries.",
            "homepage": "http://phpcompatibility.com/",
            "keywords": [
                "compatibility",
                "paragonie",
                "phpcs",
                "polyfill",
                "standards"
            ],
            "time": "2019-11-04T15:17:54+00:00"
        },
        {
            "name": "phpcompatibility/phpcompatibility-wp",
            "version": "2.1.0",
            "source": {
                "type": "git",
                "url": "https://github.com/PHPCompatibility/PHPCompatibilityWP.git",
                "reference": "41bef18ba688af638b7310666db28e1ea9158b2f"
            },
            "dist": {
                "type": "zip",
                "url": "https://api.github.com/repos/PHPCompatibility/PHPCompatibilityWP/zipball/41bef18ba688af638b7310666db28e1ea9158b2f",
                "reference": "41bef18ba688af638b7310666db28e1ea9158b2f",
                "shasum": ""
            },
            "require": {
                "phpcompatibility/php-compatibility": "^9.0",
                "phpcompatibility/phpcompatibility-paragonie": "^1.0"
            },
            "require-dev": {
                "dealerdirect/phpcodesniffer-composer-installer": "^0.5"
            },
            "suggest": {
                "dealerdirect/phpcodesniffer-composer-installer": "^0.5 || This Composer plugin will sort out the PHP_CodeSniffer 'installed_paths' automatically.",
                "roave/security-advisories": "dev-master || Helps prevent installing dependencies with known security issues."
            },
            "type": "phpcodesniffer-standard",
            "notification-url": "https://packagist.org/downloads/",
            "license": [
                "LGPL-3.0-or-later"
            ],
            "authors": [
                {
                    "name": "Wim Godden",
                    "role": "lead"
                },
                {
                    "name": "Juliette Reinders Folmer",
                    "role": "lead"
                }
            ],
            "description": "A ruleset for PHP_CodeSniffer to check for PHP cross-version compatibility issues in projects, while accounting for polyfills provided by WordPress.",
            "homepage": "http://phpcompatibility.com/",
            "keywords": [
                "compatibility",
                "phpcs",
                "standards",
                "wordpress"
            ],
            "time": "2019-08-28T14:22:28+00:00"
        },
        {
            "name": "phpdocumentor/reflection-common",
            "version": "1.0.1",
            "source": {
                "type": "git",
                "url": "https://github.com/phpDocumentor/ReflectionCommon.git",
                "reference": "21bdeb5f65d7ebf9f43b1b25d404f87deab5bfb6"
            },
            "dist": {
                "type": "zip",
                "url": "https://api.github.com/repos/phpDocumentor/ReflectionCommon/zipball/21bdeb5f65d7ebf9f43b1b25d404f87deab5bfb6",
                "reference": "21bdeb5f65d7ebf9f43b1b25d404f87deab5bfb6",
                "shasum": ""
            },
            "require": {
                "php": ">=5.5"
            },
            "require-dev": {
                "phpunit/phpunit": "^4.6"
            },
            "type": "library",
            "extra": {
                "branch-alias": {
                    "dev-master": "1.0.x-dev"
                }
            },
            "autoload": {
                "psr-4": {
                    "phpDocumentor\\Reflection\\": [
                        "src"
                    ]
                }
            },
            "notification-url": "https://packagist.org/downloads/",
            "license": [
                "MIT"
            ],
            "authors": [
                {
                    "name": "Jaap van Otterdijk",
                    "email": "opensource@ijaap.nl"
                }
            ],
            "description": "Common reflection classes used by phpdocumentor to reflect the code structure",
            "homepage": "http://www.phpdoc.org",
            "keywords": [
                "FQSEN",
                "phpDocumentor",
                "phpdoc",
                "reflection",
                "static analysis"
            ],
            "time": "2017-09-11T18:02:19+00:00"
        },
        {
            "name": "phpdocumentor/reflection-docblock",
            "version": "3.3.2",
            "source": {
                "type": "git",
                "url": "https://github.com/phpDocumentor/ReflectionDocBlock.git",
                "reference": "bf329f6c1aadea3299f08ee804682b7c45b326a2"
            },
            "dist": {
                "type": "zip",
                "url": "https://api.github.com/repos/phpDocumentor/ReflectionDocBlock/zipball/bf329f6c1aadea3299f08ee804682b7c45b326a2",
                "reference": "bf329f6c1aadea3299f08ee804682b7c45b326a2",
                "shasum": ""
            },
            "require": {
                "php": "^5.6 || ^7.0",
                "phpdocumentor/reflection-common": "^1.0.0",
                "phpdocumentor/type-resolver": "^0.4.0",
                "webmozart/assert": "^1.0"
            },
            "require-dev": {
                "mockery/mockery": "^0.9.4",
                "phpunit/phpunit": "^4.4"
            },
            "type": "library",
            "autoload": {
                "psr-4": {
                    "phpDocumentor\\Reflection\\": [
                        "src/"
                    ]
                }
            },
            "notification-url": "https://packagist.org/downloads/",
            "license": [
                "MIT"
            ],
            "authors": [
                {
                    "name": "Mike van Riel",
                    "email": "me@mikevanriel.com"
                }
            ],
            "description": "With this component, a library can provide support for annotations via DocBlocks or otherwise retrieve information that is embedded in a DocBlock.",
            "time": "2017-11-10T14:09:06+00:00"
        },
        {
            "name": "phpdocumentor/type-resolver",
            "version": "0.4.0",
            "source": {
                "type": "git",
                "url": "https://github.com/phpDocumentor/TypeResolver.git",
                "reference": "9c977708995954784726e25d0cd1dddf4e65b0f7"
            },
            "dist": {
                "type": "zip",
                "url": "https://api.github.com/repos/phpDocumentor/TypeResolver/zipball/9c977708995954784726e25d0cd1dddf4e65b0f7",
                "reference": "9c977708995954784726e25d0cd1dddf4e65b0f7",
                "shasum": ""
            },
            "require": {
                "php": "^5.5 || ^7.0",
                "phpdocumentor/reflection-common": "^1.0"
            },
            "require-dev": {
                "mockery/mockery": "^0.9.4",
                "phpunit/phpunit": "^5.2||^4.8.24"
            },
            "type": "library",
            "extra": {
                "branch-alias": {
                    "dev-master": "1.0.x-dev"
                }
            },
            "autoload": {
                "psr-4": {
                    "phpDocumentor\\Reflection\\": [
                        "src/"
                    ]
                }
            },
            "notification-url": "https://packagist.org/downloads/",
            "license": [
                "MIT"
            ],
            "authors": [
                {
                    "name": "Mike van Riel",
                    "email": "me@mikevanriel.com"
                }
            ],
            "time": "2017-07-14T14:27:02+00:00"
        },
        {
            "name": "phpmd/phpmd",
            "version": "2.9.1",
            "source": {
                "type": "git",
                "url": "https://github.com/phpmd/phpmd.git",
                "reference": "ce10831d4ddc2686c1348a98069771dd314534a8"
            },
            "dist": {
                "type": "zip",
                "url": "https://api.github.com/repos/phpmd/phpmd/zipball/ce10831d4ddc2686c1348a98069771dd314534a8",
                "reference": "ce10831d4ddc2686c1348a98069771dd314534a8",
                "shasum": ""
            },
            "require": {
                "composer/xdebug-handler": "^1.0",
                "ext-xml": "*",
                "pdepend/pdepend": "^2.7.1",
                "php": ">=5.3.9"
            },
            "require-dev": {
                "easy-doc/easy-doc": "0.0.0 || ^1.3.2",
                "ext-json": "*",
                "ext-simplexml": "*",
                "gregwar/rst": "^1.0",
                "mikey179/vfsstream": "^1.6.4",
                "phpunit/phpunit": "^4.8.36 || ^5.7.27",
                "squizlabs/php_codesniffer": "^2.0"
            },
            "bin": [
                "src/bin/phpmd"
            ],
            "type": "library",
            "autoload": {
                "psr-0": {
                    "PHPMD\\": "src/main/php"
                }
            },
            "notification-url": "https://packagist.org/downloads/",
            "license": [
                "BSD-3-Clause"
            ],
            "authors": [
                {
                    "name": "Manuel Pichler",
                    "email": "github@manuel-pichler.de",
                    "homepage": "https://github.com/manuelpichler",
                    "role": "Project Founder"
                },
                {
                    "name": "Marc Würth",
                    "email": "ravage@bluewin.ch",
                    "homepage": "https://github.com/ravage84",
                    "role": "Project Maintainer"
                },
                {
                    "name": "Other contributors",
                    "homepage": "https://github.com/phpmd/phpmd/graphs/contributors",
                    "role": "Contributors"
                }
            ],
            "description": "PHPMD is a spin-off project of PHP Depend and aims to be a PHP equivalent of the well known Java tool PMD.",
            "homepage": "https://phpmd.org/",
            "keywords": [
                "mess detection",
                "mess detector",
                "pdepend",
                "phpmd",
                "pmd"
            ],
            "funding": [
                {
                    "url": "https://tidelift.com/funding/github/packagist/phpmd/phpmd",
                    "type": "tidelift"
                }
            ],
            "time": "2020-09-23T22:06:32+00:00"
        },
        {
            "name": "phpspec/prophecy",
            "version": "v1.10.3",
            "source": {
                "type": "git",
                "url": "https://github.com/phpspec/prophecy.git",
                "reference": "451c3cd1418cf640de218914901e51b064abb093"
            },
            "dist": {
                "type": "zip",
                "url": "https://api.github.com/repos/phpspec/prophecy/zipball/451c3cd1418cf640de218914901e51b064abb093",
                "reference": "451c3cd1418cf640de218914901e51b064abb093",
                "shasum": ""
            },
            "require": {
                "doctrine/instantiator": "^1.0.2",
                "php": "^5.3|^7.0",
                "phpdocumentor/reflection-docblock": "^2.0|^3.0.2|^4.0|^5.0",
                "sebastian/comparator": "^1.2.3|^2.0|^3.0|^4.0",
                "sebastian/recursion-context": "^1.0|^2.0|^3.0|^4.0"
            },
            "require-dev": {
                "phpspec/phpspec": "^2.5 || ^3.2",
                "phpunit/phpunit": "^4.8.35 || ^5.7 || ^6.5 || ^7.1"
            },
            "type": "library",
            "extra": {
                "branch-alias": {
                    "dev-master": "1.10.x-dev"
                }
            },
            "autoload": {
                "psr-4": {
                    "Prophecy\\": "src/Prophecy"
                }
            },
            "notification-url": "https://packagist.org/downloads/",
            "license": [
                "MIT"
            ],
            "authors": [
                {
                    "name": "Konstantin Kudryashov",
                    "email": "ever.zet@gmail.com",
                    "homepage": "http://everzet.com"
                },
                {
                    "name": "Marcello Duarte",
                    "email": "marcello.duarte@gmail.com"
                }
            ],
            "description": "Highly opinionated mocking framework for PHP 5.3+",
            "homepage": "https://github.com/phpspec/prophecy",
            "keywords": [
                "Double",
                "Dummy",
                "fake",
                "mock",
                "spy",
                "stub"
            ],
            "time": "2020-03-05T15:02:03+00:00"
        },
        {
            "name": "phpunit/php-code-coverage",
            "version": "4.0.8",
            "source": {
                "type": "git",
                "url": "https://github.com/sebastianbergmann/php-code-coverage.git",
                "reference": "ef7b2f56815df854e66ceaee8ebe9393ae36a40d"
            },
            "dist": {
                "type": "zip",
                "url": "https://api.github.com/repos/sebastianbergmann/php-code-coverage/zipball/ef7b2f56815df854e66ceaee8ebe9393ae36a40d",
                "reference": "ef7b2f56815df854e66ceaee8ebe9393ae36a40d",
                "shasum": ""
            },
            "require": {
                "ext-dom": "*",
                "ext-xmlwriter": "*",
                "php": "^5.6 || ^7.0",
                "phpunit/php-file-iterator": "^1.3",
                "phpunit/php-text-template": "^1.2",
                "phpunit/php-token-stream": "^1.4.2 || ^2.0",
                "sebastian/code-unit-reverse-lookup": "^1.0",
                "sebastian/environment": "^1.3.2 || ^2.0",
                "sebastian/version": "^1.0 || ^2.0"
            },
            "require-dev": {
                "ext-xdebug": "^2.1.4",
                "phpunit/phpunit": "^5.7"
            },
            "suggest": {
                "ext-xdebug": "^2.5.1"
            },
            "type": "library",
            "extra": {
                "branch-alias": {
                    "dev-master": "4.0.x-dev"
                }
            },
            "autoload": {
                "classmap": [
                    "src/"
                ]
            },
            "notification-url": "https://packagist.org/downloads/",
            "license": [
                "BSD-3-Clause"
            ],
            "authors": [
                {
                    "name": "Sebastian Bergmann",
                    "email": "sb@sebastian-bergmann.de",
                    "role": "lead"
                }
            ],
            "description": "Library that provides collection, processing, and rendering functionality for PHP code coverage information.",
            "homepage": "https://github.com/sebastianbergmann/php-code-coverage",
            "keywords": [
                "coverage",
                "testing",
                "xunit"
            ],
            "time": "2017-04-02T07:44:40+00:00"
        },
        {
            "name": "phpunit/php-file-iterator",
            "version": "1.4.5",
            "source": {
                "type": "git",
                "url": "https://github.com/sebastianbergmann/php-file-iterator.git",
                "reference": "730b01bc3e867237eaac355e06a36b85dd93a8b4"
            },
            "dist": {
                "type": "zip",
                "url": "https://api.github.com/repos/sebastianbergmann/php-file-iterator/zipball/730b01bc3e867237eaac355e06a36b85dd93a8b4",
                "reference": "730b01bc3e867237eaac355e06a36b85dd93a8b4",
                "shasum": ""
            },
            "require": {
                "php": ">=5.3.3"
            },
            "type": "library",
            "extra": {
                "branch-alias": {
                    "dev-master": "1.4.x-dev"
                }
            },
            "autoload": {
                "classmap": [
                    "src/"
                ]
            },
            "notification-url": "https://packagist.org/downloads/",
            "license": [
                "BSD-3-Clause"
            ],
            "authors": [
                {
                    "name": "Sebastian Bergmann",
                    "email": "sb@sebastian-bergmann.de",
                    "role": "lead"
                }
            ],
            "description": "FilterIterator implementation that filters files based on a list of suffixes.",
            "homepage": "https://github.com/sebastianbergmann/php-file-iterator/",
            "keywords": [
                "filesystem",
                "iterator"
            ],
            "time": "2017-11-27T13:52:08+00:00"
        },
        {
            "name": "phpunit/php-text-template",
            "version": "1.2.1",
            "source": {
                "type": "git",
                "url": "https://github.com/sebastianbergmann/php-text-template.git",
                "reference": "31f8b717e51d9a2afca6c9f046f5d69fc27c8686"
            },
            "dist": {
                "type": "zip",
                "url": "https://api.github.com/repos/sebastianbergmann/php-text-template/zipball/31f8b717e51d9a2afca6c9f046f5d69fc27c8686",
                "reference": "31f8b717e51d9a2afca6c9f046f5d69fc27c8686",
                "shasum": ""
            },
            "require": {
                "php": ">=5.3.3"
            },
            "type": "library",
            "autoload": {
                "classmap": [
                    "src/"
                ]
            },
            "notification-url": "https://packagist.org/downloads/",
            "license": [
                "BSD-3-Clause"
            ],
            "authors": [
                {
                    "name": "Sebastian Bergmann",
                    "email": "sebastian@phpunit.de",
                    "role": "lead"
                }
            ],
            "description": "Simple template engine.",
            "homepage": "https://github.com/sebastianbergmann/php-text-template/",
            "keywords": [
                "template"
            ],
            "time": "2015-06-21T13:50:34+00:00"
        },
        {
            "name": "phpunit/php-timer",
            "version": "1.0.9",
            "source": {
                "type": "git",
                "url": "https://github.com/sebastianbergmann/php-timer.git",
                "reference": "3dcf38ca72b158baf0bc245e9184d3fdffa9c46f"
            },
            "dist": {
                "type": "zip",
                "url": "https://api.github.com/repos/sebastianbergmann/php-timer/zipball/3dcf38ca72b158baf0bc245e9184d3fdffa9c46f",
                "reference": "3dcf38ca72b158baf0bc245e9184d3fdffa9c46f",
                "shasum": ""
            },
            "require": {
                "php": "^5.3.3 || ^7.0"
            },
            "require-dev": {
                "phpunit/phpunit": "^4.8.35 || ^5.7 || ^6.0"
            },
            "type": "library",
            "extra": {
                "branch-alias": {
                    "dev-master": "1.0-dev"
                }
            },
            "autoload": {
                "classmap": [
                    "src/"
                ]
            },
            "notification-url": "https://packagist.org/downloads/",
            "license": [
                "BSD-3-Clause"
            ],
            "authors": [
                {
                    "name": "Sebastian Bergmann",
                    "email": "sb@sebastian-bergmann.de",
                    "role": "lead"
                }
            ],
            "description": "Utility class for timing",
            "homepage": "https://github.com/sebastianbergmann/php-timer/",
            "keywords": [
                "timer"
            ],
            "time": "2017-02-26T11:10:40+00:00"
        },
        {
            "name": "phpunit/php-token-stream",
            "version": "1.4.12",
            "source": {
                "type": "git",
                "url": "https://github.com/sebastianbergmann/php-token-stream.git",
                "reference": "1ce90ba27c42e4e44e6d8458241466380b51fa16"
            },
            "dist": {
                "type": "zip",
                "url": "https://api.github.com/repos/sebastianbergmann/php-token-stream/zipball/1ce90ba27c42e4e44e6d8458241466380b51fa16",
                "reference": "1ce90ba27c42e4e44e6d8458241466380b51fa16",
                "shasum": ""
            },
            "require": {
                "ext-tokenizer": "*",
                "php": ">=5.3.3"
            },
            "require-dev": {
                "phpunit/phpunit": "~4.2"
            },
            "type": "library",
            "extra": {
                "branch-alias": {
                    "dev-master": "1.4-dev"
                }
            },
            "autoload": {
                "classmap": [
                    "src/"
                ]
            },
            "notification-url": "https://packagist.org/downloads/",
            "license": [
                "BSD-3-Clause"
            ],
            "authors": [
                {
                    "name": "Sebastian Bergmann",
                    "email": "sebastian@phpunit.de"
                }
            ],
            "description": "Wrapper around PHP's tokenizer extension.",
            "homepage": "https://github.com/sebastianbergmann/php-token-stream/",
            "keywords": [
                "tokenizer"
            ],
            "abandoned": true,
            "time": "2017-12-04T08:55:13+00:00"
        },
        {
            "name": "phpunit/phpunit",
            "version": "5.7.27",
            "source": {
                "type": "git",
                "url": "https://github.com/sebastianbergmann/phpunit.git",
                "reference": "b7803aeca3ccb99ad0a506fa80b64cd6a56bbc0c"
            },
            "dist": {
                "type": "zip",
                "url": "https://api.github.com/repos/sebastianbergmann/phpunit/zipball/b7803aeca3ccb99ad0a506fa80b64cd6a56bbc0c",
                "reference": "b7803aeca3ccb99ad0a506fa80b64cd6a56bbc0c",
                "shasum": ""
            },
            "require": {
                "ext-dom": "*",
                "ext-json": "*",
                "ext-libxml": "*",
                "ext-mbstring": "*",
                "ext-xml": "*",
                "myclabs/deep-copy": "~1.3",
                "php": "^5.6 || ^7.0",
                "phpspec/prophecy": "^1.6.2",
                "phpunit/php-code-coverage": "^4.0.4",
                "phpunit/php-file-iterator": "~1.4",
                "phpunit/php-text-template": "~1.2",
                "phpunit/php-timer": "^1.0.6",
                "phpunit/phpunit-mock-objects": "^3.2",
                "sebastian/comparator": "^1.2.4",
                "sebastian/diff": "^1.4.3",
                "sebastian/environment": "^1.3.4 || ^2.0",
                "sebastian/exporter": "~2.0",
                "sebastian/global-state": "^1.1",
                "sebastian/object-enumerator": "~2.0",
                "sebastian/resource-operations": "~1.0",
                "sebastian/version": "^1.0.6|^2.0.1",
                "symfony/yaml": "~2.1|~3.0|~4.0"
            },
            "conflict": {
                "phpdocumentor/reflection-docblock": "3.0.2"
            },
            "require-dev": {
                "ext-pdo": "*"
            },
            "suggest": {
                "ext-xdebug": "*",
                "phpunit/php-invoker": "~1.1"
            },
            "bin": [
                "phpunit"
            ],
            "type": "library",
            "extra": {
                "branch-alias": {
                    "dev-master": "5.7.x-dev"
                }
            },
            "autoload": {
                "classmap": [
                    "src/"
                ]
            },
            "notification-url": "https://packagist.org/downloads/",
            "license": [
                "BSD-3-Clause"
            ],
            "authors": [
                {
                    "name": "Sebastian Bergmann",
                    "email": "sebastian@phpunit.de",
                    "role": "lead"
                }
            ],
            "description": "The PHP Unit Testing framework.",
            "homepage": "https://phpunit.de/",
            "keywords": [
                "phpunit",
                "testing",
                "xunit"
            ],
            "time": "2018-02-01T05:50:59+00:00"
        },
        {
            "name": "phpunit/phpunit-mock-objects",
            "version": "3.4.4",
            "source": {
                "type": "git",
                "url": "https://github.com/sebastianbergmann/phpunit-mock-objects.git",
                "reference": "a23b761686d50a560cc56233b9ecf49597cc9118"
            },
            "dist": {
                "type": "zip",
                "url": "https://api.github.com/repos/sebastianbergmann/phpunit-mock-objects/zipball/a23b761686d50a560cc56233b9ecf49597cc9118",
                "reference": "a23b761686d50a560cc56233b9ecf49597cc9118",
                "shasum": ""
            },
            "require": {
                "doctrine/instantiator": "^1.0.2",
                "php": "^5.6 || ^7.0",
                "phpunit/php-text-template": "^1.2",
                "sebastian/exporter": "^1.2 || ^2.0"
            },
            "conflict": {
                "phpunit/phpunit": "<5.4.0"
            },
            "require-dev": {
                "phpunit/phpunit": "^5.4"
            },
            "suggest": {
                "ext-soap": "*"
            },
            "type": "library",
            "extra": {
                "branch-alias": {
                    "dev-master": "3.2.x-dev"
                }
            },
            "autoload": {
                "classmap": [
                    "src/"
                ]
            },
            "notification-url": "https://packagist.org/downloads/",
            "license": [
                "BSD-3-Clause"
            ],
            "authors": [
                {
                    "name": "Sebastian Bergmann",
                    "email": "sb@sebastian-bergmann.de",
                    "role": "lead"
                }
            ],
            "description": "Mock Object library for PHPUnit",
            "homepage": "https://github.com/sebastianbergmann/phpunit-mock-objects/",
            "keywords": [
                "mock",
                "xunit"
            ],
            "abandoned": true,
            "time": "2017-06-30T09:13:00+00:00"
        },
        {
            "name": "psr/container",
            "version": "1.0.0",
            "source": {
                "type": "git",
                "url": "https://github.com/php-fig/container.git",
                "reference": "b7ce3b176482dbbc1245ebf52b181af44c2cf55f"
            },
            "dist": {
                "type": "zip",
                "url": "https://api.github.com/repos/php-fig/container/zipball/b7ce3b176482dbbc1245ebf52b181af44c2cf55f",
                "reference": "b7ce3b176482dbbc1245ebf52b181af44c2cf55f",
                "shasum": ""
            },
            "require": {
                "php": ">=5.3.0"
            },
            "type": "library",
            "extra": {
                "branch-alias": {
                    "dev-master": "1.0.x-dev"
                }
            },
            "autoload": {
                "psr-4": {
                    "Psr\\Container\\": "src/"
                }
            },
            "notification-url": "https://packagist.org/downloads/",
            "license": [
                "MIT"
            ],
            "authors": [
                {
                    "name": "PHP-FIG",
                    "homepage": "http://www.php-fig.org/"
                }
            ],
            "description": "Common Container Interface (PHP FIG PSR-11)",
            "homepage": "https://github.com/php-fig/container",
            "keywords": [
                "PSR-11",
                "container",
                "container-interface",
                "container-interop",
                "psr"
            ],
            "time": "2017-02-14T16:28:37+00:00"
        },
        {
            "name": "psr/log",
            "version": "1.1.3",
            "source": {
                "type": "git",
                "url": "https://github.com/php-fig/log.git",
                "reference": "0f73288fd15629204f9d42b7055f72dacbe811fc"
            },
            "dist": {
                "type": "zip",
                "url": "https://api.github.com/repos/php-fig/log/zipball/0f73288fd15629204f9d42b7055f72dacbe811fc",
                "reference": "0f73288fd15629204f9d42b7055f72dacbe811fc",
                "shasum": ""
            },
            "require": {
                "php": ">=5.3.0"
            },
            "type": "library",
            "extra": {
                "branch-alias": {
                    "dev-master": "1.1.x-dev"
                }
            },
            "autoload": {
                "psr-4": {
                    "Psr\\Log\\": "Psr/Log/"
                }
            },
            "notification-url": "https://packagist.org/downloads/",
            "license": [
                "MIT"
            ],
            "authors": [
                {
                    "name": "PHP-FIG",
                    "homepage": "http://www.php-fig.org/"
                }
            ],
            "description": "Common interface for logging libraries",
            "homepage": "https://github.com/php-fig/log",
            "keywords": [
                "log",
                "psr",
                "psr-3"
            ],
            "time": "2020-03-23T09:12:05+00:00"
        },
        {
            "name": "roave/security-advisories",
            "version": "dev-master",
            "source": {
                "type": "git",
                "url": "https://github.com/Roave/SecurityAdvisories.git",
                "reference": "d5961914bf7f90e81af509b81e51450bff419815"
            },
            "dist": {
                "type": "zip",
                "url": "https://api.github.com/repos/Roave/SecurityAdvisories/zipball/d5961914bf7f90e81af509b81e51450bff419815",
                "reference": "d5961914bf7f90e81af509b81e51450bff419815",
                "shasum": ""
            },
            "conflict": {
                "3f/pygmentize": "<1.2",
                "adodb/adodb-php": "<5.20.12",
                "alterphp/easyadmin-extension-bundle": ">=1.2,<1.2.11|>=1.3,<1.3.1",
                "amphp/artax": "<1.0.6|>=2,<2.0.6",
                "amphp/http": "<1.0.1",
                "amphp/http-client": ">=4,<4.4",
                "api-platform/core": ">=2.2,<2.2.10|>=2.3,<2.3.6",
                "asymmetricrypt/asymmetricrypt": ">=0,<9.9.99",
                "aws/aws-sdk-php": ">=3,<3.2.1",
                "bagisto/bagisto": "<0.1.5",
                "barrelstrength/sprout-base-email": "<1.2.7",
                "barrelstrength/sprout-forms": "<3.9",
                "baserproject/basercms": ">=4,<=4.3.6|>=4.4,<4.4.1",
                "bolt/bolt": "<3.7.1",
                "brightlocal/phpwhois": "<=4.2.5",
                "buddypress/buddypress": "<5.1.2",
                "bugsnag/bugsnag-laravel": ">=2,<2.0.2",
                "cakephp/cakephp": ">=1.3,<1.3.18|>=2,<2.4.99|>=2.5,<2.5.99|>=2.6,<2.6.12|>=2.7,<2.7.6|>=3,<3.5.18|>=3.6,<3.6.15|>=3.7,<3.7.7",
                "cart2quote/module-quotation": ">=4.1.6,<=4.4.5|>=5,<5.4.4",
                "cartalyst/sentry": "<=2.1.6",
                "centreon/centreon": "<18.10.8|>=19,<19.4.5",
                "cesnet/simplesamlphp-module-proxystatistics": "<3.1",
                "codeigniter/framework": "<=3.0.6",
                "composer/composer": "<=1-alpha.11",
                "contao-components/mediaelement": ">=2.14.2,<2.21.1",
                "contao/core": ">=2,<3.5.39",
                "contao/core-bundle": ">=4,<4.4.52|>=4.5,<4.9.6|= 4.10.0",
                "contao/listing-bundle": ">=4,<4.4.8",
                "datadog/dd-trace": ">=0.30,<0.30.2",
                "david-garcia/phpwhois": "<=4.3.1",
                "derhansen/sf_event_mgt": "<4.3.1|>=5,<5.1.1",
                "doctrine/annotations": ">=1,<1.2.7",
                "doctrine/cache": ">=1,<1.3.2|>=1.4,<1.4.2",
                "doctrine/common": ">=2,<2.4.3|>=2.5,<2.5.1",
                "doctrine/dbal": ">=2,<2.0.8|>=2.1,<2.1.2",
                "doctrine/doctrine-bundle": "<1.5.2",
                "doctrine/doctrine-module": "<=0.7.1",
                "doctrine/mongodb-odm": ">=1,<1.0.2",
                "doctrine/mongodb-odm-bundle": ">=2,<3.0.1",
                "doctrine/orm": ">=2,<2.4.8|>=2.5,<2.5.1",
                "dolibarr/dolibarr": "<11.0.4",
                "dompdf/dompdf": ">=0.6,<0.6.2",
                "drupal/core": ">=7,<7.74|>=8,<8.8.11|>=8.9,<8.9.9|>=9,<9.0.8",
                "drupal/drupal": ">=7,<7.74|>=8,<8.8.11|>=8.9,<8.9.9|>=9,<9.0.8",
                "endroid/qr-code-bundle": "<3.4.2",
                "enshrined/svg-sanitize": "<0.13.1",
                "erusev/parsedown": "<1.7.2",
                "ezsystems/demobundle": ">=5.4,<5.4.6.1",
                "ezsystems/ez-support-tools": ">=2.2,<2.2.3",
                "ezsystems/ezdemo-ls-extension": ">=5.4,<5.4.2.1",
                "ezsystems/ezfind-ls": ">=5.3,<5.3.6.1|>=5.4,<5.4.11.1|>=2017.12,<2017.12.0.1",
                "ezsystems/ezplatform": ">=1.7,<1.7.9.1|>=1.13,<1.13.5.1|>=2.5,<2.5.4",
                "ezsystems/ezplatform-admin-ui": ">=1.3,<1.3.5|>=1.4,<1.4.6",
                "ezsystems/ezplatform-admin-ui-assets": ">=4,<4.2.1|>=5,<5.0.1|>=5.1,<5.1.1",
                "ezsystems/ezplatform-kernel": ">=1,<1.0.2.1",
                "ezsystems/ezplatform-user": ">=1,<1.0.1",
                "ezsystems/ezpublish-kernel": ">=5.3,<5.3.12.1|>=5.4,<5.4.14.2|>=6,<6.7.9.1|>=6.8,<6.13.6.3|>=7,<7.2.4.1|>=7.3,<7.3.2.1|>=7.5,<7.5.7.1",
                "ezsystems/ezpublish-legacy": ">=5.3,<5.3.12.6|>=5.4,<5.4.14.2|>=2011,<2017.12.7.3|>=2018.6,<2018.6.1.4|>=2018.9,<2018.9.1.3|>=2019.3,<2019.3.5.1",
                "ezsystems/platform-ui-assets-bundle": ">=4.2,<4.2.3",
                "ezsystems/repository-forms": ">=2.3,<2.3.2.1",
                "ezyang/htmlpurifier": "<4.1.1",
                "firebase/php-jwt": "<2",
                "fooman/tcpdf": "<6.2.22",
                "fossar/tcpdf-parser": "<6.2.22",
                "friendsofsymfony/oauth2-php": "<1.3",
                "friendsofsymfony/rest-bundle": ">=1.2,<1.2.2",
                "friendsofsymfony/user-bundle": ">=1.2,<1.3.5",
                "friendsoftypo3/mediace": ">=7.6.2,<7.6.5",
                "fuel/core": "<1.8.1",
                "getgrav/grav": "<1.7-beta.8",
                "getkirby/cms": ">=3,<3.4.5",
                "getkirby/panel": "<2.5.14",
                "gos/web-socket-bundle": "<1.10.4|>=2,<2.6.1|>=3,<3.3",
                "gree/jose": "<=2.2",
                "gregwar/rst": "<1.0.3",
                "guzzlehttp/guzzle": ">=4-rc.2,<4.2.4|>=5,<5.3.1|>=6,<6.2.1",
                "illuminate/auth": ">=4,<4.0.99|>=4.1,<=4.1.31|>=4.2,<=4.2.22|>=5,<=5.0.35|>=5.1,<=5.1.46|>=5.2,<=5.2.45|>=5.3,<=5.3.31|>=5.4,<=5.4.36|>=5.5,<5.5.10",
                "illuminate/cookie": ">=4,<=4.0.11|>=4.1,<=4.1.99999|>=4.2,<=4.2.99999|>=5,<=5.0.99999|>=5.1,<=5.1.99999|>=5.2,<=5.2.99999|>=5.3,<=5.3.99999|>=5.4,<=5.4.99999|>=5.5,<=5.5.49|>=5.6,<=5.6.99999|>=5.7,<=5.7.99999|>=5.8,<=5.8.99999|>=6,<6.18.31|>=7,<7.22.4",
                "illuminate/database": ">=4,<4.0.99|>=4.1,<4.1.29|>=5.5,<=5.5.44|>=6,<6.18.34|>=7,<7.23.2",
                "illuminate/encryption": ">=4,<=4.0.11|>=4.1,<=4.1.31|>=4.2,<=4.2.22|>=5,<=5.0.35|>=5.1,<=5.1.46|>=5.2,<=5.2.45|>=5.3,<=5.3.31|>=5.4,<=5.4.36|>=5.5,<5.5.40|>=5.6,<5.6.15",
                "illuminate/view": ">=7,<7.1.2",
                "ivankristianto/phpwhois": "<=4.3",
                "james-heinrich/getid3": "<1.9.9",
                "joomla/session": "<1.3.1",
                "jsmitty12/phpwhois": "<5.1",
                "kazist/phpwhois": "<=4.2.6",
                "kitodo/presentation": "<3.1.2",
                "kreait/firebase-php": ">=3.2,<3.8.1",
                "la-haute-societe/tcpdf": "<6.2.22",
                "laravel/framework": ">=4,<4.0.99|>=4.1,<=4.1.99999|>=4.2,<=4.2.99999|>=5,<=5.0.99999|>=5.1,<=5.1.99999|>=5.2,<=5.2.99999|>=5.3,<=5.3.99999|>=5.4,<=5.4.99999|>=5.5,<=5.5.49|>=5.6,<=5.6.99999|>=5.7,<=5.7.99999|>=5.8,<=5.8.99999|>=6,<6.18.34|>=7,<7.23.2",
                "laravel/socialite": ">=1,<1.0.99|>=2,<2.0.10",
                "league/commonmark": "<0.18.3",
                "librenms/librenms": "<1.53",
                "livewire/livewire": ">2.2.4,<2.2.6",
                "magento/community-edition": ">=2,<2.2.10|>=2.3,<2.3.3",
                "magento/magento1ce": "<1.9.4.3",
                "magento/magento1ee": ">=1,<1.14.4.3",
                "magento/product-community-edition": ">=2,<2.2.10|>=2.3,<2.3.2-p.2",
                "marcwillmann/turn": "<0.3.3",
                "mediawiki/core": ">=1.27,<1.27.6|>=1.29,<1.29.3|>=1.30,<1.30.2|>=1.31,<1.31.9|>=1.32,<1.32.6|>=1.32.99,<1.33.3|>=1.33.99,<1.34.3|>=1.34.99,<1.35",
                "mittwald/typo3_forum": "<1.2.1",
                "monolog/monolog": ">=1.8,<1.12",
                "namshi/jose": "<2.2",
                "nette/application": ">=2,<2.0.19|>=2.1,<2.1.13|>=2.2,<2.2.10|>=2.3,<2.3.14|>=2.4,<2.4.16|>=3,<3.0.6",
                "nette/nette": ">=2,<2.0.19|>=2.1,<2.1.13",
                "nystudio107/craft-seomatic": "<3.3",
                "nzo/url-encryptor-bundle": ">=4,<4.3.2|>=5,<5.0.1",
                "october/backend": ">=1.0.319,<1.0.470",
                "october/cms": "= 1.0.469|>=1.0.319,<1.0.469",
                "october/october": ">=1.0.319,<1.0.466",
                "october/rain": ">=1.0.319,<1.0.468",
                "onelogin/php-saml": "<2.10.4",
                "oneup/uploader-bundle": "<1.9.3|>=2,<2.1.5",
                "openid/php-openid": "<2.3",
                "openmage/magento-lts": "<19.4.8|>=20,<20.0.4",
                "orchid/platform": ">=9,<9.4.4",
                "oro/crm": ">=1.7,<1.7.4",
                "oro/platform": ">=1.7,<1.7.4",
                "padraic/humbug_get_contents": "<1.1.2",
                "pagarme/pagarme-php": ">=0,<3",
                "paragonie/random_compat": "<2",
                "passbolt/passbolt_api": "<2.11",
                "paypal/merchant-sdk-php": "<3.12",
                "pear/archive_tar": "<1.4.11",
                "personnummer/personnummer": "<3.0.2",
                "phpfastcache/phpfastcache": ">=5,<5.0.13",
                "phpmailer/phpmailer": "<6.1.6",
                "phpmussel/phpmussel": ">=1,<1.6",
                "phpmyadmin/phpmyadmin": "<4.9.6|>=5,<5.0.3",
                "phpoffice/phpexcel": "<1.8.2",
                "phpoffice/phpspreadsheet": "<1.8",
                "phpunit/phpunit": ">=4.8.19,<4.8.28|>=5.0.10,<5.6.3",
                "phpwhois/phpwhois": "<=4.2.5",
                "phpxmlrpc/extras": "<0.6.1",
                "pimcore/pimcore": "<6.3",
                "pocketmine/pocketmine-mp": "<3.15.4",
                "prestashop/autoupgrade": ">=4,<4.10.1",
                "prestashop/contactform": ">1.0.1,<4.3",
                "prestashop/gamification": "<2.3.2",
                "prestashop/productcomments": ">=4,<4.2",
                "prestashop/ps_facetedsearch": "<3.4.1",
                "privatebin/privatebin": "<1.2.2|>=1.3,<1.3.2",
                "propel/propel": ">=2-alpha.1,<=2-alpha.7",
                "propel/propel1": ">=1,<=1.7.1",
                "pterodactyl/panel": "<0.7.19|>=1-rc.0,<=1-rc.6",
                "pusher/pusher-php-server": "<2.2.1",
                "rainlab/debugbar-plugin": "<3.1",
                "robrichards/xmlseclibs": "<3.0.4",
                "sabberworm/php-css-parser": ">=1,<1.0.1|>=2,<2.0.1|>=3,<3.0.1|>=4,<4.0.1|>=5,<5.0.9|>=5.1,<5.1.3|>=5.2,<5.2.1|>=6,<6.0.2|>=7,<7.0.4|>=8,<8.0.1|>=8.1,<8.1.1|>=8.2,<8.2.1|>=8.3,<8.3.1",
                "sabre/dav": ">=1.6,<1.6.99|>=1.7,<1.7.11|>=1.8,<1.8.9",
                "scheb/two-factor-bundle": ">=0,<3.26|>=4,<4.11",
                "sensiolabs/connect": "<4.2.3",
                "serluck/phpwhois": "<=4.2.6",
                "shopware/core": "<=6.3.2",
                "shopware/platform": "<=6.3.2",
                "shopware/shopware": "<5.6.9",
                "silverstripe/admin": ">=1.0.3,<1.0.4|>=1.1,<1.1.1",
                "silverstripe/assets": ">=1,<1.4.7|>=1.5,<1.5.2",
                "silverstripe/cms": "<4.3.6|>=4.4,<4.4.4",
                "silverstripe/comments": ">=1.3,<1.9.99|>=2,<2.9.99|>=3,<3.1.1",
                "silverstripe/forum": "<=0.6.1|>=0.7,<=0.7.3",
                "silverstripe/framework": "<4.4.7|>=4.5,<4.5.4",
                "silverstripe/graphql": ">=2,<2.0.5|>=3,<3.1.2|>=3.2,<3.2.4",
                "silverstripe/registry": ">=2.1,<2.1.2|>=2.2,<2.2.1",
                "silverstripe/restfulserver": ">=1,<1.0.9|>=2,<2.0.4",
                "silverstripe/subsites": ">=2,<2.1.1",
                "silverstripe/taxonomy": ">=1.3,<1.3.1|>=2,<2.0.1",
                "silverstripe/userforms": "<3",
                "simple-updates/phpwhois": "<=1",
                "simplesamlphp/saml2": "<1.10.6|>=2,<2.3.8|>=3,<3.1.4",
                "simplesamlphp/simplesamlphp": "<1.18.6",
                "simplesamlphp/simplesamlphp-module-infocard": "<1.0.1",
                "simplito/elliptic-php": "<1.0.6",
                "slim/slim": "<2.6",
                "smarty/smarty": "<3.1.33",
                "socalnick/scn-social-auth": "<1.15.2",
                "spoonity/tcpdf": "<6.2.22",
                "squizlabs/php_codesniffer": ">=1,<2.8.1|>=3,<3.0.1",
                "ssddanbrown/bookstack": "<0.29.2",
                "stormpath/sdk": ">=0,<9.9.99",
                "studio-42/elfinder": "<2.1.49",
                "sulu/sulu": "<1.6.34|>=2,<2.0.10|>=2.1,<2.1.1",
                "swiftmailer/swiftmailer": ">=4,<5.4.5",
                "sylius/admin-bundle": ">=1,<1.0.17|>=1.1,<1.1.9|>=1.2,<1.2.2",
                "sylius/grid": ">=1,<1.1.19|>=1.2,<1.2.18|>=1.3,<1.3.13|>=1.4,<1.4.5|>=1.5,<1.5.1",
                "sylius/grid-bundle": ">=1,<1.1.19|>=1.2,<1.2.18|>=1.3,<1.3.13|>=1.4,<1.4.5|>=1.5,<1.5.1",
                "sylius/resource-bundle": "<1.3.14|>=1.4,<1.4.7|>=1.5,<1.5.2|>=1.6,<1.6.4",
                "sylius/sylius": "<1.6.9|>=1.7,<1.7.9|>=1.8,<1.8.3",
                "symbiote/silverstripe-multivaluefield": ">=3,<3.0.99",
                "symbiote/silverstripe-versionedfiles": "<=2.0.3",
                "symfony/cache": ">=3.1,<3.4.35|>=4,<4.2.12|>=4.3,<4.3.8",
                "symfony/dependency-injection": ">=2,<2.0.17|>=2.7,<2.7.51|>=2.8,<2.8.50|>=3,<3.4.26|>=4,<4.1.12|>=4.2,<4.2.7",
                "symfony/error-handler": ">=4.4,<4.4.4|>=5,<5.0.4",
                "symfony/form": ">=2.3,<2.3.35|>=2.4,<2.6.12|>=2.7,<2.7.50|>=2.8,<2.8.49|>=3,<3.4.20|>=4,<4.0.15|>=4.1,<4.1.9|>=4.2,<4.2.1",
                "symfony/framework-bundle": ">=2,<2.3.18|>=2.4,<2.4.8|>=2.5,<2.5.2|>=2.7,<2.7.51|>=2.8,<2.8.50|>=3,<3.4.26|>=4,<4.1.12|>=4.2,<4.2.7",
                "symfony/http-foundation": ">=2,<2.8.52|>=3,<3.4.35|>=4,<4.2.12|>=4.3,<4.3.8|>=4.4,<4.4.7|>=5,<5.0.7",
                "symfony/http-kernel": ">=2,<2.8.52|>=3,<3.4.35|>=4,<4.2.12|>=4.3,<4.4.13|>=5,<5.1.5",
                "symfony/intl": ">=2.7,<2.7.38|>=2.8,<2.8.31|>=3,<3.2.14|>=3.3,<3.3.13",
                "symfony/mime": ">=4.3,<4.3.8",
                "symfony/phpunit-bridge": ">=2.8,<2.8.50|>=3,<3.4.26|>=4,<4.1.12|>=4.2,<4.2.7",
                "symfony/polyfill": ">=1,<1.10",
                "symfony/polyfill-php55": ">=1,<1.10",
                "symfony/proxy-manager-bridge": ">=2.7,<2.7.51|>=2.8,<2.8.50|>=3,<3.4.26|>=4,<4.1.12|>=4.2,<4.2.7",
                "symfony/routing": ">=2,<2.0.19",
                "symfony/security": ">=2,<2.7.51|>=2.8,<2.8.50|>=3,<3.4.26|>=4,<4.1.12|>=4.2,<4.2.7|>=4.4,<4.4.7|>=5,<5.0.7",
                "symfony/security-bundle": ">=2,<2.7.48|>=2.8,<2.8.41|>=3,<3.3.17|>=3.4,<3.4.11|>=4,<4.0.11",
                "symfony/security-core": ">=2.4,<2.6.13|>=2.7,<2.7.9|>=2.7.30,<2.7.32|>=2.8,<2.8.37|>=3,<3.3.17|>=3.4,<3.4.7|>=4,<4.0.7",
                "symfony/security-csrf": ">=2.4,<2.7.48|>=2.8,<2.8.41|>=3,<3.3.17|>=3.4,<3.4.11|>=4,<4.0.11",
                "symfony/security-guard": ">=2.8,<2.8.41|>=3,<3.3.17|>=3.4,<3.4.11|>=4,<4.0.11",
                "symfony/security-http": ">=2.3,<2.3.41|>=2.4,<2.7.51|>=2.8,<2.8.50|>=3,<3.4.26|>=4,<4.2.12|>=4.3,<4.3.8|>=4.4,<4.4.7|>=5,<5.0.7",
                "symfony/serializer": ">=2,<2.0.11",
                "symfony/symfony": ">=2,<2.8.52|>=3,<3.4.35|>=4,<4.2.12|>=4.3,<4.4.13|>=5,<5.1.5",
                "symfony/translation": ">=2,<2.0.17",
                "symfony/validator": ">=2,<2.0.24|>=2.1,<2.1.12|>=2.2,<2.2.5|>=2.3,<2.3.3",
                "symfony/var-exporter": ">=4.2,<4.2.12|>=4.3,<4.3.8",
                "symfony/web-profiler-bundle": ">=2,<2.3.19|>=2.4,<2.4.9|>=2.5,<2.5.4",
                "symfony/yaml": ">=2,<2.0.22|>=2.1,<2.1.7",
                "t3g/svg-sanitizer": "<1.0.3",
                "tecnickcom/tcpdf": "<6.2.22",
                "thelia/backoffice-default-template": ">=2.1,<2.1.2",
                "thelia/thelia": ">=2.1-beta.1,<2.1.3",
                "theonedemon/phpwhois": "<=4.2.5",
                "titon/framework": ">=0,<9.9.99",
                "truckersmp/phpwhois": "<=4.3.1",
                "twig/twig": "<1.38|>=2,<2.7",
                "typo3/cms": ">=6.2,<6.2.30|>=7,<7.6.32|>=8,<8.7.38|>=9,<9.5.23|>=10,<10.4.10",
                "typo3/cms-core": ">=8,<8.7.38|>=9,<9.5.23|>=10,<10.4.10",
                "typo3/flow": ">=1,<1.0.4|>=1.1,<1.1.1|>=2,<2.0.1|>=2.3,<2.3.16|>=3,<3.0.10|>=3.1,<3.1.7|>=3.2,<3.2.7|>=3.3,<3.3.5",
                "typo3/neos": ">=1.1,<1.1.3|>=1.2,<1.2.13|>=2,<2.0.4",
                "typo3/phar-stream-wrapper": ">=1,<2.1.1|>=3,<3.1.1",
                "typo3fluid/fluid": ">=2,<2.0.8|>=2.1,<2.1.7|>=2.2,<2.2.4|>=2.3,<2.3.7|>=2.4,<2.4.4|>=2.5,<2.5.11|>=2.6,<2.6.10",
                "ua-parser/uap-php": "<3.8",
                "usmanhalalit/pixie": "<1.0.3|>=2,<2.0.2",
                "verot/class.upload.php": "<=1.0.3|>=2,<=2.0.4",
                "wallabag/tcpdf": "<6.2.22",
                "willdurand/js-translation-bundle": "<2.1.1",
                "yii2mod/yii2-cms": "<1.9.2",
                "yiisoft/yii": ">=1.1.14,<1.1.15",
                "yiisoft/yii2": "<2.0.38",
                "yiisoft/yii2-bootstrap": "<2.0.4",
                "yiisoft/yii2-dev": "<2.0.15",
                "yiisoft/yii2-elasticsearch": "<2.0.5",
                "yiisoft/yii2-gii": "<2.0.4",
                "yiisoft/yii2-jui": "<2.0.4",
                "yiisoft/yii2-redis": "<2.0.8",
                "yourls/yourls": "<1.7.4",
                "zendframework/zend-cache": ">=2.4,<2.4.8|>=2.5,<2.5.3",
                "zendframework/zend-captcha": ">=2,<2.4.9|>=2.5,<2.5.2",
                "zendframework/zend-crypt": ">=2,<2.4.9|>=2.5,<2.5.2",
                "zendframework/zend-db": ">=2,<2.0.99|>=2.1,<2.1.99|>=2.2,<2.2.10|>=2.3,<2.3.5",
                "zendframework/zend-developer-tools": ">=1.2.2,<1.2.3",
                "zendframework/zend-diactoros": ">=1,<1.8.4",
                "zendframework/zend-feed": ">=1,<2.10.3",
                "zendframework/zend-form": ">=2,<2.2.7|>=2.3,<2.3.1",
                "zendframework/zend-http": ">=1,<2.8.1",
                "zendframework/zend-json": ">=2.1,<2.1.6|>=2.2,<2.2.6",
                "zendframework/zend-ldap": ">=2,<2.0.99|>=2.1,<2.1.99|>=2.2,<2.2.8|>=2.3,<2.3.3",
                "zendframework/zend-mail": ">=2,<2.4.11|>=2.5,<2.7.2",
                "zendframework/zend-navigation": ">=2,<2.2.7|>=2.3,<2.3.1",
                "zendframework/zend-session": ">=2,<2.0.99|>=2.1,<2.1.99|>=2.2,<2.2.9|>=2.3,<2.3.4",
                "zendframework/zend-validator": ">=2.3,<2.3.6",
                "zendframework/zend-view": ">=2,<2.2.7|>=2.3,<2.3.1",
                "zendframework/zend-xmlrpc": ">=2.1,<2.1.6|>=2.2,<2.2.6",
                "zendframework/zendframework": "<2.5.1",
                "zendframework/zendframework1": "<1.12.20",
                "zendframework/zendopenid": ">=2,<2.0.2",
                "zendframework/zendxml": ">=1,<1.0.1",
                "zetacomponents/mail": "<1.8.2",
                "zf-commons/zfc-user": "<1.2.2",
                "zfcampus/zf-apigility-doctrine": ">=1,<1.0.3",
                "zfr/zfr-oauth2-server-module": "<0.1.2"
            },
            "type": "metapackage",
            "notification-url": "https://packagist.org/downloads/",
            "license": [
                "MIT"
            ],
            "authors": [
                {
                    "name": "Marco Pivetta",
                    "email": "ocramius@gmail.com",
                    "role": "maintainer"
                },
                {
                    "name": "Ilya Tribusean",
                    "email": "slash3b@gmail.com",
                    "role": "maintainer"
                }
            ],
            "description": "Prevents installation of composer packages with known security vulnerabilities: no API, simply require it",
            "funding": [
                {
                    "url": "https://github.com/Ocramius",
                    "type": "github"
                },
                {
                    "url": "https://tidelift.com/funding/github/packagist/roave/security-advisories",
                    "type": "tidelift"
                }
            ],
            "time": "2020-12-08T15:02:56+00:00"
        },
        {
            "name": "sebastian/code-unit-reverse-lookup",
            "version": "1.0.2",
            "source": {
                "type": "git",
                "url": "https://github.com/sebastianbergmann/code-unit-reverse-lookup.git",
                "reference": "1de8cd5c010cb153fcd68b8d0f64606f523f7619"
            },
            "dist": {
                "type": "zip",
                "url": "https://api.github.com/repos/sebastianbergmann/code-unit-reverse-lookup/zipball/1de8cd5c010cb153fcd68b8d0f64606f523f7619",
                "reference": "1de8cd5c010cb153fcd68b8d0f64606f523f7619",
                "shasum": ""
            },
            "require": {
                "php": ">=5.6"
            },
            "require-dev": {
                "phpunit/phpunit": "^8.5"
            },
            "type": "library",
            "extra": {
                "branch-alias": {
                    "dev-master": "1.0.x-dev"
                }
            },
            "autoload": {
                "classmap": [
                    "src/"
                ]
            },
            "notification-url": "https://packagist.org/downloads/",
            "license": [
                "BSD-3-Clause"
            ],
            "authors": [
                {
                    "name": "Sebastian Bergmann",
                    "email": "sebastian@phpunit.de"
                }
            ],
            "description": "Looks up which function or method a line of code belongs to",
            "homepage": "https://github.com/sebastianbergmann/code-unit-reverse-lookup/",
            "funding": [
                {
                    "url": "https://github.com/sebastianbergmann",
                    "type": "github"
                }
            ],
            "time": "2020-11-30T08:15:22+00:00"
        },
        {
            "name": "sebastian/comparator",
            "version": "1.2.4",
            "source": {
                "type": "git",
                "url": "https://github.com/sebastianbergmann/comparator.git",
                "reference": "2b7424b55f5047b47ac6e5ccb20b2aea4011d9be"
            },
            "dist": {
                "type": "zip",
                "url": "https://api.github.com/repos/sebastianbergmann/comparator/zipball/2b7424b55f5047b47ac6e5ccb20b2aea4011d9be",
                "reference": "2b7424b55f5047b47ac6e5ccb20b2aea4011d9be",
                "shasum": ""
            },
            "require": {
                "php": ">=5.3.3",
                "sebastian/diff": "~1.2",
                "sebastian/exporter": "~1.2 || ~2.0"
            },
            "require-dev": {
                "phpunit/phpunit": "~4.4"
            },
            "type": "library",
            "extra": {
                "branch-alias": {
                    "dev-master": "1.2.x-dev"
                }
            },
            "autoload": {
                "classmap": [
                    "src/"
                ]
            },
            "notification-url": "https://packagist.org/downloads/",
            "license": [
                "BSD-3-Clause"
            ],
            "authors": [
                {
                    "name": "Jeff Welch",
                    "email": "whatthejeff@gmail.com"
                },
                {
                    "name": "Volker Dusch",
                    "email": "github@wallbash.com"
                },
                {
                    "name": "Bernhard Schussek",
                    "email": "bschussek@2bepublished.at"
                },
                {
                    "name": "Sebastian Bergmann",
                    "email": "sebastian@phpunit.de"
                }
            ],
            "description": "Provides the functionality to compare PHP values for equality",
            "homepage": "http://www.github.com/sebastianbergmann/comparator",
            "keywords": [
                "comparator",
                "compare",
                "equality"
            ],
            "time": "2017-01-29T09:50:25+00:00"
        },
        {
            "name": "sebastian/diff",
            "version": "1.4.3",
            "source": {
                "type": "git",
                "url": "https://github.com/sebastianbergmann/diff.git",
                "reference": "7f066a26a962dbe58ddea9f72a4e82874a3975a4"
            },
            "dist": {
                "type": "zip",
                "url": "https://api.github.com/repos/sebastianbergmann/diff/zipball/7f066a26a962dbe58ddea9f72a4e82874a3975a4",
                "reference": "7f066a26a962dbe58ddea9f72a4e82874a3975a4",
                "shasum": ""
            },
            "require": {
                "php": "^5.3.3 || ^7.0"
            },
            "require-dev": {
                "phpunit/phpunit": "^4.8.35 || ^5.7 || ^6.0"
            },
            "type": "library",
            "extra": {
                "branch-alias": {
                    "dev-master": "1.4-dev"
                }
            },
            "autoload": {
                "classmap": [
                    "src/"
                ]
            },
            "notification-url": "https://packagist.org/downloads/",
            "license": [
                "BSD-3-Clause"
            ],
            "authors": [
                {
                    "name": "Kore Nordmann",
                    "email": "mail@kore-nordmann.de"
                },
                {
                    "name": "Sebastian Bergmann",
                    "email": "sebastian@phpunit.de"
                }
            ],
            "description": "Diff implementation",
            "homepage": "https://github.com/sebastianbergmann/diff",
            "keywords": [
                "diff"
            ],
            "time": "2017-05-22T07:24:03+00:00"
        },
        {
            "name": "sebastian/environment",
            "version": "2.0.0",
            "source": {
                "type": "git",
                "url": "https://github.com/sebastianbergmann/environment.git",
                "reference": "5795ffe5dc5b02460c3e34222fee8cbe245d8fac"
            },
            "dist": {
                "type": "zip",
                "url": "https://api.github.com/repos/sebastianbergmann/environment/zipball/5795ffe5dc5b02460c3e34222fee8cbe245d8fac",
                "reference": "5795ffe5dc5b02460c3e34222fee8cbe245d8fac",
                "shasum": ""
            },
            "require": {
                "php": "^5.6 || ^7.0"
            },
            "require-dev": {
                "phpunit/phpunit": "^5.0"
            },
            "type": "library",
            "extra": {
                "branch-alias": {
                    "dev-master": "2.0.x-dev"
                }
            },
            "autoload": {
                "classmap": [
                    "src/"
                ]
            },
            "notification-url": "https://packagist.org/downloads/",
            "license": [
                "BSD-3-Clause"
            ],
            "authors": [
                {
                    "name": "Sebastian Bergmann",
                    "email": "sebastian@phpunit.de"
                }
            ],
            "description": "Provides functionality to handle HHVM/PHP environments",
            "homepage": "http://www.github.com/sebastianbergmann/environment",
            "keywords": [
                "Xdebug",
                "environment",
                "hhvm"
            ],
            "time": "2016-11-26T07:53:53+00:00"
        },
        {
            "name": "sebastian/exporter",
            "version": "2.0.0",
            "source": {
                "type": "git",
                "url": "https://github.com/sebastianbergmann/exporter.git",
                "reference": "ce474bdd1a34744d7ac5d6aad3a46d48d9bac4c4"
            },
            "dist": {
                "type": "zip",
                "url": "https://api.github.com/repos/sebastianbergmann/exporter/zipball/ce474bdd1a34744d7ac5d6aad3a46d48d9bac4c4",
                "reference": "ce474bdd1a34744d7ac5d6aad3a46d48d9bac4c4",
                "shasum": ""
            },
            "require": {
                "php": ">=5.3.3",
                "sebastian/recursion-context": "~2.0"
            },
            "require-dev": {
                "ext-mbstring": "*",
                "phpunit/phpunit": "~4.4"
            },
            "type": "library",
            "extra": {
                "branch-alias": {
                    "dev-master": "2.0.x-dev"
                }
            },
            "autoload": {
                "classmap": [
                    "src/"
                ]
            },
            "notification-url": "https://packagist.org/downloads/",
            "license": [
                "BSD-3-Clause"
            ],
            "authors": [
                {
                    "name": "Jeff Welch",
                    "email": "whatthejeff@gmail.com"
                },
                {
                    "name": "Volker Dusch",
                    "email": "github@wallbash.com"
                },
                {
                    "name": "Bernhard Schussek",
                    "email": "bschussek@2bepublished.at"
                },
                {
                    "name": "Sebastian Bergmann",
                    "email": "sebastian@phpunit.de"
                },
                {
                    "name": "Adam Harvey",
                    "email": "aharvey@php.net"
                }
            ],
            "description": "Provides the functionality to export PHP variables for visualization",
            "homepage": "http://www.github.com/sebastianbergmann/exporter",
            "keywords": [
                "export",
                "exporter"
            ],
            "time": "2016-11-19T08:54:04+00:00"
        },
        {
            "name": "sebastian/global-state",
            "version": "1.1.1",
            "source": {
                "type": "git",
                "url": "https://github.com/sebastianbergmann/global-state.git",
                "reference": "bc37d50fea7d017d3d340f230811c9f1d7280af4"
            },
            "dist": {
                "type": "zip",
                "url": "https://api.github.com/repos/sebastianbergmann/global-state/zipball/bc37d50fea7d017d3d340f230811c9f1d7280af4",
                "reference": "bc37d50fea7d017d3d340f230811c9f1d7280af4",
                "shasum": ""
            },
            "require": {
                "php": ">=5.3.3"
            },
            "require-dev": {
                "phpunit/phpunit": "~4.2"
            },
            "suggest": {
                "ext-uopz": "*"
            },
            "type": "library",
            "extra": {
                "branch-alias": {
                    "dev-master": "1.0-dev"
                }
            },
            "autoload": {
                "classmap": [
                    "src/"
                ]
            },
            "notification-url": "https://packagist.org/downloads/",
            "license": [
                "BSD-3-Clause"
            ],
            "authors": [
                {
                    "name": "Sebastian Bergmann",
                    "email": "sebastian@phpunit.de"
                }
            ],
            "description": "Snapshotting of global state",
            "homepage": "http://www.github.com/sebastianbergmann/global-state",
            "keywords": [
                "global state"
            ],
            "time": "2015-10-12T03:26:01+00:00"
        },
        {
            "name": "sebastian/object-enumerator",
            "version": "2.0.1",
            "source": {
                "type": "git",
                "url": "https://github.com/sebastianbergmann/object-enumerator.git",
                "reference": "1311872ac850040a79c3c058bea3e22d0f09cbb7"
            },
            "dist": {
                "type": "zip",
                "url": "https://api.github.com/repos/sebastianbergmann/object-enumerator/zipball/1311872ac850040a79c3c058bea3e22d0f09cbb7",
                "reference": "1311872ac850040a79c3c058bea3e22d0f09cbb7",
                "shasum": ""
            },
            "require": {
                "php": ">=5.6",
                "sebastian/recursion-context": "~2.0"
            },
            "require-dev": {
                "phpunit/phpunit": "~5"
            },
            "type": "library",
            "extra": {
                "branch-alias": {
                    "dev-master": "2.0.x-dev"
                }
            },
            "autoload": {
                "classmap": [
                    "src/"
                ]
            },
            "notification-url": "https://packagist.org/downloads/",
            "license": [
                "BSD-3-Clause"
            ],
            "authors": [
                {
                    "name": "Sebastian Bergmann",
                    "email": "sebastian@phpunit.de"
                }
            ],
            "description": "Traverses array structures and object graphs to enumerate all referenced objects",
            "homepage": "https://github.com/sebastianbergmann/object-enumerator/",
            "time": "2017-02-18T15:18:39+00:00"
        },
        {
            "name": "sebastian/recursion-context",
            "version": "2.0.0",
            "source": {
                "type": "git",
                "url": "https://github.com/sebastianbergmann/recursion-context.git",
                "reference": "2c3ba150cbec723aa057506e73a8d33bdb286c9a"
            },
            "dist": {
                "type": "zip",
                "url": "https://api.github.com/repos/sebastianbergmann/recursion-context/zipball/2c3ba150cbec723aa057506e73a8d33bdb286c9a",
                "reference": "2c3ba150cbec723aa057506e73a8d33bdb286c9a",
                "shasum": ""
            },
            "require": {
                "php": ">=5.3.3"
            },
            "require-dev": {
                "phpunit/phpunit": "~4.4"
            },
            "type": "library",
            "extra": {
                "branch-alias": {
                    "dev-master": "2.0.x-dev"
                }
            },
            "autoload": {
                "classmap": [
                    "src/"
                ]
            },
            "notification-url": "https://packagist.org/downloads/",
            "license": [
                "BSD-3-Clause"
            ],
            "authors": [
                {
                    "name": "Jeff Welch",
                    "email": "whatthejeff@gmail.com"
                },
                {
                    "name": "Sebastian Bergmann",
                    "email": "sebastian@phpunit.de"
                },
                {
                    "name": "Adam Harvey",
                    "email": "aharvey@php.net"
                }
            ],
            "description": "Provides functionality to recursively process PHP variables",
            "homepage": "http://www.github.com/sebastianbergmann/recursion-context",
            "time": "2016-11-19T07:33:16+00:00"
        },
        {
            "name": "sebastian/resource-operations",
            "version": "1.0.0",
            "source": {
                "type": "git",
                "url": "https://github.com/sebastianbergmann/resource-operations.git",
                "reference": "ce990bb21759f94aeafd30209e8cfcdfa8bc3f52"
            },
            "dist": {
                "type": "zip",
                "url": "https://api.github.com/repos/sebastianbergmann/resource-operations/zipball/ce990bb21759f94aeafd30209e8cfcdfa8bc3f52",
                "reference": "ce990bb21759f94aeafd30209e8cfcdfa8bc3f52",
                "shasum": ""
            },
            "require": {
                "php": ">=5.6.0"
            },
            "type": "library",
            "extra": {
                "branch-alias": {
                    "dev-master": "1.0.x-dev"
                }
            },
            "autoload": {
                "classmap": [
                    "src/"
                ]
            },
            "notification-url": "https://packagist.org/downloads/",
            "license": [
                "BSD-3-Clause"
            ],
            "authors": [
                {
                    "name": "Sebastian Bergmann",
                    "email": "sebastian@phpunit.de"
                }
            ],
            "description": "Provides a list of PHP built-in functions that operate on resources",
            "homepage": "https://www.github.com/sebastianbergmann/resource-operations",
            "time": "2015-07-28T20:34:47+00:00"
        },
        {
            "name": "sebastian/version",
            "version": "2.0.1",
            "source": {
                "type": "git",
                "url": "https://github.com/sebastianbergmann/version.git",
                "reference": "99732be0ddb3361e16ad77b68ba41efc8e979019"
            },
            "dist": {
                "type": "zip",
                "url": "https://api.github.com/repos/sebastianbergmann/version/zipball/99732be0ddb3361e16ad77b68ba41efc8e979019",
                "reference": "99732be0ddb3361e16ad77b68ba41efc8e979019",
                "shasum": ""
            },
            "require": {
                "php": ">=5.6"
            },
            "type": "library",
            "extra": {
                "branch-alias": {
                    "dev-master": "2.0.x-dev"
                }
            },
            "autoload": {
                "classmap": [
                    "src/"
                ]
            },
            "notification-url": "https://packagist.org/downloads/",
            "license": [
                "BSD-3-Clause"
            ],
            "authors": [
                {
                    "name": "Sebastian Bergmann",
                    "email": "sebastian@phpunit.de",
                    "role": "lead"
                }
            ],
            "description": "Library that helps with managing the version number of Git-hosted PHP projects",
            "homepage": "https://github.com/sebastianbergmann/version",
            "time": "2016-10-03T07:35:21+00:00"
        },
        {
            "name": "sirbrillig/phpcs-variable-analysis",
            "version": "v2.10.0",
            "source": {
                "type": "git",
                "url": "https://github.com/sirbrillig/phpcs-variable-analysis.git",
                "reference": "50486555fae72a6401ad0337d0b71fd9e775b2f2"
            },
            "dist": {
                "type": "zip",
                "url": "https://api.github.com/repos/sirbrillig/phpcs-variable-analysis/zipball/50486555fae72a6401ad0337d0b71fd9e775b2f2",
                "reference": "50486555fae72a6401ad0337d0b71fd9e775b2f2",
                "shasum": ""
            },
            "require": {
                "php": ">=5.4.0",
                "squizlabs/php_codesniffer": "^3.5"
            },
            "require-dev": {
                "dealerdirect/phpcodesniffer-composer-installer": "^0.7.0",
                "limedeck/phpunit-detailed-printer": "^3.1 || ^4.0 || ^5.0",
                "phpstan/phpstan": "^0.11.8",
                "phpunit/phpunit": "^5.0 || ^6.5 || ^7.0 || ^8.0",
                "sirbrillig/phpcs-import-detection": "^1.1"
            },
            "type": "phpcodesniffer-standard",
            "autoload": {
                "psr-4": {
                    "VariableAnalysis\\": "VariableAnalysis/"
                }
            },
            "notification-url": "https://packagist.org/downloads/",
            "license": [
                "BSD-2-Clause"
            ],
            "authors": [
                {
                    "name": "Sam Graham",
                    "email": "php-codesniffer-variableanalysis@illusori.co.uk"
                },
                {
                    "name": "Payton Swick",
                    "email": "payton@foolord.com"
                }
            ],
            "description": "A PHPCS sniff to detect problems with variables.",
            "time": "2020-11-23T17:43:05+00:00"
        },
        {
            "name": "squizlabs/php_codesniffer",
            "version": "3.5.8",
            "source": {
                "type": "git",
                "url": "https://github.com/squizlabs/PHP_CodeSniffer.git",
                "reference": "9d583721a7157ee997f235f327de038e7ea6dac4"
            },
            "dist": {
                "type": "zip",
                "url": "https://api.github.com/repos/squizlabs/PHP_CodeSniffer/zipball/9d583721a7157ee997f235f327de038e7ea6dac4",
                "reference": "9d583721a7157ee997f235f327de038e7ea6dac4",
                "shasum": ""
            },
            "require": {
                "ext-simplexml": "*",
                "ext-tokenizer": "*",
                "ext-xmlwriter": "*",
                "php": ">=5.4.0"
            },
            "require-dev": {
                "phpunit/phpunit": "^4.0 || ^5.0 || ^6.0 || ^7.0"
            },
            "bin": [
                "bin/phpcs",
                "bin/phpcbf"
            ],
            "type": "library",
            "extra": {
                "branch-alias": {
                    "dev-master": "3.x-dev"
                }
            },
            "notification-url": "https://packagist.org/downloads/",
            "license": [
                "BSD-3-Clause"
            ],
            "authors": [
                {
                    "name": "Greg Sherwood",
                    "role": "lead"
                }
            ],
            "description": "PHP_CodeSniffer tokenizes PHP, JavaScript and CSS files and detects violations of a defined set of coding standards.",
            "homepage": "https://github.com/squizlabs/PHP_CodeSniffer",
            "keywords": [
                "phpcs",
                "standards"
            ],
            "time": "2020-10-23T02:01:07+00:00"
        },
        {
            "name": "symfony/config",
            "version": "v3.4.47",
            "source": {
                "type": "git",
                "url": "https://github.com/symfony/config.git",
                "reference": "bc6b3fd3930d4b53a60b42fe2ed6fc466b75f03f"
            },
            "dist": {
                "type": "zip",
                "url": "https://api.github.com/repos/symfony/config/zipball/bc6b3fd3930d4b53a60b42fe2ed6fc466b75f03f",
                "reference": "bc6b3fd3930d4b53a60b42fe2ed6fc466b75f03f",
                "shasum": ""
            },
            "require": {
                "php": "^5.5.9|>=7.0.8",
                "symfony/filesystem": "~2.8|~3.0|~4.0",
                "symfony/polyfill-ctype": "~1.8"
            },
            "conflict": {
                "symfony/dependency-injection": "<3.3",
                "symfony/finder": "<3.3"
            },
            "require-dev": {
                "symfony/dependency-injection": "~3.3|~4.0",
                "symfony/event-dispatcher": "~3.3|~4.0",
                "symfony/finder": "~3.3|~4.0",
                "symfony/yaml": "~3.0|~4.0"
            },
            "suggest": {
                "symfony/yaml": "To use the yaml reference dumper"
            },
            "type": "library",
            "autoload": {
                "psr-4": {
                    "Symfony\\Component\\Config\\": ""
                },
                "exclude-from-classmap": [
                    "/Tests/"
                ]
            },
            "notification-url": "https://packagist.org/downloads/",
            "license": [
                "MIT"
            ],
            "authors": [
                {
                    "name": "Fabien Potencier",
                    "email": "fabien@symfony.com"
                },
                {
                    "name": "Symfony Community",
                    "homepage": "https://symfony.com/contributors"
                }
            ],
            "description": "Symfony Config Component",
            "homepage": "https://symfony.com",
            "funding": [
                {
                    "url": "https://symfony.com/sponsor",
                    "type": "custom"
                },
                {
                    "url": "https://github.com/fabpot",
                    "type": "github"
                },
                {
                    "url": "https://tidelift.com/funding/github/packagist/symfony/symfony",
                    "type": "tidelift"
                }
            ],
            "time": "2020-10-24T10:57:07+00:00"
        },
        {
            "name": "symfony/dependency-injection",
            "version": "v3.4.47",
            "source": {
                "type": "git",
                "url": "https://github.com/symfony/dependency-injection.git",
                "reference": "51d2a2708c6ceadad84393f8581df1dcf9e5e84b"
            },
            "dist": {
                "type": "zip",
                "url": "https://api.github.com/repos/symfony/dependency-injection/zipball/51d2a2708c6ceadad84393f8581df1dcf9e5e84b",
                "reference": "51d2a2708c6ceadad84393f8581df1dcf9e5e84b",
                "shasum": ""
            },
            "require": {
                "php": "^5.5.9|>=7.0.8",
                "psr/container": "^1.0"
            },
            "conflict": {
                "symfony/config": "<3.3.7",
                "symfony/finder": "<3.3",
                "symfony/proxy-manager-bridge": "<3.4",
                "symfony/yaml": "<3.4"
            },
            "provide": {
                "psr/container-implementation": "1.0"
            },
            "require-dev": {
                "symfony/config": "~3.3|~4.0",
                "symfony/expression-language": "~2.8|~3.0|~4.0",
                "symfony/yaml": "~3.4|~4.0"
            },
            "suggest": {
                "symfony/config": "",
                "symfony/expression-language": "For using expressions in service container configuration",
                "symfony/finder": "For using double-star glob patterns or when GLOB_BRACE portability is required",
                "symfony/proxy-manager-bridge": "Generate service proxies to lazy load them",
                "symfony/yaml": ""
            },
            "type": "library",
            "autoload": {
                "psr-4": {
                    "Symfony\\Component\\DependencyInjection\\": ""
                },
                "exclude-from-classmap": [
                    "/Tests/"
                ]
            },
            "notification-url": "https://packagist.org/downloads/",
            "license": [
                "MIT"
            ],
            "authors": [
                {
                    "name": "Fabien Potencier",
                    "email": "fabien@symfony.com"
                },
                {
                    "name": "Symfony Community",
                    "homepage": "https://symfony.com/contributors"
                }
            ],
            "description": "Symfony DependencyInjection Component",
            "homepage": "https://symfony.com",
            "funding": [
                {
                    "url": "https://symfony.com/sponsor",
                    "type": "custom"
                },
                {
                    "url": "https://github.com/fabpot",
                    "type": "github"
                },
                {
                    "url": "https://tidelift.com/funding/github/packagist/symfony/symfony",
                    "type": "tidelift"
                }
            ],
            "time": "2020-10-24T10:57:07+00:00"
        },
        {
            "name": "symfony/filesystem",
            "version": "v3.4.47",
            "source": {
                "type": "git",
                "url": "https://github.com/symfony/filesystem.git",
                "reference": "e58d7841cddfed6e846829040dca2cca0ebbbbb3"
            },
            "dist": {
                "type": "zip",
                "url": "https://api.github.com/repos/symfony/filesystem/zipball/e58d7841cddfed6e846829040dca2cca0ebbbbb3",
                "reference": "e58d7841cddfed6e846829040dca2cca0ebbbbb3",
                "shasum": ""
            },
            "require": {
                "php": "^5.5.9|>=7.0.8",
                "symfony/polyfill-ctype": "~1.8"
            },
            "type": "library",
            "autoload": {
                "psr-4": {
                    "Symfony\\Component\\Filesystem\\": ""
                },
                "exclude-from-classmap": [
                    "/Tests/"
                ]
            },
            "notification-url": "https://packagist.org/downloads/",
            "license": [
                "MIT"
            ],
            "authors": [
                {
                    "name": "Fabien Potencier",
                    "email": "fabien@symfony.com"
                },
                {
                    "name": "Symfony Community",
                    "homepage": "https://symfony.com/contributors"
                }
            ],
            "description": "Symfony Filesystem Component",
            "homepage": "https://symfony.com",
            "funding": [
                {
                    "url": "https://symfony.com/sponsor",
                    "type": "custom"
                },
                {
                    "url": "https://github.com/fabpot",
                    "type": "github"
                },
                {
                    "url": "https://tidelift.com/funding/github/packagist/symfony/symfony",
                    "type": "tidelift"
                }
            ],
            "time": "2020-10-24T10:57:07+00:00"
        },
        {
            "name": "symfony/polyfill-ctype",
            "version": "v1.19.0",
            "source": {
                "type": "git",
                "url": "https://github.com/symfony/polyfill-ctype.git",
                "reference": "aed596913b70fae57be53d86faa2e9ef85a2297b"
            },
            "dist": {
                "type": "zip",
                "url": "https://api.github.com/repos/symfony/polyfill-ctype/zipball/aed596913b70fae57be53d86faa2e9ef85a2297b",
                "reference": "aed596913b70fae57be53d86faa2e9ef85a2297b",
                "shasum": ""
            },
            "require": {
                "php": ">=5.3.3"
            },
            "suggest": {
                "ext-ctype": "For best performance"
            },
            "type": "library",
            "extra": {
                "branch-alias": {
                    "dev-main": "1.19-dev"
                },
                "thanks": {
                    "name": "symfony/polyfill",
                    "url": "https://github.com/symfony/polyfill"
                }
            },
            "autoload": {
                "psr-4": {
                    "Symfony\\Polyfill\\Ctype\\": ""
                },
                "files": [
                    "bootstrap.php"
                ]
            },
            "notification-url": "https://packagist.org/downloads/",
            "license": [
                "MIT"
            ],
            "authors": [
                {
                    "name": "Gert de Pagter",
                    "email": "BackEndTea@gmail.com"
                },
                {
                    "name": "Symfony Community",
                    "homepage": "https://symfony.com/contributors"
                }
            ],
            "description": "Symfony polyfill for ctype functions",
            "homepage": "https://symfony.com",
            "keywords": [
                "compatibility",
                "ctype",
                "polyfill",
                "portable"
            ],
            "funding": [
                {
                    "url": "https://symfony.com/sponsor",
                    "type": "custom"
                },
                {
                    "url": "https://github.com/fabpot",
                    "type": "github"
                },
                {
                    "url": "https://tidelift.com/funding/github/packagist/symfony/symfony",
                    "type": "tidelift"
                }
            ],
            "time": "2020-10-23T09:01:57+00:00"
        },
        {
            "name": "symfony/yaml",
            "version": "v3.4.47",
            "source": {
                "type": "git",
                "url": "https://github.com/symfony/yaml.git",
                "reference": "88289caa3c166321883f67fe5130188ebbb47094"
            },
            "dist": {
                "type": "zip",
                "url": "https://api.github.com/repos/symfony/yaml/zipball/88289caa3c166321883f67fe5130188ebbb47094",
                "reference": "88289caa3c166321883f67fe5130188ebbb47094",
                "shasum": ""
            },
            "require": {
                "php": "^5.5.9|>=7.0.8",
                "symfony/polyfill-ctype": "~1.8"
            },
            "conflict": {
                "symfony/console": "<3.4"
            },
            "require-dev": {
                "symfony/console": "~3.4|~4.0"
            },
            "suggest": {
                "symfony/console": "For validating YAML files using the lint command"
            },
            "type": "library",
            "autoload": {
                "psr-4": {
                    "Symfony\\Component\\Yaml\\": ""
                },
                "exclude-from-classmap": [
                    "/Tests/"
                ]
            },
            "notification-url": "https://packagist.org/downloads/",
            "license": [
                "MIT"
            ],
            "authors": [
                {
                    "name": "Fabien Potencier",
                    "email": "fabien@symfony.com"
                },
                {
                    "name": "Symfony Community",
                    "homepage": "https://symfony.com/contributors"
                }
            ],
            "description": "Symfony Yaml Component",
            "homepage": "https://symfony.com",
            "funding": [
                {
                    "url": "https://symfony.com/sponsor",
                    "type": "custom"
                },
                {
                    "url": "https://github.com/fabpot",
                    "type": "github"
                },
                {
                    "url": "https://tidelift.com/funding/github/packagist/symfony/symfony",
                    "type": "tidelift"
                }
            ],
            "time": "2020-10-24T10:57:07+00:00"
        },
        {
            "name": "webmozart/assert",
            "version": "1.9.1",
            "source": {
                "type": "git",
                "url": "https://github.com/webmozart/assert.git",
                "reference": "bafc69caeb4d49c39fd0779086c03a3738cbb389"
            },
            "dist": {
                "type": "zip",
                "url": "https://api.github.com/repos/webmozart/assert/zipball/bafc69caeb4d49c39fd0779086c03a3738cbb389",
                "reference": "bafc69caeb4d49c39fd0779086c03a3738cbb389",
                "shasum": ""
            },
            "require": {
                "php": "^5.3.3 || ^7.0 || ^8.0",
                "symfony/polyfill-ctype": "^1.8"
            },
            "conflict": {
                "phpstan/phpstan": "<0.12.20",
                "vimeo/psalm": "<3.9.1"
            },
            "require-dev": {
                "phpunit/phpunit": "^4.8.36 || ^7.5.13"
            },
            "type": "library",
            "autoload": {
                "psr-4": {
                    "Webmozart\\Assert\\": "src/"
                }
            },
            "notification-url": "https://packagist.org/downloads/",
            "license": [
                "MIT"
            ],
            "authors": [
                {
                    "name": "Bernhard Schussek",
                    "email": "bschussek@gmail.com"
                }
            ],
            "description": "Assertions to validate method input/output with nice error messages.",
            "keywords": [
                "assert",
                "check",
                "validate"
            ],
            "time": "2020-07-08T17:02:28+00:00"
        },
        {
            "name": "wp-coding-standards/wpcs",
            "version": "2.3.0",
            "source": {
                "type": "git",
                "url": "https://github.com/WordPress/WordPress-Coding-Standards.git",
                "reference": "7da1894633f168fe244afc6de00d141f27517b62"
            },
            "dist": {
                "type": "zip",
                "url": "https://api.github.com/repos/WordPress/WordPress-Coding-Standards/zipball/7da1894633f168fe244afc6de00d141f27517b62",
                "reference": "7da1894633f168fe244afc6de00d141f27517b62",
                "shasum": ""
            },
            "require": {
                "php": ">=5.4",
                "squizlabs/php_codesniffer": "^3.3.1"
            },
            "require-dev": {
                "dealerdirect/phpcodesniffer-composer-installer": "^0.5 || ^0.6",
                "phpcompatibility/php-compatibility": "^9.0",
                "phpcsstandards/phpcsdevtools": "^1.0",
                "phpunit/phpunit": "^4.0 || ^5.0 || ^6.0 || ^7.0"
            },
            "suggest": {
                "dealerdirect/phpcodesniffer-composer-installer": "^0.6 || This Composer plugin will sort out the PHPCS 'installed_paths' automatically."
            },
            "type": "phpcodesniffer-standard",
            "notification-url": "https://packagist.org/downloads/",
            "license": [
                "MIT"
            ],
            "authors": [
                {
                    "name": "Contributors",
                    "homepage": "https://github.com/WordPress/WordPress-Coding-Standards/graphs/contributors"
                }
            ],
            "description": "PHP_CodeSniffer rules (sniffs) to enforce WordPress coding conventions",
            "keywords": [
                "phpcs",
                "standards",
                "wordpress"
            ],
            "time": "2020-05-13T23:57:56+00:00"
        }
    ],
    "aliases": [],
    "minimum-stability": "dev",
    "stability-flags": {
        "roave/security-advisories": 20
    },
    "prefer-stable": true,
    "prefer-lowest": false,
    "platform": {
        "php": "^5.6 || ^7.0 || ^8.0",
        "ext-dom": "*",
        "ext-iconv": "*",
        "ext-json": "*",
        "ext-libxml": "*",
        "ext-mbstring": "*"
    },
    "platform-dev": [],
    "platform-overrides": {
        "php": "5.6"
    },
    "plugin-api-version": "1.1.0"
}<|MERGE_RESOLUTION|>--- conflicted
+++ resolved
@@ -4,11 +4,7 @@
         "Read more about it at https://getcomposer.org/doc/01-basic-usage.md#installing-dependencies",
         "This file is @generated automatically"
     ],
-<<<<<<< HEAD
     "content-hash": "d75f7785d761cacc5af0bee2b08c11c9",
-=======
-    "content-hash": "204d0a7df69b7056b370f766872c2260",
->>>>>>> 10cc8409
     "packages": [
         {
             "name": "ampproject/amp-wp",
