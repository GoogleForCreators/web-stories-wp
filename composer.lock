{
    "_readme": [
        "This file locks the dependencies of your project to a known state",
        "Read more about it at https://getcomposer.org/doc/01-basic-usage.md#installing-dependencies",
        "This file is @generated automatically"
    ],
<<<<<<< HEAD
    "content-hash": "c9dd0611becf05c2030b74eb77756311",
=======
    "content-hash": "931bc43dffc4813d1573f22f6e1c02be",
>>>>>>> b04bdf52
    "packages": [
        {
            "name": "ampproject/amp-toolbox",
            "version": "0.11.2",
            "source": {
                "type": "git",
                "url": "https://github.com/ampproject/amp-toolbox-php.git",
                "reference": "8fa158845c980437831397100ca7133eee76c61d"
            },
            "dist": {
                "type": "zip",
                "url": "https://api.github.com/repos/ampproject/amp-toolbox-php/zipball/8fa158845c980437831397100ca7133eee76c61d",
                "reference": "8fa158845c980437831397100ca7133eee76c61d",
                "shasum": ""
            },
            "require": {
                "ext-dom": "*",
                "ext-filter": "*",
                "ext-iconv": "*",
                "ext-json": "*",
                "ext-libxml": "*",
                "php": "^5.6 || ^7.0 || ^8.0"
            },
            "require-dev": {
                "civicrm/composer-downloads-plugin": "^2.1 || ^3.0",
                "dealerdirect/phpcodesniffer-composer-installer": "^0.7.1",
                "ext-zip": "*",
                "mikey179/vfsstream": "^1.6",
                "php-parallel-lint/php-parallel-lint": "^1.2",
                "phpcompatibility/php-compatibility": "^9",
                "phpunit/phpunit": "^5 || ^6 || ^7 || ^8 || ^9",
                "roave/security-advisories": "dev-master",
                "sirbrillig/phpcs-variable-analysis": "^2.11.2",
                "squizlabs/php_codesniffer": "^3",
                "wp-coding-standards/wpcs": "^2.3",
                "yoast/phpunit-polyfills": "^0.2.0 || ^1.0.0"
            },
            "suggest": {
                "ext-json": "Provides native implementation of json_encode()/json_decode().",
                "ext-mbstring": "Used by Dom\\Document to convert encoding to UTF-8 if needed.",
                "mck89/peast": "Needed to minify the AMP script.",
                "nette/php-generator": "Needed to generate the validator spec PHP classes and interfaces."
            },
            "bin": [
                "bin/amp"
            ],
            "type": "library",
            "extra": {
                "downloads": {
                    "phpstan": {
                        "url": "https://github.com/phpstan/phpstan/releases/latest/download/phpstan.phar",
                        "path": "vendor/bin/phpstan",
                        "type": "phar"
                    }
                }
            },
            "autoload": {
                "files": [
                    "include/compatibility-fixes.php"
                ],
                "psr-4": {
                    "AmpProject\\": "src/"
                }
            },
            "notification-url": "https://packagist.org/downloads/",
            "license": [
                "Apache-2.0"
            ],
            "description": "A collection of AMP tools making it easier to publish and host AMP pages with PHP.",
            "support": {
                "issues": "https://github.com/ampproject/amp-toolbox-php/issues",
                "source": "https://github.com/ampproject/amp-toolbox-php/tree/0.11.2"
            },
            "time": "2022-05-19T09:49:09+00:00"
        },
        {
            "name": "ampproject/amp-wp",
            "version": "dev-develop",
            "source": {
                "type": "git",
                "url": "https://github.com/ampproject/amp-wp",
                "reference": "bbf48d73086f64dc7b569199ca9e55e5937225fd"
            },
            "dist": {
                "type": "zip",
                "url": "https://api.github.com/repos/ampproject/amp-wp/zipball/bbf48d73086f64dc7b569199ca9e55e5937225fd",
                "reference": "bbf48d73086f64dc7b569199ca9e55e5937225fd",
                "shasum": ""
            },
            "require": {
                "ampproject/amp-toolbox": "0.11.2",
                "cweagans/composer-patches": "~1.0",
                "ext-curl": "*",
                "ext-date": "*",
                "ext-dom": "*",
                "ext-filter": "*",
                "ext-iconv": "*",
                "ext-json": "*",
                "ext-libxml": "*",
                "ext-spl": "*",
                "fasterimage/fasterimage": "1.5.0",
                "php": "^7.0 || ^8.0",
                "sabberworm/php-css-parser": "8.4.0"
            },
            "require-dev": {
                "automattic/vipwpcs": "^2.2",
                "civicrm/composer-downloads-plugin": "^3.0",
                "dealerdirect/phpcodesniffer-composer-installer": "0.7.2",
                "google/cloud-storage": "^1.22",
                "mikey179/vfsstream": "1.6.10",
                "mustache/mustache": "^2",
                "php-stubs/wordpress-stubs": "^6.0.0",
                "phpcompatibility/phpcompatibility-wp": "2.1.3",
                "phpdocumentor/reflection": "~3.0",
                "roave/security-advisories": "dev-latest",
                "sirbrillig/phpcs-variable-analysis": "2.11.3",
                "wp-cli/export-command": "^2.0",
                "wp-cli/extension-command": "^2.0",
                "wp-cli/wp-cli": "^2.4",
                "wp-cli/wp-cli-tests": "^3.0.11",
                "wp-coding-standards/wpcs": "2.3.0",
                "yoast/wp-test-utils": "^1.0.0"
            },
            "suggest": {
                "ext-intl": "Enables use of idn_to_utf8() to convert punycode domains to UTF-8 for use with an AMP Cache.",
                "ext-mbstring": "Used by PHP-CSS-Parser when working with stylesheets."
            },
            "default-branch": true,
            "type": "wordpress-plugin",
            "extra": {
                "composer-exit-on-patch-failure": true,
                "downloads": {
                    "phpstan": {
                        "path": "vendor/bin/phpstan",
                        "type": "phar",
                        "url": "https://github.com/phpstan/phpstan/releases/latest/download/phpstan.phar"
                    }
                },
                "patches": {
                    "phpunit/phpunit-mock-objects": {
                        "Fix ReflectionParameter warnings on PHP 8": "patches/phpunit-mock-objects.patch",
                        "Remove 'match' keyword from uses <https://github.com/sebastianbergmann/phpunit/issues/4373>": "patches/remove-match-keyword.patch"
                    },
                    "sabberworm/php-css-parser": {
                        "1. Add additional validation for size unit <https://github.com/sabberworm/PHP-CSS-Parser/pull/350>": "https://github.com/westonruter/PHP-CSS-Parser/commit/5b1d6a4abe43f4311d9b4674913ca665ed8c43aa.diff",
                        "2. Validate name-start code points for identifier <https://github.com/westonruter/PHP-CSS-Parser/pull/2>": "https://github.com/westonruter/PHP-CSS-Parser/commit/9f96bc97fcb1e848a2f6ca6f658009996883dffc.diff",
                        "3. Fix parsing CSS selectors which contain commas <https://github.com/westonruter/PHP-CSS-Parser/pull/1>": "https://github.com/westonruter/PHP-CSS-Parser/commit/dc18ba737fd6a611189a5b83729396500676f8dd.diff"
                    }
                }
            },
            "autoload": {
                "psr-4": {
                    "AmpProject\\AmpWP\\": "src/"
                },
                "classmap": [
                    "includes/"
                ],
                "files": [
                    "includes/bootstrap.php"
                ]
            },
            "autoload-dev": {
                "psr-4": {
                    "AmpProject\\AmpWP\\Documentation\\": "docs/src/",
                    "AmpProject\\AmpWP\\Tests\\": "tests/php/src/"
                },
                "classmap": [
                    "tests/php/validation/"
                ],
                "files": [
                    "tests/php/register-wp-cli-commands.php",
                    "docs/includes/register-wp-cli-commands.php"
                ]
            },
            "scripts": {
                "analyze": [
                    "if [ -z $TEST_SKIP_PHPSTAN ]; then phpstan --version; phpstan analyze --ansi --memory-limit=2G; fi"
                ],
                "pre-commit": [
                    "npm run lint:staged"
                ],
                "prepare-tests": [
                    "install-package-tests"
                ]
            },
            "license": [
                "GPL-2.0-or-later"
            ],
            "description": "WordPress plugin for adding AMP support.",
            "homepage": "https://github.com/ampproject/amp-wp",
            "time": "2022-06-17T01:33:11+00:00"
        },
        {
            "name": "civicrm/composer-downloads-plugin",
            "version": "v3.0.1",
            "source": {
                "type": "git",
                "url": "https://github.com/civicrm/composer-downloads-plugin.git",
                "reference": "3aabb6d259a86158d01829fc2c62a2afb9618877"
            },
            "dist": {
                "type": "zip",
                "url": "https://api.github.com/repos/civicrm/composer-downloads-plugin/zipball/3aabb6d259a86158d01829fc2c62a2afb9618877",
                "reference": "3aabb6d259a86158d01829fc2c62a2afb9618877",
                "shasum": ""
            },
            "require": {
                "composer-plugin-api": "^1.1 || ^2.0",
                "php": ">=5.6",
                "togos/gitignore": "~1.1.1"
            },
            "require-dev": {
                "composer/composer": "~1.0 || ~2.0",
                "friendsofphp/php-cs-fixer": "^2.3",
                "phpunit/phpunit": "^5.7",
                "totten/process-helper": "^1.0.1"
            },
            "type": "composer-plugin",
            "extra": {
                "class": "LastCall\\DownloadsPlugin\\Plugin"
            },
            "autoload": {
                "psr-4": {
                    "LastCall\\DownloadsPlugin\\": "src/"
                }
            },
            "notification-url": "https://packagist.org/downloads/",
            "license": [
                "MIT"
            ],
            "authors": [
                {
                    "name": "Rob Bayliss",
                    "email": "rob@lastcallmedia.com"
                },
                {
                    "name": "Tim Otten",
                    "email": "totten@civicrm.org"
                }
            ],
            "description": "Composer plugin for downloading additional files within any composer package.",
            "support": {
                "source": "https://github.com/civicrm/composer-downloads-plugin/tree/v3.0.1"
            },
            "time": "2020-11-02T05:26:23+00:00"
        },
        {
            "name": "cweagans/composer-patches",
            "version": "1.7.2",
            "source": {
                "type": "git",
                "url": "https://github.com/cweagans/composer-patches.git",
                "reference": "e9969cfc0796e6dea9b4e52f77f18e1065212871"
            },
            "dist": {
                "type": "zip",
                "url": "https://api.github.com/repos/cweagans/composer-patches/zipball/e9969cfc0796e6dea9b4e52f77f18e1065212871",
                "reference": "e9969cfc0796e6dea9b4e52f77f18e1065212871",
                "shasum": ""
            },
            "require": {
                "composer-plugin-api": "^1.0 || ^2.0",
                "php": ">=5.3.0"
            },
            "require-dev": {
                "composer/composer": "~1.0 || ~2.0",
                "phpunit/phpunit": "~4.6"
            },
            "type": "composer-plugin",
            "extra": {
                "class": "cweagans\\Composer\\Patches"
            },
            "autoload": {
                "psr-4": {
                    "cweagans\\Composer\\": "src"
                }
            },
            "notification-url": "https://packagist.org/downloads/",
            "license": [
                "BSD-3-Clause"
            ],
            "authors": [
                {
                    "name": "Cameron Eagans",
                    "email": "me@cweagans.net"
                }
            ],
            "description": "Provides a way to patch Composer packages.",
            "support": {
                "issues": "https://github.com/cweagans/composer-patches/issues",
                "source": "https://github.com/cweagans/composer-patches/tree/1.7.2"
            },
            "time": "2022-01-25T19:21:20+00:00"
        },
        {
            "name": "enshrined/svg-sanitize",
            "version": "0.15.4",
            "source": {
                "type": "git",
                "url": "https://github.com/darylldoyle/svg-sanitizer.git",
                "reference": "e50b83a2f1f296ca61394fe88fbfe3e896a84cf4"
            },
            "dist": {
                "type": "zip",
                "url": "https://api.github.com/repos/darylldoyle/svg-sanitizer/zipball/e50b83a2f1f296ca61394fe88fbfe3e896a84cf4",
                "reference": "e50b83a2f1f296ca61394fe88fbfe3e896a84cf4",
                "shasum": ""
            },
            "require": {
                "ext-dom": "*",
                "ext-libxml": "*",
                "php": "^7.0 || ^8.0"
            },
            "require-dev": {
                "phpunit/phpunit": "^6.5 || ^8.5"
            },
            "type": "library",
            "autoload": {
                "psr-4": {
                    "enshrined\\svgSanitize\\": "src"
                }
            },
            "notification-url": "https://packagist.org/downloads/",
            "license": [
                "GPL-2.0-or-later"
            ],
            "authors": [
                {
                    "name": "Daryll Doyle",
                    "email": "daryll@enshrined.co.uk"
                }
            ],
            "description": "An SVG sanitizer for PHP",
            "support": {
                "issues": "https://github.com/darylldoyle/svg-sanitizer/issues",
                "source": "https://github.com/darylldoyle/svg-sanitizer/tree/0.15.4"
            },
            "time": "2022-02-21T09:13:59+00:00"
        },
        {
            "name": "fasterimage/fasterimage",
            "version": "v1.5.0",
            "source": {
                "type": "git",
                "url": "https://github.com/willwashburn/fasterimage.git",
                "reference": "42d125a15dc124520aff2157bbed9a4b2d4f310a"
            },
            "dist": {
                "type": "zip",
                "url": "https://api.github.com/repos/willwashburn/fasterimage/zipball/42d125a15dc124520aff2157bbed9a4b2d4f310a",
                "reference": "42d125a15dc124520aff2157bbed9a4b2d4f310a",
                "shasum": ""
            },
            "require": {
                "php": ">=5.4.0",
                "willwashburn/stream": ">=1.0"
            },
            "require-dev": {
                "php-coveralls/php-coveralls": "^2.1",
                "php-mock/php-mock-phpunit": "^2.3",
                "phpunit/phpunit": "~6.0"
            },
            "type": "library",
            "autoload": {
                "classmap": [
                    "src"
                ]
            },
            "notification-url": "https://packagist.org/downloads/",
            "license": [
                "MIT"
            ],
            "authors": [
                {
                    "name": "Will Washburn",
                    "email": "will@tailwindapp.com"
                },
                {
                    "name": "Weston Ruter"
                }
            ],
            "description": "FasterImage finds the size or type of a set of images given their uris by fetching as little as needed, in parallel. Originally ported by Tom Moor.",
            "homepage": "https://github.com/willwashburn/fasterimage",
            "keywords": [
                "fast image",
                "faster image",
                "fasterimage",
                "fastimage",
                "getimagesize",
                "image size",
                "parallel"
            ],
            "support": {
                "issues": "https://github.com/willwashburn/fasterimage/issues",
                "source": "https://github.com/willwashburn/fasterimage/tree/master"
            },
            "time": "2019-05-25T14:33:33+00:00"
        },
        {
            "name": "mcaskill/composer-exclude-files",
            "version": "v2.1.0",
            "source": {
                "type": "git",
                "url": "https://github.com/mcaskill/composer-plugin-exclude-files.git",
                "reference": "0d481db018d5849e87f87cc3145a2cbf0135e428"
            },
            "dist": {
                "type": "zip",
                "url": "https://api.github.com/repos/mcaskill/composer-plugin-exclude-files/zipball/0d481db018d5849e87f87cc3145a2cbf0135e428",
                "reference": "0d481db018d5849e87f87cc3145a2cbf0135e428",
                "shasum": ""
            },
            "require": {
                "composer-plugin-api": "^1.0 || ^2.0",
                "php": "^5.3.2 || ^7.0 || ^8.0"
            },
            "require-dev": {
                "composer/composer": "^1.0 || ^2.0",
                "symfony/phpunit-bridge": "^4.2 || ^5.0 || ^6.0"
            },
            "type": "composer-plugin",
            "extra": {
                "branch-alias": {
                    "dev-main": "2.x-dev"
                },
                "class": "McAskill\\Composer\\ExcludeFilePlugin"
            },
            "autoload": {
                "psr-4": {
                    "McAskill\\Composer\\": "src/"
                }
            },
            "notification-url": "https://packagist.org/downloads/",
            "license": [
                "MIT"
            ],
            "authors": [
                {
                    "name": "Chauncey McAskill",
                    "email": "chauncey@mcaskill.ca"
                }
            ],
            "description": "Exclude files from autoload_files.php",
            "support": {
                "issues": "https://github.com/mcaskill/composer-plugin-exclude-files/issues",
                "source": "https://github.com/mcaskill/composer-plugin-exclude-files/tree/v2.1.0"
            },
            "time": "2022-04-01T04:35:29+00:00"
        },
        {
            "name": "sabberworm/php-css-parser",
            "version": "8.4.0",
            "source": {
                "type": "git",
                "url": "https://github.com/sabberworm/PHP-CSS-Parser.git",
                "reference": "e41d2140031d533348b2192a83f02d8dd8a71d30"
            },
            "dist": {
                "type": "zip",
                "url": "https://api.github.com/repos/sabberworm/PHP-CSS-Parser/zipball/e41d2140031d533348b2192a83f02d8dd8a71d30",
                "reference": "e41d2140031d533348b2192a83f02d8dd8a71d30",
                "shasum": ""
            },
            "require": {
                "ext-iconv": "*",
                "php": ">=5.6.20"
            },
            "require-dev": {
                "codacy/coverage": "^1.4",
                "phpunit/phpunit": "^4.8.36"
            },
            "suggest": {
                "ext-mbstring": "for parsing UTF-8 CSS"
            },
            "type": "library",
            "autoload": {
                "psr-4": {
                    "Sabberworm\\CSS\\": "src/"
                }
            },
            "notification-url": "https://packagist.org/downloads/",
            "license": [
                "MIT"
            ],
            "authors": [
                {
                    "name": "Raphael Schweikert"
                }
            ],
            "description": "Parser for CSS Files written in PHP",
            "homepage": "https://www.sabberworm.com/blog/2010/6/10/php-css-parser",
            "keywords": [
                "css",
                "parser",
                "stylesheet"
            ],
            "support": {
                "issues": "https://github.com/sabberworm/PHP-CSS-Parser/issues",
                "source": "https://github.com/sabberworm/PHP-CSS-Parser/tree/8.4.0"
            },
            "time": "2021-12-11T13:40:54+00:00"
        },
        {
            "name": "symfony/polyfill-mbstring",
            "version": "v1.26.0",
            "source": {
                "type": "git",
                "url": "https://github.com/symfony/polyfill-mbstring.git",
                "reference": "9344f9cb97f3b19424af1a21a3b0e75b0a7d8d7e"
            },
            "dist": {
                "type": "zip",
                "url": "https://api.github.com/repos/symfony/polyfill-mbstring/zipball/9344f9cb97f3b19424af1a21a3b0e75b0a7d8d7e",
                "reference": "9344f9cb97f3b19424af1a21a3b0e75b0a7d8d7e",
                "shasum": ""
            },
            "require": {
                "php": ">=7.1"
            },
            "provide": {
                "ext-mbstring": "*"
            },
            "suggest": {
                "ext-mbstring": "For best performance"
            },
            "type": "library",
            "extra": {
                "branch-alias": {
                    "dev-main": "1.26-dev"
                },
                "thanks": {
                    "name": "symfony/polyfill",
                    "url": "https://github.com/symfony/polyfill"
                }
            },
            "autoload": {
                "files": [
                    "bootstrap.php"
                ],
                "psr-4": {
                    "Symfony\\Polyfill\\Mbstring\\": ""
                }
            },
            "notification-url": "https://packagist.org/downloads/",
            "license": [
                "MIT"
            ],
            "authors": [
                {
                    "name": "Nicolas Grekas",
                    "email": "p@tchwork.com"
                },
                {
                    "name": "Symfony Community",
                    "homepage": "https://symfony.com/contributors"
                }
            ],
            "description": "Symfony polyfill for the Mbstring extension",
            "homepage": "https://symfony.com",
            "keywords": [
                "compatibility",
                "mbstring",
                "polyfill",
                "portable",
                "shim"
            ],
            "support": {
                "source": "https://github.com/symfony/polyfill-mbstring/tree/v1.26.0"
            },
            "funding": [
                {
                    "url": "https://symfony.com/sponsor",
                    "type": "custom"
                },
                {
                    "url": "https://github.com/fabpot",
                    "type": "github"
                },
                {
                    "url": "https://tidelift.com/funding/github/packagist/symfony/symfony",
                    "type": "tidelift"
                }
            ],
            "time": "2022-05-24T11:49:31+00:00"
        },
        {
            "name": "togos/gitignore",
            "version": "1.1.1",
            "source": {
                "type": "git",
                "url": "https://github.com/TOGoS/PHPGitIgnore.git",
                "reference": "32bc0830e4123f670adcbf5ddda5bef362f4f4d4"
            },
            "dist": {
                "type": "zip",
                "url": "https://api.github.com/repos/TOGoS/PHPGitIgnore/zipball/32bc0830e4123f670adcbf5ddda5bef362f4f4d4",
                "reference": "32bc0830e4123f670adcbf5ddda5bef362f4f4d4",
                "shasum": ""
            },
            "require": {
                "php": ">=5.2"
            },
            "require-dev": {
                "togos/simpler-test": "1.1.1"
            },
            "type": "library",
            "autoload": {
                "psr-0": {
                    "TOGoS_GitIgnore_": "src/main/php/"
                }
            },
            "notification-url": "https://packagist.org/downloads/",
            "license": [
                "MIT"
            ],
            "description": "Parser for .gitignore (and sparse-checkout, and anything else using the same format) files",
            "support": {
                "issues": "https://github.com/TOGoS/PHPGitIgnore/issues",
                "source": "https://github.com/TOGoS/PHPGitIgnore/tree/master"
            },
            "time": "2019-04-19T19:16:58+00:00"
        },
        {
            "name": "willwashburn/stream",
            "version": "v1.0.0",
            "source": {
                "type": "git",
                "url": "https://github.com/willwashburn/stream.git",
                "reference": "345b3062493e3899d987dbdd1fec1c13ee28c903"
            },
            "dist": {
                "type": "zip",
                "url": "https://api.github.com/repos/willwashburn/stream/zipball/345b3062493e3899d987dbdd1fec1c13ee28c903",
                "reference": "345b3062493e3899d987dbdd1fec1c13ee28c903",
                "shasum": ""
            },
            "require": {
                "php": ">=5.4.0"
            },
            "require-dev": {
                "mockery/mockery": "~0.9",
                "phpunit/phpunit": "~4.0"
            },
            "type": "library",
            "autoload": {
                "psr-4": {
                    "WillWashburn\\": "src/"
                }
            },
            "notification-url": "https://packagist.org/downloads/",
            "license": [
                "MIT"
            ],
            "authors": [
                {
                    "name": "Will Washburn",
                    "email": "will.washburn@gmail.com"
                }
            ],
            "description": "model a sequence of data elements made available over time ",
            "homepage": "https://github.com/willwashburn/stream",
            "keywords": [
                "peek",
                "read",
                "stream",
                "streamable"
            ],
            "support": {
                "issues": "https://github.com/willwashburn/stream/issues",
                "source": "https://github.com/willwashburn/stream/tree/master"
            },
            "time": "2016-03-15T10:54:35+00:00"
        }
    ],
    "packages-dev": [
        {
            "name": "antecedent/patchwork",
            "version": "2.1.21",
            "source": {
                "type": "git",
                "url": "https://github.com/antecedent/patchwork.git",
                "reference": "25c1fa0cd9a6e6d0d13863d8df8f050b6733f16d"
            },
            "dist": {
                "type": "zip",
                "url": "https://api.github.com/repos/antecedent/patchwork/zipball/25c1fa0cd9a6e6d0d13863d8df8f050b6733f16d",
                "reference": "25c1fa0cd9a6e6d0d13863d8df8f050b6733f16d",
                "shasum": ""
            },
            "require": {
                "php": ">=5.4.0"
            },
            "require-dev": {
                "phpunit/phpunit": ">=4"
            },
            "type": "library",
            "notification-url": "https://packagist.org/downloads/",
            "license": [
                "MIT"
            ],
            "authors": [
                {
                    "name": "Ignas Rudaitis",
                    "email": "ignas.rudaitis@gmail.com"
                }
            ],
            "description": "Method redefinition (monkey-patching) functionality for PHP.",
            "homepage": "http://patchwork2.org/",
            "keywords": [
                "aop",
                "aspect",
                "interception",
                "monkeypatching",
                "redefinition",
                "runkit",
                "testing"
            ],
            "support": {
                "issues": "https://github.com/antecedent/patchwork/issues",
                "source": "https://github.com/antecedent/patchwork/tree/2.1.21"
            },
            "time": "2022-02-07T07:28:34+00:00"
        },
        {
            "name": "automattic/vipwpcs",
            "version": "2.3.3",
            "source": {
                "type": "git",
                "url": "https://github.com/Automattic/VIP-Coding-Standards.git",
                "reference": "6cd0a6a82bc0ac988dbf9d6a7c2e293dc8ac640b"
            },
            "dist": {
                "type": "zip",
                "url": "https://api.github.com/repos/Automattic/VIP-Coding-Standards/zipball/6cd0a6a82bc0ac988dbf9d6a7c2e293dc8ac640b",
                "reference": "6cd0a6a82bc0ac988dbf9d6a7c2e293dc8ac640b",
                "shasum": ""
            },
            "require": {
                "dealerdirect/phpcodesniffer-composer-installer": "^0.4.1 || ^0.5 || ^0.6.2 || ^0.7",
                "php": ">=5.4",
                "sirbrillig/phpcs-variable-analysis": "^2.11.1",
                "squizlabs/php_codesniffer": "^3.5.5",
                "wp-coding-standards/wpcs": "^2.3"
            },
            "require-dev": {
                "php-parallel-lint/php-console-highlighter": "^0.5",
                "php-parallel-lint/php-parallel-lint": "^1.0",
                "phpcompatibility/php-compatibility": "^9",
                "phpcsstandards/phpcsdevtools": "^1.0",
                "phpunit/phpunit": "^4 || ^5 || ^6 || ^7"
            },
            "type": "phpcodesniffer-standard",
            "notification-url": "https://packagist.org/downloads/",
            "license": [
                "MIT"
            ],
            "authors": [
                {
                    "name": "Contributors",
                    "homepage": "https://github.com/Automattic/VIP-Coding-Standards/graphs/contributors"
                }
            ],
            "description": "PHP_CodeSniffer rules (sniffs) to enforce WordPress VIP minimum coding conventions",
            "keywords": [
                "phpcs",
                "standards",
                "wordpress"
            ],
            "support": {
                "issues": "https://github.com/Automattic/VIP-Coding-Standards/issues",
                "source": "https://github.com/Automattic/VIP-Coding-Standards",
                "wiki": "https://github.com/Automattic/VIP-Coding-Standards/wiki"
            },
            "time": "2021-09-29T16:20:23+00:00"
        },
        {
            "name": "brain/monkey",
            "version": "2.6.1",
            "source": {
                "type": "git",
                "url": "https://github.com/Brain-WP/BrainMonkey.git",
                "reference": "a31c84515bb0d49be9310f52ef1733980ea8ffbb"
            },
            "dist": {
                "type": "zip",
                "url": "https://api.github.com/repos/Brain-WP/BrainMonkey/zipball/a31c84515bb0d49be9310f52ef1733980ea8ffbb",
                "reference": "a31c84515bb0d49be9310f52ef1733980ea8ffbb",
                "shasum": ""
            },
            "require": {
                "antecedent/patchwork": "^2.1.17",
                "mockery/mockery": "^1.3.5 || ^1.4.4",
                "php": ">=5.6.0"
            },
            "require-dev": {
                "dealerdirect/phpcodesniffer-composer-installer": "^0.7.1",
                "phpcompatibility/php-compatibility": "^9.3.0",
                "phpunit/phpunit": "^5.7.26 || ^6.0 || ^7.0 || >=8.0 <8.5.12 || ^8.5.14 || ^9.0"
            },
            "type": "library",
            "extra": {
                "branch-alias": {
                    "dev-version/1": "1.x-dev",
                    "dev-master": "2.0.x-dev"
                }
            },
            "autoload": {
                "files": [
                    "inc/api.php"
                ],
                "psr-4": {
                    "Brain\\Monkey\\": "src/"
                }
            },
            "notification-url": "https://packagist.org/downloads/",
            "license": [
                "MIT"
            ],
            "authors": [
                {
                    "name": "Giuseppe Mazzapica",
                    "email": "giuseppe.mazzapica@gmail.com",
                    "homepage": "https://gmazzap.me",
                    "role": "Developer"
                }
            ],
            "description": "Mocking utility for PHP functions and WordPress plugin API",
            "keywords": [
                "Monkey Patching",
                "interception",
                "mock",
                "mock functions",
                "mockery",
                "patchwork",
                "redefinition",
                "runkit",
                "test",
                "testing"
            ],
            "support": {
                "issues": "https://github.com/Brain-WP/BrainMonkey/issues",
                "source": "https://github.com/Brain-WP/BrainMonkey"
            },
            "time": "2021-11-11T15:53:55+00:00"
        },
        {
            "name": "composer/pcre",
            "version": "2.0.0",
            "source": {
                "type": "git",
                "url": "https://github.com/composer/pcre.git",
                "reference": "c8e9d27cfc5ed22643c19c160455b473ffd8aabe"
            },
            "dist": {
                "type": "zip",
                "url": "https://api.github.com/repos/composer/pcre/zipball/c8e9d27cfc5ed22643c19c160455b473ffd8aabe",
                "reference": "c8e9d27cfc5ed22643c19c160455b473ffd8aabe",
                "shasum": ""
            },
            "require": {
                "php": "^7.2 || ^8.0"
            },
            "require-dev": {
                "phpstan/phpstan": "^1.3",
                "phpstan/phpstan-strict-rules": "^1.1",
                "symfony/phpunit-bridge": "^5"
            },
            "type": "library",
            "extra": {
                "branch-alias": {
                    "dev-main": "2.x-dev"
                }
            },
            "autoload": {
                "psr-4": {
                    "Composer\\Pcre\\": "src"
                }
            },
            "notification-url": "https://packagist.org/downloads/",
            "license": [
                "MIT"
            ],
            "authors": [
                {
                    "name": "Jordi Boggiano",
                    "email": "j.boggiano@seld.be",
                    "homepage": "http://seld.be"
                }
            ],
            "description": "PCRE wrapping library that offers type-safe preg_* replacements.",
            "keywords": [
                "PCRE",
                "preg",
                "regex",
                "regular expression"
            ],
            "support": {
                "issues": "https://github.com/composer/pcre/issues",
                "source": "https://github.com/composer/pcre/tree/2.0.0"
            },
            "funding": [
                {
                    "url": "https://packagist.com",
                    "type": "custom"
                },
                {
                    "url": "https://github.com/composer",
                    "type": "github"
                },
                {
                    "url": "https://tidelift.com/funding/github/packagist/composer/composer",
                    "type": "tidelift"
                }
            ],
            "time": "2022-02-25T20:05:29+00:00"
        },
        {
            "name": "composer/xdebug-handler",
            "version": "3.0.3",
            "source": {
                "type": "git",
                "url": "https://github.com/composer/xdebug-handler.git",
                "reference": "ced299686f41dce890debac69273b47ffe98a40c"
            },
            "dist": {
                "type": "zip",
                "url": "https://api.github.com/repos/composer/xdebug-handler/zipball/ced299686f41dce890debac69273b47ffe98a40c",
                "reference": "ced299686f41dce890debac69273b47ffe98a40c",
                "shasum": ""
            },
            "require": {
                "composer/pcre": "^1 || ^2 || ^3",
                "php": "^7.2.5 || ^8.0",
                "psr/log": "^1 || ^2 || ^3"
            },
            "require-dev": {
                "phpstan/phpstan": "^1.0",
                "phpstan/phpstan-strict-rules": "^1.1",
                "symfony/phpunit-bridge": "^6.0"
            },
            "type": "library",
            "autoload": {
                "psr-4": {
                    "Composer\\XdebugHandler\\": "src"
                }
            },
            "notification-url": "https://packagist.org/downloads/",
            "license": [
                "MIT"
            ],
            "authors": [
                {
                    "name": "John Stevenson",
                    "email": "john-stevenson@blueyonder.co.uk"
                }
            ],
            "description": "Restarts a process without Xdebug.",
            "keywords": [
                "Xdebug",
                "performance"
            ],
            "support": {
                "irc": "irc://irc.freenode.org/composer",
                "issues": "https://github.com/composer/xdebug-handler/issues",
                "source": "https://github.com/composer/xdebug-handler/tree/3.0.3"
            },
            "funding": [
                {
                    "url": "https://packagist.com",
                    "type": "custom"
                },
                {
                    "url": "https://github.com/composer",
                    "type": "github"
                },
                {
                    "url": "https://tidelift.com/funding/github/packagist/composer/composer",
                    "type": "tidelift"
                }
            ],
            "time": "2022-02-25T21:32:43+00:00"
        },
        {
            "name": "dealerdirect/phpcodesniffer-composer-installer",
            "version": "v0.7.2",
            "source": {
                "type": "git",
                "url": "https://github.com/Dealerdirect/phpcodesniffer-composer-installer.git",
                "reference": "1c968e542d8843d7cd71de3c5c9c3ff3ad71a1db"
            },
            "dist": {
                "type": "zip",
                "url": "https://api.github.com/repos/Dealerdirect/phpcodesniffer-composer-installer/zipball/1c968e542d8843d7cd71de3c5c9c3ff3ad71a1db",
                "reference": "1c968e542d8843d7cd71de3c5c9c3ff3ad71a1db",
                "shasum": ""
            },
            "require": {
                "composer-plugin-api": "^1.0 || ^2.0",
                "php": ">=5.3",
                "squizlabs/php_codesniffer": "^2.0 || ^3.1.0 || ^4.0"
            },
            "require-dev": {
                "composer/composer": "*",
                "php-parallel-lint/php-parallel-lint": "^1.3.1",
                "phpcompatibility/php-compatibility": "^9.0"
            },
            "type": "composer-plugin",
            "extra": {
                "class": "Dealerdirect\\Composer\\Plugin\\Installers\\PHPCodeSniffer\\Plugin"
            },
            "autoload": {
                "psr-4": {
                    "Dealerdirect\\Composer\\Plugin\\Installers\\PHPCodeSniffer\\": "src/"
                }
            },
            "notification-url": "https://packagist.org/downloads/",
            "license": [
                "MIT"
            ],
            "authors": [
                {
                    "name": "Franck Nijhof",
                    "email": "franck.nijhof@dealerdirect.com",
                    "homepage": "http://www.frenck.nl",
                    "role": "Developer / IT Manager"
                },
                {
                    "name": "Contributors",
                    "homepage": "https://github.com/Dealerdirect/phpcodesniffer-composer-installer/graphs/contributors"
                }
            ],
            "description": "PHP_CodeSniffer Standards Composer Installer Plugin",
            "homepage": "http://www.dealerdirect.com",
            "keywords": [
                "PHPCodeSniffer",
                "PHP_CodeSniffer",
                "code quality",
                "codesniffer",
                "composer",
                "installer",
                "phpcbf",
                "phpcs",
                "plugin",
                "qa",
                "quality",
                "standard",
                "standards",
                "style guide",
                "stylecheck",
                "tests"
            ],
            "support": {
                "issues": "https://github.com/dealerdirect/phpcodesniffer-composer-installer/issues",
                "source": "https://github.com/dealerdirect/phpcodesniffer-composer-installer"
            },
            "time": "2022-02-04T12:51:07+00:00"
        },
        {
            "name": "dg/bypass-finals",
            "version": "v1.3.1",
            "source": {
                "type": "git",
                "url": "https://github.com/dg/bypass-finals.git",
                "reference": "495f5bc762e7bf30a13ed8253f44bb3a701767bb"
            },
            "dist": {
                "type": "zip",
                "url": "https://api.github.com/repos/dg/bypass-finals/zipball/495f5bc762e7bf30a13ed8253f44bb3a701767bb",
                "reference": "495f5bc762e7bf30a13ed8253f44bb3a701767bb",
                "shasum": ""
            },
            "require": {
                "php": ">=7.1"
            },
            "require-dev": {
                "nette/tester": "^2.3",
                "phpstan/phpstan": "^0.12"
            },
            "type": "library",
            "autoload": {
                "classmap": [
                    "src/"
                ]
            },
            "notification-url": "https://packagist.org/downloads/",
            "license": [
                "BSD-3-Clause",
                "GPL-2.0",
                "GPL-3.0"
            ],
            "authors": [
                {
                    "name": "David Grudl",
                    "homepage": "https://davidgrudl.com"
                }
            ],
            "description": "Removes final keyword from source code on-the-fly and allows mocking of final methods and classes",
            "keywords": [
                "finals",
                "mocking",
                "phpunit",
                "testing",
                "unit"
            ],
            "support": {
                "issues": "https://github.com/dg/bypass-finals/issues",
                "source": "https://github.com/dg/bypass-finals/tree/v1.3.1"
            },
            "time": "2021-04-09T10:42:55+00:00"
        },
        {
            "name": "doctrine/instantiator",
            "version": "1.4.1",
            "source": {
                "type": "git",
                "url": "https://github.com/doctrine/instantiator.git",
                "reference": "10dcfce151b967d20fde1b34ae6640712c3891bc"
            },
            "dist": {
                "type": "zip",
                "url": "https://api.github.com/repos/doctrine/instantiator/zipball/10dcfce151b967d20fde1b34ae6640712c3891bc",
                "reference": "10dcfce151b967d20fde1b34ae6640712c3891bc",
                "shasum": ""
            },
            "require": {
                "php": "^7.1 || ^8.0"
            },
            "require-dev": {
                "doctrine/coding-standard": "^9",
                "ext-pdo": "*",
                "ext-phar": "*",
                "phpbench/phpbench": "^0.16 || ^1",
                "phpstan/phpstan": "^1.4",
                "phpstan/phpstan-phpunit": "^1",
                "phpunit/phpunit": "^7.5 || ^8.5 || ^9.5",
                "vimeo/psalm": "^4.22"
            },
            "type": "library",
            "autoload": {
                "psr-4": {
                    "Doctrine\\Instantiator\\": "src/Doctrine/Instantiator/"
                }
            },
            "notification-url": "https://packagist.org/downloads/",
            "license": [
                "MIT"
            ],
            "authors": [
                {
                    "name": "Marco Pivetta",
                    "email": "ocramius@gmail.com",
                    "homepage": "https://ocramius.github.io/"
                }
            ],
            "description": "A small, lightweight utility to instantiate objects in PHP without invoking their constructors",
            "homepage": "https://www.doctrine-project.org/projects/instantiator.html",
            "keywords": [
                "constructor",
                "instantiate"
            ],
            "support": {
                "issues": "https://github.com/doctrine/instantiator/issues",
                "source": "https://github.com/doctrine/instantiator/tree/1.4.1"
            },
            "funding": [
                {
                    "url": "https://www.doctrine-project.org/sponsorship.html",
                    "type": "custom"
                },
                {
                    "url": "https://www.patreon.com/phpdoctrine",
                    "type": "patreon"
                },
                {
                    "url": "https://tidelift.com/funding/github/packagist/doctrine%2Finstantiator",
                    "type": "tidelift"
                }
            ],
            "time": "2022-03-03T08:28:38+00:00"
        },
        {
            "name": "hamcrest/hamcrest-php",
            "version": "v2.0.1",
            "source": {
                "type": "git",
                "url": "https://github.com/hamcrest/hamcrest-php.git",
                "reference": "8c3d0a3f6af734494ad8f6fbbee0ba92422859f3"
            },
            "dist": {
                "type": "zip",
                "url": "https://api.github.com/repos/hamcrest/hamcrest-php/zipball/8c3d0a3f6af734494ad8f6fbbee0ba92422859f3",
                "reference": "8c3d0a3f6af734494ad8f6fbbee0ba92422859f3",
                "shasum": ""
            },
            "require": {
                "php": "^5.3|^7.0|^8.0"
            },
            "replace": {
                "cordoval/hamcrest-php": "*",
                "davedevelopment/hamcrest-php": "*",
                "kodova/hamcrest-php": "*"
            },
            "require-dev": {
                "phpunit/php-file-iterator": "^1.4 || ^2.0",
                "phpunit/phpunit": "^4.8.36 || ^5.7 || ^6.5 || ^7.0"
            },
            "type": "library",
            "extra": {
                "branch-alias": {
                    "dev-master": "2.1-dev"
                }
            },
            "autoload": {
                "classmap": [
                    "hamcrest"
                ]
            },
            "notification-url": "https://packagist.org/downloads/",
            "license": [
                "BSD-3-Clause"
            ],
            "description": "This is the PHP port of Hamcrest Matchers",
            "keywords": [
                "test"
            ],
            "support": {
                "issues": "https://github.com/hamcrest/hamcrest-php/issues",
                "source": "https://github.com/hamcrest/hamcrest-php/tree/v2.0.1"
            },
            "time": "2020-07-09T08:09:16+00:00"
        },
        {
            "name": "mockery/mockery",
            "version": "1.3.5",
            "source": {
                "type": "git",
                "url": "https://github.com/mockery/mockery.git",
                "reference": "472fa8ca4e55483d55ee1e73c963718c4393791d"
            },
            "dist": {
                "type": "zip",
                "url": "https://api.github.com/repos/mockery/mockery/zipball/472fa8ca4e55483d55ee1e73c963718c4393791d",
                "reference": "472fa8ca4e55483d55ee1e73c963718c4393791d",
                "shasum": ""
            },
            "require": {
                "hamcrest/hamcrest-php": "^2.0.1",
                "lib-pcre": ">=7.0",
                "php": ">=5.6.0"
            },
            "require-dev": {
                "phpunit/phpunit": "^5.7.10|^6.5|^7.5|^8.5|^9.3"
            },
            "type": "library",
            "extra": {
                "branch-alias": {
                    "dev-master": "1.3.x-dev"
                }
            },
            "autoload": {
                "psr-0": {
                    "Mockery": "library/"
                }
            },
            "notification-url": "https://packagist.org/downloads/",
            "license": [
                "BSD-3-Clause"
            ],
            "authors": [
                {
                    "name": "Pádraic Brady",
                    "email": "padraic.brady@gmail.com",
                    "homepage": "http://blog.astrumfutura.com"
                },
                {
                    "name": "Dave Marshall",
                    "email": "dave.marshall@atstsolutions.co.uk",
                    "homepage": "http://davedevelopment.co.uk"
                }
            ],
            "description": "Mockery is a simple yet flexible PHP mock object framework",
            "homepage": "https://github.com/mockery/mockery",
            "keywords": [
                "BDD",
                "TDD",
                "library",
                "mock",
                "mock objects",
                "mockery",
                "stub",
                "test",
                "test double",
                "testing"
            ],
            "support": {
                "issues": "https://github.com/mockery/mockery/issues",
                "source": "https://github.com/mockery/mockery/tree/1.3.5"
            },
            "time": "2021-09-13T15:33:03+00:00"
        },
        {
            "name": "myclabs/deep-copy",
            "version": "1.11.0",
            "source": {
                "type": "git",
                "url": "https://github.com/myclabs/DeepCopy.git",
                "reference": "14daed4296fae74d9e3201d2c4925d1acb7aa614"
            },
            "dist": {
                "type": "zip",
                "url": "https://api.github.com/repos/myclabs/DeepCopy/zipball/14daed4296fae74d9e3201d2c4925d1acb7aa614",
                "reference": "14daed4296fae74d9e3201d2c4925d1acb7aa614",
                "shasum": ""
            },
            "require": {
                "php": "^7.1 || ^8.0"
            },
            "conflict": {
                "doctrine/collections": "<1.6.8",
                "doctrine/common": "<2.13.3 || >=3,<3.2.2"
            },
            "require-dev": {
                "doctrine/collections": "^1.6.8",
                "doctrine/common": "^2.13.3 || ^3.2.2",
                "phpunit/phpunit": "^7.5.20 || ^8.5.23 || ^9.5.13"
            },
            "type": "library",
            "autoload": {
                "files": [
                    "src/DeepCopy/deep_copy.php"
                ],
                "psr-4": {
                    "DeepCopy\\": "src/DeepCopy/"
                }
            },
            "notification-url": "https://packagist.org/downloads/",
            "license": [
                "MIT"
            ],
            "description": "Create deep copies (clones) of your objects",
            "keywords": [
                "clone",
                "copy",
                "duplicate",
                "object",
                "object graph"
            ],
            "support": {
                "issues": "https://github.com/myclabs/DeepCopy/issues",
                "source": "https://github.com/myclabs/DeepCopy/tree/1.11.0"
            },
            "funding": [
                {
                    "url": "https://tidelift.com/funding/github/packagist/myclabs/deep-copy",
                    "type": "tidelift"
                }
            ],
            "time": "2022-03-03T13:19:32+00:00"
        },
        {
            "name": "pdepend/pdepend",
            "version": "2.10.3",
            "source": {
                "type": "git",
                "url": "https://github.com/pdepend/pdepend.git",
                "reference": "da3166a06b4a89915920a42444f707122a1584c9"
            },
            "dist": {
                "type": "zip",
                "url": "https://api.github.com/repos/pdepend/pdepend/zipball/da3166a06b4a89915920a42444f707122a1584c9",
                "reference": "da3166a06b4a89915920a42444f707122a1584c9",
                "shasum": ""
            },
            "require": {
                "php": ">=5.3.7",
                "symfony/config": "^2.3.0|^3|^4|^5|^6.0",
                "symfony/dependency-injection": "^2.3.0|^3|^4|^5|^6.0",
                "symfony/filesystem": "^2.3.0|^3|^4|^5|^6.0"
            },
            "require-dev": {
                "easy-doc/easy-doc": "0.0.0|^1.2.3",
                "gregwar/rst": "^1.0",
                "phpunit/phpunit": "^4.8.36|^5.7.27",
                "squizlabs/php_codesniffer": "^2.0.0"
            },
            "bin": [
                "src/bin/pdepend"
            ],
            "type": "library",
            "extra": {
                "branch-alias": {
                    "dev-master": "2.x-dev"
                }
            },
            "autoload": {
                "psr-4": {
                    "PDepend\\": "src/main/php/PDepend"
                }
            },
            "notification-url": "https://packagist.org/downloads/",
            "license": [
                "BSD-3-Clause"
            ],
            "description": "Official version of pdepend to be handled with Composer",
            "support": {
                "issues": "https://github.com/pdepend/pdepend/issues",
                "source": "https://github.com/pdepend/pdepend/tree/2.10.3"
            },
            "funding": [
                {
                    "url": "https://tidelift.com/funding/github/packagist/pdepend/pdepend",
                    "type": "tidelift"
                }
            ],
            "time": "2022-02-23T07:53:09+00:00"
        },
        {
            "name": "phar-io/manifest",
            "version": "2.0.3",
            "source": {
                "type": "git",
                "url": "https://github.com/phar-io/manifest.git",
                "reference": "97803eca37d319dfa7826cc2437fc020857acb53"
            },
            "dist": {
                "type": "zip",
                "url": "https://api.github.com/repos/phar-io/manifest/zipball/97803eca37d319dfa7826cc2437fc020857acb53",
                "reference": "97803eca37d319dfa7826cc2437fc020857acb53",
                "shasum": ""
            },
            "require": {
                "ext-dom": "*",
                "ext-phar": "*",
                "ext-xmlwriter": "*",
                "phar-io/version": "^3.0.1",
                "php": "^7.2 || ^8.0"
            },
            "type": "library",
            "extra": {
                "branch-alias": {
                    "dev-master": "2.0.x-dev"
                }
            },
            "autoload": {
                "classmap": [
                    "src/"
                ]
            },
            "notification-url": "https://packagist.org/downloads/",
            "license": [
                "BSD-3-Clause"
            ],
            "authors": [
                {
                    "name": "Arne Blankerts",
                    "email": "arne@blankerts.de",
                    "role": "Developer"
                },
                {
                    "name": "Sebastian Heuer",
                    "email": "sebastian@phpeople.de",
                    "role": "Developer"
                },
                {
                    "name": "Sebastian Bergmann",
                    "email": "sebastian@phpunit.de",
                    "role": "Developer"
                }
            ],
            "description": "Component for reading phar.io manifest information from a PHP Archive (PHAR)",
            "support": {
                "issues": "https://github.com/phar-io/manifest/issues",
                "source": "https://github.com/phar-io/manifest/tree/2.0.3"
            },
            "time": "2021-07-20T11:28:43+00:00"
        },
        {
            "name": "phar-io/version",
            "version": "3.2.1",
            "source": {
                "type": "git",
                "url": "https://github.com/phar-io/version.git",
                "reference": "4f7fd7836c6f332bb2933569e566a0d6c4cbed74"
            },
            "dist": {
                "type": "zip",
                "url": "https://api.github.com/repos/phar-io/version/zipball/4f7fd7836c6f332bb2933569e566a0d6c4cbed74",
                "reference": "4f7fd7836c6f332bb2933569e566a0d6c4cbed74",
                "shasum": ""
            },
            "require": {
                "php": "^7.2 || ^8.0"
            },
            "type": "library",
            "autoload": {
                "classmap": [
                    "src/"
                ]
            },
            "notification-url": "https://packagist.org/downloads/",
            "license": [
                "BSD-3-Clause"
            ],
            "authors": [
                {
                    "name": "Arne Blankerts",
                    "email": "arne@blankerts.de",
                    "role": "Developer"
                },
                {
                    "name": "Sebastian Heuer",
                    "email": "sebastian@phpeople.de",
                    "role": "Developer"
                },
                {
                    "name": "Sebastian Bergmann",
                    "email": "sebastian@phpunit.de",
                    "role": "Developer"
                }
            ],
            "description": "Library for handling version information and constraints",
            "support": {
                "issues": "https://github.com/phar-io/version/issues",
                "source": "https://github.com/phar-io/version/tree/3.2.1"
            },
            "time": "2022-02-21T01:04:05+00:00"
        },
        {
            "name": "php-stubs/woocommerce-stubs",
            "version": "v6.6.0",
            "source": {
                "type": "git",
                "url": "https://github.com/php-stubs/woocommerce-stubs.git",
                "reference": "d8823d39795df6995b938a245795edfc230d80bf"
            },
            "dist": {
                "type": "zip",
                "url": "https://api.github.com/repos/php-stubs/woocommerce-stubs/zipball/d8823d39795df6995b938a245795edfc230d80bf",
                "reference": "d8823d39795df6995b938a245795edfc230d80bf",
                "shasum": ""
            },
            "require": {
                "php-stubs/wordpress-stubs": "^5.3 || ^6.0"
            },
            "require-dev": {
                "php": "~7.1 || ~8.0",
                "php-stubs/generator": "^0.8.0"
            },
            "suggest": {
                "symfony/polyfill-php73": "Symfony polyfill backporting some PHP 7.3+ features to lower PHP versions",
                "szepeviktor/phpstan-wordpress": "WordPress extensions for PHPStan"
            },
            "type": "library",
            "notification-url": "https://packagist.org/downloads/",
            "license": [
                "MIT"
            ],
            "description": "WooCommerce function and class declaration stubs for static analysis.",
            "homepage": "https://github.com/php-stubs/woocommerce-stubs",
            "keywords": [
                "PHPStan",
                "static analysis",
                "woocommerce",
                "wordpress"
            ],
            "support": {
                "issues": "https://github.com/php-stubs/woocommerce-stubs/issues",
                "source": "https://github.com/php-stubs/woocommerce-stubs/tree/v6.6.0"
            },
            "time": "2022-06-14T17:22:10+00:00"
        },
        {
            "name": "php-stubs/wordpress-stubs",
            "version": "v6.0.0",
            "source": {
                "type": "git",
                "url": "https://github.com/php-stubs/wordpress-stubs.git",
                "reference": "ce909ee303ce4bb885e5009a739c19b461944166"
            },
            "dist": {
                "type": "zip",
                "url": "https://api.github.com/repos/php-stubs/wordpress-stubs/zipball/ce909ee303ce4bb885e5009a739c19b461944166",
                "reference": "ce909ee303ce4bb885e5009a739c19b461944166",
                "shasum": ""
            },
            "replace": {
                "giacocorsiglia/wordpress-stubs": "*"
            },
            "require-dev": {
                "nikic/php-parser": "< 4.12.0",
                "php": "~7.3 || ~8.0",
                "php-stubs/generator": "^0.8.1",
                "phpdocumentor/reflection-docblock": "^5.3",
                "phpstan/phpstan": "^1.2"
            },
            "suggest": {
                "paragonie/sodium_compat": "Pure PHP implementation of libsodium",
                "symfony/polyfill-php73": "Symfony polyfill backporting some PHP 7.3+ features to lower PHP versions",
                "szepeviktor/phpstan-wordpress": "WordPress extensions for PHPStan"
            },
            "type": "library",
            "notification-url": "https://packagist.org/downloads/",
            "license": [
                "MIT"
            ],
            "description": "WordPress function and class declaration stubs for static analysis.",
            "homepage": "https://github.com/php-stubs/wordpress-stubs",
            "keywords": [
                "PHPStan",
                "static analysis",
                "wordpress"
            ],
            "support": {
                "issues": "https://github.com/php-stubs/wordpress-stubs/issues",
                "source": "https://github.com/php-stubs/wordpress-stubs/tree/v6.0.0"
            },
            "time": "2022-05-26T14:35:42+00:00"
        },
        {
            "name": "phpcompatibility/php-compatibility",
            "version": "9.3.5",
            "source": {
                "type": "git",
                "url": "https://github.com/PHPCompatibility/PHPCompatibility.git",
                "reference": "9fb324479acf6f39452e0655d2429cc0d3914243"
            },
            "dist": {
                "type": "zip",
                "url": "https://api.github.com/repos/PHPCompatibility/PHPCompatibility/zipball/9fb324479acf6f39452e0655d2429cc0d3914243",
                "reference": "9fb324479acf6f39452e0655d2429cc0d3914243",
                "shasum": ""
            },
            "require": {
                "php": ">=5.3",
                "squizlabs/php_codesniffer": "^2.3 || ^3.0.2"
            },
            "conflict": {
                "squizlabs/php_codesniffer": "2.6.2"
            },
            "require-dev": {
                "phpunit/phpunit": "~4.5 || ^5.0 || ^6.0 || ^7.0"
            },
            "suggest": {
                "dealerdirect/phpcodesniffer-composer-installer": "^0.5 || This Composer plugin will sort out the PHPCS 'installed_paths' automatically.",
                "roave/security-advisories": "dev-master || Helps prevent installing dependencies with known security issues."
            },
            "type": "phpcodesniffer-standard",
            "notification-url": "https://packagist.org/downloads/",
            "license": [
                "LGPL-3.0-or-later"
            ],
            "authors": [
                {
                    "name": "Wim Godden",
                    "homepage": "https://github.com/wimg",
                    "role": "lead"
                },
                {
                    "name": "Juliette Reinders Folmer",
                    "homepage": "https://github.com/jrfnl",
                    "role": "lead"
                },
                {
                    "name": "Contributors",
                    "homepage": "https://github.com/PHPCompatibility/PHPCompatibility/graphs/contributors"
                }
            ],
            "description": "A set of sniffs for PHP_CodeSniffer that checks for PHP cross-version compatibility.",
            "homepage": "http://techblog.wimgodden.be/tag/codesniffer/",
            "keywords": [
                "compatibility",
                "phpcs",
                "standards"
            ],
            "support": {
                "issues": "https://github.com/PHPCompatibility/PHPCompatibility/issues",
                "source": "https://github.com/PHPCompatibility/PHPCompatibility"
            },
            "time": "2019-12-27T09:44:58+00:00"
        },
        {
            "name": "phpcompatibility/phpcompatibility-paragonie",
            "version": "1.3.1",
            "source": {
                "type": "git",
                "url": "https://github.com/PHPCompatibility/PHPCompatibilityParagonie.git",
                "reference": "ddabec839cc003651f2ce695c938686d1086cf43"
            },
            "dist": {
                "type": "zip",
                "url": "https://api.github.com/repos/PHPCompatibility/PHPCompatibilityParagonie/zipball/ddabec839cc003651f2ce695c938686d1086cf43",
                "reference": "ddabec839cc003651f2ce695c938686d1086cf43",
                "shasum": ""
            },
            "require": {
                "phpcompatibility/php-compatibility": "^9.0"
            },
            "require-dev": {
                "dealerdirect/phpcodesniffer-composer-installer": "^0.7",
                "paragonie/random_compat": "dev-master",
                "paragonie/sodium_compat": "dev-master"
            },
            "suggest": {
                "dealerdirect/phpcodesniffer-composer-installer": "^0.7 || This Composer plugin will sort out the PHP_CodeSniffer 'installed_paths' automatically.",
                "roave/security-advisories": "dev-master || Helps prevent installing dependencies with known security issues."
            },
            "type": "phpcodesniffer-standard",
            "notification-url": "https://packagist.org/downloads/",
            "license": [
                "LGPL-3.0-or-later"
            ],
            "authors": [
                {
                    "name": "Wim Godden",
                    "role": "lead"
                },
                {
                    "name": "Juliette Reinders Folmer",
                    "role": "lead"
                }
            ],
            "description": "A set of rulesets for PHP_CodeSniffer to check for PHP cross-version compatibility issues in projects, while accounting for polyfills provided by the Paragonie polyfill libraries.",
            "homepage": "http://phpcompatibility.com/",
            "keywords": [
                "compatibility",
                "paragonie",
                "phpcs",
                "polyfill",
                "standards"
            ],
            "support": {
                "issues": "https://github.com/PHPCompatibility/PHPCompatibilityParagonie/issues",
                "source": "https://github.com/PHPCompatibility/PHPCompatibilityParagonie"
            },
            "time": "2021-02-15T10:24:51+00:00"
        },
        {
            "name": "phpcompatibility/phpcompatibility-wp",
            "version": "2.1.3",
            "source": {
                "type": "git",
                "url": "https://github.com/PHPCompatibility/PHPCompatibilityWP.git",
                "reference": "d55de55f88697b9cdb94bccf04f14eb3b11cf308"
            },
            "dist": {
                "type": "zip",
                "url": "https://api.github.com/repos/PHPCompatibility/PHPCompatibilityWP/zipball/d55de55f88697b9cdb94bccf04f14eb3b11cf308",
                "reference": "d55de55f88697b9cdb94bccf04f14eb3b11cf308",
                "shasum": ""
            },
            "require": {
                "phpcompatibility/php-compatibility": "^9.0",
                "phpcompatibility/phpcompatibility-paragonie": "^1.0"
            },
            "require-dev": {
                "dealerdirect/phpcodesniffer-composer-installer": "^0.7"
            },
            "suggest": {
                "dealerdirect/phpcodesniffer-composer-installer": "^0.7 || This Composer plugin will sort out the PHP_CodeSniffer 'installed_paths' automatically.",
                "roave/security-advisories": "dev-master || Helps prevent installing dependencies with known security issues."
            },
            "type": "phpcodesniffer-standard",
            "notification-url": "https://packagist.org/downloads/",
            "license": [
                "LGPL-3.0-or-later"
            ],
            "authors": [
                {
                    "name": "Wim Godden",
                    "role": "lead"
                },
                {
                    "name": "Juliette Reinders Folmer",
                    "role": "lead"
                }
            ],
            "description": "A ruleset for PHP_CodeSniffer to check for PHP cross-version compatibility issues in projects, while accounting for polyfills provided by WordPress.",
            "homepage": "http://phpcompatibility.com/",
            "keywords": [
                "compatibility",
                "phpcs",
                "standards",
                "wordpress"
            ],
            "support": {
                "issues": "https://github.com/PHPCompatibility/PHPCompatibilityWP/issues",
                "source": "https://github.com/PHPCompatibility/PHPCompatibilityWP"
            },
            "time": "2021-12-30T16:37:40+00:00"
        },
        {
            "name": "phpdocumentor/reflection-common",
            "version": "2.2.0",
            "source": {
                "type": "git",
                "url": "https://github.com/phpDocumentor/ReflectionCommon.git",
                "reference": "1d01c49d4ed62f25aa84a747ad35d5a16924662b"
            },
            "dist": {
                "type": "zip",
                "url": "https://api.github.com/repos/phpDocumentor/ReflectionCommon/zipball/1d01c49d4ed62f25aa84a747ad35d5a16924662b",
                "reference": "1d01c49d4ed62f25aa84a747ad35d5a16924662b",
                "shasum": ""
            },
            "require": {
                "php": "^7.2 || ^8.0"
            },
            "type": "library",
            "extra": {
                "branch-alias": {
                    "dev-2.x": "2.x-dev"
                }
            },
            "autoload": {
                "psr-4": {
                    "phpDocumentor\\Reflection\\": "src/"
                }
            },
            "notification-url": "https://packagist.org/downloads/",
            "license": [
                "MIT"
            ],
            "authors": [
                {
                    "name": "Jaap van Otterdijk",
                    "email": "opensource@ijaap.nl"
                }
            ],
            "description": "Common reflection classes used by phpdocumentor to reflect the code structure",
            "homepage": "http://www.phpdoc.org",
            "keywords": [
                "FQSEN",
                "phpDocumentor",
                "phpdoc",
                "reflection",
                "static analysis"
            ],
            "support": {
                "issues": "https://github.com/phpDocumentor/ReflectionCommon/issues",
                "source": "https://github.com/phpDocumentor/ReflectionCommon/tree/2.x"
            },
            "time": "2020-06-27T09:03:43+00:00"
        },
        {
            "name": "phpdocumentor/reflection-docblock",
            "version": "5.3.0",
            "source": {
                "type": "git",
                "url": "https://github.com/phpDocumentor/ReflectionDocBlock.git",
                "reference": "622548b623e81ca6d78b721c5e029f4ce664f170"
            },
            "dist": {
                "type": "zip",
                "url": "https://api.github.com/repos/phpDocumentor/ReflectionDocBlock/zipball/622548b623e81ca6d78b721c5e029f4ce664f170",
                "reference": "622548b623e81ca6d78b721c5e029f4ce664f170",
                "shasum": ""
            },
            "require": {
                "ext-filter": "*",
                "php": "^7.2 || ^8.0",
                "phpdocumentor/reflection-common": "^2.2",
                "phpdocumentor/type-resolver": "^1.3",
                "webmozart/assert": "^1.9.1"
            },
            "require-dev": {
                "mockery/mockery": "~1.3.2",
                "psalm/phar": "^4.8"
            },
            "type": "library",
            "extra": {
                "branch-alias": {
                    "dev-master": "5.x-dev"
                }
            },
            "autoload": {
                "psr-4": {
                    "phpDocumentor\\Reflection\\": "src"
                }
            },
            "notification-url": "https://packagist.org/downloads/",
            "license": [
                "MIT"
            ],
            "authors": [
                {
                    "name": "Mike van Riel",
                    "email": "me@mikevanriel.com"
                },
                {
                    "name": "Jaap van Otterdijk",
                    "email": "account@ijaap.nl"
                }
            ],
            "description": "With this component, a library can provide support for annotations via DocBlocks or otherwise retrieve information that is embedded in a DocBlock.",
            "support": {
                "issues": "https://github.com/phpDocumentor/ReflectionDocBlock/issues",
                "source": "https://github.com/phpDocumentor/ReflectionDocBlock/tree/5.3.0"
            },
            "time": "2021-10-19T17:43:47+00:00"
        },
        {
            "name": "phpdocumentor/type-resolver",
            "version": "1.6.1",
            "source": {
                "type": "git",
                "url": "https://github.com/phpDocumentor/TypeResolver.git",
                "reference": "77a32518733312af16a44300404e945338981de3"
            },
            "dist": {
                "type": "zip",
                "url": "https://api.github.com/repos/phpDocumentor/TypeResolver/zipball/77a32518733312af16a44300404e945338981de3",
                "reference": "77a32518733312af16a44300404e945338981de3",
                "shasum": ""
            },
            "require": {
                "php": "^7.2 || ^8.0",
                "phpdocumentor/reflection-common": "^2.0"
            },
            "require-dev": {
                "ext-tokenizer": "*",
                "psalm/phar": "^4.8"
            },
            "type": "library",
            "extra": {
                "branch-alias": {
                    "dev-1.x": "1.x-dev"
                }
            },
            "autoload": {
                "psr-4": {
                    "phpDocumentor\\Reflection\\": "src"
                }
            },
            "notification-url": "https://packagist.org/downloads/",
            "license": [
                "MIT"
            ],
            "authors": [
                {
                    "name": "Mike van Riel",
                    "email": "me@mikevanriel.com"
                }
            ],
            "description": "A PSR-5 based resolver of Class names, Types and Structural Element Names",
            "support": {
                "issues": "https://github.com/phpDocumentor/TypeResolver/issues",
                "source": "https://github.com/phpDocumentor/TypeResolver/tree/1.6.1"
            },
            "time": "2022-03-15T21:29:03+00:00"
        },
        {
            "name": "phpmd/phpmd",
            "version": "2.12.0",
            "source": {
                "type": "git",
                "url": "https://github.com/phpmd/phpmd.git",
                "reference": "c0b678ba71902f539c27c14332aa0ddcf14388ec"
            },
            "dist": {
                "type": "zip",
                "url": "https://api.github.com/repos/phpmd/phpmd/zipball/c0b678ba71902f539c27c14332aa0ddcf14388ec",
                "reference": "c0b678ba71902f539c27c14332aa0ddcf14388ec",
                "shasum": ""
            },
            "require": {
                "composer/xdebug-handler": "^1.0 || ^2.0 || ^3.0",
                "ext-xml": "*",
                "pdepend/pdepend": "^2.10.3",
                "php": ">=5.3.9"
            },
            "require-dev": {
                "easy-doc/easy-doc": "0.0.0 || ^1.3.2",
                "ext-json": "*",
                "ext-simplexml": "*",
                "gregwar/rst": "^1.0",
                "mikey179/vfsstream": "^1.6.8",
                "phpunit/phpunit": "^4.8.36 || ^5.7.27",
                "squizlabs/php_codesniffer": "^2.0"
            },
            "bin": [
                "src/bin/phpmd"
            ],
            "type": "library",
            "autoload": {
                "psr-0": {
                    "PHPMD\\": "src/main/php"
                }
            },
            "notification-url": "https://packagist.org/downloads/",
            "license": [
                "BSD-3-Clause"
            ],
            "authors": [
                {
                    "name": "Manuel Pichler",
                    "email": "github@manuel-pichler.de",
                    "homepage": "https://github.com/manuelpichler",
                    "role": "Project Founder"
                },
                {
                    "name": "Marc Würth",
                    "email": "ravage@bluewin.ch",
                    "homepage": "https://github.com/ravage84",
                    "role": "Project Maintainer"
                },
                {
                    "name": "Other contributors",
                    "homepage": "https://github.com/phpmd/phpmd/graphs/contributors",
                    "role": "Contributors"
                }
            ],
            "description": "PHPMD is a spin-off project of PHP Depend and aims to be a PHP equivalent of the well known Java tool PMD.",
            "homepage": "https://phpmd.org/",
            "keywords": [
                "mess detection",
                "mess detector",
                "pdepend",
                "phpmd",
                "pmd"
            ],
            "support": {
                "irc": "irc://irc.freenode.org/phpmd",
                "issues": "https://github.com/phpmd/phpmd/issues",
                "source": "https://github.com/phpmd/phpmd/tree/2.12.0"
            },
            "funding": [
                {
                    "url": "https://tidelift.com/funding/github/packagist/phpmd/phpmd",
                    "type": "tidelift"
                }
            ],
            "time": "2022-03-24T13:33:01+00:00"
        },
        {
            "name": "phpspec/prophecy",
            "version": "v1.15.0",
            "source": {
                "type": "git",
                "url": "https://github.com/phpspec/prophecy.git",
                "reference": "bbcd7380b0ebf3961ee21409db7b38bc31d69a13"
            },
            "dist": {
                "type": "zip",
                "url": "https://api.github.com/repos/phpspec/prophecy/zipball/bbcd7380b0ebf3961ee21409db7b38bc31d69a13",
                "reference": "bbcd7380b0ebf3961ee21409db7b38bc31d69a13",
                "shasum": ""
            },
            "require": {
                "doctrine/instantiator": "^1.2",
                "php": "^7.2 || ~8.0, <8.2",
                "phpdocumentor/reflection-docblock": "^5.2",
                "sebastian/comparator": "^3.0 || ^4.0",
                "sebastian/recursion-context": "^3.0 || ^4.0"
            },
            "require-dev": {
                "phpspec/phpspec": "^6.0 || ^7.0",
                "phpunit/phpunit": "^8.0 || ^9.0"
            },
            "type": "library",
            "extra": {
                "branch-alias": {
                    "dev-master": "1.x-dev"
                }
            },
            "autoload": {
                "psr-4": {
                    "Prophecy\\": "src/Prophecy"
                }
            },
            "notification-url": "https://packagist.org/downloads/",
            "license": [
                "MIT"
            ],
            "authors": [
                {
                    "name": "Konstantin Kudryashov",
                    "email": "ever.zet@gmail.com",
                    "homepage": "http://everzet.com"
                },
                {
                    "name": "Marcello Duarte",
                    "email": "marcello.duarte@gmail.com"
                }
            ],
            "description": "Highly opinionated mocking framework for PHP 5.3+",
            "homepage": "https://github.com/phpspec/prophecy",
            "keywords": [
                "Double",
                "Dummy",
                "fake",
                "mock",
                "spy",
                "stub"
            ],
            "support": {
                "issues": "https://github.com/phpspec/prophecy/issues",
                "source": "https://github.com/phpspec/prophecy/tree/v1.15.0"
            },
            "time": "2021-12-08T12:19:24+00:00"
        },
        {
            "name": "phpstan/extension-installer",
            "version": "1.1.0",
            "source": {
                "type": "git",
                "url": "https://github.com/phpstan/extension-installer.git",
                "reference": "66c7adc9dfa38b6b5838a9fb728b68a7d8348051"
            },
            "dist": {
                "type": "zip",
                "url": "https://api.github.com/repos/phpstan/extension-installer/zipball/66c7adc9dfa38b6b5838a9fb728b68a7d8348051",
                "reference": "66c7adc9dfa38b6b5838a9fb728b68a7d8348051",
                "shasum": ""
            },
            "require": {
                "composer-plugin-api": "^1.1 || ^2.0",
                "php": "^7.1 || ^8.0",
                "phpstan/phpstan": ">=0.11.6"
            },
            "require-dev": {
                "composer/composer": "^1.8",
                "phing/phing": "^2.16.3",
                "php-parallel-lint/php-parallel-lint": "^1.2.0",
                "phpstan/phpstan-strict-rules": "^0.11 || ^0.12"
            },
            "type": "composer-plugin",
            "extra": {
                "class": "PHPStan\\ExtensionInstaller\\Plugin"
            },
            "autoload": {
                "psr-4": {
                    "PHPStan\\ExtensionInstaller\\": "src/"
                }
            },
            "notification-url": "https://packagist.org/downloads/",
            "license": [
                "MIT"
            ],
            "description": "Composer plugin for automatic installation of PHPStan extensions",
            "support": {
                "issues": "https://github.com/phpstan/extension-installer/issues",
                "source": "https://github.com/phpstan/extension-installer/tree/1.1.0"
            },
            "time": "2020-12-13T13:06:13+00:00"
        },
        {
            "name": "phpstan/phpdoc-parser",
            "version": "1.6.3",
            "source": {
                "type": "git",
                "url": "https://github.com/phpstan/phpdoc-parser.git",
                "reference": "4a07085f74cb1f3fc7103efa537d9f00ebb74ec7"
            },
            "dist": {
                "type": "zip",
                "url": "https://api.github.com/repos/phpstan/phpdoc-parser/zipball/4a07085f74cb1f3fc7103efa537d9f00ebb74ec7",
                "reference": "4a07085f74cb1f3fc7103efa537d9f00ebb74ec7",
                "shasum": ""
            },
            "require": {
                "php": "^7.2 || ^8.0"
            },
            "require-dev": {
                "php-parallel-lint/php-parallel-lint": "^1.2",
                "phpstan/extension-installer": "^1.0",
                "phpstan/phpstan": "^1.5",
                "phpstan/phpstan-phpunit": "^1.1",
                "phpstan/phpstan-strict-rules": "^1.0",
                "phpunit/phpunit": "^9.5",
                "symfony/process": "^5.2"
            },
            "type": "library",
            "autoload": {
                "psr-4": {
                    "PHPStan\\PhpDocParser\\": [
                        "src/"
                    ]
                }
            },
            "notification-url": "https://packagist.org/downloads/",
            "license": [
                "MIT"
            ],
            "description": "PHPDoc parser with support for nullable, intersection and generic types",
            "support": {
                "issues": "https://github.com/phpstan/phpdoc-parser/issues",
                "source": "https://github.com/phpstan/phpdoc-parser/tree/1.6.3"
            },
            "time": "2022-06-14T11:40:08+00:00"
        },
        {
            "name": "phpstan/phpstan",
            "version": "1.7.15",
            "source": {
                "type": "git",
                "url": "https://github.com/phpstan/phpstan.git",
                "reference": "cd0202ea1b1fc6d1bbe156c6e2e18a03e0ff160a"
            },
            "dist": {
                "type": "zip",
                "url": "https://api.github.com/repos/phpstan/phpstan/zipball/cd0202ea1b1fc6d1bbe156c6e2e18a03e0ff160a",
                "reference": "cd0202ea1b1fc6d1bbe156c6e2e18a03e0ff160a",
                "shasum": ""
            },
            "require": {
                "php": "^7.2|^8.0"
            },
            "conflict": {
                "phpstan/phpstan-shim": "*"
            },
            "bin": [
                "phpstan",
                "phpstan.phar"
            ],
            "type": "library",
            "autoload": {
                "files": [
                    "bootstrap.php"
                ]
            },
            "notification-url": "https://packagist.org/downloads/",
            "license": [
                "MIT"
            ],
            "description": "PHPStan - PHP Static Analysis Tool",
            "support": {
                "issues": "https://github.com/phpstan/phpstan/issues",
                "source": "https://github.com/phpstan/phpstan/tree/1.7.15"
            },
            "funding": [
                {
                    "url": "https://github.com/ondrejmirtes",
                    "type": "github"
                },
                {
                    "url": "https://github.com/phpstan",
                    "type": "github"
                },
                {
                    "url": "https://www.patreon.com/phpstan",
                    "type": "patreon"
                },
                {
                    "url": "https://tidelift.com/funding/github/packagist/phpstan/phpstan",
                    "type": "tidelift"
                }
            ],
            "time": "2022-06-20T08:29:01+00:00"
        },
        {
            "name": "phpunit/php-code-coverage",
            "version": "7.0.15",
            "source": {
                "type": "git",
                "url": "https://github.com/sebastianbergmann/php-code-coverage.git",
                "reference": "819f92bba8b001d4363065928088de22f25a3a48"
            },
            "dist": {
                "type": "zip",
                "url": "https://api.github.com/repos/sebastianbergmann/php-code-coverage/zipball/819f92bba8b001d4363065928088de22f25a3a48",
                "reference": "819f92bba8b001d4363065928088de22f25a3a48",
                "shasum": ""
            },
            "require": {
                "ext-dom": "*",
                "ext-xmlwriter": "*",
                "php": ">=7.2",
                "phpunit/php-file-iterator": "^2.0.2",
                "phpunit/php-text-template": "^1.2.1",
                "phpunit/php-token-stream": "^3.1.3 || ^4.0",
                "sebastian/code-unit-reverse-lookup": "^1.0.1",
                "sebastian/environment": "^4.2.2",
                "sebastian/version": "^2.0.1",
                "theseer/tokenizer": "^1.1.3"
            },
            "require-dev": {
                "phpunit/phpunit": "^8.2.2"
            },
            "suggest": {
                "ext-xdebug": "^2.7.2"
            },
            "type": "library",
            "extra": {
                "branch-alias": {
                    "dev-master": "7.0-dev"
                }
            },
            "autoload": {
                "classmap": [
                    "src/"
                ]
            },
            "notification-url": "https://packagist.org/downloads/",
            "license": [
                "BSD-3-Clause"
            ],
            "authors": [
                {
                    "name": "Sebastian Bergmann",
                    "email": "sebastian@phpunit.de",
                    "role": "lead"
                }
            ],
            "description": "Library that provides collection, processing, and rendering functionality for PHP code coverage information.",
            "homepage": "https://github.com/sebastianbergmann/php-code-coverage",
            "keywords": [
                "coverage",
                "testing",
                "xunit"
            ],
            "support": {
                "issues": "https://github.com/sebastianbergmann/php-code-coverage/issues",
                "source": "https://github.com/sebastianbergmann/php-code-coverage/tree/7.0.15"
            },
            "funding": [
                {
                    "url": "https://github.com/sebastianbergmann",
                    "type": "github"
                }
            ],
            "time": "2021-07-26T12:20:09+00:00"
        },
        {
            "name": "phpunit/php-file-iterator",
            "version": "2.0.5",
            "source": {
                "type": "git",
                "url": "https://github.com/sebastianbergmann/php-file-iterator.git",
                "reference": "42c5ba5220e6904cbfe8b1a1bda7c0cfdc8c12f5"
            },
            "dist": {
                "type": "zip",
                "url": "https://api.github.com/repos/sebastianbergmann/php-file-iterator/zipball/42c5ba5220e6904cbfe8b1a1bda7c0cfdc8c12f5",
                "reference": "42c5ba5220e6904cbfe8b1a1bda7c0cfdc8c12f5",
                "shasum": ""
            },
            "require": {
                "php": ">=7.1"
            },
            "require-dev": {
                "phpunit/phpunit": "^8.5"
            },
            "type": "library",
            "extra": {
                "branch-alias": {
                    "dev-master": "2.0.x-dev"
                }
            },
            "autoload": {
                "classmap": [
                    "src/"
                ]
            },
            "notification-url": "https://packagist.org/downloads/",
            "license": [
                "BSD-3-Clause"
            ],
            "authors": [
                {
                    "name": "Sebastian Bergmann",
                    "email": "sebastian@phpunit.de",
                    "role": "lead"
                }
            ],
            "description": "FilterIterator implementation that filters files based on a list of suffixes.",
            "homepage": "https://github.com/sebastianbergmann/php-file-iterator/",
            "keywords": [
                "filesystem",
                "iterator"
            ],
            "support": {
                "issues": "https://github.com/sebastianbergmann/php-file-iterator/issues",
                "source": "https://github.com/sebastianbergmann/php-file-iterator/tree/2.0.5"
            },
            "funding": [
                {
                    "url": "https://github.com/sebastianbergmann",
                    "type": "github"
                }
            ],
            "time": "2021-12-02T12:42:26+00:00"
        },
        {
            "name": "phpunit/php-text-template",
            "version": "1.2.1",
            "source": {
                "type": "git",
                "url": "https://github.com/sebastianbergmann/php-text-template.git",
                "reference": "31f8b717e51d9a2afca6c9f046f5d69fc27c8686"
            },
            "dist": {
                "type": "zip",
                "url": "https://api.github.com/repos/sebastianbergmann/php-text-template/zipball/31f8b717e51d9a2afca6c9f046f5d69fc27c8686",
                "reference": "31f8b717e51d9a2afca6c9f046f5d69fc27c8686",
                "shasum": ""
            },
            "require": {
                "php": ">=5.3.3"
            },
            "type": "library",
            "autoload": {
                "classmap": [
                    "src/"
                ]
            },
            "notification-url": "https://packagist.org/downloads/",
            "license": [
                "BSD-3-Clause"
            ],
            "authors": [
                {
                    "name": "Sebastian Bergmann",
                    "email": "sebastian@phpunit.de",
                    "role": "lead"
                }
            ],
            "description": "Simple template engine.",
            "homepage": "https://github.com/sebastianbergmann/php-text-template/",
            "keywords": [
                "template"
            ],
            "support": {
                "issues": "https://github.com/sebastianbergmann/php-text-template/issues",
                "source": "https://github.com/sebastianbergmann/php-text-template/tree/1.2.1"
            },
            "time": "2015-06-21T13:50:34+00:00"
        },
        {
            "name": "phpunit/php-timer",
            "version": "2.1.3",
            "source": {
                "type": "git",
                "url": "https://github.com/sebastianbergmann/php-timer.git",
                "reference": "2454ae1765516d20c4ffe103d85a58a9a3bd5662"
            },
            "dist": {
                "type": "zip",
                "url": "https://api.github.com/repos/sebastianbergmann/php-timer/zipball/2454ae1765516d20c4ffe103d85a58a9a3bd5662",
                "reference": "2454ae1765516d20c4ffe103d85a58a9a3bd5662",
                "shasum": ""
            },
            "require": {
                "php": ">=7.1"
            },
            "require-dev": {
                "phpunit/phpunit": "^8.5"
            },
            "type": "library",
            "extra": {
                "branch-alias": {
                    "dev-master": "2.1-dev"
                }
            },
            "autoload": {
                "classmap": [
                    "src/"
                ]
            },
            "notification-url": "https://packagist.org/downloads/",
            "license": [
                "BSD-3-Clause"
            ],
            "authors": [
                {
                    "name": "Sebastian Bergmann",
                    "email": "sebastian@phpunit.de",
                    "role": "lead"
                }
            ],
            "description": "Utility class for timing",
            "homepage": "https://github.com/sebastianbergmann/php-timer/",
            "keywords": [
                "timer"
            ],
            "support": {
                "issues": "https://github.com/sebastianbergmann/php-timer/issues",
                "source": "https://github.com/sebastianbergmann/php-timer/tree/2.1.3"
            },
            "funding": [
                {
                    "url": "https://github.com/sebastianbergmann",
                    "type": "github"
                }
            ],
            "time": "2020-11-30T08:20:02+00:00"
        },
        {
            "name": "phpunit/php-token-stream",
            "version": "3.1.3",
            "source": {
                "type": "git",
                "url": "https://github.com/sebastianbergmann/php-token-stream.git",
                "reference": "9c1da83261628cb24b6a6df371b6e312b3954768"
            },
            "dist": {
                "type": "zip",
                "url": "https://api.github.com/repos/sebastianbergmann/php-token-stream/zipball/9c1da83261628cb24b6a6df371b6e312b3954768",
                "reference": "9c1da83261628cb24b6a6df371b6e312b3954768",
                "shasum": ""
            },
            "require": {
                "ext-tokenizer": "*",
                "php": ">=7.1"
            },
            "require-dev": {
                "phpunit/phpunit": "^7.0"
            },
            "type": "library",
            "extra": {
                "branch-alias": {
                    "dev-master": "3.1-dev"
                }
            },
            "autoload": {
                "classmap": [
                    "src/"
                ]
            },
            "notification-url": "https://packagist.org/downloads/",
            "license": [
                "BSD-3-Clause"
            ],
            "authors": [
                {
                    "name": "Sebastian Bergmann",
                    "email": "sebastian@phpunit.de"
                }
            ],
            "description": "Wrapper around PHP's tokenizer extension.",
            "homepage": "https://github.com/sebastianbergmann/php-token-stream/",
            "keywords": [
                "tokenizer"
            ],
            "support": {
                "issues": "https://github.com/sebastianbergmann/php-token-stream/issues",
                "source": "https://github.com/sebastianbergmann/php-token-stream/tree/3.1.3"
            },
            "funding": [
                {
                    "url": "https://github.com/sebastianbergmann",
                    "type": "github"
                }
            ],
            "abandoned": true,
            "time": "2021-07-26T12:15:06+00:00"
        },
        {
            "name": "phpunit/phpunit",
            "version": "8.5.27",
            "source": {
                "type": "git",
                "url": "https://github.com/sebastianbergmann/phpunit.git",
                "reference": "df70070f2711b8fe8dcca0797c1239ede8c94be6"
            },
            "dist": {
                "type": "zip",
                "url": "https://api.github.com/repos/sebastianbergmann/phpunit/zipball/df70070f2711b8fe8dcca0797c1239ede8c94be6",
                "reference": "df70070f2711b8fe8dcca0797c1239ede8c94be6",
                "shasum": ""
            },
            "require": {
                "doctrine/instantiator": "^1.3.1",
                "ext-dom": "*",
                "ext-json": "*",
                "ext-libxml": "*",
                "ext-mbstring": "*",
                "ext-xml": "*",
                "ext-xmlwriter": "*",
                "myclabs/deep-copy": "^1.10.0",
                "phar-io/manifest": "^2.0.3",
                "phar-io/version": "^3.0.2",
                "php": ">=7.2",
                "phpspec/prophecy": "^1.10.3",
                "phpunit/php-code-coverage": "^7.0.12",
                "phpunit/php-file-iterator": "^2.0.4",
                "phpunit/php-text-template": "^1.2.1",
                "phpunit/php-timer": "^2.1.2",
                "sebastian/comparator": "^3.0.2",
                "sebastian/diff": "^3.0.2",
                "sebastian/environment": "^4.2.3",
                "sebastian/exporter": "^3.1.2",
                "sebastian/global-state": "^3.0.0",
                "sebastian/object-enumerator": "^3.0.3",
                "sebastian/resource-operations": "^2.0.1",
                "sebastian/type": "^1.1.3",
                "sebastian/version": "^2.0.1"
            },
            "suggest": {
                "ext-soap": "*",
                "ext-xdebug": "*",
                "phpunit/php-invoker": "^2.0.0"
            },
            "bin": [
                "phpunit"
            ],
            "type": "library",
            "extra": {
                "branch-alias": {
                    "dev-master": "8.5-dev"
                }
            },
            "autoload": {
                "classmap": [
                    "src/"
                ]
            },
            "notification-url": "https://packagist.org/downloads/",
            "license": [
                "BSD-3-Clause"
            ],
            "authors": [
                {
                    "name": "Sebastian Bergmann",
                    "email": "sebastian@phpunit.de",
                    "role": "lead"
                }
            ],
            "description": "The PHP Unit Testing framework.",
            "homepage": "https://phpunit.de/",
            "keywords": [
                "phpunit",
                "testing",
                "xunit"
            ],
            "support": {
                "issues": "https://github.com/sebastianbergmann/phpunit/issues",
                "source": "https://github.com/sebastianbergmann/phpunit/tree/8.5.27"
            },
            "funding": [
                {
                    "url": "https://phpunit.de/sponsors.html",
                    "type": "custom"
                },
                {
                    "url": "https://github.com/sebastianbergmann",
                    "type": "github"
                }
            ],
            "time": "2022-06-19T12:11:16+00:00"
        },
        {
            "name": "psr/container",
            "version": "1.1.1",
            "source": {
                "type": "git",
                "url": "https://github.com/php-fig/container.git",
                "reference": "8622567409010282b7aeebe4bb841fe98b58dcaf"
            },
            "dist": {
                "type": "zip",
                "url": "https://api.github.com/repos/php-fig/container/zipball/8622567409010282b7aeebe4bb841fe98b58dcaf",
                "reference": "8622567409010282b7aeebe4bb841fe98b58dcaf",
                "shasum": ""
            },
            "require": {
                "php": ">=7.2.0"
            },
            "type": "library",
            "autoload": {
                "psr-4": {
                    "Psr\\Container\\": "src/"
                }
            },
            "notification-url": "https://packagist.org/downloads/",
            "license": [
                "MIT"
            ],
            "authors": [
                {
                    "name": "PHP-FIG",
                    "homepage": "https://www.php-fig.org/"
                }
            ],
            "description": "Common Container Interface (PHP FIG PSR-11)",
            "homepage": "https://github.com/php-fig/container",
            "keywords": [
                "PSR-11",
                "container",
                "container-interface",
                "container-interop",
                "psr"
            ],
            "support": {
                "issues": "https://github.com/php-fig/container/issues",
                "source": "https://github.com/php-fig/container/tree/1.1.1"
            },
            "time": "2021-03-05T17:36:06+00:00"
        },
        {
            "name": "psr/log",
            "version": "1.1.4",
            "source": {
                "type": "git",
                "url": "https://github.com/php-fig/log.git",
                "reference": "d49695b909c3b7628b6289db5479a1c204601f11"
            },
            "dist": {
                "type": "zip",
                "url": "https://api.github.com/repos/php-fig/log/zipball/d49695b909c3b7628b6289db5479a1c204601f11",
                "reference": "d49695b909c3b7628b6289db5479a1c204601f11",
                "shasum": ""
            },
            "require": {
                "php": ">=5.3.0"
            },
            "type": "library",
            "extra": {
                "branch-alias": {
                    "dev-master": "1.1.x-dev"
                }
            },
            "autoload": {
                "psr-4": {
                    "Psr\\Log\\": "Psr/Log/"
                }
            },
            "notification-url": "https://packagist.org/downloads/",
            "license": [
                "MIT"
            ],
            "authors": [
                {
                    "name": "PHP-FIG",
                    "homepage": "https://www.php-fig.org/"
                }
            ],
            "description": "Common interface for logging libraries",
            "homepage": "https://github.com/php-fig/log",
            "keywords": [
                "log",
                "psr",
                "psr-3"
            ],
            "support": {
                "source": "https://github.com/php-fig/log/tree/1.1.4"
            },
            "time": "2021-05-03T11:20:27+00:00"
        },
        {
            "name": "roave/security-advisories",
            "version": "dev-latest",
            "source": {
                "type": "git",
                "url": "https://github.com/Roave/SecurityAdvisories.git",
                "reference": "0a2664d739af6996ce1a24a35cb59ed2bbd27f4b"
            },
            "dist": {
                "type": "zip",
                "url": "https://api.github.com/repos/Roave/SecurityAdvisories/zipball/0a2664d739af6996ce1a24a35cb59ed2bbd27f4b",
                "reference": "0a2664d739af6996ce1a24a35cb59ed2bbd27f4b",
                "shasum": ""
            },
            "conflict": {
                "3f/pygmentize": "<1.2",
                "admidio/admidio": "<4.1.9",
                "adodb/adodb-php": "<=5.20.20|>=5.21,<=5.21.3",
                "akaunting/akaunting": "<2.1.13",
                "alextselegidis/easyappointments": "<=1.4.3",
                "alterphp/easyadmin-extension-bundle": ">=1.2,<1.2.11|>=1.3,<1.3.1",
                "amazing/media2click": ">=1,<1.3.3",
                "amphp/artax": "<1.0.6|>=2,<2.0.6",
                "amphp/http": "<1.0.1",
                "amphp/http-client": ">=4,<4.4",
                "anchorcms/anchor-cms": "<=0.12.7",
                "andreapollastri/cipi": "<=3.1.15",
                "api-platform/core": ">=2.2,<2.2.10|>=2.3,<2.3.6",
                "appwrite/server-ce": "<0.11.1|>=0.12,<0.12.2",
                "area17/twill": "<1.2.5|>=2,<2.5.3",
                "asymmetricrypt/asymmetricrypt": ">=0,<9.9.99",
                "aws/aws-sdk-php": ">=3,<3.2.1",
                "bagisto/bagisto": "<0.1.5",
                "barrelstrength/sprout-base-email": "<1.2.7",
                "barrelstrength/sprout-forms": "<3.9",
                "barryvdh/laravel-translation-manager": "<0.6.2",
                "baserproject/basercms": "<4.5.4",
                "billz/raspap-webgui": "<=2.6.6",
                "bk2k/bootstrap-package": ">=7.1,<7.1.2|>=8,<8.0.8|>=9,<9.0.4|>=9.1,<9.1.3|>=10,<10.0.10|>=11,<11.0.3",
                "bmarshall511/wordpress_zero_spam": "<5.2.13",
                "bolt/bolt": "<3.7.2",
                "bolt/core": "<=4.2",
                "bottelet/flarepoint": "<2.2.1",
                "brightlocal/phpwhois": "<=4.2.5",
                "brotkrueml/codehighlight": "<2.7",
                "brotkrueml/schema": "<1.13.1|>=2,<2.5.1",
                "brotkrueml/typo3-matomo-integration": "<1.3.2",
                "buddypress/buddypress": "<7.2.1",
                "bugsnag/bugsnag-laravel": ">=2,<2.0.2",
                "bytefury/crater": "<6.0.2",
                "cachethq/cachet": "<2.5.1",
                "cakephp/cakephp": "<3.10.3|>=4,<4.0.6",
                "cardgate/magento2": "<2.0.33",
                "cart2quote/module-quotation": ">=4.1.6,<=4.4.5|>=5,<5.4.4",
                "cartalyst/sentry": "<=2.1.6",
                "catfan/medoo": "<1.7.5",
                "centreon/centreon": "<20.10.7",
                "cesnet/simplesamlphp-module-proxystatistics": "<3.1",
                "codeception/codeception": "<3.1.3|>=4,<4.1.22",
                "codeigniter/framework": "<=3.0.6",
                "codeigniter4/framework": "<4.1.9",
                "codiad/codiad": "<=2.8.4",
                "composer/composer": "<1.10.26|>=2-alpha.1,<2.2.12|>=2.3,<2.3.5",
                "concrete5/concrete5": "<9",
                "concrete5/core": "<8.5.7",
                "contao-components/mediaelement": ">=2.14.2,<2.21.1",
                "contao/contao": ">=4,<4.4.56|>=4.5,<4.9.18|>=4.10,<4.11.7|>=4.13,<4.13.3",
                "contao/core": ">=2,<3.5.39",
                "contao/core-bundle": "<4.9.18|>=4.10,<4.11.7|>=4.13,<4.13.3|= 4.10.0",
                "contao/listing-bundle": ">=4,<4.4.8",
                "contao/managed-edition": "<=1.5",
                "craftcms/cms": "<3.7.36",
                "croogo/croogo": "<3.0.7",
                "cuyz/valinor": ">=0.5,<0.7",
                "czproject/git-php": "<4.0.3",
                "darylldoyle/safe-svg": "<1.9.10",
                "datadog/dd-trace": ">=0.30,<0.30.2",
                "david-garcia/phpwhois": "<=4.3.1",
                "derhansen/sf_event_mgt": "<4.3.1|>=5,<5.1.1",
                "directmailteam/direct-mail": "<5.2.4",
                "doctrine/annotations": ">=1,<1.2.7",
                "doctrine/cache": ">=1,<1.3.2|>=1.4,<1.4.2",
                "doctrine/common": ">=2,<2.4.3|>=2.5,<2.5.1",
                "doctrine/dbal": ">=2,<2.0.8|>=2.1,<2.1.2|>=3,<3.1.4",
                "doctrine/doctrine-bundle": "<1.5.2",
                "doctrine/doctrine-module": "<=0.7.1",
                "doctrine/mongodb-odm": ">=1,<1.0.2",
                "doctrine/mongodb-odm-bundle": ">=2,<3.0.1",
                "doctrine/orm": ">=2,<2.4.8|>=2.5,<2.5.1|>=2.8.3,<2.8.4",
                "dolibarr/dolibarr": "<16|= 12.0.5|>= 3.3.beta1, < 13.0.2",
                "dompdf/dompdf": "<1.2.1",
                "drupal/core": ">=7,<7.88|>=8,<9.2.13|>=9.3,<9.3.6",
                "drupal/drupal": ">=7,<7.80|>=8,<8.9.16|>=9,<9.1.12|>=9.2,<9.2.4",
                "dweeves/magmi": "<=0.7.24",
                "ecodev/newsletter": "<=4",
                "ectouch/ectouch": "<=2.7.2",
                "elgg/elgg": "<3.3.24|>=4,<4.0.5",
                "endroid/qr-code-bundle": "<3.4.2",
                "enshrined/svg-sanitize": "<0.15",
                "erusev/parsedown": "<1.7.2",
                "ether/logs": "<3.0.4",
                "ezsystems/demobundle": ">=5.4,<5.4.6.1",
                "ezsystems/ez-support-tools": ">=2.2,<2.2.3",
                "ezsystems/ezdemo-ls-extension": ">=5.4,<5.4.2.1",
                "ezsystems/ezfind-ls": ">=5.3,<5.3.6.1|>=5.4,<5.4.11.1|>=2017.12,<2017.12.0.1",
                "ezsystems/ezplatform": "<=1.13.6|>=2,<=2.5.24",
                "ezsystems/ezplatform-admin-ui": ">=1.3,<1.3.5|>=1.4,<1.4.6|>=1.5,<1.5.27",
                "ezsystems/ezplatform-admin-ui-assets": ">=4,<4.2.1|>=5,<5.0.1|>=5.1,<5.1.1",
                "ezsystems/ezplatform-kernel": "<=1.2.5|>=1.3,<1.3.19",
                "ezsystems/ezplatform-rest": ">=1.2,<=1.2.2|>=1.3,<1.3.8",
                "ezsystems/ezplatform-richtext": ">=2.3,<=2.3.7",
                "ezsystems/ezplatform-user": ">=1,<1.0.1",
                "ezsystems/ezpublish-kernel": "<=6.13.8.1|>=7,<7.5.29",
                "ezsystems/ezpublish-legacy": "<=2017.12.7.3|>=2018.6,<=2019.3.5.1",
                "ezsystems/platform-ui-assets-bundle": ">=4.2,<4.2.3",
                "ezsystems/repository-forms": ">=2.3,<2.3.2.1",
                "ezyang/htmlpurifier": "<4.1.1",
                "facade/ignition": "<1.16.15|>=2,<2.4.2|>=2.5,<2.5.2",
                "facturascripts/facturascripts": "<=2022.8",
                "feehi/cms": "<=2.1.1",
                "feehi/feehicms": "<=0.1.3",
                "fenom/fenom": "<=2.12.1",
                "filegator/filegator": "<7.8",
                "firebase/php-jwt": "<2",
                "flarum/core": ">=1,<=1.0.1",
                "flarum/sticky": ">=0.1-beta.14,<=0.1-beta.15",
                "flarum/tags": "<=0.1-beta.13",
                "fluidtypo3/vhs": "<5.1.1",
                "fof/upload": "<1.2.3",
                "fooman/tcpdf": "<6.2.22",
                "forkcms/forkcms": "<5.11.1",
                "fossar/tcpdf-parser": "<6.2.22",
                "francoisjacquet/rosariosis": "<9.1",
                "friendsofsymfony/oauth2-php": "<1.3",
                "friendsofsymfony/rest-bundle": ">=1.2,<1.2.2",
                "friendsofsymfony/user-bundle": ">=1.2,<1.3.5",
                "friendsoftypo3/mediace": ">=7.6.2,<7.6.5",
                "froala/wysiwyg-editor": "<3.2.7",
                "froxlor/froxlor": "<=0.10.22",
                "fuel/core": "<1.8.1",
                "gaoming13/wechat-php-sdk": "<=1.10.2",
                "genix/cms": "<=1.1.11",
                "getgrav/grav": "<1.7.33",
                "getkirby/cms": "<3.5.8",
                "getkirby/panel": "<2.5.14",
                "gilacms/gila": "<=1.11.4",
                "globalpayments/php-sdk": "<2",
                "google/protobuf": "<3.15",
                "gos/web-socket-bundle": "<1.10.4|>=2,<2.6.1|>=3,<3.3",
                "gree/jose": "<=2.2",
                "gregwar/rst": "<1.0.3",
                "grumpydictator/firefly-iii": "<5.6.5",
                "guzzlehttp/guzzle": "<6.5.7|>=7,<7.4.4",
                "guzzlehttp/psr7": "<1.8.4|>=2,<2.1.1",
                "helloxz/imgurl": "= 2.31|<=2.31",
                "hillelcoren/invoice-ninja": "<5.3.35",
                "hjue/justwriting": "<=1",
                "hov/jobfair": "<1.0.13|>=2,<2.0.2",
                "hyn/multi-tenant": ">=5.6,<5.7.2",
                "ibexa/core": ">=4,<4.0.7|>=4.1,<4.1.4",
                "ibexa/post-install": "<=1.0.4",
                "icecoder/icecoder": "<=8.1",
                "illuminate/auth": ">=4,<4.0.99|>=4.1,<=4.1.31|>=4.2,<=4.2.22|>=5,<=5.0.35|>=5.1,<=5.1.46|>=5.2,<=5.2.45|>=5.3,<=5.3.31|>=5.4,<=5.4.36|>=5.5,<5.5.10",
                "illuminate/cookie": ">=4,<=4.0.11|>=4.1,<=4.1.99999|>=4.2,<=4.2.99999|>=5,<=5.0.99999|>=5.1,<=5.1.99999|>=5.2,<=5.2.99999|>=5.3,<=5.3.99999|>=5.4,<=5.4.99999|>=5.5,<=5.5.49|>=5.6,<=5.6.99999|>=5.7,<=5.7.99999|>=5.8,<=5.8.99999|>=6,<6.18.31|>=7,<7.22.4",
                "illuminate/database": "<6.20.26|>=7,<7.30.5|>=8,<8.40",
                "illuminate/encryption": ">=4,<=4.0.11|>=4.1,<=4.1.31|>=4.2,<=4.2.22|>=5,<=5.0.35|>=5.1,<=5.1.46|>=5.2,<=5.2.45|>=5.3,<=5.3.31|>=5.4,<=5.4.36|>=5.5,<5.5.40|>=5.6,<5.6.15",
                "illuminate/view": "<6.20.42|>=7,<7.30.6|>=8,<8.75",
                "impresscms/impresscms": "<=1.4.3",
                "in2code/femanager": "<5.5.1|>=6,<6.3.1",
                "intelliants/subrion": "<=4.2.1",
                "ivankristianto/phpwhois": "<=4.3",
                "jackalope/jackalope-doctrine-dbal": "<1.7.4",
                "james-heinrich/getid3": "<1.9.21",
                "joomla/archive": "<1.1.12|>=2,<2.0.1",
                "joomla/filesystem": "<1.6.2|>=2,<2.0.1",
                "joomla/filter": "<1.4.4|>=2,<2.0.1",
                "joomla/input": ">=2,<2.0.2",
                "joomla/session": "<1.3.1",
                "jsdecena/laracom": "<2.0.9",
                "jsmitty12/phpwhois": "<5.1",
                "kazist/phpwhois": "<=4.2.6",
                "kevinpapst/kimai2": "<1.16.7",
                "kitodo/presentation": "<3.1.2",
                "klaviyo/magento2-extension": ">=1,<3",
                "kreait/firebase-php": ">=3.2,<3.8.1",
                "la-haute-societe/tcpdf": "<6.2.22",
                "laminas/laminas-form": "<2.17.1|>=3,<3.0.2|>=3.1,<3.1.1",
                "laminas/laminas-http": "<2.14.2",
                "laravel/fortify": "<1.11.1",
                "laravel/framework": "<6.20.42|>=7,<7.30.6|>=8,<8.75",
                "laravel/laravel": "<=9.1.8",
                "laravel/socialite": ">=1,<1.0.99|>=2,<2.0.10",
                "latte/latte": "<2.10.8",
                "lavalite/cms": "<=5.8",
                "lcobucci/jwt": ">=3.4,<3.4.6|>=4,<4.0.4|>=4.1,<4.1.5",
                "league/commonmark": "<0.18.3",
                "league/flysystem": "<1.1.4|>=2,<2.1.1",
                "lexik/jwt-authentication-bundle": "<2.10.7|>=2.11,<2.11.3",
                "librenms/librenms": "<22.4",
                "limesurvey/limesurvey": "<3.27.19",
                "livehelperchat/livehelperchat": "<=3.91",
                "livewire/livewire": ">2.2.4,<2.2.6",
                "lms/routes": "<2.1.1",
                "localizationteam/l10nmgr": "<7.4|>=8,<8.7|>=9,<9.2",
                "luyadev/yii-helpers": "<1.2.1",
                "magento/community-edition": ">=2,<2.2.10|>=2.3,<2.3.3",
                "magento/magento1ce": "<1.9.4.3",
                "magento/magento1ee": ">=1,<1.14.4.3",
                "magento/product-community-edition": ">=2,<2.2.10|>=2.3,<2.3.2-p.2",
                "marcwillmann/turn": "<0.3.3",
                "matyhtf/framework": "<3.0.6",
                "mautic/core": "<4.3|= 2.13.1",
                "mediawiki/core": ">=1.27,<1.27.6|>=1.29,<1.29.3|>=1.30,<1.30.2|>=1.31,<1.31.9|>=1.32,<1.32.6|>=1.32.99,<1.33.3|>=1.33.99,<1.34.3|>=1.34.99,<1.35",
                "microweber/microweber": "<1.3",
                "miniorange/miniorange-saml": "<1.4.3",
                "mittwald/typo3_forum": "<1.2.1",
                "modx/revolution": "<= 2.8.3-pl|<2.8",
                "mojo42/jirafeau": "<4.4",
                "monolog/monolog": ">=1.8,<1.12",
                "moodle/moodle": "<4.0.1",
                "mustache/mustache": ">=2,<2.14.1",
                "namshi/jose": "<2.2",
                "neoan3-apps/template": "<1.1.1",
                "neorazorx/facturascripts": "<2022.4",
                "neos/flow": ">=1,<1.0.4|>=1.1,<1.1.1|>=2,<2.0.1|>=2.3,<2.3.16|>=3,<3.0.12|>=3.1,<3.1.10|>=3.2,<3.2.13|>=3.3,<3.3.13|>=4,<4.0.6",
                "neos/form": ">=1.2,<4.3.3|>=5,<5.0.9|>=5.1,<5.1.3",
                "neos/neos": ">=1.1,<1.1.3|>=1.2,<1.2.13|>=2,<2.0.4|>=2.3,<2.9.99|>=3,<3.0.20|>=3.1,<3.1.18|>=3.2,<3.2.14|>=3.3,<5.3.10|>=7,<7.0.9|>=7.1,<7.1.7|>=7.2,<7.2.6|>=7.3,<7.3.4|>=8,<8.0.2",
                "neos/swiftmailer": ">=4.1,<4.1.99|>=5.4,<5.4.5",
                "netgen/tagsbundle": ">=3.4,<3.4.11|>=4,<4.0.15",
                "nette/application": ">=2,<2.0.19|>=2.1,<2.1.13|>=2.2,<2.2.10|>=2.3,<2.3.14|>=2.4,<2.4.16|>=3,<3.0.6",
                "nette/nette": ">=2,<2.0.19|>=2.1,<2.1.13",
                "nilsteampassnet/teampass": "<=2.1.27.36",
                "noumo/easyii": "<=0.9",
                "nukeviet/nukeviet": "<4.3.4",
                "nystudio107/craft-seomatic": "<3.4.12",
                "nzo/url-encryptor-bundle": ">=4,<4.3.2|>=5,<5.0.1",
                "october/backend": "<1.1.2",
                "october/cms": "= 1.1.1|= 1.0.471|= 1.0.469|>=1.0.319,<1.0.469",
                "october/october": ">=1.0.319,<1.0.466|>=2.1,<2.1.12",
                "october/rain": "<1.0.472|>=1.1,<1.1.2",
                "october/system": "<1.0.475|>=1.1,<1.1.11|>=2,<2.1.27",
                "onelogin/php-saml": "<2.10.4",
                "oneup/uploader-bundle": "<1.9.3|>=2,<2.1.5",
                "open-web-analytics/open-web-analytics": "<1.7.4",
                "opencart/opencart": "<=3.0.3.2",
                "openid/php-openid": "<2.3",
                "openmage/magento-lts": "<19.4.15|>=20,<20.0.13",
                "orchid/platform": ">=9,<9.4.4",
                "oro/crm": ">=1.7,<1.7.4|>=3.1,<4.1.17|>=4.2,<4.2.7",
                "oro/platform": ">=1.7,<1.7.4|>=3.1,<3.1.29|>=4.1,<4.1.17|>=4.2,<4.2.8",
                "padraic/humbug_get_contents": "<1.1.2",
                "pagarme/pagarme-php": ">=0,<3",
                "pagekit/pagekit": "<=1.0.18",
                "paragonie/random_compat": "<2",
                "passbolt/passbolt_api": "<2.11",
                "paypal/merchant-sdk-php": "<3.12",
                "pear/archive_tar": "<1.4.14",
                "pear/crypt_gpg": "<1.6.7",
                "pegasus/google-for-jobs": "<1.5.1|>=2,<2.1.1",
                "personnummer/personnummer": "<3.0.2",
                "phanan/koel": "<5.1.4",
                "phpfastcache/phpfastcache": "<6.1.5|>=7,<7.1.2|>=8,<8.0.7",
                "phpmailer/phpmailer": "<6.5",
                "phpmussel/phpmussel": ">=1,<1.6",
                "phpmyadmin/phpmyadmin": "<5.1.3",
                "phpoffice/phpexcel": "<1.8",
                "phpoffice/phpspreadsheet": "<1.16",
                "phpseclib/phpseclib": "<2.0.31|>=3,<3.0.7",
                "phpservermon/phpservermon": "<=3.5.2",
                "phpunit/phpunit": ">=4.8.19,<4.8.28|>=5,<5.6.3",
                "phpwhois/phpwhois": "<=4.2.5",
                "phpxmlrpc/extras": "<0.6.1",
                "pimcore/data-hub": "<1.2.4",
                "pimcore/pimcore": "<10.4",
                "pocketmine/bedrock-protocol": "<8.0.2",
                "pocketmine/pocketmine-mp": ">= 4.0.0-BETA5, < 4.4.2|<4.2.10",
                "pressbooks/pressbooks": "<5.18",
                "prestashop/autoupgrade": ">=4,<4.10.1",
                "prestashop/contactform": ">1.0.1,<4.3",
                "prestashop/gamification": "<2.3.2",
                "prestashop/prestashop": ">=1.7,<=1.7.8.2",
                "prestashop/productcomments": ">=4,<4.2.1",
                "prestashop/ps_emailsubscription": "<2.6.1",
                "prestashop/ps_facetedsearch": "<3.4.1",
                "prestashop/ps_linklist": "<3.1",
                "privatebin/privatebin": "<1.4",
                "propel/propel": ">=2-alpha.1,<=2-alpha.7",
                "propel/propel1": ">=1,<=1.7.1",
                "pterodactyl/panel": "<1.7",
                "ptrofimov/beanstalk_console": "<1.7.14",
                "pusher/pusher-php-server": "<2.2.1",
                "pwweb/laravel-core": "<=0.3.6-beta",
                "rainlab/debugbar-plugin": "<3.1",
                "remdex/livehelperchat": "<3.99",
                "rmccue/requests": ">=1.6,<1.8",
                "robrichards/xmlseclibs": "<3.0.4",
                "rudloff/alltube": "<3.0.3",
                "s-cart/core": "<6.9",
                "s-cart/s-cart": "<6.9",
                "sabberworm/php-css-parser": ">=1,<1.0.1|>=2,<2.0.1|>=3,<3.0.1|>=4,<4.0.1|>=5,<5.0.9|>=5.1,<5.1.3|>=5.2,<5.2.1|>=6,<6.0.2|>=7,<7.0.4|>=8,<8.0.1|>=8.1,<8.1.1|>=8.2,<8.2.1|>=8.3,<8.3.1",
                "sabre/dav": ">=1.6,<1.6.99|>=1.7,<1.7.11|>=1.8,<1.8.9",
                "scheb/two-factor-bundle": ">=0,<3.26|>=4,<4.11",
                "sensiolabs/connect": "<4.2.3",
                "serluck/phpwhois": "<=4.2.6",
                "shopware/core": "<=6.4.9",
                "shopware/platform": "<=6.4.9",
                "shopware/production": "<=6.3.5.2",
                "shopware/shopware": "<5.7.9",
                "shopware/storefront": "<=6.4.8.1",
                "shopxo/shopxo": "<2.2.6",
                "showdoc/showdoc": "<2.10.4",
                "silverstripe/admin": ">=1,<1.8.1",
                "silverstripe/assets": ">=1,<1.4.7|>=1.5,<1.5.2",
                "silverstripe/cms": "<4.3.6|>=4.4,<4.4.4",
                "silverstripe/comments": ">=1.3,<1.9.99|>=2,<2.9.99|>=3,<3.1.1",
                "silverstripe/forum": "<=0.6.1|>=0.7,<=0.7.3",
                "silverstripe/framework": "<4.10.1",
                "silverstripe/graphql": "<3.5.2|>=4-alpha.1,<4-alpha.2|= 4.0.0-alpha1",
                "silverstripe/registry": ">=2.1,<2.1.2|>=2.2,<2.2.1",
                "silverstripe/restfulserver": ">=1,<1.0.9|>=2,<2.0.4",
                "silverstripe/silverstripe-omnipay": "<2.5.2|>=3,<3.0.2|>=3.1,<3.1.4|>=3.2,<3.2.1",
                "silverstripe/subsites": ">=2,<2.1.1",
                "silverstripe/taxonomy": ">=1.3,<1.3.1|>=2,<2.0.1",
                "silverstripe/userforms": "<3",
                "simple-updates/phpwhois": "<=1",
                "simplesamlphp/saml2": "<1.10.6|>=2,<2.3.8|>=3,<3.1.4",
                "simplesamlphp/simplesamlphp": "<1.18.6",
                "simplesamlphp/simplesamlphp-module-infocard": "<1.0.1",
                "simplito/elliptic-php": "<1.0.6",
                "slim/slim": "<2.6",
                "smarty/smarty": "<3.1.45|>=4,<4.1.1",
                "snipe/snipe-it": "<5.4.4|>= 6.0.0-RC-1, <= 6.0.0-RC-5",
                "socalnick/scn-social-auth": "<1.15.2",
                "socialiteproviders/steam": "<1.1",
                "spipu/html2pdf": "<5.2.4",
                "spoonity/tcpdf": "<6.2.22",
                "squizlabs/php_codesniffer": ">=1,<2.8.1|>=3,<3.0.1",
                "ssddanbrown/bookstack": "<22.2.3",
                "statamic/cms": "<3.2.39|>=3.3,<3.3.2",
                "stormpath/sdk": ">=0,<9.9.99",
                "studio-42/elfinder": "<2.1.59",
                "subrion/cms": "<=4.2.1",
                "sulu/sulu": "= 2.4.0-RC1|<1.6.44|>=2,<2.2.18|>=2.3,<2.3.8",
                "swiftmailer/swiftmailer": ">=4,<5.4.5",
                "sylius/admin-bundle": ">=1,<1.0.17|>=1.1,<1.1.9|>=1.2,<1.2.2",
                "sylius/grid": ">=1,<1.1.19|>=1.2,<1.2.18|>=1.3,<1.3.13|>=1.4,<1.4.5|>=1.5,<1.5.1",
                "sylius/grid-bundle": "<1.10.1",
                "sylius/paypal-plugin": ">=1,<1.2.4|>=1.3,<1.3.1",
                "sylius/resource-bundle": "<1.3.14|>=1.4,<1.4.7|>=1.5,<1.5.2|>=1.6,<1.6.4",
                "sylius/sylius": "<1.9.10|>=1.10,<1.10.11|>=1.11,<1.11.2",
                "symbiote/silverstripe-multivaluefield": ">=3,<3.0.99",
                "symbiote/silverstripe-queuedjobs": ">=3,<3.0.2|>=3.1,<3.1.4|>=4,<4.0.7|>=4.1,<4.1.2|>=4.2,<4.2.4|>=4.3,<4.3.3|>=4.4,<4.4.3|>=4.5,<4.5.1|>=4.6,<4.6.4",
                "symbiote/silverstripe-versionedfiles": "<=2.0.3",
                "symfont/process": ">=0,<4",
                "symfony/cache": ">=3.1,<3.4.35|>=4,<4.2.12|>=4.3,<4.3.8",
                "symfony/dependency-injection": ">=2,<2.0.17|>=2.7,<2.7.51|>=2.8,<2.8.50|>=3,<3.4.26|>=4,<4.1.12|>=4.2,<4.2.7",
                "symfony/error-handler": ">=4.4,<4.4.4|>=5,<5.0.4",
                "symfony/form": ">=2.3,<2.3.35|>=2.4,<2.6.12|>=2.7,<2.7.50|>=2.8,<2.8.49|>=3,<3.4.20|>=4,<4.0.15|>=4.1,<4.1.9|>=4.2,<4.2.1",
                "symfony/framework-bundle": ">=2,<2.3.18|>=2.4,<2.4.8|>=2.5,<2.5.2|>=2.7,<2.7.51|>=2.8,<2.8.50|>=3,<3.4.26|>=4,<4.1.12|>=4.2,<4.2.7|>=5.3.14,<=5.3.14|>=5.4.3,<=5.4.3|>=6.0.3,<=6.0.3|= 6.0.3|= 5.4.3|= 5.3.14",
                "symfony/http-foundation": ">=2,<2.8.52|>=3,<3.4.35|>=4,<4.2.12|>=4.3,<4.3.8|>=4.4,<4.4.7|>=5,<5.0.7",
                "symfony/http-kernel": ">=2,<2.8.52|>=3,<3.4.35|>=4,<4.2.12|>=4.3,<4.4.13|>=5,<5.1.5|>=5.2,<5.3.12",
                "symfony/intl": ">=2.7,<2.7.38|>=2.8,<2.8.31|>=3,<3.2.14|>=3.3,<3.3.13",
                "symfony/maker-bundle": ">=1.27,<1.29.2|>=1.30,<1.31.1",
                "symfony/mime": ">=4.3,<4.3.8",
                "symfony/phpunit-bridge": ">=2.8,<2.8.50|>=3,<3.4.26|>=4,<4.1.12|>=4.2,<4.2.7",
                "symfony/polyfill": ">=1,<1.10",
                "symfony/polyfill-php55": ">=1,<1.10",
                "symfony/proxy-manager-bridge": ">=2.7,<2.7.51|>=2.8,<2.8.50|>=3,<3.4.26|>=4,<4.1.12|>=4.2,<4.2.7",
                "symfony/routing": ">=2,<2.0.19",
                "symfony/security": ">=2,<2.7.51|>=2.8,<3.4.49|>=4,<4.4.24|>=5,<5.2.8",
                "symfony/security-bundle": ">=2,<2.7.48|>=2.8,<2.8.41|>=3,<3.3.17|>=3.4,<3.4.11|>=4,<4.0.11|>=5.3,<5.3.12",
                "symfony/security-core": ">=2.4,<2.6.13|>=2.7,<2.7.9|>=2.7.30,<2.7.32|>=2.8,<3.4.49|>=4,<4.4.24|>=5,<5.2.9",
                "symfony/security-csrf": ">=2.4,<2.7.48|>=2.8,<2.8.41|>=3,<3.3.17|>=3.4,<3.4.11|>=4,<4.0.11",
                "symfony/security-guard": ">=2.8,<3.4.48|>=4,<4.4.23|>=5,<5.2.8",
                "symfony/security-http": ">=2.3,<2.3.41|>=2.4,<2.7.51|>=2.8,<2.8.50|>=3,<3.4.26|>=4,<4.2.12|>=4.3,<4.3.8|>=4.4,<4.4.7|>=5,<5.0.7|>=5.1,<5.2.8|>=5.3,<5.3.2",
                "symfony/serializer": ">=2,<2.0.11|>=4.1,<4.4.35|>=5,<5.3.12",
                "symfony/symfony": ">=2,<3.4.49|>=4,<4.4.35|>=5,<5.3.12|>=5.3.14,<=5.3.14|>=5.4.3,<=5.4.3|>=6.0.3,<=6.0.3",
                "symfony/translation": ">=2,<2.0.17",
                "symfony/validator": ">=2,<2.0.24|>=2.1,<2.1.12|>=2.2,<2.2.5|>=2.3,<2.3.3",
                "symfony/var-exporter": ">=4.2,<4.2.12|>=4.3,<4.3.8",
                "symfony/web-profiler-bundle": ">=2,<2.3.19|>=2.4,<2.4.9|>=2.5,<2.5.4",
                "symfony/yaml": ">=2,<2.0.22|>=2.1,<2.1.7",
                "t3/dce": ">=2.2,<2.6.2",
                "t3g/svg-sanitizer": "<1.0.3",
                "tastyigniter/tastyigniter": "<3.3",
                "tecnickcom/tcpdf": "<6.2.22",
                "terminal42/contao-tablelookupwizard": "<3.3.5",
                "thelia/backoffice-default-template": ">=2.1,<2.1.2",
                "thelia/thelia": ">=2.1-beta.1,<2.1.3",
                "theonedemon/phpwhois": "<=4.2.5",
                "tinymce/tinymce": "<5.10",
                "titon/framework": ">=0,<9.9.99",
                "topthink/framework": "<6.0.12",
                "topthink/think": "<=6.0.9",
                "topthink/thinkphp": "<=3.2.3",
                "tribalsystems/zenario": "<9.2.55826",
                "truckersmp/phpwhois": "<=4.3.1",
                "twig/twig": "<1.38|>=2,<2.14.11|>=3,<3.3.8",
                "typo3/cms": ">=6.2,<6.2.30|>=7,<7.6.32|>=8,<8.7.38|>=9,<9.5.29|>=10,<10.4.29|>=11,<11.5.11",
                "typo3/cms-backend": ">=7,<=7.6.50|>=8,<=8.7.39|>=9,<=9.5.24|>=10,<=10.4.13|>=11,<=11.1",
                "typo3/cms-core": ">=6.2,<=6.2.56|>=7,<7.6.57|>=8,<8.7.47|>=9,<9.5.35|>=10,<10.4.29|>=11,<11.5.11",
                "typo3/cms-form": ">=8,<=8.7.39|>=9,<=9.5.24|>=10,<=10.4.13|>=11,<=11.1",
                "typo3/flow": ">=1,<1.0.4|>=1.1,<1.1.1|>=2,<2.0.1|>=2.3,<2.3.16|>=3,<3.0.12|>=3.1,<3.1.10|>=3.2,<3.2.13|>=3.3,<3.3.13|>=4,<4.0.6",
                "typo3/neos": ">=1.1,<1.1.3|>=1.2,<1.2.13|>=2,<2.0.4|>=2.3,<2.3.99|>=3,<3.0.20|>=3.1,<3.1.18|>=3.2,<3.2.14|>=3.3,<3.3.23|>=4,<4.0.17|>=4.1,<4.1.16|>=4.2,<4.2.12|>=4.3,<4.3.3",
                "typo3/phar-stream-wrapper": ">=1,<2.1.1|>=3,<3.1.1",
                "typo3/swiftmailer": ">=4.1,<4.1.99|>=5.4,<5.4.5",
                "typo3fluid/fluid": ">=2,<2.0.8|>=2.1,<2.1.7|>=2.2,<2.2.4|>=2.3,<2.3.7|>=2.4,<2.4.4|>=2.5,<2.5.11|>=2.6,<2.6.10",
                "ua-parser/uap-php": "<3.8",
                "unisharp/laravel-filemanager": "<=2.3",
                "userfrosting/userfrosting": ">=0.3.1,<4.6.3",
                "usmanhalalit/pixie": "<1.0.3|>=2,<2.0.2",
                "vanilla/safecurl": "<0.9.2",
                "verot/class.upload.php": "<=1.0.3|>=2,<=2.0.4",
                "vrana/adminer": "<4.8.1",
                "wallabag/tcpdf": "<6.2.22",
                "wanglelecc/laracms": "<=1.0.3",
                "web-auth/webauthn-framework": ">=3.3,<3.3.4",
                "webcoast/deferred-image-processing": "<1.0.2",
                "wikimedia/parsoid": "<0.12.2",
                "willdurand/js-translation-bundle": "<2.1.1",
                "wp-cli/wp-cli": "<2.5",
                "wp-graphql/wp-graphql": "<0.3.5",
                "wpanel/wpanel4-cms": "<=4.3.1",
                "wwbn/avideo": "<=11.6",
                "yeswiki/yeswiki": "<4.1",
                "yetiforce/yetiforce-crm": "<6.4",
                "yidashi/yii2cmf": "<=2",
                "yii2mod/yii2-cms": "<1.9.2",
                "yiisoft/yii": ">=1.1.14,<1.1.15",
                "yiisoft/yii2": "<2.0.38",
                "yiisoft/yii2-bootstrap": "<2.0.4",
                "yiisoft/yii2-dev": "<2.0.43",
                "yiisoft/yii2-elasticsearch": "<2.0.5",
                "yiisoft/yii2-gii": "<2.0.4",
                "yiisoft/yii2-jui": "<2.0.4",
                "yiisoft/yii2-redis": "<2.0.8",
                "yoast-seo-for-typo3/yoast_seo": "<7.2.3",
                "yourls/yourls": "<=1.8.2",
                "zendesk/zendesk_api_client_php": "<2.2.11",
                "zendframework/zend-cache": ">=2.4,<2.4.8|>=2.5,<2.5.3",
                "zendframework/zend-captcha": ">=2,<2.4.9|>=2.5,<2.5.2",
                "zendframework/zend-crypt": ">=2,<2.4.9|>=2.5,<2.5.2",
                "zendframework/zend-db": ">=2,<2.0.99|>=2.1,<2.1.99|>=2.2,<2.2.10|>=2.3,<2.3.5",
                "zendframework/zend-developer-tools": ">=1.2.2,<1.2.3",
                "zendframework/zend-diactoros": "<1.8.4",
                "zendframework/zend-feed": "<2.10.3",
                "zendframework/zend-form": ">=2,<2.2.7|>=2.3,<2.3.1",
                "zendframework/zend-http": "<2.8.1",
                "zendframework/zend-json": ">=2.1,<2.1.6|>=2.2,<2.2.6",
                "zendframework/zend-ldap": ">=2,<2.0.99|>=2.1,<2.1.99|>=2.2,<2.2.8|>=2.3,<2.3.3",
                "zendframework/zend-mail": ">=2,<2.4.11|>=2.5,<2.7.2",
                "zendframework/zend-navigation": ">=2,<2.2.7|>=2.3,<2.3.1",
                "zendframework/zend-session": ">=2,<2.0.99|>=2.1,<2.1.99|>=2.2,<2.2.9|>=2.3,<2.3.4",
                "zendframework/zend-validator": ">=2.3,<2.3.6",
                "zendframework/zend-view": ">=2,<2.2.7|>=2.3,<2.3.1",
                "zendframework/zend-xmlrpc": ">=2.1,<2.1.6|>=2.2,<2.2.6",
                "zendframework/zendframework": "<=3",
                "zendframework/zendframework1": "<1.12.20",
                "zendframework/zendopenid": ">=2,<2.0.2",
                "zendframework/zendxml": ">=1,<1.0.1",
                "zetacomponents/mail": "<1.8.2",
                "zf-commons/zfc-user": "<1.2.2",
                "zfcampus/zf-apigility-doctrine": ">=1,<1.0.3",
                "zfr/zfr-oauth2-server-module": "<0.1.2",
                "zoujingli/thinkadmin": "<6.0.22"
            },
            "default-branch": true,
            "type": "metapackage",
            "notification-url": "https://packagist.org/downloads/",
            "license": [
                "MIT"
            ],
            "authors": [
                {
                    "name": "Marco Pivetta",
                    "email": "ocramius@gmail.com",
                    "role": "maintainer"
                },
                {
                    "name": "Ilya Tribusean",
                    "email": "slash3b@gmail.com",
                    "role": "maintainer"
                }
            ],
            "description": "Prevents installation of composer packages with known security vulnerabilities: no API, simply require it",
            "support": {
                "issues": "https://github.com/Roave/SecurityAdvisories/issues",
                "source": "https://github.com/Roave/SecurityAdvisories/tree/latest"
            },
            "funding": [
                {
                    "url": "https://github.com/Ocramius",
                    "type": "github"
                },
                {
                    "url": "https://tidelift.com/funding/github/packagist/roave/security-advisories",
                    "type": "tidelift"
                }
            ],
            "time": "2022-06-17T21:04:24+00:00"
        },
        {
            "name": "sebastian/code-unit-reverse-lookup",
            "version": "1.0.2",
            "source": {
                "type": "git",
                "url": "https://github.com/sebastianbergmann/code-unit-reverse-lookup.git",
                "reference": "1de8cd5c010cb153fcd68b8d0f64606f523f7619"
            },
            "dist": {
                "type": "zip",
                "url": "https://api.github.com/repos/sebastianbergmann/code-unit-reverse-lookup/zipball/1de8cd5c010cb153fcd68b8d0f64606f523f7619",
                "reference": "1de8cd5c010cb153fcd68b8d0f64606f523f7619",
                "shasum": ""
            },
            "require": {
                "php": ">=5.6"
            },
            "require-dev": {
                "phpunit/phpunit": "^8.5"
            },
            "type": "library",
            "extra": {
                "branch-alias": {
                    "dev-master": "1.0.x-dev"
                }
            },
            "autoload": {
                "classmap": [
                    "src/"
                ]
            },
            "notification-url": "https://packagist.org/downloads/",
            "license": [
                "BSD-3-Clause"
            ],
            "authors": [
                {
                    "name": "Sebastian Bergmann",
                    "email": "sebastian@phpunit.de"
                }
            ],
            "description": "Looks up which function or method a line of code belongs to",
            "homepage": "https://github.com/sebastianbergmann/code-unit-reverse-lookup/",
            "support": {
                "issues": "https://github.com/sebastianbergmann/code-unit-reverse-lookup/issues",
                "source": "https://github.com/sebastianbergmann/code-unit-reverse-lookup/tree/1.0.2"
            },
            "funding": [
                {
                    "url": "https://github.com/sebastianbergmann",
                    "type": "github"
                }
            ],
            "time": "2020-11-30T08:15:22+00:00"
        },
        {
            "name": "sebastian/comparator",
            "version": "3.0.3",
            "source": {
                "type": "git",
                "url": "https://github.com/sebastianbergmann/comparator.git",
                "reference": "1071dfcef776a57013124ff35e1fc41ccd294758"
            },
            "dist": {
                "type": "zip",
                "url": "https://api.github.com/repos/sebastianbergmann/comparator/zipball/1071dfcef776a57013124ff35e1fc41ccd294758",
                "reference": "1071dfcef776a57013124ff35e1fc41ccd294758",
                "shasum": ""
            },
            "require": {
                "php": ">=7.1",
                "sebastian/diff": "^3.0",
                "sebastian/exporter": "^3.1"
            },
            "require-dev": {
                "phpunit/phpunit": "^8.5"
            },
            "type": "library",
            "extra": {
                "branch-alias": {
                    "dev-master": "3.0-dev"
                }
            },
            "autoload": {
                "classmap": [
                    "src/"
                ]
            },
            "notification-url": "https://packagist.org/downloads/",
            "license": [
                "BSD-3-Clause"
            ],
            "authors": [
                {
                    "name": "Sebastian Bergmann",
                    "email": "sebastian@phpunit.de"
                },
                {
                    "name": "Jeff Welch",
                    "email": "whatthejeff@gmail.com"
                },
                {
                    "name": "Volker Dusch",
                    "email": "github@wallbash.com"
                },
                {
                    "name": "Bernhard Schussek",
                    "email": "bschussek@2bepublished.at"
                }
            ],
            "description": "Provides the functionality to compare PHP values for equality",
            "homepage": "https://github.com/sebastianbergmann/comparator",
            "keywords": [
                "comparator",
                "compare",
                "equality"
            ],
            "support": {
                "issues": "https://github.com/sebastianbergmann/comparator/issues",
                "source": "https://github.com/sebastianbergmann/comparator/tree/3.0.3"
            },
            "funding": [
                {
                    "url": "https://github.com/sebastianbergmann",
                    "type": "github"
                }
            ],
            "time": "2020-11-30T08:04:30+00:00"
        },
        {
            "name": "sebastian/diff",
            "version": "3.0.3",
            "source": {
                "type": "git",
                "url": "https://github.com/sebastianbergmann/diff.git",
                "reference": "14f72dd46eaf2f2293cbe79c93cc0bc43161a211"
            },
            "dist": {
                "type": "zip",
                "url": "https://api.github.com/repos/sebastianbergmann/diff/zipball/14f72dd46eaf2f2293cbe79c93cc0bc43161a211",
                "reference": "14f72dd46eaf2f2293cbe79c93cc0bc43161a211",
                "shasum": ""
            },
            "require": {
                "php": ">=7.1"
            },
            "require-dev": {
                "phpunit/phpunit": "^7.5 || ^8.0",
                "symfony/process": "^2 || ^3.3 || ^4"
            },
            "type": "library",
            "extra": {
                "branch-alias": {
                    "dev-master": "3.0-dev"
                }
            },
            "autoload": {
                "classmap": [
                    "src/"
                ]
            },
            "notification-url": "https://packagist.org/downloads/",
            "license": [
                "BSD-3-Clause"
            ],
            "authors": [
                {
                    "name": "Sebastian Bergmann",
                    "email": "sebastian@phpunit.de"
                },
                {
                    "name": "Kore Nordmann",
                    "email": "mail@kore-nordmann.de"
                }
            ],
            "description": "Diff implementation",
            "homepage": "https://github.com/sebastianbergmann/diff",
            "keywords": [
                "diff",
                "udiff",
                "unidiff",
                "unified diff"
            ],
            "support": {
                "issues": "https://github.com/sebastianbergmann/diff/issues",
                "source": "https://github.com/sebastianbergmann/diff/tree/3.0.3"
            },
            "funding": [
                {
                    "url": "https://github.com/sebastianbergmann",
                    "type": "github"
                }
            ],
            "time": "2020-11-30T07:59:04+00:00"
        },
        {
            "name": "sebastian/environment",
            "version": "4.2.4",
            "source": {
                "type": "git",
                "url": "https://github.com/sebastianbergmann/environment.git",
                "reference": "d47bbbad83711771f167c72d4e3f25f7fcc1f8b0"
            },
            "dist": {
                "type": "zip",
                "url": "https://api.github.com/repos/sebastianbergmann/environment/zipball/d47bbbad83711771f167c72d4e3f25f7fcc1f8b0",
                "reference": "d47bbbad83711771f167c72d4e3f25f7fcc1f8b0",
                "shasum": ""
            },
            "require": {
                "php": ">=7.1"
            },
            "require-dev": {
                "phpunit/phpunit": "^7.5"
            },
            "suggest": {
                "ext-posix": "*"
            },
            "type": "library",
            "extra": {
                "branch-alias": {
                    "dev-master": "4.2-dev"
                }
            },
            "autoload": {
                "classmap": [
                    "src/"
                ]
            },
            "notification-url": "https://packagist.org/downloads/",
            "license": [
                "BSD-3-Clause"
            ],
            "authors": [
                {
                    "name": "Sebastian Bergmann",
                    "email": "sebastian@phpunit.de"
                }
            ],
            "description": "Provides functionality to handle HHVM/PHP environments",
            "homepage": "http://www.github.com/sebastianbergmann/environment",
            "keywords": [
                "Xdebug",
                "environment",
                "hhvm"
            ],
            "support": {
                "issues": "https://github.com/sebastianbergmann/environment/issues",
                "source": "https://github.com/sebastianbergmann/environment/tree/4.2.4"
            },
            "funding": [
                {
                    "url": "https://github.com/sebastianbergmann",
                    "type": "github"
                }
            ],
            "time": "2020-11-30T07:53:42+00:00"
        },
        {
            "name": "sebastian/exporter",
            "version": "3.1.4",
            "source": {
                "type": "git",
                "url": "https://github.com/sebastianbergmann/exporter.git",
                "reference": "0c32ea2e40dbf59de29f3b49bf375176ce7dd8db"
            },
            "dist": {
                "type": "zip",
                "url": "https://api.github.com/repos/sebastianbergmann/exporter/zipball/0c32ea2e40dbf59de29f3b49bf375176ce7dd8db",
                "reference": "0c32ea2e40dbf59de29f3b49bf375176ce7dd8db",
                "shasum": ""
            },
            "require": {
                "php": ">=7.0",
                "sebastian/recursion-context": "^3.0"
            },
            "require-dev": {
                "ext-mbstring": "*",
                "phpunit/phpunit": "^8.5"
            },
            "type": "library",
            "extra": {
                "branch-alias": {
                    "dev-master": "3.1.x-dev"
                }
            },
            "autoload": {
                "classmap": [
                    "src/"
                ]
            },
            "notification-url": "https://packagist.org/downloads/",
            "license": [
                "BSD-3-Clause"
            ],
            "authors": [
                {
                    "name": "Sebastian Bergmann",
                    "email": "sebastian@phpunit.de"
                },
                {
                    "name": "Jeff Welch",
                    "email": "whatthejeff@gmail.com"
                },
                {
                    "name": "Volker Dusch",
                    "email": "github@wallbash.com"
                },
                {
                    "name": "Adam Harvey",
                    "email": "aharvey@php.net"
                },
                {
                    "name": "Bernhard Schussek",
                    "email": "bschussek@gmail.com"
                }
            ],
            "description": "Provides the functionality to export PHP variables for visualization",
            "homepage": "http://www.github.com/sebastianbergmann/exporter",
            "keywords": [
                "export",
                "exporter"
            ],
            "support": {
                "issues": "https://github.com/sebastianbergmann/exporter/issues",
                "source": "https://github.com/sebastianbergmann/exporter/tree/3.1.4"
            },
            "funding": [
                {
                    "url": "https://github.com/sebastianbergmann",
                    "type": "github"
                }
            ],
            "time": "2021-11-11T13:51:24+00:00"
        },
        {
            "name": "sebastian/global-state",
            "version": "3.0.2",
            "source": {
                "type": "git",
                "url": "https://github.com/sebastianbergmann/global-state.git",
                "reference": "de036ec91d55d2a9e0db2ba975b512cdb1c23921"
            },
            "dist": {
                "type": "zip",
                "url": "https://api.github.com/repos/sebastianbergmann/global-state/zipball/de036ec91d55d2a9e0db2ba975b512cdb1c23921",
                "reference": "de036ec91d55d2a9e0db2ba975b512cdb1c23921",
                "shasum": ""
            },
            "require": {
                "php": ">=7.2",
                "sebastian/object-reflector": "^1.1.1",
                "sebastian/recursion-context": "^3.0"
            },
            "require-dev": {
                "ext-dom": "*",
                "phpunit/phpunit": "^8.0"
            },
            "suggest": {
                "ext-uopz": "*"
            },
            "type": "library",
            "extra": {
                "branch-alias": {
                    "dev-master": "3.0-dev"
                }
            },
            "autoload": {
                "classmap": [
                    "src/"
                ]
            },
            "notification-url": "https://packagist.org/downloads/",
            "license": [
                "BSD-3-Clause"
            ],
            "authors": [
                {
                    "name": "Sebastian Bergmann",
                    "email": "sebastian@phpunit.de"
                }
            ],
            "description": "Snapshotting of global state",
            "homepage": "http://www.github.com/sebastianbergmann/global-state",
            "keywords": [
                "global state"
            ],
            "support": {
                "issues": "https://github.com/sebastianbergmann/global-state/issues",
                "source": "https://github.com/sebastianbergmann/global-state/tree/3.0.2"
            },
            "funding": [
                {
                    "url": "https://github.com/sebastianbergmann",
                    "type": "github"
                }
            ],
            "time": "2022-02-10T06:55:38+00:00"
        },
        {
            "name": "sebastian/object-enumerator",
            "version": "3.0.4",
            "source": {
                "type": "git",
                "url": "https://github.com/sebastianbergmann/object-enumerator.git",
                "reference": "e67f6d32ebd0c749cf9d1dbd9f226c727043cdf2"
            },
            "dist": {
                "type": "zip",
                "url": "https://api.github.com/repos/sebastianbergmann/object-enumerator/zipball/e67f6d32ebd0c749cf9d1dbd9f226c727043cdf2",
                "reference": "e67f6d32ebd0c749cf9d1dbd9f226c727043cdf2",
                "shasum": ""
            },
            "require": {
                "php": ">=7.0",
                "sebastian/object-reflector": "^1.1.1",
                "sebastian/recursion-context": "^3.0"
            },
            "require-dev": {
                "phpunit/phpunit": "^6.0"
            },
            "type": "library",
            "extra": {
                "branch-alias": {
                    "dev-master": "3.0.x-dev"
                }
            },
            "autoload": {
                "classmap": [
                    "src/"
                ]
            },
            "notification-url": "https://packagist.org/downloads/",
            "license": [
                "BSD-3-Clause"
            ],
            "authors": [
                {
                    "name": "Sebastian Bergmann",
                    "email": "sebastian@phpunit.de"
                }
            ],
            "description": "Traverses array structures and object graphs to enumerate all referenced objects",
            "homepage": "https://github.com/sebastianbergmann/object-enumerator/",
            "support": {
                "issues": "https://github.com/sebastianbergmann/object-enumerator/issues",
                "source": "https://github.com/sebastianbergmann/object-enumerator/tree/3.0.4"
            },
            "funding": [
                {
                    "url": "https://github.com/sebastianbergmann",
                    "type": "github"
                }
            ],
            "time": "2020-11-30T07:40:27+00:00"
        },
        {
            "name": "sebastian/object-reflector",
            "version": "1.1.2",
            "source": {
                "type": "git",
                "url": "https://github.com/sebastianbergmann/object-reflector.git",
                "reference": "9b8772b9cbd456ab45d4a598d2dd1a1bced6363d"
            },
            "dist": {
                "type": "zip",
                "url": "https://api.github.com/repos/sebastianbergmann/object-reflector/zipball/9b8772b9cbd456ab45d4a598d2dd1a1bced6363d",
                "reference": "9b8772b9cbd456ab45d4a598d2dd1a1bced6363d",
                "shasum": ""
            },
            "require": {
                "php": ">=7.0"
            },
            "require-dev": {
                "phpunit/phpunit": "^6.0"
            },
            "type": "library",
            "extra": {
                "branch-alias": {
                    "dev-master": "1.1-dev"
                }
            },
            "autoload": {
                "classmap": [
                    "src/"
                ]
            },
            "notification-url": "https://packagist.org/downloads/",
            "license": [
                "BSD-3-Clause"
            ],
            "authors": [
                {
                    "name": "Sebastian Bergmann",
                    "email": "sebastian@phpunit.de"
                }
            ],
            "description": "Allows reflection of object attributes, including inherited and non-public ones",
            "homepage": "https://github.com/sebastianbergmann/object-reflector/",
            "support": {
                "issues": "https://github.com/sebastianbergmann/object-reflector/issues",
                "source": "https://github.com/sebastianbergmann/object-reflector/tree/1.1.2"
            },
            "funding": [
                {
                    "url": "https://github.com/sebastianbergmann",
                    "type": "github"
                }
            ],
            "time": "2020-11-30T07:37:18+00:00"
        },
        {
            "name": "sebastian/recursion-context",
            "version": "3.0.1",
            "source": {
                "type": "git",
                "url": "https://github.com/sebastianbergmann/recursion-context.git",
                "reference": "367dcba38d6e1977be014dc4b22f47a484dac7fb"
            },
            "dist": {
                "type": "zip",
                "url": "https://api.github.com/repos/sebastianbergmann/recursion-context/zipball/367dcba38d6e1977be014dc4b22f47a484dac7fb",
                "reference": "367dcba38d6e1977be014dc4b22f47a484dac7fb",
                "shasum": ""
            },
            "require": {
                "php": ">=7.0"
            },
            "require-dev": {
                "phpunit/phpunit": "^6.0"
            },
            "type": "library",
            "extra": {
                "branch-alias": {
                    "dev-master": "3.0.x-dev"
                }
            },
            "autoload": {
                "classmap": [
                    "src/"
                ]
            },
            "notification-url": "https://packagist.org/downloads/",
            "license": [
                "BSD-3-Clause"
            ],
            "authors": [
                {
                    "name": "Sebastian Bergmann",
                    "email": "sebastian@phpunit.de"
                },
                {
                    "name": "Jeff Welch",
                    "email": "whatthejeff@gmail.com"
                },
                {
                    "name": "Adam Harvey",
                    "email": "aharvey@php.net"
                }
            ],
            "description": "Provides functionality to recursively process PHP variables",
            "homepage": "http://www.github.com/sebastianbergmann/recursion-context",
            "support": {
                "issues": "https://github.com/sebastianbergmann/recursion-context/issues",
                "source": "https://github.com/sebastianbergmann/recursion-context/tree/3.0.1"
            },
            "funding": [
                {
                    "url": "https://github.com/sebastianbergmann",
                    "type": "github"
                }
            ],
            "time": "2020-11-30T07:34:24+00:00"
        },
        {
            "name": "sebastian/resource-operations",
            "version": "2.0.2",
            "source": {
                "type": "git",
                "url": "https://github.com/sebastianbergmann/resource-operations.git",
                "reference": "31d35ca87926450c44eae7e2611d45a7a65ea8b3"
            },
            "dist": {
                "type": "zip",
                "url": "https://api.github.com/repos/sebastianbergmann/resource-operations/zipball/31d35ca87926450c44eae7e2611d45a7a65ea8b3",
                "reference": "31d35ca87926450c44eae7e2611d45a7a65ea8b3",
                "shasum": ""
            },
            "require": {
                "php": ">=7.1"
            },
            "type": "library",
            "extra": {
                "branch-alias": {
                    "dev-master": "2.0-dev"
                }
            },
            "autoload": {
                "classmap": [
                    "src/"
                ]
            },
            "notification-url": "https://packagist.org/downloads/",
            "license": [
                "BSD-3-Clause"
            ],
            "authors": [
                {
                    "name": "Sebastian Bergmann",
                    "email": "sebastian@phpunit.de"
                }
            ],
            "description": "Provides a list of PHP built-in functions that operate on resources",
            "homepage": "https://www.github.com/sebastianbergmann/resource-operations",
            "support": {
                "issues": "https://github.com/sebastianbergmann/resource-operations/issues",
                "source": "https://github.com/sebastianbergmann/resource-operations/tree/2.0.2"
            },
            "funding": [
                {
                    "url": "https://github.com/sebastianbergmann",
                    "type": "github"
                }
            ],
            "time": "2020-11-30T07:30:19+00:00"
        },
        {
            "name": "sebastian/type",
            "version": "1.1.4",
            "source": {
                "type": "git",
                "url": "https://github.com/sebastianbergmann/type.git",
                "reference": "0150cfbc4495ed2df3872fb31b26781e4e077eb4"
            },
            "dist": {
                "type": "zip",
                "url": "https://api.github.com/repos/sebastianbergmann/type/zipball/0150cfbc4495ed2df3872fb31b26781e4e077eb4",
                "reference": "0150cfbc4495ed2df3872fb31b26781e4e077eb4",
                "shasum": ""
            },
            "require": {
                "php": ">=7.2"
            },
            "require-dev": {
                "phpunit/phpunit": "^8.2"
            },
            "type": "library",
            "extra": {
                "branch-alias": {
                    "dev-master": "1.1-dev"
                }
            },
            "autoload": {
                "classmap": [
                    "src/"
                ]
            },
            "notification-url": "https://packagist.org/downloads/",
            "license": [
                "BSD-3-Clause"
            ],
            "authors": [
                {
                    "name": "Sebastian Bergmann",
                    "email": "sebastian@phpunit.de",
                    "role": "lead"
                }
            ],
            "description": "Collection of value objects that represent the types of the PHP type system",
            "homepage": "https://github.com/sebastianbergmann/type",
            "support": {
                "issues": "https://github.com/sebastianbergmann/type/issues",
                "source": "https://github.com/sebastianbergmann/type/tree/1.1.4"
            },
            "funding": [
                {
                    "url": "https://github.com/sebastianbergmann",
                    "type": "github"
                }
            ],
            "time": "2020-11-30T07:25:11+00:00"
        },
        {
            "name": "sebastian/version",
            "version": "2.0.1",
            "source": {
                "type": "git",
                "url": "https://github.com/sebastianbergmann/version.git",
                "reference": "99732be0ddb3361e16ad77b68ba41efc8e979019"
            },
            "dist": {
                "type": "zip",
                "url": "https://api.github.com/repos/sebastianbergmann/version/zipball/99732be0ddb3361e16ad77b68ba41efc8e979019",
                "reference": "99732be0ddb3361e16ad77b68ba41efc8e979019",
                "shasum": ""
            },
            "require": {
                "php": ">=5.6"
            },
            "type": "library",
            "extra": {
                "branch-alias": {
                    "dev-master": "2.0.x-dev"
                }
            },
            "autoload": {
                "classmap": [
                    "src/"
                ]
            },
            "notification-url": "https://packagist.org/downloads/",
            "license": [
                "BSD-3-Clause"
            ],
            "authors": [
                {
                    "name": "Sebastian Bergmann",
                    "email": "sebastian@phpunit.de",
                    "role": "lead"
                }
            ],
            "description": "Library that helps with managing the version number of Git-hosted PHP projects",
            "homepage": "https://github.com/sebastianbergmann/version",
            "support": {
                "issues": "https://github.com/sebastianbergmann/version/issues",
                "source": "https://github.com/sebastianbergmann/version/tree/master"
            },
            "time": "2016-10-03T07:35:21+00:00"
        },
        {
            "name": "sirbrillig/phpcs-variable-analysis",
            "version": "v2.11.3",
            "source": {
                "type": "git",
                "url": "https://github.com/sirbrillig/phpcs-variable-analysis.git",
                "reference": "c921498b474212fe4552928bbeb68d70250ce5e8"
            },
            "dist": {
                "type": "zip",
                "url": "https://api.github.com/repos/sirbrillig/phpcs-variable-analysis/zipball/c921498b474212fe4552928bbeb68d70250ce5e8",
                "reference": "c921498b474212fe4552928bbeb68d70250ce5e8",
                "shasum": ""
            },
            "require": {
                "php": ">=5.4.0",
                "squizlabs/php_codesniffer": "^3.5"
            },
            "require-dev": {
                "dealerdirect/phpcodesniffer-composer-installer": "^0.7.0",
                "limedeck/phpunit-detailed-printer": "^3.1 || ^4.0 || ^5.0",
                "phpstan/phpstan": "^0.11.8",
                "phpunit/phpunit": "^5.0 || ^6.5 || ^7.0 || ^8.0",
                "sirbrillig/phpcs-import-detection": "^1.1"
            },
            "type": "phpcodesniffer-standard",
            "autoload": {
                "psr-4": {
                    "VariableAnalysis\\": "VariableAnalysis/"
                }
            },
            "notification-url": "https://packagist.org/downloads/",
            "license": [
                "BSD-2-Clause"
            ],
            "authors": [
                {
                    "name": "Sam Graham",
                    "email": "php-codesniffer-variableanalysis@illusori.co.uk"
                },
                {
                    "name": "Payton Swick",
                    "email": "payton@foolord.com"
                }
            ],
            "description": "A PHPCS sniff to detect problems with variables.",
            "support": {
                "issues": "https://github.com/sirbrillig/phpcs-variable-analysis/issues",
                "source": "https://github.com/sirbrillig/phpcs-variable-analysis",
                "wiki": "https://github.com/sirbrillig/phpcs-variable-analysis/wiki"
            },
            "time": "2022-02-21T17:01:13+00:00"
        },
        {
            "name": "slevomat/coding-standard",
<<<<<<< HEAD
            "version": "dev-master",
            "source": {
                "type": "git",
                "url": "https://github.com/slevomat/coding-standard.git",
                "reference": "05a9c980646b0dc84777d29cdd2922ff25f4d3db"
            },
            "dist": {
                "type": "zip",
                "url": "https://api.github.com/repos/slevomat/coding-standard/zipball/05a9c980646b0dc84777d29cdd2922ff25f4d3db",
                "reference": "05a9c980646b0dc84777d29cdd2922ff25f4d3db",
=======
            "version": "8.0.0",
            "source": {
                "type": "git",
                "url": "https://github.com/slevomat/coding-standard.git",
                "reference": "84cc1693467996d0fc0838d4d4594eb9890ab295"
            },
            "dist": {
                "type": "zip",
                "url": "https://api.github.com/repos/slevomat/coding-standard/zipball/84cc1693467996d0fc0838d4d4594eb9890ab295",
                "reference": "84cc1693467996d0fc0838d4d4594eb9890ab295",
>>>>>>> b04bdf52
                "shasum": ""
            },
            "require": {
                "dealerdirect/phpcodesniffer-composer-installer": "^0.6.2 || ^0.7",
                "php": "^7.2 || ^8.0",
                "phpstan/phpdoc-parser": "^1.6.2",
                "squizlabs/php_codesniffer": "^3.7.0"
            },
            "require-dev": {
                "phing/phing": "2.17.3",
                "php-parallel-lint/php-parallel-lint": "1.3.2",
                "phpstan/phpstan": "1.4.10|1.7.14",
                "phpstan/phpstan-deprecation-rules": "1.0.0",
                "phpstan/phpstan-phpunit": "1.0.0|1.1.1",
                "phpstan/phpstan-strict-rules": "1.2.3",
                "phpunit/phpunit": "7.5.20|8.5.21|9.5.20"
            },
            "default-branch": true,
            "type": "phpcodesniffer-standard",
            "extra": {
                "branch-alias": {
                    "dev-master": "7.x-dev"
                }
            },
            "autoload": {
                "psr-4": {
                    "SlevomatCodingStandard\\": "SlevomatCodingStandard"
                }
            },
            "notification-url": "https://packagist.org/downloads/",
            "license": [
                "MIT"
            ],
            "description": "Slevomat Coding Standard for PHP_CodeSniffer complements Consistence Coding Standard by providing sniffs with additional checks.",
            "support": {
                "issues": "https://github.com/slevomat/coding-standard/issues",
<<<<<<< HEAD
                "source": "https://github.com/slevomat/coding-standard/tree/master"
=======
                "source": "https://github.com/slevomat/coding-standard/tree/8.0.0"
>>>>>>> b04bdf52
            },
            "funding": [
                {
                    "url": "https://github.com/kukulich",
                    "type": "github"
                },
                {
                    "url": "https://tidelift.com/funding/github/packagist/slevomat/coding-standard",
                    "type": "tidelift"
                }
            ],
<<<<<<< HEAD
            "time": "2022-06-20T14:02:18+00:00"
=======
            "time": "2022-06-17T13:13:47+00:00"
>>>>>>> b04bdf52
        },
        {
            "name": "sniccowp/php-scoper-wordpress-excludes",
            "version": "6.0.0",
            "source": {
                "type": "git",
                "url": "https://github.com/snicco/php-scoper-wordpress-excludes.git",
                "reference": "9fe5eeb044f7837b32df274857a91a635052fa49"
            },
            "dist": {
                "type": "zip",
                "url": "https://api.github.com/repos/snicco/php-scoper-wordpress-excludes/zipball/9fe5eeb044f7837b32df274857a91a635052fa49",
                "reference": "9fe5eeb044f7837b32df274857a91a635052fa49",
                "shasum": ""
            },
            "require-dev": {
                "php": "^7.4",
                "php-stubs/wordpress-globals": "0.2.0",
                "php-stubs/wordpress-stubs": "6.0.0",
                "sniccowp/php-scoper-excludes": "dev-master"
            },
            "type": "library",
            "notification-url": "https://packagist.org/downloads/",
            "license": [
                "MIT"
            ],
            "authors": [
                {
                    "name": "Calvin Alkan",
                    "email": "calvin@snicco.de"
                },
                {
                    "name": "Marlon Alkan",
                    "email": "marlon@snicco.de"
                }
            ],
            "description": "A list of all WordPress core classes, functions and constants. Meant to be used with the PHP-Scoper exclusion functionality.",
            "keywords": [
                "php-scoper",
                "scoping WordPress",
                "wordpress"
            ],
            "support": {
                "issues": "https://github.com/snicco/php-scoper-wordpress-excludes/issues",
                "source": "https://github.com/snicco/php-scoper-wordpress-excludes/tree/6.0.0"
            },
            "time": "2022-05-27T01:48:22+00:00"
        },
        {
            "name": "squizlabs/php_codesniffer",
            "version": "3.7.1",
            "source": {
                "type": "git",
                "url": "https://github.com/squizlabs/PHP_CodeSniffer.git",
                "reference": "1359e176e9307e906dc3d890bcc9603ff6d90619"
            },
            "dist": {
                "type": "zip",
                "url": "https://api.github.com/repos/squizlabs/PHP_CodeSniffer/zipball/1359e176e9307e906dc3d890bcc9603ff6d90619",
                "reference": "1359e176e9307e906dc3d890bcc9603ff6d90619",
                "shasum": ""
            },
            "require": {
                "ext-simplexml": "*",
                "ext-tokenizer": "*",
                "ext-xmlwriter": "*",
                "php": ">=5.4.0"
            },
            "require-dev": {
                "phpunit/phpunit": "^4.0 || ^5.0 || ^6.0 || ^7.0"
            },
            "bin": [
                "bin/phpcs",
                "bin/phpcbf"
            ],
            "type": "library",
            "extra": {
                "branch-alias": {
                    "dev-master": "3.x-dev"
                }
            },
            "notification-url": "https://packagist.org/downloads/",
            "license": [
                "BSD-3-Clause"
            ],
            "authors": [
                {
                    "name": "Greg Sherwood",
                    "role": "lead"
                }
            ],
            "description": "PHP_CodeSniffer tokenizes PHP, JavaScript and CSS files and detects violations of a defined set of coding standards.",
            "homepage": "https://github.com/squizlabs/PHP_CodeSniffer",
            "keywords": [
                "phpcs",
                "standards"
            ],
            "support": {
                "issues": "https://github.com/squizlabs/PHP_CodeSniffer/issues",
                "source": "https://github.com/squizlabs/PHP_CodeSniffer",
                "wiki": "https://github.com/squizlabs/PHP_CodeSniffer/wiki"
            },
            "time": "2022-06-18T07:21:10+00:00"
        },
        {
            "name": "symfony/config",
            "version": "v5.4.9",
            "source": {
                "type": "git",
                "url": "https://github.com/symfony/config.git",
                "reference": "8f551fe22672ac7ab2c95fe46d899f960ed4d979"
            },
            "dist": {
                "type": "zip",
                "url": "https://api.github.com/repos/symfony/config/zipball/8f551fe22672ac7ab2c95fe46d899f960ed4d979",
                "reference": "8f551fe22672ac7ab2c95fe46d899f960ed4d979",
                "shasum": ""
            },
            "require": {
                "php": ">=7.2.5",
                "symfony/deprecation-contracts": "^2.1|^3",
                "symfony/filesystem": "^4.4|^5.0|^6.0",
                "symfony/polyfill-ctype": "~1.8",
                "symfony/polyfill-php80": "^1.16",
                "symfony/polyfill-php81": "^1.22"
            },
            "conflict": {
                "symfony/finder": "<4.4"
            },
            "require-dev": {
                "symfony/event-dispatcher": "^4.4|^5.0|^6.0",
                "symfony/finder": "^4.4|^5.0|^6.0",
                "symfony/messenger": "^4.4|^5.0|^6.0",
                "symfony/service-contracts": "^1.1|^2|^3",
                "symfony/yaml": "^4.4|^5.0|^6.0"
            },
            "suggest": {
                "symfony/yaml": "To use the yaml reference dumper"
            },
            "type": "library",
            "autoload": {
                "psr-4": {
                    "Symfony\\Component\\Config\\": ""
                },
                "exclude-from-classmap": [
                    "/Tests/"
                ]
            },
            "notification-url": "https://packagist.org/downloads/",
            "license": [
                "MIT"
            ],
            "authors": [
                {
                    "name": "Fabien Potencier",
                    "email": "fabien@symfony.com"
                },
                {
                    "name": "Symfony Community",
                    "homepage": "https://symfony.com/contributors"
                }
            ],
            "description": "Helps you find, load, combine, autofill and validate configuration values of any kind",
            "homepage": "https://symfony.com",
            "support": {
                "source": "https://github.com/symfony/config/tree/v5.4.9"
            },
            "funding": [
                {
                    "url": "https://symfony.com/sponsor",
                    "type": "custom"
                },
                {
                    "url": "https://github.com/fabpot",
                    "type": "github"
                },
                {
                    "url": "https://tidelift.com/funding/github/packagist/symfony/symfony",
                    "type": "tidelift"
                }
            ],
            "time": "2022-05-17T10:39:36+00:00"
        },
        {
            "name": "symfony/dependency-injection",
            "version": "v5.4.9",
            "source": {
                "type": "git",
                "url": "https://github.com/symfony/dependency-injection.git",
                "reference": "beecae161577305926ec078c4ed973f2b98880b3"
            },
            "dist": {
                "type": "zip",
                "url": "https://api.github.com/repos/symfony/dependency-injection/zipball/beecae161577305926ec078c4ed973f2b98880b3",
                "reference": "beecae161577305926ec078c4ed973f2b98880b3",
                "shasum": ""
            },
            "require": {
                "php": ">=7.2.5",
                "psr/container": "^1.1.1",
                "symfony/deprecation-contracts": "^2.1|^3",
                "symfony/polyfill-php80": "^1.16",
                "symfony/polyfill-php81": "^1.22",
                "symfony/service-contracts": "^1.1.6|^2"
            },
            "conflict": {
                "ext-psr": "<1.1|>=2",
                "symfony/config": "<5.3",
                "symfony/finder": "<4.4",
                "symfony/proxy-manager-bridge": "<4.4",
                "symfony/yaml": "<4.4.26"
            },
            "provide": {
                "psr/container-implementation": "1.0",
                "symfony/service-implementation": "1.0|2.0"
            },
            "require-dev": {
                "symfony/config": "^5.3|^6.0",
                "symfony/expression-language": "^4.4|^5.0|^6.0",
                "symfony/yaml": "^4.4.26|^5.0|^6.0"
            },
            "suggest": {
                "symfony/config": "",
                "symfony/expression-language": "For using expressions in service container configuration",
                "symfony/finder": "For using double-star glob patterns or when GLOB_BRACE portability is required",
                "symfony/proxy-manager-bridge": "Generate service proxies to lazy load them",
                "symfony/yaml": ""
            },
            "type": "library",
            "autoload": {
                "psr-4": {
                    "Symfony\\Component\\DependencyInjection\\": ""
                },
                "exclude-from-classmap": [
                    "/Tests/"
                ]
            },
            "notification-url": "https://packagist.org/downloads/",
            "license": [
                "MIT"
            ],
            "authors": [
                {
                    "name": "Fabien Potencier",
                    "email": "fabien@symfony.com"
                },
                {
                    "name": "Symfony Community",
                    "homepage": "https://symfony.com/contributors"
                }
            ],
            "description": "Allows you to standardize and centralize the way objects are constructed in your application",
            "homepage": "https://symfony.com",
            "support": {
                "source": "https://github.com/symfony/dependency-injection/tree/v5.4.9"
            },
            "funding": [
                {
                    "url": "https://symfony.com/sponsor",
                    "type": "custom"
                },
                {
                    "url": "https://github.com/fabpot",
                    "type": "github"
                },
                {
                    "url": "https://tidelift.com/funding/github/packagist/symfony/symfony",
                    "type": "tidelift"
                }
            ],
            "time": "2022-05-27T06:40:03+00:00"
        },
        {
            "name": "symfony/deprecation-contracts",
            "version": "v2.5.1",
            "source": {
                "type": "git",
                "url": "https://github.com/symfony/deprecation-contracts.git",
                "reference": "e8b495ea28c1d97b5e0c121748d6f9b53d075c66"
            },
            "dist": {
                "type": "zip",
                "url": "https://api.github.com/repos/symfony/deprecation-contracts/zipball/e8b495ea28c1d97b5e0c121748d6f9b53d075c66",
                "reference": "e8b495ea28c1d97b5e0c121748d6f9b53d075c66",
                "shasum": ""
            },
            "require": {
                "php": ">=7.1"
            },
            "type": "library",
            "extra": {
                "branch-alias": {
                    "dev-main": "2.5-dev"
                },
                "thanks": {
                    "name": "symfony/contracts",
                    "url": "https://github.com/symfony/contracts"
                }
            },
            "autoload": {
                "files": [
                    "function.php"
                ]
            },
            "notification-url": "https://packagist.org/downloads/",
            "license": [
                "MIT"
            ],
            "authors": [
                {
                    "name": "Nicolas Grekas",
                    "email": "p@tchwork.com"
                },
                {
                    "name": "Symfony Community",
                    "homepage": "https://symfony.com/contributors"
                }
            ],
            "description": "A generic function and convention to trigger deprecation notices",
            "homepage": "https://symfony.com",
            "support": {
                "source": "https://github.com/symfony/deprecation-contracts/tree/v2.5.1"
            },
            "funding": [
                {
                    "url": "https://symfony.com/sponsor",
                    "type": "custom"
                },
                {
                    "url": "https://github.com/fabpot",
                    "type": "github"
                },
                {
                    "url": "https://tidelift.com/funding/github/packagist/symfony/symfony",
                    "type": "tidelift"
                }
            ],
            "time": "2022-01-02T09:53:40+00:00"
        },
        {
            "name": "symfony/filesystem",
            "version": "v5.4.9",
            "source": {
                "type": "git",
                "url": "https://github.com/symfony/filesystem.git",
                "reference": "36a017fa4cce1eff1b8e8129ff53513abcef05ba"
            },
            "dist": {
                "type": "zip",
                "url": "https://api.github.com/repos/symfony/filesystem/zipball/36a017fa4cce1eff1b8e8129ff53513abcef05ba",
                "reference": "36a017fa4cce1eff1b8e8129ff53513abcef05ba",
                "shasum": ""
            },
            "require": {
                "php": ">=7.2.5",
                "symfony/polyfill-ctype": "~1.8",
                "symfony/polyfill-mbstring": "~1.8",
                "symfony/polyfill-php80": "^1.16"
            },
            "type": "library",
            "autoload": {
                "psr-4": {
                    "Symfony\\Component\\Filesystem\\": ""
                },
                "exclude-from-classmap": [
                    "/Tests/"
                ]
            },
            "notification-url": "https://packagist.org/downloads/",
            "license": [
                "MIT"
            ],
            "authors": [
                {
                    "name": "Fabien Potencier",
                    "email": "fabien@symfony.com"
                },
                {
                    "name": "Symfony Community",
                    "homepage": "https://symfony.com/contributors"
                }
            ],
            "description": "Provides basic utilities for the filesystem",
            "homepage": "https://symfony.com",
            "support": {
                "source": "https://github.com/symfony/filesystem/tree/v5.4.9"
            },
            "funding": [
                {
                    "url": "https://symfony.com/sponsor",
                    "type": "custom"
                },
                {
                    "url": "https://github.com/fabpot",
                    "type": "github"
                },
                {
                    "url": "https://tidelift.com/funding/github/packagist/symfony/symfony",
                    "type": "tidelift"
                }
            ],
            "time": "2022-05-20T13:55:35+00:00"
        },
        {
            "name": "symfony/polyfill-ctype",
            "version": "v1.26.0",
            "source": {
                "type": "git",
                "url": "https://github.com/symfony/polyfill-ctype.git",
                "reference": "6fd1b9a79f6e3cf65f9e679b23af304cd9e010d4"
            },
            "dist": {
                "type": "zip",
                "url": "https://api.github.com/repos/symfony/polyfill-ctype/zipball/6fd1b9a79f6e3cf65f9e679b23af304cd9e010d4",
                "reference": "6fd1b9a79f6e3cf65f9e679b23af304cd9e010d4",
                "shasum": ""
            },
            "require": {
                "php": ">=7.1"
            },
            "provide": {
                "ext-ctype": "*"
            },
            "suggest": {
                "ext-ctype": "For best performance"
            },
            "type": "library",
            "extra": {
                "branch-alias": {
                    "dev-main": "1.26-dev"
                },
                "thanks": {
                    "name": "symfony/polyfill",
                    "url": "https://github.com/symfony/polyfill"
                }
            },
            "autoload": {
                "files": [
                    "bootstrap.php"
                ],
                "psr-4": {
                    "Symfony\\Polyfill\\Ctype\\": ""
                }
            },
            "notification-url": "https://packagist.org/downloads/",
            "license": [
                "MIT"
            ],
            "authors": [
                {
                    "name": "Gert de Pagter",
                    "email": "BackEndTea@gmail.com"
                },
                {
                    "name": "Symfony Community",
                    "homepage": "https://symfony.com/contributors"
                }
            ],
            "description": "Symfony polyfill for ctype functions",
            "homepage": "https://symfony.com",
            "keywords": [
                "compatibility",
                "ctype",
                "polyfill",
                "portable"
            ],
            "support": {
                "source": "https://github.com/symfony/polyfill-ctype/tree/v1.26.0"
            },
            "funding": [
                {
                    "url": "https://symfony.com/sponsor",
                    "type": "custom"
                },
                {
                    "url": "https://github.com/fabpot",
                    "type": "github"
                },
                {
                    "url": "https://tidelift.com/funding/github/packagist/symfony/symfony",
                    "type": "tidelift"
                }
            ],
            "time": "2022-05-24T11:49:31+00:00"
        },
        {
            "name": "symfony/polyfill-php73",
            "version": "v1.26.0",
            "source": {
                "type": "git",
                "url": "https://github.com/symfony/polyfill-php73.git",
                "reference": "e440d35fa0286f77fb45b79a03fedbeda9307e85"
            },
            "dist": {
                "type": "zip",
                "url": "https://api.github.com/repos/symfony/polyfill-php73/zipball/e440d35fa0286f77fb45b79a03fedbeda9307e85",
                "reference": "e440d35fa0286f77fb45b79a03fedbeda9307e85",
                "shasum": ""
            },
            "require": {
                "php": ">=7.1"
            },
            "type": "library",
            "extra": {
                "branch-alias": {
                    "dev-main": "1.26-dev"
                },
                "thanks": {
                    "name": "symfony/polyfill",
                    "url": "https://github.com/symfony/polyfill"
                }
            },
            "autoload": {
                "files": [
                    "bootstrap.php"
                ],
                "psr-4": {
                    "Symfony\\Polyfill\\Php73\\": ""
                },
                "classmap": [
                    "Resources/stubs"
                ]
            },
            "notification-url": "https://packagist.org/downloads/",
            "license": [
                "MIT"
            ],
            "authors": [
                {
                    "name": "Nicolas Grekas",
                    "email": "p@tchwork.com"
                },
                {
                    "name": "Symfony Community",
                    "homepage": "https://symfony.com/contributors"
                }
            ],
            "description": "Symfony polyfill backporting some PHP 7.3+ features to lower PHP versions",
            "homepage": "https://symfony.com",
            "keywords": [
                "compatibility",
                "polyfill",
                "portable",
                "shim"
            ],
            "support": {
                "source": "https://github.com/symfony/polyfill-php73/tree/v1.26.0"
            },
            "funding": [
                {
                    "url": "https://symfony.com/sponsor",
                    "type": "custom"
                },
                {
                    "url": "https://github.com/fabpot",
                    "type": "github"
                },
                {
                    "url": "https://tidelift.com/funding/github/packagist/symfony/symfony",
                    "type": "tidelift"
                }
            ],
            "time": "2022-05-24T11:49:31+00:00"
        },
        {
            "name": "symfony/polyfill-php80",
            "version": "v1.26.0",
            "source": {
                "type": "git",
                "url": "https://github.com/symfony/polyfill-php80.git",
                "reference": "cfa0ae98841b9e461207c13ab093d76b0fa7bace"
            },
            "dist": {
                "type": "zip",
                "url": "https://api.github.com/repos/symfony/polyfill-php80/zipball/cfa0ae98841b9e461207c13ab093d76b0fa7bace",
                "reference": "cfa0ae98841b9e461207c13ab093d76b0fa7bace",
                "shasum": ""
            },
            "require": {
                "php": ">=7.1"
            },
            "type": "library",
            "extra": {
                "branch-alias": {
                    "dev-main": "1.26-dev"
                },
                "thanks": {
                    "name": "symfony/polyfill",
                    "url": "https://github.com/symfony/polyfill"
                }
            },
            "autoload": {
                "files": [
                    "bootstrap.php"
                ],
                "psr-4": {
                    "Symfony\\Polyfill\\Php80\\": ""
                },
                "classmap": [
                    "Resources/stubs"
                ]
            },
            "notification-url": "https://packagist.org/downloads/",
            "license": [
                "MIT"
            ],
            "authors": [
                {
                    "name": "Ion Bazan",
                    "email": "ion.bazan@gmail.com"
                },
                {
                    "name": "Nicolas Grekas",
                    "email": "p@tchwork.com"
                },
                {
                    "name": "Symfony Community",
                    "homepage": "https://symfony.com/contributors"
                }
            ],
            "description": "Symfony polyfill backporting some PHP 8.0+ features to lower PHP versions",
            "homepage": "https://symfony.com",
            "keywords": [
                "compatibility",
                "polyfill",
                "portable",
                "shim"
            ],
            "support": {
                "source": "https://github.com/symfony/polyfill-php80/tree/v1.26.0"
            },
            "funding": [
                {
                    "url": "https://symfony.com/sponsor",
                    "type": "custom"
                },
                {
                    "url": "https://github.com/fabpot",
                    "type": "github"
                },
                {
                    "url": "https://tidelift.com/funding/github/packagist/symfony/symfony",
                    "type": "tidelift"
                }
            ],
            "time": "2022-05-10T07:21:04+00:00"
        },
        {
            "name": "symfony/polyfill-php81",
            "version": "v1.26.0",
            "source": {
                "type": "git",
                "url": "https://github.com/symfony/polyfill-php81.git",
                "reference": "13f6d1271c663dc5ae9fb843a8f16521db7687a1"
            },
            "dist": {
                "type": "zip",
                "url": "https://api.github.com/repos/symfony/polyfill-php81/zipball/13f6d1271c663dc5ae9fb843a8f16521db7687a1",
                "reference": "13f6d1271c663dc5ae9fb843a8f16521db7687a1",
                "shasum": ""
            },
            "require": {
                "php": ">=7.1"
            },
            "type": "library",
            "extra": {
                "branch-alias": {
                    "dev-main": "1.26-dev"
                },
                "thanks": {
                    "name": "symfony/polyfill",
                    "url": "https://github.com/symfony/polyfill"
                }
            },
            "autoload": {
                "files": [
                    "bootstrap.php"
                ],
                "psr-4": {
                    "Symfony\\Polyfill\\Php81\\": ""
                },
                "classmap": [
                    "Resources/stubs"
                ]
            },
            "notification-url": "https://packagist.org/downloads/",
            "license": [
                "MIT"
            ],
            "authors": [
                {
                    "name": "Nicolas Grekas",
                    "email": "p@tchwork.com"
                },
                {
                    "name": "Symfony Community",
                    "homepage": "https://symfony.com/contributors"
                }
            ],
            "description": "Symfony polyfill backporting some PHP 8.1+ features to lower PHP versions",
            "homepage": "https://symfony.com",
            "keywords": [
                "compatibility",
                "polyfill",
                "portable",
                "shim"
            ],
            "support": {
                "source": "https://github.com/symfony/polyfill-php81/tree/v1.26.0"
            },
            "funding": [
                {
                    "url": "https://symfony.com/sponsor",
                    "type": "custom"
                },
                {
                    "url": "https://github.com/fabpot",
                    "type": "github"
                },
                {
                    "url": "https://tidelift.com/funding/github/packagist/symfony/symfony",
                    "type": "tidelift"
                }
            ],
            "time": "2022-05-24T11:49:31+00:00"
        },
        {
            "name": "symfony/service-contracts",
            "version": "v2.5.1",
            "source": {
                "type": "git",
                "url": "https://github.com/symfony/service-contracts.git",
                "reference": "24d9dc654b83e91aa59f9d167b131bc3b5bea24c"
            },
            "dist": {
                "type": "zip",
                "url": "https://api.github.com/repos/symfony/service-contracts/zipball/24d9dc654b83e91aa59f9d167b131bc3b5bea24c",
                "reference": "24d9dc654b83e91aa59f9d167b131bc3b5bea24c",
                "shasum": ""
            },
            "require": {
                "php": ">=7.2.5",
                "psr/container": "^1.1",
                "symfony/deprecation-contracts": "^2.1|^3"
            },
            "conflict": {
                "ext-psr": "<1.1|>=2"
            },
            "suggest": {
                "symfony/service-implementation": ""
            },
            "type": "library",
            "extra": {
                "branch-alias": {
                    "dev-main": "2.5-dev"
                },
                "thanks": {
                    "name": "symfony/contracts",
                    "url": "https://github.com/symfony/contracts"
                }
            },
            "autoload": {
                "psr-4": {
                    "Symfony\\Contracts\\Service\\": ""
                }
            },
            "notification-url": "https://packagist.org/downloads/",
            "license": [
                "MIT"
            ],
            "authors": [
                {
                    "name": "Nicolas Grekas",
                    "email": "p@tchwork.com"
                },
                {
                    "name": "Symfony Community",
                    "homepage": "https://symfony.com/contributors"
                }
            ],
            "description": "Generic abstractions related to writing services",
            "homepage": "https://symfony.com",
            "keywords": [
                "abstractions",
                "contracts",
                "decoupling",
                "interfaces",
                "interoperability",
                "standards"
            ],
            "support": {
                "source": "https://github.com/symfony/service-contracts/tree/v2.5.1"
            },
            "funding": [
                {
                    "url": "https://symfony.com/sponsor",
                    "type": "custom"
                },
                {
                    "url": "https://github.com/fabpot",
                    "type": "github"
                },
                {
                    "url": "https://tidelift.com/funding/github/packagist/symfony/symfony",
                    "type": "tidelift"
                }
            ],
            "time": "2022-03-13T20:07:29+00:00"
        },
        {
            "name": "szepeviktor/phpstan-wordpress",
            "version": "dev-master",
            "source": {
                "type": "git",
                "url": "https://github.com/szepeviktor/phpstan-wordpress.git",
                "reference": "01b3175efd4dc6d07654b99510d704b439c2f585"
            },
            "dist": {
                "type": "zip",
                "url": "https://api.github.com/repos/szepeviktor/phpstan-wordpress/zipball/01b3175efd4dc6d07654b99510d704b439c2f585",
                "reference": "01b3175efd4dc6d07654b99510d704b439c2f585",
                "shasum": ""
            },
            "require": {
                "php": "^7.2 || ^8.0",
                "php-stubs/wordpress-stubs": "^4.7 || ^5.0 || ^6.0",
                "phpstan/phpstan": "^1.6",
                "symfony/polyfill-php73": "^1.12.0"
            },
            "require-dev": {
                "composer/composer": "^2.1.14",
                "dealerdirect/phpcodesniffer-composer-installer": "^0.7",
                "php-parallel-lint/php-parallel-lint": "^1.1",
                "phpstan/phpstan-strict-rules": "^1.2",
                "phpunit/phpunit": "^8 || ^9",
                "szepeviktor/phpcs-psr-12-neutron-hybrid-ruleset": "^0.6"
            },
            "default-branch": true,
            "type": "phpstan-extension",
            "extra": {
                "phpstan": {
                    "includes": [
                        "extension.neon"
                    ]
                }
            },
            "autoload": {
                "psr-4": {
                    "SzepeViktor\\PHPStan\\WordPress\\": "src/"
                }
            },
            "notification-url": "https://packagist.org/downloads/",
            "license": [
                "MIT"
            ],
            "description": "WordPress extensions for PHPStan",
            "keywords": [
                "PHPStan",
                "code analyse",
                "code analysis",
                "static analysis",
                "wordpress"
            ],
            "support": {
                "issues": "https://github.com/szepeviktor/phpstan-wordpress/issues",
                "source": "https://github.com/szepeviktor/phpstan-wordpress/tree/master"
            },
            "funding": [
                {
                    "url": "https://www.paypal.me/szepeviktor",
                    "type": "custom"
                }
            ],
            "time": "2022-06-01T20:36:37+00:00"
        },
        {
            "name": "theseer/tokenizer",
            "version": "1.2.1",
            "source": {
                "type": "git",
                "url": "https://github.com/theseer/tokenizer.git",
                "reference": "34a41e998c2183e22995f158c581e7b5e755ab9e"
            },
            "dist": {
                "type": "zip",
                "url": "https://api.github.com/repos/theseer/tokenizer/zipball/34a41e998c2183e22995f158c581e7b5e755ab9e",
                "reference": "34a41e998c2183e22995f158c581e7b5e755ab9e",
                "shasum": ""
            },
            "require": {
                "ext-dom": "*",
                "ext-tokenizer": "*",
                "ext-xmlwriter": "*",
                "php": "^7.2 || ^8.0"
            },
            "type": "library",
            "autoload": {
                "classmap": [
                    "src/"
                ]
            },
            "notification-url": "https://packagist.org/downloads/",
            "license": [
                "BSD-3-Clause"
            ],
            "authors": [
                {
                    "name": "Arne Blankerts",
                    "email": "arne@blankerts.de",
                    "role": "Developer"
                }
            ],
            "description": "A small library for converting tokenized PHP source code into XML and potentially other formats",
            "support": {
                "issues": "https://github.com/theseer/tokenizer/issues",
                "source": "https://github.com/theseer/tokenizer/tree/1.2.1"
            },
            "funding": [
                {
                    "url": "https://github.com/theseer",
                    "type": "github"
                }
            ],
            "time": "2021-07-28T10:34:58+00:00"
        },
        {
            "name": "webmozart/assert",
            "version": "1.11.0",
            "source": {
                "type": "git",
                "url": "https://github.com/webmozarts/assert.git",
                "reference": "11cb2199493b2f8a3b53e7f19068fc6aac760991"
            },
            "dist": {
                "type": "zip",
                "url": "https://api.github.com/repos/webmozarts/assert/zipball/11cb2199493b2f8a3b53e7f19068fc6aac760991",
                "reference": "11cb2199493b2f8a3b53e7f19068fc6aac760991",
                "shasum": ""
            },
            "require": {
                "ext-ctype": "*",
                "php": "^7.2 || ^8.0"
            },
            "conflict": {
                "phpstan/phpstan": "<0.12.20",
                "vimeo/psalm": "<4.6.1 || 4.6.2"
            },
            "require-dev": {
                "phpunit/phpunit": "^8.5.13"
            },
            "type": "library",
            "extra": {
                "branch-alias": {
                    "dev-master": "1.10-dev"
                }
            },
            "autoload": {
                "psr-4": {
                    "Webmozart\\Assert\\": "src/"
                }
            },
            "notification-url": "https://packagist.org/downloads/",
            "license": [
                "MIT"
            ],
            "authors": [
                {
                    "name": "Bernhard Schussek",
                    "email": "bschussek@gmail.com"
                }
            ],
            "description": "Assertions to validate method input/output with nice error messages.",
            "keywords": [
                "assert",
                "check",
                "validate"
            ],
            "support": {
                "issues": "https://github.com/webmozarts/assert/issues",
                "source": "https://github.com/webmozarts/assert/tree/1.11.0"
            },
            "time": "2022-06-03T18:03:27+00:00"
        },
        {
            "name": "wp-coding-standards/wpcs",
            "version": "2.3.0",
            "source": {
                "type": "git",
                "url": "https://github.com/WordPress/WordPress-Coding-Standards.git",
                "reference": "7da1894633f168fe244afc6de00d141f27517b62"
            },
            "dist": {
                "type": "zip",
                "url": "https://api.github.com/repos/WordPress/WordPress-Coding-Standards/zipball/7da1894633f168fe244afc6de00d141f27517b62",
                "reference": "7da1894633f168fe244afc6de00d141f27517b62",
                "shasum": ""
            },
            "require": {
                "php": ">=5.4",
                "squizlabs/php_codesniffer": "^3.3.1"
            },
            "require-dev": {
                "dealerdirect/phpcodesniffer-composer-installer": "^0.5 || ^0.6",
                "phpcompatibility/php-compatibility": "^9.0",
                "phpcsstandards/phpcsdevtools": "^1.0",
                "phpunit/phpunit": "^4.0 || ^5.0 || ^6.0 || ^7.0"
            },
            "suggest": {
                "dealerdirect/phpcodesniffer-composer-installer": "^0.6 || This Composer plugin will sort out the PHPCS 'installed_paths' automatically."
            },
            "type": "phpcodesniffer-standard",
            "notification-url": "https://packagist.org/downloads/",
            "license": [
                "MIT"
            ],
            "authors": [
                {
                    "name": "Contributors",
                    "homepage": "https://github.com/WordPress/WordPress-Coding-Standards/graphs/contributors"
                }
            ],
            "description": "PHP_CodeSniffer rules (sniffs) to enforce WordPress coding conventions",
            "keywords": [
                "phpcs",
                "standards",
                "wordpress"
            ],
            "support": {
                "issues": "https://github.com/WordPress/WordPress-Coding-Standards/issues",
                "source": "https://github.com/WordPress/WordPress-Coding-Standards",
                "wiki": "https://github.com/WordPress/WordPress-Coding-Standards/wiki"
            },
            "time": "2020-05-13T23:57:56+00:00"
        },
        {
            "name": "yoast/phpunit-polyfills",
            "version": "1.0.3",
            "source": {
                "type": "git",
                "url": "https://github.com/Yoast/PHPUnit-Polyfills.git",
                "reference": "5ea3536428944955f969bc764bbe09738e151ada"
            },
            "dist": {
                "type": "zip",
                "url": "https://api.github.com/repos/Yoast/PHPUnit-Polyfills/zipball/5ea3536428944955f969bc764bbe09738e151ada",
                "reference": "5ea3536428944955f969bc764bbe09738e151ada",
                "shasum": ""
            },
            "require": {
                "php": ">=5.4",
                "phpunit/phpunit": "^4.8.36 || ^5.7.21 || ^6.0 || ^7.0 || ^8.0 || ^9.0"
            },
            "require-dev": {
                "yoast/yoastcs": "^2.2.0"
            },
            "type": "library",
            "extra": {
                "branch-alias": {
                    "dev-main": "1.x-dev",
                    "dev-develop": "1.x-dev"
                }
            },
            "autoload": {
                "files": [
                    "phpunitpolyfills-autoload.php"
                ]
            },
            "notification-url": "https://packagist.org/downloads/",
            "license": [
                "BSD-3-Clause"
            ],
            "authors": [
                {
                    "name": "Team Yoast",
                    "email": "support@yoast.com",
                    "homepage": "https://yoast.com"
                },
                {
                    "name": "Contributors",
                    "homepage": "https://github.com/Yoast/PHPUnit-Polyfills/graphs/contributors"
                }
            ],
            "description": "Set of polyfills for changed PHPUnit functionality to allow for creating PHPUnit cross-version compatible tests",
            "homepage": "https://github.com/Yoast/PHPUnit-Polyfills",
            "keywords": [
                "phpunit",
                "polyfill",
                "testing"
            ],
            "support": {
                "issues": "https://github.com/Yoast/PHPUnit-Polyfills/issues",
                "source": "https://github.com/Yoast/PHPUnit-Polyfills"
            },
            "time": "2021-11-23T01:37:03+00:00"
        },
        {
            "name": "yoast/wp-test-utils",
            "version": "1.0.0",
            "source": {
                "type": "git",
                "url": "https://github.com/Yoast/wp-test-utils.git",
                "reference": "21df3a08974ee62f489f64e34be7f26a32ec872c"
            },
            "dist": {
                "type": "zip",
                "url": "https://api.github.com/repos/Yoast/wp-test-utils/zipball/21df3a08974ee62f489f64e34be7f26a32ec872c",
                "reference": "21df3a08974ee62f489f64e34be7f26a32ec872c",
                "shasum": ""
            },
            "require": {
                "brain/monkey": "^2.6.0",
                "php": ">=5.6",
                "yoast/phpunit-polyfills": "^1.0.1"
            },
            "require-dev": {
                "yoast/yoastcs": "^2.2.0"
            },
            "type": "library",
            "extra": {
                "branch-alias": {
                    "dev-main": "1.x-dev",
                    "dev-develop": "1.x-dev"
                }
            },
            "autoload": {
                "classmap": [
                    "src/"
                ],
                "exclude-from-classmap": [
                    "/src/WPIntegration/TestCase.php",
                    "/src/WPIntegration/TestCaseNoPolyfills.php"
                ]
            },
            "notification-url": "https://packagist.org/downloads/",
            "license": [
                "BSD-3-Clause"
            ],
            "authors": [
                {
                    "name": "Team Yoast",
                    "email": "support@yoast.com",
                    "homepage": "https://yoast.com"
                },
                {
                    "name": "Contributors",
                    "homepage": "https://github.com/Yoast/wp-test-utils/graphs/contributors"
                }
            ],
            "description": "PHPUnit cross-version compatibility layer for testing plugins and themes build for WordPress",
            "homepage": "https://github.com/Yoast/wp-test-utils/",
            "keywords": [
                "brainmonkey",
                "integration-testing",
                "phpunit",
                "unit-testing",
                "wordpress"
            ],
            "support": {
                "issues": "https://github.com/Yoast/wp-test-utils/issues",
                "source": "https://github.com/Yoast/wp-test-utils"
            },
            "time": "2021-09-27T05:50:36+00:00"
        }
    ],
    "aliases": [],
    "minimum-stability": "dev",
    "stability-flags": {
        "ampproject/amp-wp": 20,
        "roave/security-advisories": 20,
        "slevomat/coding-standard": 20,
        "szepeviktor/phpstan-wordpress": 20
    },
    "prefer-stable": true,
    "prefer-lowest": false,
    "platform": {
        "php": "^7.2 || ^8.0",
        "ext-dom": "*",
        "ext-iconv": "*",
        "ext-json": "*",
        "ext-libxml": "*",
        "ext-mbstring": "*"
    },
    "platform-dev": [],
    "platform-overrides": {
        "php": "7.2.24"
    },
    "plugin-api-version": "2.3.0"
}<|MERGE_RESOLUTION|>--- conflicted
+++ resolved
@@ -4,11 +4,7 @@
         "Read more about it at https://getcomposer.org/doc/01-basic-usage.md#installing-dependencies",
         "This file is @generated automatically"
     ],
-<<<<<<< HEAD
-    "content-hash": "c9dd0611becf05c2030b74eb77756311",
-=======
-    "content-hash": "931bc43dffc4813d1573f22f6e1c02be",
->>>>>>> b04bdf52
+    "content-hash": "7630de5eec28096a2820fa5f1c9292f0",
     "packages": [
         {
             "name": "ampproject/amp-toolbox",
@@ -4032,18 +4028,6 @@
         },
         {
             "name": "slevomat/coding-standard",
-<<<<<<< HEAD
-            "version": "dev-master",
-            "source": {
-                "type": "git",
-                "url": "https://github.com/slevomat/coding-standard.git",
-                "reference": "05a9c980646b0dc84777d29cdd2922ff25f4d3db"
-            },
-            "dist": {
-                "type": "zip",
-                "url": "https://api.github.com/repos/slevomat/coding-standard/zipball/05a9c980646b0dc84777d29cdd2922ff25f4d3db",
-                "reference": "05a9c980646b0dc84777d29cdd2922ff25f4d3db",
-=======
             "version": "8.0.0",
             "source": {
                 "type": "git",
@@ -4054,7 +4038,6 @@
                 "type": "zip",
                 "url": "https://api.github.com/repos/slevomat/coding-standard/zipball/84cc1693467996d0fc0838d4d4594eb9890ab295",
                 "reference": "84cc1693467996d0fc0838d4d4594eb9890ab295",
->>>>>>> b04bdf52
                 "shasum": ""
             },
             "require": {
@@ -4072,7 +4055,6 @@
                 "phpstan/phpstan-strict-rules": "1.2.3",
                 "phpunit/phpunit": "7.5.20|8.5.21|9.5.20"
             },
-            "default-branch": true,
             "type": "phpcodesniffer-standard",
             "extra": {
                 "branch-alias": {
@@ -4091,11 +4073,7 @@
             "description": "Slevomat Coding Standard for PHP_CodeSniffer complements Consistence Coding Standard by providing sniffs with additional checks.",
             "support": {
                 "issues": "https://github.com/slevomat/coding-standard/issues",
-<<<<<<< HEAD
-                "source": "https://github.com/slevomat/coding-standard/tree/master"
-=======
                 "source": "https://github.com/slevomat/coding-standard/tree/8.0.0"
->>>>>>> b04bdf52
             },
             "funding": [
                 {
@@ -4107,11 +4085,7 @@
                     "type": "tidelift"
                 }
             ],
-<<<<<<< HEAD
-            "time": "2022-06-20T14:02:18+00:00"
-=======
             "time": "2022-06-17T13:13:47+00:00"
->>>>>>> b04bdf52
         },
         {
             "name": "sniccowp/php-scoper-wordpress-excludes",
@@ -5281,7 +5255,6 @@
     "stability-flags": {
         "ampproject/amp-wp": 20,
         "roave/security-advisories": 20,
-        "slevomat/coding-standard": 20,
         "szepeviktor/phpstan-wordpress": 20
     },
     "prefer-stable": true,
