{
    "_readme": [
        "This file locks the dependencies of your project to a known state",
        "Read more about it at https://getcomposer.org/doc/01-basic-usage.md#installing-dependencies",
        "This file is @generated automatically"
    ],
<<<<<<< HEAD
    "content-hash": "758cbdd648e661d6246158848c0237d0",
    "packages": [
        {
            "name": "ampproject/amp-wp",
            "version": "2.0.6",
            "source": {
                "type": "git",
                "url": "https://github.com/ampproject/amp-wp",
                "reference": "2acc034f6591038b6ebdc5a7d45f89ebd814d1b8"
            },
            "dist": {
                "type": "zip",
                "url": "https://api.github.com/repos/ampproject/amp-wp/zipball/2acc034f6591038b6ebdc5a7d45f89ebd814d1b8",
                "reference": "2acc034f6591038b6ebdc5a7d45f89ebd814d1b8",
=======
    "content-hash": "e9d21a99268b62a8f97dcbd43249b293",
    "packages": [
        {
            "name": "ampproject/amp-wp",
            "version": "2.0.10",
            "source": {
                "type": "git",
                "url": "https://github.com/ampproject/amp-wp",
                "reference": "501d13f3f63915b51f106ea0fb7ea60d67b0f557"
            },
            "dist": {
                "type": "zip",
                "url": "https://api.github.com/repos/ampproject/amp-wp/zipball/501d13f3f63915b51f106ea0fb7ea60d67b0f557",
                "reference": "501d13f3f63915b51f106ea0fb7ea60d67b0f557",
>>>>>>> 3e11853b
                "shasum": ""
            },
            "require": {
                "ampproject/common": "*",
                "ampproject/optimizer": "*",
                "cweagans/composer-patches": "1.7.0",
                "ext-curl": "*",
                "ext-date": "*",
                "ext-dom": "*",
                "ext-iconv": "*",
                "ext-json": "*",
                "ext-libxml": "*",
                "ext-spl": "*",
                "fasterimage/fasterimage": "1.5.0",
                "php": "^5.6 || ^7.0 || ^8.0",
                "sabberworm/php-css-parser": "dev-master#bfdd976"
            },
            "require-dev": {
                "civicrm/composer-downloads-plugin": "^3.0",
                "dealerdirect/phpcodesniffer-composer-installer": "0.7.0",
                "mikey179/vfsstream": "1.6.8",
                "mustache/mustache": "^2",
                "php-stubs/wordpress-stubs": "^5.3.2",
                "phpcompatibility/phpcompatibility-wp": "2.1.0",
                "phpdocumentor/reflection": "~3.0",
                "roave/security-advisories": "dev-master",
                "sirbrillig/phpcs-variable-analysis": "2.8.3",
                "wp-coding-standards/wpcs": "2.3.0",
                "xwp/wp-dev-lib": "1.6.4"
            },
            "suggest": {
                "ext-intl": "Enables use of idn_to_utf8() to convert punycode domains to UTF-8 for use with an AMP Cache.",
                "ext-mbstring": "Used by PHP-CSS-Parser when working with stylesheets."
            },
            "type": "wordpress-plugin",
            "extra": {
                "downloads": {
                    "phpstan": {
                        "path": "vendor/bin/phpstan",
                        "type": "phar",
                        "url": "https://github.com/phpstan/phpstan/releases/latest/download/phpstan.phar"
                    }
                },
                "patches": {
                    "sabberworm/php-css-parser": {
<<<<<<< HEAD
                        "Add additional validation for size unit <https://github.com/sabberworm/PHP-CSS-Parser/pull/193>": "https://github.com/sabberworm/PHP-CSS-Parser/compare/3bc5ded67d77a52b81608cfc97f23b1bb0678e2f%5E...468da3441945e9c1bf402a3340b1d8326723f7d9.patch",
                        "Validate name-start code points for identifier <https://github.com/sabberworm/PHP-CSS-Parser/pull/185>": "https://github.com/sabberworm/PHP-CSS-Parser/compare/d42b64793f2edaffeb663c63e9de79069cdc0831%5E...113df5d55e94e21c6402021dfa959924941d4c29.patch",
                        "Fix parsing CSS selectors which contain commas <https://github.com/westonruter/PHP-CSS-Parser/pull/1>": "https://github.com/westonruter/PHP-CSS-Parser/compare/master...10a2501c119abafced3e4014aa3c0a3453a86f67.patch"
=======
                        "1. Add additional validation for size unit <https://github.com/sabberworm/PHP-CSS-Parser/pull/193>": "https://github.com/sabberworm/PHP-CSS-Parser/compare/3bc5ded67d77a52b81608cfc97f23b1bb0678e2f%5E...468da3441945e9c1bf402a3340b1d8326723f7d9.patch",
                        "2. Validate name-start code points for identifier <https://github.com/sabberworm/PHP-CSS-Parser/pull/185>": "https://github.com/sabberworm/PHP-CSS-Parser/compare/d42b64793f2edaffeb663c63e9de79069cdc0831%5E...113df5d55e94e21c6402021dfa959924941d4c29.patch",
                        "3. Fix parsing CSS selectors which contain commas <https://github.com/westonruter/PHP-CSS-Parser/pull/1>": "https://github.com/westonruter/PHP-CSS-Parser/compare/master...10a2501c119abafced3e4014aa3c0a3453a86f67.patch"
>>>>>>> 3e11853b
                    }
                }
            },
            "autoload": {
                "psr-4": {
                    "AmpProject\\AmpWP\\": "src/"
                },
                "classmap": [
                    "includes/"
                ],
                "files": [
                    "back-compat/back-compat.php",
                    "includes/amp-helper-functions.php",
                    "includes/admin/functions.php",
                    "includes/deprecated.php"
                ]
            },
            "autoload-dev": {
                "psr-4": {
                    "AmpProject\\AmpWP\\Documentation\\": "docs/src/",
                    "AmpProject\\AmpWP\\Tests\\": "tests/php/src/"
                },
                "classmap": [
                    "tests/php/validation/"
                ],
                "files": [
                    "docs/includes/register-wp-cli-commands.php"
                ]
            },
            "scripts": {
                "analyze": [
                    "if [ -z $TEST_SKIP_PHPSTAN ]; then phpstan --version; phpstan analyze --ansi; fi"
                ]
            },
            "license": [
                "GPL-2.0-or-later"
            ],
            "description": "WordPress plugin for adding AMP support.",
            "homepage": "https://github.com/ampproject/amp-wp",
<<<<<<< HEAD
            "time": "2020-11-17T21:48:14+00:00"
=======
            "time": "2021-01-13T21:47:32+00:00"
>>>>>>> 3e11853b
        },
        {
            "name": "civicrm/composer-downloads-plugin",
            "version": "v3.0.1",
            "source": {
                "type": "git",
                "url": "https://github.com/civicrm/composer-downloads-plugin.git",
                "reference": "3aabb6d259a86158d01829fc2c62a2afb9618877"
            },
            "dist": {
                "type": "zip",
                "url": "https://api.github.com/repos/civicrm/composer-downloads-plugin/zipball/3aabb6d259a86158d01829fc2c62a2afb9618877",
                "reference": "3aabb6d259a86158d01829fc2c62a2afb9618877",
                "shasum": ""
            },
            "require": {
                "composer-plugin-api": "^1.1 || ^2.0",
                "php": ">=5.6",
                "togos/gitignore": "~1.1.1"
            },
            "require-dev": {
                "composer/composer": "~1.0 || ~2.0",
                "friendsofphp/php-cs-fixer": "^2.3",
                "phpunit/phpunit": "^5.7",
                "totten/process-helper": "^1.0.1"
            },
            "type": "composer-plugin",
            "extra": {
                "class": "LastCall\\DownloadsPlugin\\Plugin"
            },
            "autoload": {
                "psr-4": {
                    "LastCall\\DownloadsPlugin\\": "src/"
                }
            },
            "notification-url": "https://packagist.org/downloads/",
            "license": [
                "MIT"
            ],
            "authors": [
                {
                    "name": "Rob Bayliss",
                    "email": "rob@lastcallmedia.com"
                },
                {
                    "name": "Tim Otten",
                    "email": "totten@civicrm.org"
                }
            ],
            "description": "Composer plugin for downloading additional files within any composer package.",
            "support": {
                "source": "https://github.com/civicrm/composer-downloads-plugin/tree/v3.0.1"
            },
            "time": "2020-11-02T05:26:23+00:00"
        },
        {
            "name": "cweagans/composer-patches",
            "version": "1.7.0",
            "source": {
                "type": "git",
                "url": "https://github.com/cweagans/composer-patches.git",
                "reference": "ae02121445ad75f4eaff800cc532b5e6233e2ddf"
            },
            "dist": {
                "type": "zip",
                "url": "https://api.github.com/repos/cweagans/composer-patches/zipball/ae02121445ad75f4eaff800cc532b5e6233e2ddf",
                "reference": "ae02121445ad75f4eaff800cc532b5e6233e2ddf",
                "shasum": ""
            },
            "require": {
                "composer-plugin-api": "^1.0 || ^2.0",
                "php": ">=5.3.0"
            },
            "require-dev": {
                "composer/composer": "~1.0 || ~2.0",
                "phpunit/phpunit": "~4.6"
            },
            "type": "composer-plugin",
            "extra": {
                "class": "cweagans\\Composer\\Patches"
            },
            "autoload": {
                "psr-4": {
                    "cweagans\\Composer\\": "src"
                }
            },
            "notification-url": "https://packagist.org/downloads/",
            "license": [
                "BSD-3-Clause"
            ],
            "authors": [
                {
                    "name": "Cameron Eagans",
                    "email": "me@cweagans.net"
                }
            ],
            "description": "Provides a way to patch Composer packages.",
            "support": {
                "issues": "https://github.com/cweagans/composer-patches/issues",
                "source": "https://github.com/cweagans/composer-patches/tree/1.7.0"
            },
            "time": "2020-09-30T17:56:20+00:00"
        },
        {
            "name": "enshrined/svg-sanitize",
            "version": "0.14.0",
            "source": {
                "type": "git",
                "url": "https://github.com/darylldoyle/svg-sanitizer.git",
                "reference": "beff89576a72540ee99476aeb9cfe98222e76fb8"
            },
            "dist": {
                "type": "zip",
                "url": "https://api.github.com/repos/darylldoyle/svg-sanitizer/zipball/beff89576a72540ee99476aeb9cfe98222e76fb8",
                "reference": "beff89576a72540ee99476aeb9cfe98222e76fb8",
                "shasum": ""
            },
            "require": {
                "ext-dom": "*",
                "ext-libxml": "*"
            },
            "require-dev": {
                "codeclimate/php-test-reporter": "^0.1.2",
                "phpunit/phpunit": "^6"
            },
            "type": "library",
            "autoload": {
                "psr-4": {
                    "enshrined\\svgSanitize\\": "src"
                }
            },
            "notification-url": "https://packagist.org/downloads/",
            "license": [
                "GPL-2.0-or-later"
            ],
            "authors": [
                {
                    "name": "Daryll Doyle",
                    "email": "daryll@enshrined.co.uk"
                }
            ],
            "description": "An SVG sanitizer for PHP",
            "time": "2021-01-21T10:13:20+00:00"
        },
        {
            "name": "fasterimage/fasterimage",
            "version": "v1.5.0",
            "source": {
                "type": "git",
                "url": "https://github.com/willwashburn/fasterimage.git",
                "reference": "42d125a15dc124520aff2157bbed9a4b2d4f310a"
            },
            "dist": {
                "type": "zip",
                "url": "https://api.github.com/repos/willwashburn/fasterimage/zipball/42d125a15dc124520aff2157bbed9a4b2d4f310a",
                "reference": "42d125a15dc124520aff2157bbed9a4b2d4f310a",
                "shasum": ""
            },
            "require": {
                "php": ">=5.4.0",
                "willwashburn/stream": ">=1.0"
            },
            "require-dev": {
                "php-coveralls/php-coveralls": "^2.1",
                "php-mock/php-mock-phpunit": "^2.3",
                "phpunit/phpunit": "~6.0"
            },
            "type": "library",
            "autoload": {
                "classmap": [
                    "src"
                ]
            },
            "notification-url": "https://packagist.org/downloads/",
            "license": [
                "MIT"
            ],
            "authors": [
                {
                    "name": "Will Washburn",
                    "email": "will@tailwindapp.com"
                },
                {
                    "name": "Weston Ruter"
                }
            ],
            "description": "FasterImage finds the size or type of a set of images given their uris by fetching as little as needed, in parallel. Originally ported by Tom Moor.",
            "homepage": "https://github.com/willwashburn/fasterimage",
            "keywords": [
                "fast image",
                "faster image",
                "fasterimage",
                "fastimage",
                "getimagesize",
                "image size",
                "parallel"
            ],
            "support": {
                "issues": "https://github.com/willwashburn/fasterimage/issues",
                "source": "https://github.com/willwashburn/fasterimage/tree/master"
            },
            "time": "2019-05-25T14:33:33+00:00"
        },
        {
            "name": "mcaskill/composer-exclude-files",
            "version": "v2.0.0",
            "source": {
                "type": "git",
                "url": "https://github.com/mcaskill/composer-plugin-exclude-files.git",
                "reference": "2bf916ab1ec9959b3a58ba3652bad6ffedf0e10e"
            },
            "dist": {
                "type": "zip",
                "url": "https://api.github.com/repos/mcaskill/composer-plugin-exclude-files/zipball/2bf916ab1ec9959b3a58ba3652bad6ffedf0e10e",
                "reference": "2bf916ab1ec9959b3a58ba3652bad6ffedf0e10e",
                "shasum": ""
            },
            "require": {
                "composer-plugin-api": "^1.0 || ^2.0",
                "php": "^5.3.2 || ^7.0 || ^8.0"
            },
            "require-dev": {
                "composer/composer": "^1.0 || ^2.0",
                "symfony/phpunit-bridge": "^4.2 || ^5.0"
            },
            "type": "composer-plugin",
            "extra": {
                "branch-alias": {
                    "dev-master": "2.x-dev"
                },
                "class": "McAskill\\Composer\\ExcludeFilePlugin"
            },
            "autoload": {
                "psr-4": {
                    "McAskill\\Composer\\": "src/"
                }
            },
            "notification-url": "https://packagist.org/downloads/",
            "license": [
                "MIT"
            ],
            "authors": [
                {
                    "name": "Chauncey McAskill",
                    "email": "chauncey@mcaskill.ca"
                }
            ],
            "description": "Exclude files from autoload_files.php",
            "support": {
                "issues": "https://github.com/mcaskill/composer-plugin-exclude-files/issues",
                "source": "https://github.com/mcaskill/composer-plugin-exclude-files/tree/v2.0.0"
            },
            "time": "2020-09-25T22:01:23+00:00"
        },
        {
            "name": "sabberworm/php-css-parser",
            "version": "dev-master",
            "source": {
                "type": "git",
                "url": "https://github.com/sabberworm/PHP-CSS-Parser.git",
<<<<<<< HEAD
                "reference": "cd1ff1118394e25e3f43885fa6d5b23cf05ef48a"
            },
            "dist": {
                "type": "zip",
                "url": "https://api.github.com/repos/sabberworm/PHP-CSS-Parser/zipball/cd1ff1118394e25e3f43885fa6d5b23cf05ef48a",
                "reference": "cd1ff1118394e25e3f43885fa6d5b23cf05ef48a",
=======
                "reference": "bfdd976"
            },
            "dist": {
                "type": "zip",
                "url": "https://api.github.com/repos/sabberworm/PHP-CSS-Parser/zipball/bfdd976",
                "reference": "bfdd976",
>>>>>>> 3e11853b
                "shasum": ""
            },
            "require": {
                "php": ">=5.3.2"
            },
            "require-dev": {
                "codacy/coverage": "^1.4",
                "phpunit/phpunit": "^4.8.36"
            },
            "default-branch": true,
            "type": "library",
<<<<<<< HEAD
=======
            "extra": {
                "patches_applied": {
                    "1. Add additional validation for size unit <https://github.com/sabberworm/PHP-CSS-Parser/pull/193>": "https://github.com/sabberworm/PHP-CSS-Parser/compare/3bc5ded67d77a52b81608cfc97f23b1bb0678e2f%5E...468da3441945e9c1bf402a3340b1d8326723f7d9.patch",
                    "2. Validate name-start code points for identifier <https://github.com/sabberworm/PHP-CSS-Parser/pull/185>": "https://github.com/sabberworm/PHP-CSS-Parser/compare/d42b64793f2edaffeb663c63e9de79069cdc0831%5E...113df5d55e94e21c6402021dfa959924941d4c29.patch",
                    "3. Fix parsing CSS selectors which contain commas <https://github.com/westonruter/PHP-CSS-Parser/pull/1>": "https://github.com/westonruter/PHP-CSS-Parser/compare/master...10a2501c119abafced3e4014aa3c0a3453a86f67.patch"
                }
            },
>>>>>>> 3e11853b
            "autoload": {
                "psr-4": {
                    "Sabberworm\\CSS\\": "lib/Sabberworm/CSS/"
                }
            },
            "license": [
                "MIT"
            ],
            "authors": [
                {
                    "name": "Raphael Schweikert"
                }
            ],
            "description": "Parser for CSS Files written in PHP",
            "homepage": "http://www.sabberworm.com/blog/2010/6/10/php-css-parser",
            "keywords": [
                "css",
                "parser",
                "stylesheet"
            ],
<<<<<<< HEAD
            "time": "2020-11-18T12:10:42+00:00"
=======
            "time": "2020-07-21T18:39:46+00:00"
>>>>>>> 3e11853b
        },
        {
            "name": "symfony/polyfill-mbstring",
            "version": "v1.19.0",
            "source": {
                "type": "git",
                "url": "https://github.com/symfony/polyfill-mbstring.git",
                "reference": "b5f7b932ee6fa802fc792eabd77c4c88084517ce"
            },
            "dist": {
                "type": "zip",
                "url": "https://api.github.com/repos/symfony/polyfill-mbstring/zipball/b5f7b932ee6fa802fc792eabd77c4c88084517ce",
                "reference": "b5f7b932ee6fa802fc792eabd77c4c88084517ce",
                "shasum": ""
            },
            "require": {
                "php": ">=5.3.3"
            },
            "suggest": {
                "ext-mbstring": "For best performance"
            },
            "type": "library",
            "extra": {
                "branch-alias": {
                    "dev-main": "1.19-dev"
                },
                "thanks": {
                    "name": "symfony/polyfill",
                    "url": "https://github.com/symfony/polyfill"
                }
            },
            "autoload": {
                "psr-4": {
                    "Symfony\\Polyfill\\Mbstring\\": ""
                },
                "files": [
                    "bootstrap.php"
                ]
            },
            "notification-url": "https://packagist.org/downloads/",
            "license": [
                "MIT"
            ],
            "authors": [
                {
                    "name": "Nicolas Grekas",
                    "email": "p@tchwork.com"
                },
                {
                    "name": "Symfony Community",
                    "homepage": "https://symfony.com/contributors"
                }
            ],
            "description": "Symfony polyfill for the Mbstring extension",
            "homepage": "https://symfony.com",
            "keywords": [
                "compatibility",
                "mbstring",
                "polyfill",
                "portable",
                "shim"
            ],
            "support": {
                "source": "https://github.com/symfony/polyfill-mbstring/tree/v1.19.0"
            },
            "funding": [
                {
                    "url": "https://symfony.com/sponsor",
                    "type": "custom"
                },
                {
                    "url": "https://github.com/fabpot",
                    "type": "github"
                },
                {
                    "url": "https://tidelift.com/funding/github/packagist/symfony/symfony",
                    "type": "tidelift"
                }
            ],
            "time": "2020-10-23T09:01:57+00:00"
        },
        {
            "name": "togos/gitignore",
            "version": "1.1.1",
            "source": {
                "type": "git",
                "url": "https://github.com/TOGoS/PHPGitIgnore.git",
                "reference": "32bc0830e4123f670adcbf5ddda5bef362f4f4d4"
            },
            "dist": {
                "type": "zip",
                "url": "https://api.github.com/repos/TOGoS/PHPGitIgnore/zipball/32bc0830e4123f670adcbf5ddda5bef362f4f4d4",
                "reference": "32bc0830e4123f670adcbf5ddda5bef362f4f4d4",
                "shasum": ""
            },
            "require": {
                "php": ">=5.2"
            },
            "require-dev": {
                "togos/simpler-test": "1.1.1"
            },
            "type": "library",
            "autoload": {
                "psr-0": {
                    "TOGoS_GitIgnore_": "src/main/php/"
                }
            },
            "notification-url": "https://packagist.org/downloads/",
            "license": [
                "MIT"
            ],
            "description": "Parser for .gitignore (and sparse-checkout, and anything else using the same format) files",
            "support": {
                "issues": "https://github.com/TOGoS/PHPGitIgnore/issues",
                "source": "https://github.com/TOGoS/PHPGitIgnore/tree/master"
            },
            "time": "2019-04-19T19:16:58+00:00"
        },
        {
            "name": "willwashburn/stream",
            "version": "v1.0.0",
            "source": {
                "type": "git",
                "url": "https://github.com/willwashburn/stream.git",
                "reference": "345b3062493e3899d987dbdd1fec1c13ee28c903"
            },
            "dist": {
                "type": "zip",
                "url": "https://api.github.com/repos/willwashburn/stream/zipball/345b3062493e3899d987dbdd1fec1c13ee28c903",
                "reference": "345b3062493e3899d987dbdd1fec1c13ee28c903",
                "shasum": ""
            },
            "require": {
                "php": ">=5.4.0"
            },
            "require-dev": {
                "mockery/mockery": "~0.9",
                "phpunit/phpunit": "~4.0"
            },
            "type": "library",
            "autoload": {
                "psr-4": {
                    "WillWashburn\\": "src/"
                }
            },
            "notification-url": "https://packagist.org/downloads/",
            "license": [
                "MIT"
            ],
            "authors": [
                {
                    "name": "Will Washburn",
                    "email": "will.washburn@gmail.com"
                }
            ],
            "description": "model a sequence of data elements made available over time ",
            "homepage": "https://github.com/willwashburn/stream",
            "keywords": [
                "peek",
                "read",
                "stream",
                "streamable"
            ],
            "support": {
                "issues": "https://github.com/willwashburn/stream/issues",
                "source": "https://github.com/willwashburn/stream/tree/master"
            },
            "time": "2016-03-15T10:54:35+00:00"
        }
    ],
    "packages-dev": [
        {
            "name": "automattic/vipwpcs",
            "version": "2.2.0",
            "source": {
                "type": "git",
                "url": "https://github.com/Automattic/VIP-Coding-Standards.git",
                "reference": "4d0612461232b313d06321f1501c3989bd6aecf9"
            },
            "dist": {
                "type": "zip",
                "url": "https://api.github.com/repos/Automattic/VIP-Coding-Standards/zipball/4d0612461232b313d06321f1501c3989bd6aecf9",
                "reference": "4d0612461232b313d06321f1501c3989bd6aecf9",
                "shasum": ""
            },
            "require": {
                "php": ">=5.4",
                "sirbrillig/phpcs-variable-analysis": "^2.8.3",
                "squizlabs/php_codesniffer": "^3.5.5",
                "wp-coding-standards/wpcs": "^2.3"
            },
            "require-dev": {
                "dealerdirect/phpcodesniffer-composer-installer": "^0.7",
                "phpcompatibility/php-compatibility": "^9",
                "phpunit/phpunit": "^4 || ^5 || ^6 || ^7"
            },
            "suggest": {
                "dealerdirect/phpcodesniffer-composer-installer": "^0.7 || This Composer plugin will manage the PHPCS 'installed_paths' automatically."
            },
            "type": "phpcodesniffer-standard",
            "notification-url": "https://packagist.org/downloads/",
            "license": [
                "MIT"
            ],
            "authors": [
                {
                    "name": "Contributors",
                    "homepage": "https://github.com/Automattic/VIP-Coding-Standards/graphs/contributors"
                }
            ],
            "description": "PHP_CodeSniffer rules (sniffs) to enforce WordPress VIP minimum coding conventions",
            "keywords": [
                "phpcs",
                "standards",
                "wordpress"
            ],
            "support": {
                "issues": "https://github.com/Automattic/VIP-Coding-Standards/issues",
                "source": "https://github.com/Automattic/VIP-Coding-Standards",
                "wiki": "https://github.com/Automattic/VIP-Coding-Standards/wiki"
            },
            "time": "2020-09-07T10:45:45+00:00"
        },
        {
            "name": "composer/xdebug-handler",
            "version": "1.4.5",
            "source": {
                "type": "git",
                "url": "https://github.com/composer/xdebug-handler.git",
                "reference": "f28d44c286812c714741478d968104c5e604a1d4"
            },
            "dist": {
                "type": "zip",
                "url": "https://api.github.com/repos/composer/xdebug-handler/zipball/f28d44c286812c714741478d968104c5e604a1d4",
                "reference": "f28d44c286812c714741478d968104c5e604a1d4",
                "shasum": ""
            },
            "require": {
                "php": "^5.3.2 || ^7.0 || ^8.0",
                "psr/log": "^1.0"
            },
            "require-dev": {
                "phpunit/phpunit": "^4.8.35 || ^5.7 || 6.5 - 8"
            },
            "type": "library",
            "autoload": {
                "psr-4": {
                    "Composer\\XdebugHandler\\": "src"
                }
            },
            "notification-url": "https://packagist.org/downloads/",
            "license": [
                "MIT"
            ],
            "authors": [
                {
                    "name": "John Stevenson",
                    "email": "john-stevenson@blueyonder.co.uk"
                }
            ],
            "description": "Restarts a process without Xdebug.",
            "keywords": [
                "Xdebug",
                "performance"
            ],
            "support": {
                "irc": "irc://irc.freenode.org/composer",
                "issues": "https://github.com/composer/xdebug-handler/issues",
                "source": "https://github.com/composer/xdebug-handler/tree/1.4.5"
            },
            "funding": [
                {
                    "url": "https://packagist.com",
                    "type": "custom"
                },
                {
                    "url": "https://github.com/composer",
                    "type": "github"
                },
                {
                    "url": "https://tidelift.com/funding/github/packagist/composer/composer",
                    "type": "tidelift"
                }
            ],
            "time": "2020-11-13T08:04:11+00:00"
        },
        {
            "name": "dealerdirect/phpcodesniffer-composer-installer",
            "version": "v0.7.1",
            "source": {
                "type": "git",
                "url": "https://github.com/Dealerdirect/phpcodesniffer-composer-installer.git",
                "reference": "fe390591e0241955f22eb9ba327d137e501c771c"
            },
            "dist": {
                "type": "zip",
                "url": "https://api.github.com/repos/Dealerdirect/phpcodesniffer-composer-installer/zipball/fe390591e0241955f22eb9ba327d137e501c771c",
                "reference": "fe390591e0241955f22eb9ba327d137e501c771c",
                "shasum": ""
            },
            "require": {
                "composer-plugin-api": "^1.0 || ^2.0",
                "php": ">=5.3",
                "squizlabs/php_codesniffer": "^2.0 || ^3.0 || ^4.0"
            },
            "require-dev": {
                "composer/composer": "*",
                "phpcompatibility/php-compatibility": "^9.0",
                "sensiolabs/security-checker": "^4.1.0"
            },
            "type": "composer-plugin",
            "extra": {
                "class": "Dealerdirect\\Composer\\Plugin\\Installers\\PHPCodeSniffer\\Plugin"
            },
            "autoload": {
                "psr-4": {
                    "Dealerdirect\\Composer\\Plugin\\Installers\\PHPCodeSniffer\\": "src/"
                }
            },
            "notification-url": "https://packagist.org/downloads/",
            "license": [
                "MIT"
            ],
            "authors": [
                {
                    "name": "Franck Nijhof",
                    "email": "franck.nijhof@dealerdirect.com",
                    "homepage": "http://www.frenck.nl",
                    "role": "Developer / IT Manager"
                }
            ],
            "description": "PHP_CodeSniffer Standards Composer Installer Plugin",
            "homepage": "http://www.dealerdirect.com",
            "keywords": [
                "PHPCodeSniffer",
                "PHP_CodeSniffer",
                "code quality",
                "codesniffer",
                "composer",
                "installer",
                "phpcs",
                "plugin",
                "qa",
                "quality",
                "standard",
                "standards",
                "style guide",
                "stylecheck",
                "tests"
            ],
<<<<<<< HEAD
            "support": {
                "issues": "https://github.com/dealerdirect/phpcodesniffer-composer-installer/issues",
                "source": "https://github.com/dealerdirect/phpcodesniffer-composer-installer"
            },
            "time": "2020-06-25T14:57:39+00:00"
=======
            "time": "2020-12-07T18:04:37+00:00"
>>>>>>> 3e11853b
        },
        {
            "name": "doctrine/instantiator",
            "version": "1.0.5",
            "source": {
                "type": "git",
                "url": "https://github.com/doctrine/instantiator.git",
                "reference": "8e884e78f9f0eb1329e445619e04456e64d8051d"
            },
            "dist": {
                "type": "zip",
                "url": "https://api.github.com/repos/doctrine/instantiator/zipball/8e884e78f9f0eb1329e445619e04456e64d8051d",
                "reference": "8e884e78f9f0eb1329e445619e04456e64d8051d",
                "shasum": ""
            },
            "require": {
                "php": ">=5.3,<8.0-DEV"
            },
            "require-dev": {
                "athletic/athletic": "~0.1.8",
                "ext-pdo": "*",
                "ext-phar": "*",
                "phpunit/phpunit": "~4.0",
                "squizlabs/php_codesniffer": "~2.0"
            },
            "type": "library",
            "extra": {
                "branch-alias": {
                    "dev-master": "1.0.x-dev"
                }
            },
            "autoload": {
                "psr-4": {
                    "Doctrine\\Instantiator\\": "src/Doctrine/Instantiator/"
                }
            },
            "notification-url": "https://packagist.org/downloads/",
            "license": [
                "MIT"
            ],
            "authors": [
                {
                    "name": "Marco Pivetta",
                    "email": "ocramius@gmail.com",
                    "homepage": "http://ocramius.github.com/"
                }
            ],
            "description": "A small, lightweight utility to instantiate objects in PHP without invoking their constructors",
            "homepage": "https://github.com/doctrine/instantiator",
            "keywords": [
                "constructor",
                "instantiate"
            ],
            "support": {
                "issues": "https://github.com/doctrine/instantiator/issues",
                "source": "https://github.com/doctrine/instantiator/tree/master"
            },
            "time": "2015-06-14T21:17:01+00:00"
        },
        {
            "name": "myclabs/deep-copy",
            "version": "1.7.0",
            "source": {
                "type": "git",
                "url": "https://github.com/myclabs/DeepCopy.git",
                "reference": "3b8a3a99ba1f6a3952ac2747d989303cbd6b7a3e"
            },
            "dist": {
                "type": "zip",
                "url": "https://api.github.com/repos/myclabs/DeepCopy/zipball/3b8a3a99ba1f6a3952ac2747d989303cbd6b7a3e",
                "reference": "3b8a3a99ba1f6a3952ac2747d989303cbd6b7a3e",
                "shasum": ""
            },
            "require": {
                "php": "^5.6 || ^7.0"
            },
            "require-dev": {
                "doctrine/collections": "^1.0",
                "doctrine/common": "^2.6",
                "phpunit/phpunit": "^4.1"
            },
            "type": "library",
            "autoload": {
                "psr-4": {
                    "DeepCopy\\": "src/DeepCopy/"
                },
                "files": [
                    "src/DeepCopy/deep_copy.php"
                ]
            },
            "notification-url": "https://packagist.org/downloads/",
            "license": [
                "MIT"
            ],
            "description": "Create deep copies (clones) of your objects",
            "keywords": [
                "clone",
                "copy",
                "duplicate",
                "object",
                "object graph"
            ],
            "support": {
                "issues": "https://github.com/myclabs/DeepCopy/issues",
                "source": "https://github.com/myclabs/DeepCopy/tree/1.x"
            },
            "time": "2017-10-19T19:58:43+00:00"
        },
        {
            "name": "pdepend/pdepend",
            "version": "2.8.0",
            "source": {
                "type": "git",
                "url": "https://github.com/pdepend/pdepend.git",
                "reference": "c64472f8e76ca858c79ad9a4cf1e2734b3f8cc38"
            },
            "dist": {
                "type": "zip",
                "url": "https://api.github.com/repos/pdepend/pdepend/zipball/c64472f8e76ca858c79ad9a4cf1e2734b3f8cc38",
                "reference": "c64472f8e76ca858c79ad9a4cf1e2734b3f8cc38",
                "shasum": ""
            },
            "require": {
                "php": ">=5.3.7",
                "symfony/config": "^2.3.0|^3|^4|^5",
                "symfony/dependency-injection": "^2.3.0|^3|^4|^5",
                "symfony/filesystem": "^2.3.0|^3|^4|^5"
            },
            "require-dev": {
                "easy-doc/easy-doc": "0.0.0 || ^1.2.3",
                "gregwar/rst": "^1.0",
                "phpunit/phpunit": "^4.8.35|^5.7",
                "squizlabs/php_codesniffer": "^2.0.0"
            },
            "bin": [
                "src/bin/pdepend"
            ],
            "type": "library",
            "extra": {
                "branch-alias": {
                    "dev-master": "2.x-dev"
                }
            },
            "autoload": {
                "psr-4": {
                    "PDepend\\": "src/main/php/PDepend"
                }
            },
            "notification-url": "https://packagist.org/downloads/",
            "license": [
                "BSD-3-Clause"
            ],
            "description": "Official version of pdepend to be handled with Composer",
            "support": {
                "issues": "https://github.com/pdepend/pdepend/issues",
                "source": "https://github.com/pdepend/pdepend/tree/master"
            },
            "funding": [
                {
                    "url": "https://tidelift.com/funding/github/packagist/pdepend/pdepend",
                    "type": "tidelift"
                }
            ],
            "time": "2020-06-20T10:53:13+00:00"
        },
        {
            "name": "php-stubs/wordpress-stubs",
            "version": "v5.6.0",
            "source": {
                "type": "git",
                "url": "https://github.com/php-stubs/wordpress-stubs.git",
                "reference": "ed446cce304cd49f13900274b3ed60d1b526297e"
            },
            "dist": {
                "type": "zip",
                "url": "https://api.github.com/repos/php-stubs/wordpress-stubs/zipball/ed446cce304cd49f13900274b3ed60d1b526297e",
                "reference": "ed446cce304cd49f13900274b3ed60d1b526297e",
                "shasum": ""
            },
            "replace": {
                "giacocorsiglia/wordpress-stubs": "*"
            },
            "require-dev": {
                "giacocorsiglia/stubs-generator": "^0.5.0",
                "php": "~7.1"
            },
            "suggest": {
                "paragonie/sodium_compat": "Pure PHP implementation of libsodium",
                "symfony/polyfill-php73": "Symfony polyfill backporting some PHP 7.3+ features to lower PHP versions",
                "szepeviktor/phpstan-wordpress": "WordPress extensions for PHPStan"
            },
            "type": "library",
            "notification-url": "https://packagist.org/downloads/",
            "license": [
                "MIT"
            ],
            "description": "WordPress function and class declaration stubs for static analysis.",
            "homepage": "https://github.com/php-stubs/wordpress-stubs",
            "keywords": [
                "PHPStan",
                "static analysis",
                "wordpress"
            ],
<<<<<<< HEAD
            "support": {
                "issues": "https://github.com/php-stubs/wordpress-stubs/issues",
                "source": "https://github.com/php-stubs/wordpress-stubs/tree/v5.5.3"
            },
            "time": "2020-10-31T01:42:05+00:00"
=======
            "time": "2020-12-09T00:38:16+00:00"
>>>>>>> 3e11853b
        },
        {
            "name": "phpcompatibility/php-compatibility",
            "version": "9.3.5",
            "source": {
                "type": "git",
                "url": "https://github.com/PHPCompatibility/PHPCompatibility.git",
                "reference": "9fb324479acf6f39452e0655d2429cc0d3914243"
            },
            "dist": {
                "type": "zip",
                "url": "https://api.github.com/repos/PHPCompatibility/PHPCompatibility/zipball/9fb324479acf6f39452e0655d2429cc0d3914243",
                "reference": "9fb324479acf6f39452e0655d2429cc0d3914243",
                "shasum": ""
            },
            "require": {
                "php": ">=5.3",
                "squizlabs/php_codesniffer": "^2.3 || ^3.0.2"
            },
            "conflict": {
                "squizlabs/php_codesniffer": "2.6.2"
            },
            "require-dev": {
                "phpunit/phpunit": "~4.5 || ^5.0 || ^6.0 || ^7.0"
            },
            "suggest": {
                "dealerdirect/phpcodesniffer-composer-installer": "^0.5 || This Composer plugin will sort out the PHPCS 'installed_paths' automatically.",
                "roave/security-advisories": "dev-master || Helps prevent installing dependencies with known security issues."
            },
            "type": "phpcodesniffer-standard",
            "notification-url": "https://packagist.org/downloads/",
            "license": [
                "LGPL-3.0-or-later"
            ],
            "authors": [
                {
                    "name": "Wim Godden",
                    "homepage": "https://github.com/wimg",
                    "role": "lead"
                },
                {
                    "name": "Juliette Reinders Folmer",
                    "homepage": "https://github.com/jrfnl",
                    "role": "lead"
                },
                {
                    "name": "Contributors",
                    "homepage": "https://github.com/PHPCompatibility/PHPCompatibility/graphs/contributors"
                }
            ],
            "description": "A set of sniffs for PHP_CodeSniffer that checks for PHP cross-version compatibility.",
            "homepage": "http://techblog.wimgodden.be/tag/codesniffer/",
            "keywords": [
                "compatibility",
                "phpcs",
                "standards"
            ],
            "support": {
                "issues": "https://github.com/PHPCompatibility/PHPCompatibility/issues",
                "source": "https://github.com/PHPCompatibility/PHPCompatibility"
            },
            "time": "2019-12-27T09:44:58+00:00"
        },
        {
            "name": "phpcompatibility/phpcompatibility-paragonie",
            "version": "1.3.0",
            "source": {
                "type": "git",
                "url": "https://github.com/PHPCompatibility/PHPCompatibilityParagonie.git",
                "reference": "b862bc32f7e860d0b164b199bd995e690b4b191c"
            },
            "dist": {
                "type": "zip",
                "url": "https://api.github.com/repos/PHPCompatibility/PHPCompatibilityParagonie/zipball/b862bc32f7e860d0b164b199bd995e690b4b191c",
                "reference": "b862bc32f7e860d0b164b199bd995e690b4b191c",
                "shasum": ""
            },
            "require": {
                "phpcompatibility/php-compatibility": "^9.0"
            },
            "require-dev": {
                "dealerdirect/phpcodesniffer-composer-installer": "^0.5",
                "paragonie/random_compat": "dev-master",
                "paragonie/sodium_compat": "dev-master"
            },
            "suggest": {
                "dealerdirect/phpcodesniffer-composer-installer": "^0.5 || This Composer plugin will sort out the PHP_CodeSniffer 'installed_paths' automatically.",
                "roave/security-advisories": "dev-master || Helps prevent installing dependencies with known security issues."
            },
            "type": "phpcodesniffer-standard",
            "notification-url": "https://packagist.org/downloads/",
            "license": [
                "LGPL-3.0-or-later"
            ],
            "authors": [
                {
                    "name": "Wim Godden",
                    "role": "lead"
                },
                {
                    "name": "Juliette Reinders Folmer",
                    "role": "lead"
                }
            ],
            "description": "A set of rulesets for PHP_CodeSniffer to check for PHP cross-version compatibility issues in projects, while accounting for polyfills provided by the Paragonie polyfill libraries.",
            "homepage": "http://phpcompatibility.com/",
            "keywords": [
                "compatibility",
                "paragonie",
                "phpcs",
                "polyfill",
                "standards"
            ],
            "support": {
                "issues": "https://github.com/PHPCompatibility/PHPCompatibilityParagonie/issues",
                "source": "https://github.com/PHPCompatibility/PHPCompatibilityParagonie"
            },
            "time": "2019-11-04T15:17:54+00:00"
        },
        {
            "name": "phpcompatibility/phpcompatibility-wp",
            "version": "2.1.0",
            "source": {
                "type": "git",
                "url": "https://github.com/PHPCompatibility/PHPCompatibilityWP.git",
                "reference": "41bef18ba688af638b7310666db28e1ea9158b2f"
            },
            "dist": {
                "type": "zip",
                "url": "https://api.github.com/repos/PHPCompatibility/PHPCompatibilityWP/zipball/41bef18ba688af638b7310666db28e1ea9158b2f",
                "reference": "41bef18ba688af638b7310666db28e1ea9158b2f",
                "shasum": ""
            },
            "require": {
                "phpcompatibility/php-compatibility": "^9.0",
                "phpcompatibility/phpcompatibility-paragonie": "^1.0"
            },
            "require-dev": {
                "dealerdirect/phpcodesniffer-composer-installer": "^0.5"
            },
            "suggest": {
                "dealerdirect/phpcodesniffer-composer-installer": "^0.5 || This Composer plugin will sort out the PHP_CodeSniffer 'installed_paths' automatically.",
                "roave/security-advisories": "dev-master || Helps prevent installing dependencies with known security issues."
            },
            "type": "phpcodesniffer-standard",
            "notification-url": "https://packagist.org/downloads/",
            "license": [
                "LGPL-3.0-or-later"
            ],
            "authors": [
                {
                    "name": "Wim Godden",
                    "role": "lead"
                },
                {
                    "name": "Juliette Reinders Folmer",
                    "role": "lead"
                }
            ],
            "description": "A ruleset for PHP_CodeSniffer to check for PHP cross-version compatibility issues in projects, while accounting for polyfills provided by WordPress.",
            "homepage": "http://phpcompatibility.com/",
            "keywords": [
                "compatibility",
                "phpcs",
                "standards",
                "wordpress"
            ],
            "support": {
                "issues": "https://github.com/PHPCompatibility/PHPCompatibilityWP/issues",
                "source": "https://github.com/PHPCompatibility/PHPCompatibilityWP"
            },
            "time": "2019-08-28T14:22:28+00:00"
        },
        {
            "name": "phpdocumentor/reflection-common",
            "version": "1.0.1",
            "source": {
                "type": "git",
                "url": "https://github.com/phpDocumentor/ReflectionCommon.git",
                "reference": "21bdeb5f65d7ebf9f43b1b25d404f87deab5bfb6"
            },
            "dist": {
                "type": "zip",
                "url": "https://api.github.com/repos/phpDocumentor/ReflectionCommon/zipball/21bdeb5f65d7ebf9f43b1b25d404f87deab5bfb6",
                "reference": "21bdeb5f65d7ebf9f43b1b25d404f87deab5bfb6",
                "shasum": ""
            },
            "require": {
                "php": ">=5.5"
            },
            "require-dev": {
                "phpunit/phpunit": "^4.6"
            },
            "type": "library",
            "extra": {
                "branch-alias": {
                    "dev-master": "1.0.x-dev"
                }
            },
            "autoload": {
                "psr-4": {
                    "phpDocumentor\\Reflection\\": [
                        "src"
                    ]
                }
            },
            "notification-url": "https://packagist.org/downloads/",
            "license": [
                "MIT"
            ],
            "authors": [
                {
                    "name": "Jaap van Otterdijk",
                    "email": "opensource@ijaap.nl"
                }
            ],
            "description": "Common reflection classes used by phpdocumentor to reflect the code structure",
            "homepage": "http://www.phpdoc.org",
            "keywords": [
                "FQSEN",
                "phpDocumentor",
                "phpdoc",
                "reflection",
                "static analysis"
            ],
            "support": {
                "issues": "https://github.com/phpDocumentor/ReflectionCommon/issues",
                "source": "https://github.com/phpDocumentor/ReflectionCommon/tree/master"
            },
            "time": "2017-09-11T18:02:19+00:00"
        },
        {
            "name": "phpdocumentor/reflection-docblock",
            "version": "3.3.2",
            "source": {
                "type": "git",
                "url": "https://github.com/phpDocumentor/ReflectionDocBlock.git",
                "reference": "bf329f6c1aadea3299f08ee804682b7c45b326a2"
            },
            "dist": {
                "type": "zip",
                "url": "https://api.github.com/repos/phpDocumentor/ReflectionDocBlock/zipball/bf329f6c1aadea3299f08ee804682b7c45b326a2",
                "reference": "bf329f6c1aadea3299f08ee804682b7c45b326a2",
                "shasum": ""
            },
            "require": {
                "php": "^5.6 || ^7.0",
                "phpdocumentor/reflection-common": "^1.0.0",
                "phpdocumentor/type-resolver": "^0.4.0",
                "webmozart/assert": "^1.0"
            },
            "require-dev": {
                "mockery/mockery": "^0.9.4",
                "phpunit/phpunit": "^4.4"
            },
            "type": "library",
            "autoload": {
                "psr-4": {
                    "phpDocumentor\\Reflection\\": [
                        "src/"
                    ]
                }
            },
            "notification-url": "https://packagist.org/downloads/",
            "license": [
                "MIT"
            ],
            "authors": [
                {
                    "name": "Mike van Riel",
                    "email": "me@mikevanriel.com"
                }
            ],
            "description": "With this component, a library can provide support for annotations via DocBlocks or otherwise retrieve information that is embedded in a DocBlock.",
            "support": {
                "issues": "https://github.com/phpDocumentor/ReflectionDocBlock/issues",
                "source": "https://github.com/phpDocumentor/ReflectionDocBlock/tree/release/3.x"
            },
            "time": "2017-11-10T14:09:06+00:00"
        },
        {
            "name": "phpdocumentor/type-resolver",
            "version": "0.4.0",
            "source": {
                "type": "git",
                "url": "https://github.com/phpDocumentor/TypeResolver.git",
                "reference": "9c977708995954784726e25d0cd1dddf4e65b0f7"
            },
            "dist": {
                "type": "zip",
                "url": "https://api.github.com/repos/phpDocumentor/TypeResolver/zipball/9c977708995954784726e25d0cd1dddf4e65b0f7",
                "reference": "9c977708995954784726e25d0cd1dddf4e65b0f7",
                "shasum": ""
            },
            "require": {
                "php": "^5.5 || ^7.0",
                "phpdocumentor/reflection-common": "^1.0"
            },
            "require-dev": {
                "mockery/mockery": "^0.9.4",
                "phpunit/phpunit": "^5.2||^4.8.24"
            },
            "type": "library",
            "extra": {
                "branch-alias": {
                    "dev-master": "1.0.x-dev"
                }
            },
            "autoload": {
                "psr-4": {
                    "phpDocumentor\\Reflection\\": [
                        "src/"
                    ]
                }
            },
            "notification-url": "https://packagist.org/downloads/",
            "license": [
                "MIT"
            ],
            "authors": [
                {
                    "name": "Mike van Riel",
                    "email": "me@mikevanriel.com"
                }
            ],
            "support": {
                "issues": "https://github.com/phpDocumentor/TypeResolver/issues",
                "source": "https://github.com/phpDocumentor/TypeResolver/tree/master"
            },
            "time": "2017-07-14T14:27:02+00:00"
        },
        {
            "name": "phpmd/phpmd",
            "version": "2.9.1",
            "source": {
                "type": "git",
                "url": "https://github.com/phpmd/phpmd.git",
                "reference": "ce10831d4ddc2686c1348a98069771dd314534a8"
            },
            "dist": {
                "type": "zip",
                "url": "https://api.github.com/repos/phpmd/phpmd/zipball/ce10831d4ddc2686c1348a98069771dd314534a8",
                "reference": "ce10831d4ddc2686c1348a98069771dd314534a8",
                "shasum": ""
            },
            "require": {
                "composer/xdebug-handler": "^1.0",
                "ext-xml": "*",
                "pdepend/pdepend": "^2.7.1",
                "php": ">=5.3.9"
            },
            "require-dev": {
                "easy-doc/easy-doc": "0.0.0 || ^1.3.2",
                "ext-json": "*",
                "ext-simplexml": "*",
                "gregwar/rst": "^1.0",
                "mikey179/vfsstream": "^1.6.4",
                "phpunit/phpunit": "^4.8.36 || ^5.7.27",
                "squizlabs/php_codesniffer": "^2.0"
            },
            "bin": [
                "src/bin/phpmd"
            ],
            "type": "library",
            "autoload": {
                "psr-0": {
                    "PHPMD\\": "src/main/php"
                }
            },
            "notification-url": "https://packagist.org/downloads/",
            "license": [
                "BSD-3-Clause"
            ],
            "authors": [
                {
                    "name": "Manuel Pichler",
                    "email": "github@manuel-pichler.de",
                    "homepage": "https://github.com/manuelpichler",
                    "role": "Project Founder"
                },
                {
                    "name": "Marc Würth",
                    "email": "ravage@bluewin.ch",
                    "homepage": "https://github.com/ravage84",
                    "role": "Project Maintainer"
                },
                {
                    "name": "Other contributors",
                    "homepage": "https://github.com/phpmd/phpmd/graphs/contributors",
                    "role": "Contributors"
                }
            ],
            "description": "PHPMD is a spin-off project of PHP Depend and aims to be a PHP equivalent of the well known Java tool PMD.",
            "homepage": "https://phpmd.org/",
            "keywords": [
                "mess detection",
                "mess detector",
                "pdepend",
                "phpmd",
                "pmd"
            ],
            "support": {
                "irc": "irc://irc.freenode.org/phpmd",
                "issues": "https://github.com/phpmd/phpmd/issues",
                "source": "https://github.com/phpmd/phpmd/tree/2.9.1"
            },
            "funding": [
                {
                    "url": "https://tidelift.com/funding/github/packagist/phpmd/phpmd",
                    "type": "tidelift"
                }
            ],
            "time": "2020-09-23T22:06:32+00:00"
        },
        {
            "name": "phpspec/prophecy",
            "version": "v1.10.3",
            "source": {
                "type": "git",
                "url": "https://github.com/phpspec/prophecy.git",
                "reference": "451c3cd1418cf640de218914901e51b064abb093"
            },
            "dist": {
                "type": "zip",
                "url": "https://api.github.com/repos/phpspec/prophecy/zipball/451c3cd1418cf640de218914901e51b064abb093",
                "reference": "451c3cd1418cf640de218914901e51b064abb093",
                "shasum": ""
            },
            "require": {
                "doctrine/instantiator": "^1.0.2",
                "php": "^5.3|^7.0",
                "phpdocumentor/reflection-docblock": "^2.0|^3.0.2|^4.0|^5.0",
                "sebastian/comparator": "^1.2.3|^2.0|^3.0|^4.0",
                "sebastian/recursion-context": "^1.0|^2.0|^3.0|^4.0"
            },
            "require-dev": {
                "phpspec/phpspec": "^2.5 || ^3.2",
                "phpunit/phpunit": "^4.8.35 || ^5.7 || ^6.5 || ^7.1"
            },
            "type": "library",
            "extra": {
                "branch-alias": {
                    "dev-master": "1.10.x-dev"
                }
            },
            "autoload": {
                "psr-4": {
                    "Prophecy\\": "src/Prophecy"
                }
            },
            "notification-url": "https://packagist.org/downloads/",
            "license": [
                "MIT"
            ],
            "authors": [
                {
                    "name": "Konstantin Kudryashov",
                    "email": "ever.zet@gmail.com",
                    "homepage": "http://everzet.com"
                },
                {
                    "name": "Marcello Duarte",
                    "email": "marcello.duarte@gmail.com"
                }
            ],
            "description": "Highly opinionated mocking framework for PHP 5.3+",
            "homepage": "https://github.com/phpspec/prophecy",
            "keywords": [
                "Double",
                "Dummy",
                "fake",
                "mock",
                "spy",
                "stub"
            ],
            "support": {
                "issues": "https://github.com/phpspec/prophecy/issues",
                "source": "https://github.com/phpspec/prophecy/tree/v1.10.3"
            },
            "time": "2020-03-05T15:02:03+00:00"
        },
        {
            "name": "phpunit/php-code-coverage",
            "version": "4.0.8",
            "source": {
                "type": "git",
                "url": "https://github.com/sebastianbergmann/php-code-coverage.git",
                "reference": "ef7b2f56815df854e66ceaee8ebe9393ae36a40d"
            },
            "dist": {
                "type": "zip",
                "url": "https://api.github.com/repos/sebastianbergmann/php-code-coverage/zipball/ef7b2f56815df854e66ceaee8ebe9393ae36a40d",
                "reference": "ef7b2f56815df854e66ceaee8ebe9393ae36a40d",
                "shasum": ""
            },
            "require": {
                "ext-dom": "*",
                "ext-xmlwriter": "*",
                "php": "^5.6 || ^7.0",
                "phpunit/php-file-iterator": "^1.3",
                "phpunit/php-text-template": "^1.2",
                "phpunit/php-token-stream": "^1.4.2 || ^2.0",
                "sebastian/code-unit-reverse-lookup": "^1.0",
                "sebastian/environment": "^1.3.2 || ^2.0",
                "sebastian/version": "^1.0 || ^2.0"
            },
            "require-dev": {
                "ext-xdebug": "^2.1.4",
                "phpunit/phpunit": "^5.7"
            },
            "suggest": {
                "ext-xdebug": "^2.5.1"
            },
            "type": "library",
            "extra": {
                "branch-alias": {
                    "dev-master": "4.0.x-dev"
                }
            },
            "autoload": {
                "classmap": [
                    "src/"
                ]
            },
            "notification-url": "https://packagist.org/downloads/",
            "license": [
                "BSD-3-Clause"
            ],
            "authors": [
                {
                    "name": "Sebastian Bergmann",
                    "email": "sb@sebastian-bergmann.de",
                    "role": "lead"
                }
            ],
            "description": "Library that provides collection, processing, and rendering functionality for PHP code coverage information.",
            "homepage": "https://github.com/sebastianbergmann/php-code-coverage",
            "keywords": [
                "coverage",
                "testing",
                "xunit"
            ],
            "support": {
                "irc": "irc://irc.freenode.net/phpunit",
                "issues": "https://github.com/sebastianbergmann/php-code-coverage/issues",
                "source": "https://github.com/sebastianbergmann/php-code-coverage/tree/4.0"
            },
            "time": "2017-04-02T07:44:40+00:00"
        },
        {
            "name": "phpunit/php-file-iterator",
            "version": "1.4.5",
            "source": {
                "type": "git",
                "url": "https://github.com/sebastianbergmann/php-file-iterator.git",
                "reference": "730b01bc3e867237eaac355e06a36b85dd93a8b4"
            },
            "dist": {
                "type": "zip",
                "url": "https://api.github.com/repos/sebastianbergmann/php-file-iterator/zipball/730b01bc3e867237eaac355e06a36b85dd93a8b4",
                "reference": "730b01bc3e867237eaac355e06a36b85dd93a8b4",
                "shasum": ""
            },
            "require": {
                "php": ">=5.3.3"
            },
            "type": "library",
            "extra": {
                "branch-alias": {
                    "dev-master": "1.4.x-dev"
                }
            },
            "autoload": {
                "classmap": [
                    "src/"
                ]
            },
            "notification-url": "https://packagist.org/downloads/",
            "license": [
                "BSD-3-Clause"
            ],
            "authors": [
                {
                    "name": "Sebastian Bergmann",
                    "email": "sb@sebastian-bergmann.de",
                    "role": "lead"
                }
            ],
            "description": "FilterIterator implementation that filters files based on a list of suffixes.",
            "homepage": "https://github.com/sebastianbergmann/php-file-iterator/",
            "keywords": [
                "filesystem",
                "iterator"
            ],
            "support": {
                "irc": "irc://irc.freenode.net/phpunit",
                "issues": "https://github.com/sebastianbergmann/php-file-iterator/issues",
                "source": "https://github.com/sebastianbergmann/php-file-iterator/tree/1.4.5"
            },
            "time": "2017-11-27T13:52:08+00:00"
        },
        {
            "name": "phpunit/php-text-template",
            "version": "1.2.1",
            "source": {
                "type": "git",
                "url": "https://github.com/sebastianbergmann/php-text-template.git",
                "reference": "31f8b717e51d9a2afca6c9f046f5d69fc27c8686"
            },
            "dist": {
                "type": "zip",
                "url": "https://api.github.com/repos/sebastianbergmann/php-text-template/zipball/31f8b717e51d9a2afca6c9f046f5d69fc27c8686",
                "reference": "31f8b717e51d9a2afca6c9f046f5d69fc27c8686",
                "shasum": ""
            },
            "require": {
                "php": ">=5.3.3"
            },
            "type": "library",
            "autoload": {
                "classmap": [
                    "src/"
                ]
            },
            "notification-url": "https://packagist.org/downloads/",
            "license": [
                "BSD-3-Clause"
            ],
            "authors": [
                {
                    "name": "Sebastian Bergmann",
                    "email": "sebastian@phpunit.de",
                    "role": "lead"
                }
            ],
            "description": "Simple template engine.",
            "homepage": "https://github.com/sebastianbergmann/php-text-template/",
            "keywords": [
                "template"
            ],
            "support": {
                "issues": "https://github.com/sebastianbergmann/php-text-template/issues",
                "source": "https://github.com/sebastianbergmann/php-text-template/tree/1.2.1"
            },
            "time": "2015-06-21T13:50:34+00:00"
        },
        {
            "name": "phpunit/php-timer",
            "version": "1.0.9",
            "source": {
                "type": "git",
                "url": "https://github.com/sebastianbergmann/php-timer.git",
                "reference": "3dcf38ca72b158baf0bc245e9184d3fdffa9c46f"
            },
            "dist": {
                "type": "zip",
                "url": "https://api.github.com/repos/sebastianbergmann/php-timer/zipball/3dcf38ca72b158baf0bc245e9184d3fdffa9c46f",
                "reference": "3dcf38ca72b158baf0bc245e9184d3fdffa9c46f",
                "shasum": ""
            },
            "require": {
                "php": "^5.3.3 || ^7.0"
            },
            "require-dev": {
                "phpunit/phpunit": "^4.8.35 || ^5.7 || ^6.0"
            },
            "type": "library",
            "extra": {
                "branch-alias": {
                    "dev-master": "1.0-dev"
                }
            },
            "autoload": {
                "classmap": [
                    "src/"
                ]
            },
            "notification-url": "https://packagist.org/downloads/",
            "license": [
                "BSD-3-Clause"
            ],
            "authors": [
                {
                    "name": "Sebastian Bergmann",
                    "email": "sb@sebastian-bergmann.de",
                    "role": "lead"
                }
            ],
            "description": "Utility class for timing",
            "homepage": "https://github.com/sebastianbergmann/php-timer/",
            "keywords": [
                "timer"
            ],
            "support": {
                "issues": "https://github.com/sebastianbergmann/php-timer/issues",
                "source": "https://github.com/sebastianbergmann/php-timer/tree/master"
            },
            "time": "2017-02-26T11:10:40+00:00"
        },
        {
            "name": "phpunit/php-token-stream",
            "version": "1.4.12",
            "source": {
                "type": "git",
                "url": "https://github.com/sebastianbergmann/php-token-stream.git",
                "reference": "1ce90ba27c42e4e44e6d8458241466380b51fa16"
            },
            "dist": {
                "type": "zip",
                "url": "https://api.github.com/repos/sebastianbergmann/php-token-stream/zipball/1ce90ba27c42e4e44e6d8458241466380b51fa16",
                "reference": "1ce90ba27c42e4e44e6d8458241466380b51fa16",
                "shasum": ""
            },
            "require": {
                "ext-tokenizer": "*",
                "php": ">=5.3.3"
            },
            "require-dev": {
                "phpunit/phpunit": "~4.2"
            },
            "type": "library",
            "extra": {
                "branch-alias": {
                    "dev-master": "1.4-dev"
                }
            },
            "autoload": {
                "classmap": [
                    "src/"
                ]
            },
            "notification-url": "https://packagist.org/downloads/",
            "license": [
                "BSD-3-Clause"
            ],
            "authors": [
                {
                    "name": "Sebastian Bergmann",
                    "email": "sebastian@phpunit.de"
                }
            ],
            "description": "Wrapper around PHP's tokenizer extension.",
            "homepage": "https://github.com/sebastianbergmann/php-token-stream/",
            "keywords": [
                "tokenizer"
            ],
<<<<<<< HEAD
            "support": {
                "issues": "https://github.com/sebastianbergmann/php-token-stream/issues",
                "source": "https://github.com/sebastianbergmann/php-token-stream/tree/1.4"
            },
=======
>>>>>>> 3e11853b
            "abandoned": true,
            "time": "2017-12-04T08:55:13+00:00"
        },
        {
            "name": "phpunit/phpunit",
            "version": "5.7.27",
            "source": {
                "type": "git",
                "url": "https://github.com/sebastianbergmann/phpunit.git",
                "reference": "b7803aeca3ccb99ad0a506fa80b64cd6a56bbc0c"
            },
            "dist": {
                "type": "zip",
                "url": "https://api.github.com/repos/sebastianbergmann/phpunit/zipball/b7803aeca3ccb99ad0a506fa80b64cd6a56bbc0c",
                "reference": "b7803aeca3ccb99ad0a506fa80b64cd6a56bbc0c",
                "shasum": ""
            },
            "require": {
                "ext-dom": "*",
                "ext-json": "*",
                "ext-libxml": "*",
                "ext-mbstring": "*",
                "ext-xml": "*",
                "myclabs/deep-copy": "~1.3",
                "php": "^5.6 || ^7.0",
                "phpspec/prophecy": "^1.6.2",
                "phpunit/php-code-coverage": "^4.0.4",
                "phpunit/php-file-iterator": "~1.4",
                "phpunit/php-text-template": "~1.2",
                "phpunit/php-timer": "^1.0.6",
                "phpunit/phpunit-mock-objects": "^3.2",
                "sebastian/comparator": "^1.2.4",
                "sebastian/diff": "^1.4.3",
                "sebastian/environment": "^1.3.4 || ^2.0",
                "sebastian/exporter": "~2.0",
                "sebastian/global-state": "^1.1",
                "sebastian/object-enumerator": "~2.0",
                "sebastian/resource-operations": "~1.0",
                "sebastian/version": "^1.0.6|^2.0.1",
                "symfony/yaml": "~2.1|~3.0|~4.0"
            },
            "conflict": {
                "phpdocumentor/reflection-docblock": "3.0.2"
            },
            "require-dev": {
                "ext-pdo": "*"
            },
            "suggest": {
                "ext-xdebug": "*",
                "phpunit/php-invoker": "~1.1"
            },
            "bin": [
                "phpunit"
            ],
            "type": "library",
            "extra": {
                "branch-alias": {
                    "dev-master": "5.7.x-dev"
                }
            },
            "autoload": {
                "classmap": [
                    "src/"
                ]
            },
            "notification-url": "https://packagist.org/downloads/",
            "license": [
                "BSD-3-Clause"
            ],
            "authors": [
                {
                    "name": "Sebastian Bergmann",
                    "email": "sebastian@phpunit.de",
                    "role": "lead"
                }
            ],
            "description": "The PHP Unit Testing framework.",
            "homepage": "https://phpunit.de/",
            "keywords": [
                "phpunit",
                "testing",
                "xunit"
            ],
            "support": {
                "issues": "https://github.com/sebastianbergmann/phpunit/issues",
                "source": "https://github.com/sebastianbergmann/phpunit/tree/5.7.27"
            },
            "time": "2018-02-01T05:50:59+00:00"
        },
        {
            "name": "phpunit/phpunit-mock-objects",
            "version": "3.4.4",
            "source": {
                "type": "git",
                "url": "https://github.com/sebastianbergmann/phpunit-mock-objects.git",
                "reference": "a23b761686d50a560cc56233b9ecf49597cc9118"
            },
            "dist": {
                "type": "zip",
                "url": "https://api.github.com/repos/sebastianbergmann/phpunit-mock-objects/zipball/a23b761686d50a560cc56233b9ecf49597cc9118",
                "reference": "a23b761686d50a560cc56233b9ecf49597cc9118",
                "shasum": ""
            },
            "require": {
                "doctrine/instantiator": "^1.0.2",
                "php": "^5.6 || ^7.0",
                "phpunit/php-text-template": "^1.2",
                "sebastian/exporter": "^1.2 || ^2.0"
            },
            "conflict": {
                "phpunit/phpunit": "<5.4.0"
            },
            "require-dev": {
                "phpunit/phpunit": "^5.4"
            },
            "suggest": {
                "ext-soap": "*"
            },
            "type": "library",
            "extra": {
                "branch-alias": {
                    "dev-master": "3.2.x-dev"
                }
            },
            "autoload": {
                "classmap": [
                    "src/"
                ]
            },
            "notification-url": "https://packagist.org/downloads/",
            "license": [
                "BSD-3-Clause"
            ],
            "authors": [
                {
                    "name": "Sebastian Bergmann",
                    "email": "sb@sebastian-bergmann.de",
                    "role": "lead"
                }
            ],
            "description": "Mock Object library for PHPUnit",
            "homepage": "https://github.com/sebastianbergmann/phpunit-mock-objects/",
            "keywords": [
                "mock",
                "xunit"
            ],
            "support": {
                "irc": "irc://irc.freenode.net/phpunit",
                "issues": "https://github.com/sebastianbergmann/phpunit-mock-objects/issues",
                "source": "https://github.com/sebastianbergmann/phpunit-mock-objects/tree/3.4"
            },
            "abandoned": true,
            "time": "2017-06-30T09:13:00+00:00"
        },
        {
            "name": "psr/container",
            "version": "1.0.0",
            "source": {
                "type": "git",
                "url": "https://github.com/php-fig/container.git",
                "reference": "b7ce3b176482dbbc1245ebf52b181af44c2cf55f"
            },
            "dist": {
                "type": "zip",
                "url": "https://api.github.com/repos/php-fig/container/zipball/b7ce3b176482dbbc1245ebf52b181af44c2cf55f",
                "reference": "b7ce3b176482dbbc1245ebf52b181af44c2cf55f",
                "shasum": ""
            },
            "require": {
                "php": ">=5.3.0"
            },
            "type": "library",
            "extra": {
                "branch-alias": {
                    "dev-master": "1.0.x-dev"
                }
            },
            "autoload": {
                "psr-4": {
                    "Psr\\Container\\": "src/"
                }
            },
            "notification-url": "https://packagist.org/downloads/",
            "license": [
                "MIT"
            ],
            "authors": [
                {
                    "name": "PHP-FIG",
                    "homepage": "http://www.php-fig.org/"
                }
            ],
            "description": "Common Container Interface (PHP FIG PSR-11)",
            "homepage": "https://github.com/php-fig/container",
            "keywords": [
                "PSR-11",
                "container",
                "container-interface",
                "container-interop",
                "psr"
            ],
            "support": {
                "issues": "https://github.com/php-fig/container/issues",
                "source": "https://github.com/php-fig/container/tree/master"
            },
            "time": "2017-02-14T16:28:37+00:00"
        },
        {
            "name": "psr/log",
            "version": "1.1.3",
            "source": {
                "type": "git",
                "url": "https://github.com/php-fig/log.git",
                "reference": "0f73288fd15629204f9d42b7055f72dacbe811fc"
            },
            "dist": {
                "type": "zip",
                "url": "https://api.github.com/repos/php-fig/log/zipball/0f73288fd15629204f9d42b7055f72dacbe811fc",
                "reference": "0f73288fd15629204f9d42b7055f72dacbe811fc",
                "shasum": ""
            },
            "require": {
                "php": ">=5.3.0"
            },
            "type": "library",
            "extra": {
                "branch-alias": {
                    "dev-master": "1.1.x-dev"
                }
            },
            "autoload": {
                "psr-4": {
                    "Psr\\Log\\": "Psr/Log/"
                }
            },
            "notification-url": "https://packagist.org/downloads/",
            "license": [
                "MIT"
            ],
            "authors": [
                {
                    "name": "PHP-FIG",
                    "homepage": "http://www.php-fig.org/"
                }
            ],
            "description": "Common interface for logging libraries",
            "homepage": "https://github.com/php-fig/log",
            "keywords": [
                "log",
                "psr",
                "psr-3"
            ],
            "support": {
                "source": "https://github.com/php-fig/log/tree/1.1.3"
            },
            "time": "2020-03-23T09:12:05+00:00"
        },
        {
            "name": "roave/security-advisories",
            "version": "dev-master",
            "source": {
                "type": "git",
                "url": "https://github.com/Roave/SecurityAdvisories.git",
<<<<<<< HEAD
                "reference": "4100ec7deab9f78b3b7685fedc6c9b82c15b5c76"
            },
            "dist": {
                "type": "zip",
                "url": "https://api.github.com/repos/Roave/SecurityAdvisories/zipball/4100ec7deab9f78b3b7685fedc6c9b82c15b5c76",
                "reference": "4100ec7deab9f78b3b7685fedc6c9b82c15b5c76",
=======
                "reference": "db043e108edc5065662fec040aedea5bf30f8a12"
            },
            "dist": {
                "type": "zip",
                "url": "https://api.github.com/repos/Roave/SecurityAdvisories/zipball/db043e108edc5065662fec040aedea5bf30f8a12",
                "reference": "db043e108edc5065662fec040aedea5bf30f8a12",
>>>>>>> 3e11853b
                "shasum": ""
            },
            "conflict": {
                "3f/pygmentize": "<1.2",
                "adodb/adodb-php": "<5.20.12",
                "alterphp/easyadmin-extension-bundle": ">=1.2,<1.2.11|>=1.3,<1.3.1",
                "amphp/artax": "<1.0.6|>=2,<2.0.6",
                "amphp/http": "<1.0.1",
                "amphp/http-client": ">=4,<4.4",
                "api-platform/core": ">=2.2,<2.2.10|>=2.3,<2.3.6",
                "asymmetricrypt/asymmetricrypt": ">=0,<9.9.99",
                "aws/aws-sdk-php": ">=3,<3.2.1",
                "bagisto/bagisto": "<0.1.5",
                "barrelstrength/sprout-base-email": "<1.2.7",
                "barrelstrength/sprout-forms": "<3.9",
                "baserproject/basercms": ">=4,<=4.3.6|>=4.4,<4.4.1",
                "bolt/bolt": "<3.7.1",
                "brightlocal/phpwhois": "<=4.2.5",
                "buddypress/buddypress": "<5.1.2",
                "bugsnag/bugsnag-laravel": ">=2,<2.0.2",
                "cakephp/cakephp": ">=1.3,<1.3.18|>=2,<2.4.99|>=2.5,<2.5.99|>=2.6,<2.6.12|>=2.7,<2.7.6|>=3,<3.5.18|>=3.6,<3.6.15|>=3.7,<3.7.7",
                "cart2quote/module-quotation": ">=4.1.6,<=4.4.5|>=5,<5.4.4",
                "cartalyst/sentry": "<=2.1.6",
                "centreon/centreon": "<18.10.8|>=19,<19.4.5",
                "cesnet/simplesamlphp-module-proxystatistics": "<3.1",
                "codeigniter/framework": "<=3.0.6",
                "composer/composer": "<=1-alpha.11",
                "contao-components/mediaelement": ">=2.14.2,<2.21.1",
                "contao/core": ">=2,<3.5.39",
                "contao/core-bundle": "= 4.10.0|>=4,<4.4.52|>=4.5,<4.9.6",
                "contao/listing-bundle": ">=4,<4.4.8",
                "datadog/dd-trace": ">=0.30,<0.30.2",
                "david-garcia/phpwhois": "<=4.3.1",
                "derhansen/sf_event_mgt": "<4.3.1|>=5,<5.1.1",
                "doctrine/annotations": ">=1,<1.2.7",
                "doctrine/cache": ">=1,<1.3.2|>=1.4,<1.4.2",
                "doctrine/common": ">=2,<2.4.3|>=2.5,<2.5.1",
                "doctrine/dbal": ">=2,<2.0.8|>=2.1,<2.1.2",
                "doctrine/doctrine-bundle": "<1.5.2",
                "doctrine/doctrine-module": "<=0.7.1",
                "doctrine/mongodb-odm": ">=1,<1.0.2",
                "doctrine/mongodb-odm-bundle": ">=2,<3.0.1",
                "doctrine/orm": ">=2,<2.4.8|>=2.5,<2.5.1",
                "dolibarr/dolibarr": "<11.0.4",
                "dompdf/dompdf": ">=0.6,<0.6.2",
                "drupal/core": ">=7,<7.74|>=8,<8.8.11|>=8.9,<8.9.9|>=9,<9.0.8",
                "drupal/drupal": ">=7,<7.74|>=8,<8.8.11|>=8.9,<8.9.9|>=9,<9.0.8",
                "endroid/qr-code-bundle": "<3.4.2",
                "enshrined/svg-sanitize": "<0.13.1",
                "erusev/parsedown": "<1.7.2",
                "ezsystems/demobundle": ">=5.4,<5.4.6.1",
                "ezsystems/ez-support-tools": ">=2.2,<2.2.3",
                "ezsystems/ezdemo-ls-extension": ">=5.4,<5.4.2.1",
                "ezsystems/ezfind-ls": ">=5.3,<5.3.6.1|>=5.4,<5.4.11.1|>=2017.12,<2017.12.0.1",
                "ezsystems/ezplatform": ">=1.7,<1.7.9.1|>=1.13,<1.13.5.1|>=2.5,<2.5.4",
                "ezsystems/ezplatform-admin-ui": ">=1.3,<1.3.5|>=1.4,<1.4.6",
                "ezsystems/ezplatform-admin-ui-assets": ">=4,<4.2.1|>=5,<5.0.1|>=5.1,<5.1.1",
                "ezsystems/ezplatform-kernel": ">=1,<1.0.2.1",
                "ezsystems/ezplatform-user": ">=1,<1.0.1",
                "ezsystems/ezpublish-kernel": ">=5.3,<5.3.12.1|>=5.4,<5.4.14.2|>=6,<6.7.9.1|>=6.8,<6.13.6.3|>=7,<7.2.4.1|>=7.3,<7.3.2.1|>=7.5,<7.5.7.1",
                "ezsystems/ezpublish-legacy": ">=5.3,<5.3.12.6|>=5.4,<5.4.14.2|>=2011,<2017.12.7.3|>=2018.6,<2018.6.1.4|>=2018.9,<2018.9.1.3|>=2019.3,<2019.3.5.1",
                "ezsystems/platform-ui-assets-bundle": ">=4.2,<4.2.3",
                "ezsystems/repository-forms": ">=2.3,<2.3.2.1",
                "ezyang/htmlpurifier": "<4.1.1",
                "firebase/php-jwt": "<2",
                "fooman/tcpdf": "<6.2.22",
                "fossar/tcpdf-parser": "<6.2.22",
                "friendsofsymfony/oauth2-php": "<1.3",
                "friendsofsymfony/rest-bundle": ">=1.2,<1.2.2",
                "friendsofsymfony/user-bundle": ">=1.2,<1.3.5",
                "friendsoftypo3/mediace": ">=7.6.2,<7.6.5",
                "fuel/core": "<1.8.1",
                "getgrav/grav": "<1.7-beta.8",
                "getkirby/cms": ">=3,<3.4.5",
                "getkirby/panel": "<2.5.14",
                "gos/web-socket-bundle": "<1.10.4|>=2,<2.6.1|>=3,<3.3",
                "gree/jose": "<=2.2",
                "gregwar/rst": "<1.0.3",
                "guzzlehttp/guzzle": ">=4-rc.2,<4.2.4|>=5,<5.3.1|>=6,<6.2.1",
                "illuminate/auth": ">=4,<4.0.99|>=4.1,<=4.1.31|>=4.2,<=4.2.22|>=5,<=5.0.35|>=5.1,<=5.1.46|>=5.2,<=5.2.45|>=5.3,<=5.3.31|>=5.4,<=5.4.36|>=5.5,<5.5.10",
                "illuminate/cookie": ">=4,<=4.0.11|>=4.1,<=4.1.99999|>=4.2,<=4.2.99999|>=5,<=5.0.99999|>=5.1,<=5.1.99999|>=5.2,<=5.2.99999|>=5.3,<=5.3.99999|>=5.4,<=5.4.99999|>=5.5,<=5.5.49|>=5.6,<=5.6.99999|>=5.7,<=5.7.99999|>=5.8,<=5.8.99999|>=6,<6.18.31|>=7,<7.22.4",
                "illuminate/database": "<6.20.12|>=7,<7.30.3|>=8,<8.22.1",
                "illuminate/encryption": ">=4,<=4.0.11|>=4.1,<=4.1.31|>=4.2,<=4.2.22|>=5,<=5.0.35|>=5.1,<=5.1.46|>=5.2,<=5.2.45|>=5.3,<=5.3.31|>=5.4,<=5.4.36|>=5.5,<5.5.40|>=5.6,<5.6.15",
                "illuminate/view": ">=7,<7.1.2",
                "ivankristianto/phpwhois": "<=4.3",
                "james-heinrich/getid3": "<1.9.9",
                "joomla/session": "<1.3.1",
                "jsmitty12/phpwhois": "<5.1",
                "kazist/phpwhois": "<=4.2.6",
                "kitodo/presentation": "<3.1.2",
                "kreait/firebase-php": ">=3.2,<3.8.1",
                "la-haute-societe/tcpdf": "<6.2.22",
                "laravel/framework": "<6.20.12|>=7,<7.30.3|>=8,<8.22.1",
                "laravel/socialite": ">=1,<1.0.99|>=2,<2.0.10",
                "league/commonmark": "<0.18.3",
                "librenms/librenms": "<1.53",
                "livewire/livewire": ">2.2.4,<2.2.6",
                "magento/community-edition": ">=2,<2.2.10|>=2.3,<2.3.3",
                "magento/magento1ce": "<1.9.4.3",
                "magento/magento1ee": ">=1,<1.14.4.3",
                "magento/product-community-edition": ">=2,<2.2.10|>=2.3,<2.3.2-p.2",
                "marcwillmann/turn": "<0.3.3",
                "mautic/core": "<2.16.5|>=3,<3.2.4|= 2.13.1",
                "mediawiki/core": ">=1.27,<1.27.6|>=1.29,<1.29.3|>=1.30,<1.30.2|>=1.31,<1.31.9|>=1.32,<1.32.6|>=1.32.99,<1.33.3|>=1.33.99,<1.34.3|>=1.34.99,<1.35",
                "mittwald/typo3_forum": "<1.2.1",
                "monolog/monolog": ">=1.8,<1.12",
                "namshi/jose": "<2.2",
                "nette/application": ">=2,<2.0.19|>=2.1,<2.1.13|>=2.2,<2.2.10|>=2.3,<2.3.14|>=2.4,<2.4.16|>=3,<3.0.6",
                "nette/nette": ">=2,<2.0.19|>=2.1,<2.1.13",
                "nystudio107/craft-seomatic": "<3.3",
                "nzo/url-encryptor-bundle": ">=4,<4.3.2|>=5,<5.0.1",
                "october/backend": ">=1.0.319,<1.0.470",
                "october/cms": "= 1.0.469|>=1.0.319,<1.0.469",
                "october/october": ">=1.0.319,<1.0.466",
                "october/rain": ">=1.0.319,<1.0.468",
                "onelogin/php-saml": "<2.10.4",
                "oneup/uploader-bundle": "<1.9.3|>=2,<2.1.5",
                "openid/php-openid": "<2.3",
                "openmage/magento-lts": "<19.4.8|>=20,<20.0.4",
                "orchid/platform": ">=9,<9.4.4",
                "oro/crm": ">=1.7,<1.7.4",
                "oro/platform": ">=1.7,<1.7.4",
                "padraic/humbug_get_contents": "<1.1.2",
                "pagarme/pagarme-php": ">=0,<3",
                "paragonie/random_compat": "<2",
                "passbolt/passbolt_api": "<2.11",
                "paypal/merchant-sdk-php": "<3.12",
                "pear/archive_tar": "<1.4.12",
                "personnummer/personnummer": "<3.0.2",
                "phpfastcache/phpfastcache": ">=5,<5.0.13",
                "phpmailer/phpmailer": "<6.1.6",
                "phpmussel/phpmussel": ">=1,<1.6",
                "phpmyadmin/phpmyadmin": "<4.9.6|>=5,<5.0.3",
                "phpoffice/phpexcel": "<1.8.2",
                "phpoffice/phpspreadsheet": "<1.16",
                "phpunit/phpunit": ">=4.8.19,<4.8.28|>=5.0.10,<5.6.3",
                "phpwhois/phpwhois": "<=4.2.5",
                "phpxmlrpc/extras": "<0.6.1",
                "pimcore/pimcore": "<6.3",
                "pocketmine/pocketmine-mp": "<3.15.4",
                "prestashop/autoupgrade": ">=4,<4.10.1",
                "prestashop/contactform": ">1.0.1,<4.3",
                "prestashop/gamification": "<2.3.2",
<<<<<<< HEAD
                "prestashop/productcomments": ">=4,<4.2",
=======
                "prestashop/productcomments": ">=4,<4.2.1",
>>>>>>> 3e11853b
                "prestashop/ps_facetedsearch": "<3.4.1",
                "privatebin/privatebin": "<1.2.2|>=1.3,<1.3.2",
                "propel/propel": ">=2-alpha.1,<=2-alpha.7",
                "propel/propel1": ">=1,<=1.7.1",
                "pterodactyl/panel": "<0.7.19|>=1-rc.0,<=1-rc.6",
                "pusher/pusher-php-server": "<2.2.1",
                "rainlab/debugbar-plugin": "<3.1",
                "robrichards/xmlseclibs": "<3.0.4",
                "sabberworm/php-css-parser": ">=1,<1.0.1|>=2,<2.0.1|>=3,<3.0.1|>=4,<4.0.1|>=5,<5.0.9|>=5.1,<5.1.3|>=5.2,<5.2.1|>=6,<6.0.2|>=7,<7.0.4|>=8,<8.0.1|>=8.1,<8.1.1|>=8.2,<8.2.1|>=8.3,<8.3.1",
                "sabre/dav": ">=1.6,<1.6.99|>=1.7,<1.7.11|>=1.8,<1.8.9",
                "scheb/two-factor-bundle": ">=0,<3.26|>=4,<4.11",
                "sensiolabs/connect": "<4.2.3",
                "serluck/phpwhois": "<=4.2.6",
<<<<<<< HEAD
                "shopware/core": "<=6.3.2",
                "shopware/platform": "<=6.3.2",
=======
                "shopware/core": "<=6.3.4",
                "shopware/platform": "<=6.3.4",
>>>>>>> 3e11853b
                "shopware/shopware": "<5.6.9",
                "silverstripe/admin": ">=1.0.3,<1.0.4|>=1.1,<1.1.1",
                "silverstripe/assets": ">=1,<1.4.7|>=1.5,<1.5.2",
                "silverstripe/cms": "<4.3.6|>=4.4,<4.4.4",
                "silverstripe/comments": ">=1.3,<1.9.99|>=2,<2.9.99|>=3,<3.1.1",
                "silverstripe/forum": "<=0.6.1|>=0.7,<=0.7.3",
                "silverstripe/framework": "<4.4.7|>=4.5,<4.5.4",
                "silverstripe/graphql": ">=2,<2.0.5|>=3,<3.1.2|>=3.2,<3.2.4",
                "silverstripe/registry": ">=2.1,<2.1.2|>=2.2,<2.2.1",
                "silverstripe/restfulserver": ">=1,<1.0.9|>=2,<2.0.4",
                "silverstripe/subsites": ">=2,<2.1.1",
                "silverstripe/taxonomy": ">=1.3,<1.3.1|>=2,<2.0.1",
                "silverstripe/userforms": "<3",
                "simple-updates/phpwhois": "<=1",
                "simplesamlphp/saml2": "<1.10.6|>=2,<2.3.8|>=3,<3.1.4",
                "simplesamlphp/simplesamlphp": "<1.18.6",
                "simplesamlphp/simplesamlphp-module-infocard": "<1.0.1",
                "simplito/elliptic-php": "<1.0.6",
                "slim/slim": "<2.6",
                "smarty/smarty": "<3.1.33",
                "socalnick/scn-social-auth": "<1.15.2",
                "spoonity/tcpdf": "<6.2.22",
                "squizlabs/php_codesniffer": ">=1,<2.8.1|>=3,<3.0.1",
                "ssddanbrown/bookstack": "<0.29.2",
                "stormpath/sdk": ">=0,<9.9.99",
                "studio-42/elfinder": "<2.1.49",
                "sulu/sulu": "<1.6.34|>=2,<2.0.10|>=2.1,<2.1.1",
                "swiftmailer/swiftmailer": ">=4,<5.4.5",
                "sylius/admin-bundle": ">=1,<1.0.17|>=1.1,<1.1.9|>=1.2,<1.2.2",
                "sylius/grid": ">=1,<1.1.19|>=1.2,<1.2.18|>=1.3,<1.3.13|>=1.4,<1.4.5|>=1.5,<1.5.1",
                "sylius/grid-bundle": ">=1,<1.1.19|>=1.2,<1.2.18|>=1.3,<1.3.13|>=1.4,<1.4.5|>=1.5,<1.5.1",
                "sylius/resource-bundle": "<1.3.14|>=1.4,<1.4.7|>=1.5,<1.5.2|>=1.6,<1.6.4",
                "sylius/sylius": "<1.6.9|>=1.7,<1.7.9|>=1.8,<1.8.3",
                "symbiote/silverstripe-multivaluefield": ">=3,<3.0.99",
                "symbiote/silverstripe-versionedfiles": "<=2.0.3",
                "symfony/cache": ">=3.1,<3.4.35|>=4,<4.2.12|>=4.3,<4.3.8",
                "symfony/dependency-injection": ">=2,<2.0.17|>=2.7,<2.7.51|>=2.8,<2.8.50|>=3,<3.4.26|>=4,<4.1.12|>=4.2,<4.2.7",
                "symfony/error-handler": ">=4.4,<4.4.4|>=5,<5.0.4",
                "symfony/form": ">=2.3,<2.3.35|>=2.4,<2.6.12|>=2.7,<2.7.50|>=2.8,<2.8.49|>=3,<3.4.20|>=4,<4.0.15|>=4.1,<4.1.9|>=4.2,<4.2.1",
                "symfony/framework-bundle": ">=2,<2.3.18|>=2.4,<2.4.8|>=2.5,<2.5.2|>=2.7,<2.7.51|>=2.8,<2.8.50|>=3,<3.4.26|>=4,<4.1.12|>=4.2,<4.2.7",
                "symfony/http-foundation": ">=2,<2.8.52|>=3,<3.4.35|>=4,<4.2.12|>=4.3,<4.3.8|>=4.4,<4.4.7|>=5,<5.0.7",
                "symfony/http-kernel": ">=2,<2.8.52|>=3,<3.4.35|>=4,<4.2.12|>=4.3,<4.4.13|>=5,<5.1.5",
                "symfony/intl": ">=2.7,<2.7.38|>=2.8,<2.8.31|>=3,<3.2.14|>=3.3,<3.3.13",
                "symfony/mime": ">=4.3,<4.3.8",
                "symfony/phpunit-bridge": ">=2.8,<2.8.50|>=3,<3.4.26|>=4,<4.1.12|>=4.2,<4.2.7",
                "symfony/polyfill": ">=1,<1.10",
                "symfony/polyfill-php55": ">=1,<1.10",
                "symfony/proxy-manager-bridge": ">=2.7,<2.7.51|>=2.8,<2.8.50|>=3,<3.4.26|>=4,<4.1.12|>=4.2,<4.2.7",
                "symfony/routing": ">=2,<2.0.19",
                "symfony/security": ">=2,<2.7.51|>=2.8,<2.8.50|>=3,<3.4.26|>=4,<4.1.12|>=4.2,<4.2.7|>=4.4,<4.4.7|>=5,<5.0.7",
                "symfony/security-bundle": ">=2,<2.7.48|>=2.8,<2.8.41|>=3,<3.3.17|>=3.4,<3.4.11|>=4,<4.0.11",
                "symfony/security-core": ">=2.4,<2.6.13|>=2.7,<2.7.9|>=2.7.30,<2.7.32|>=2.8,<2.8.37|>=3,<3.3.17|>=3.4,<3.4.7|>=4,<4.0.7",
                "symfony/security-csrf": ">=2.4,<2.7.48|>=2.8,<2.8.41|>=3,<3.3.17|>=3.4,<3.4.11|>=4,<4.0.11",
                "symfony/security-guard": ">=2.8,<2.8.41|>=3,<3.3.17|>=3.4,<3.4.11|>=4,<4.0.11",
                "symfony/security-http": ">=2.3,<2.3.41|>=2.4,<2.7.51|>=2.8,<2.8.50|>=3,<3.4.26|>=4,<4.2.12|>=4.3,<4.3.8|>=4.4,<4.4.7|>=5,<5.0.7",
                "symfony/serializer": ">=2,<2.0.11",
                "symfony/symfony": ">=2,<2.8.52|>=3,<3.4.35|>=4,<4.2.12|>=4.3,<4.4.13|>=5,<5.1.5",
                "symfony/translation": ">=2,<2.0.17",
                "symfony/validator": ">=2,<2.0.24|>=2.1,<2.1.12|>=2.2,<2.2.5|>=2.3,<2.3.3",
                "symfony/var-exporter": ">=4.2,<4.2.12|>=4.3,<4.3.8",
                "symfony/web-profiler-bundle": ">=2,<2.3.19|>=2.4,<2.4.9|>=2.5,<2.5.4",
                "symfony/yaml": ">=2,<2.0.22|>=2.1,<2.1.7",
                "t3g/svg-sanitizer": "<1.0.3",
                "tecnickcom/tcpdf": "<6.2.22",
                "thelia/backoffice-default-template": ">=2.1,<2.1.2",
                "thelia/thelia": ">=2.1-beta.1,<2.1.3",
                "theonedemon/phpwhois": "<=4.2.5",
                "titon/framework": ">=0,<9.9.99",
                "truckersmp/phpwhois": "<=4.3.1",
                "twig/twig": "<1.38|>=2,<2.7",
                "typo3/cms": ">=6.2,<6.2.30|>=7,<7.6.32|>=8,<8.7.38|>=9,<9.5.23|>=10,<10.4.10",
                "typo3/cms-core": ">=8,<8.7.38|>=9,<9.5.23|>=10,<10.4.10",
                "typo3/flow": ">=1,<1.0.4|>=1.1,<1.1.1|>=2,<2.0.1|>=2.3,<2.3.16|>=3,<3.0.10|>=3.1,<3.1.7|>=3.2,<3.2.7|>=3.3,<3.3.5",
                "typo3/neos": ">=1.1,<1.1.3|>=1.2,<1.2.13|>=2,<2.0.4",
                "typo3/phar-stream-wrapper": ">=1,<2.1.1|>=3,<3.1.1",
                "typo3fluid/fluid": ">=2,<2.0.8|>=2.1,<2.1.7|>=2.2,<2.2.4|>=2.3,<2.3.7|>=2.4,<2.4.4|>=2.5,<2.5.11|>=2.6,<2.6.10",
                "ua-parser/uap-php": "<3.8",
                "usmanhalalit/pixie": "<1.0.3|>=2,<2.0.2",
                "verot/class.upload.php": "<=1.0.3|>=2,<=2.0.4",
                "wallabag/tcpdf": "<6.2.22",
                "willdurand/js-translation-bundle": "<2.1.1",
                "yii2mod/yii2-cms": "<1.9.2",
                "yiisoft/yii": ">=1.1.14,<1.1.15",
                "yiisoft/yii2": "<2.0.38",
                "yiisoft/yii2-bootstrap": "<2.0.4",
                "yiisoft/yii2-dev": "<2.0.15",
                "yiisoft/yii2-elasticsearch": "<2.0.5",
                "yiisoft/yii2-gii": "<2.0.4",
                "yiisoft/yii2-jui": "<2.0.4",
                "yiisoft/yii2-redis": "<2.0.8",
                "yourls/yourls": "<1.7.4",
                "zendframework/zend-cache": ">=2.4,<2.4.8|>=2.5,<2.5.3",
                "zendframework/zend-captcha": ">=2,<2.4.9|>=2.5,<2.5.2",
                "zendframework/zend-crypt": ">=2,<2.4.9|>=2.5,<2.5.2",
                "zendframework/zend-db": ">=2,<2.0.99|>=2.1,<2.1.99|>=2.2,<2.2.10|>=2.3,<2.3.5",
                "zendframework/zend-developer-tools": ">=1.2.2,<1.2.3",
                "zendframework/zend-diactoros": ">=1,<1.8.4",
                "zendframework/zend-feed": ">=1,<2.10.3",
                "zendframework/zend-form": ">=2,<2.2.7|>=2.3,<2.3.1",
                "zendframework/zend-http": ">=1,<2.8.1",
                "zendframework/zend-json": ">=2.1,<2.1.6|>=2.2,<2.2.6",
                "zendframework/zend-ldap": ">=2,<2.0.99|>=2.1,<2.1.99|>=2.2,<2.2.8|>=2.3,<2.3.3",
                "zendframework/zend-mail": ">=2,<2.4.11|>=2.5,<2.7.2",
                "zendframework/zend-navigation": ">=2,<2.2.7|>=2.3,<2.3.1",
                "zendframework/zend-session": ">=2,<2.0.99|>=2.1,<2.1.99|>=2.2,<2.2.9|>=2.3,<2.3.4",
                "zendframework/zend-validator": ">=2.3,<2.3.6",
                "zendframework/zend-view": ">=2,<2.2.7|>=2.3,<2.3.1",
                "zendframework/zend-xmlrpc": ">=2.1,<2.1.6|>=2.2,<2.2.6",
                "zendframework/zendframework": "<2.5.1",
                "zendframework/zendframework1": "<1.12.20",
                "zendframework/zendopenid": ">=2,<2.0.2",
                "zendframework/zendxml": ">=1,<1.0.1",
                "zetacomponents/mail": "<1.8.2",
                "zf-commons/zfc-user": "<1.2.2",
                "zfcampus/zf-apigility-doctrine": ">=1,<1.0.3",
                "zfr/zfr-oauth2-server-module": "<0.1.2"
            },
            "type": "metapackage",
            "notification-url": "https://packagist.org/downloads/",
            "license": [
                "MIT"
            ],
            "authors": [
                {
                    "name": "Marco Pivetta",
                    "email": "ocramius@gmail.com",
                    "role": "maintainer"
                },
                {
                    "name": "Ilya Tribusean",
                    "email": "slash3b@gmail.com",
                    "role": "maintainer"
                }
            ],
            "description": "Prevents installation of composer packages with known security vulnerabilities: no API, simply require it",
            "support": {
                "issues": "https://github.com/Roave/SecurityAdvisories/issues",
                "source": "https://github.com/Roave/SecurityAdvisories/tree/latest"
            },
            "funding": [
                {
                    "url": "https://github.com/Ocramius",
                    "type": "github"
                },
                {
                    "url": "https://tidelift.com/funding/github/packagist/roave/security-advisories",
                    "type": "tidelift"
                }
            ],
<<<<<<< HEAD
            "time": "2020-11-18T07:02:14+00:00"
=======
            "time": "2021-01-20T22:18:29+00:00"
>>>>>>> 3e11853b
        },
        {
            "name": "sebastian/code-unit-reverse-lookup",
            "version": "1.0.2",
            "source": {
                "type": "git",
                "url": "https://github.com/sebastianbergmann/code-unit-reverse-lookup.git",
                "reference": "1de8cd5c010cb153fcd68b8d0f64606f523f7619"
            },
            "dist": {
                "type": "zip",
                "url": "https://api.github.com/repos/sebastianbergmann/code-unit-reverse-lookup/zipball/1de8cd5c010cb153fcd68b8d0f64606f523f7619",
                "reference": "1de8cd5c010cb153fcd68b8d0f64606f523f7619",
                "shasum": ""
            },
            "require": {
                "php": ">=5.6"
            },
            "require-dev": {
                "phpunit/phpunit": "^8.5"
            },
            "type": "library",
            "extra": {
                "branch-alias": {
                    "dev-master": "1.0.x-dev"
                }
            },
            "autoload": {
                "classmap": [
                    "src/"
                ]
            },
            "notification-url": "https://packagist.org/downloads/",
            "license": [
                "BSD-3-Clause"
            ],
            "authors": [
                {
                    "name": "Sebastian Bergmann",
                    "email": "sebastian@phpunit.de"
                }
            ],
            "description": "Looks up which function or method a line of code belongs to",
            "homepage": "https://github.com/sebastianbergmann/code-unit-reverse-lookup/",
<<<<<<< HEAD
            "support": {
                "issues": "https://github.com/sebastianbergmann/code-unit-reverse-lookup/issues",
                "source": "https://github.com/sebastianbergmann/code-unit-reverse-lookup/tree/master"
            },
            "time": "2017-03-04T06:30:41+00:00"
=======
            "funding": [
                {
                    "url": "https://github.com/sebastianbergmann",
                    "type": "github"
                }
            ],
            "time": "2020-11-30T08:15:22+00:00"
>>>>>>> 3e11853b
        },
        {
            "name": "sebastian/comparator",
            "version": "1.2.4",
            "source": {
                "type": "git",
                "url": "https://github.com/sebastianbergmann/comparator.git",
                "reference": "2b7424b55f5047b47ac6e5ccb20b2aea4011d9be"
            },
            "dist": {
                "type": "zip",
                "url": "https://api.github.com/repos/sebastianbergmann/comparator/zipball/2b7424b55f5047b47ac6e5ccb20b2aea4011d9be",
                "reference": "2b7424b55f5047b47ac6e5ccb20b2aea4011d9be",
                "shasum": ""
            },
            "require": {
                "php": ">=5.3.3",
                "sebastian/diff": "~1.2",
                "sebastian/exporter": "~1.2 || ~2.0"
            },
            "require-dev": {
                "phpunit/phpunit": "~4.4"
            },
            "type": "library",
            "extra": {
                "branch-alias": {
                    "dev-master": "1.2.x-dev"
                }
            },
            "autoload": {
                "classmap": [
                    "src/"
                ]
            },
            "notification-url": "https://packagist.org/downloads/",
            "license": [
                "BSD-3-Clause"
            ],
            "authors": [
                {
                    "name": "Jeff Welch",
                    "email": "whatthejeff@gmail.com"
                },
                {
                    "name": "Volker Dusch",
                    "email": "github@wallbash.com"
                },
                {
                    "name": "Bernhard Schussek",
                    "email": "bschussek@2bepublished.at"
                },
                {
                    "name": "Sebastian Bergmann",
                    "email": "sebastian@phpunit.de"
                }
            ],
            "description": "Provides the functionality to compare PHP values for equality",
            "homepage": "http://www.github.com/sebastianbergmann/comparator",
            "keywords": [
                "comparator",
                "compare",
                "equality"
            ],
            "support": {
                "issues": "https://github.com/sebastianbergmann/comparator/issues",
                "source": "https://github.com/sebastianbergmann/comparator/tree/1.2"
            },
            "time": "2017-01-29T09:50:25+00:00"
        },
        {
            "name": "sebastian/diff",
            "version": "1.4.3",
            "source": {
                "type": "git",
                "url": "https://github.com/sebastianbergmann/diff.git",
                "reference": "7f066a26a962dbe58ddea9f72a4e82874a3975a4"
            },
            "dist": {
                "type": "zip",
                "url": "https://api.github.com/repos/sebastianbergmann/diff/zipball/7f066a26a962dbe58ddea9f72a4e82874a3975a4",
                "reference": "7f066a26a962dbe58ddea9f72a4e82874a3975a4",
                "shasum": ""
            },
            "require": {
                "php": "^5.3.3 || ^7.0"
            },
            "require-dev": {
                "phpunit/phpunit": "^4.8.35 || ^5.7 || ^6.0"
            },
            "type": "library",
            "extra": {
                "branch-alias": {
                    "dev-master": "1.4-dev"
                }
            },
            "autoload": {
                "classmap": [
                    "src/"
                ]
            },
            "notification-url": "https://packagist.org/downloads/",
            "license": [
                "BSD-3-Clause"
            ],
            "authors": [
                {
                    "name": "Kore Nordmann",
                    "email": "mail@kore-nordmann.de"
                },
                {
                    "name": "Sebastian Bergmann",
                    "email": "sebastian@phpunit.de"
                }
            ],
            "description": "Diff implementation",
            "homepage": "https://github.com/sebastianbergmann/diff",
            "keywords": [
                "diff"
            ],
            "support": {
                "issues": "https://github.com/sebastianbergmann/diff/issues",
                "source": "https://github.com/sebastianbergmann/diff/tree/1.4"
            },
            "time": "2017-05-22T07:24:03+00:00"
        },
        {
            "name": "sebastian/environment",
            "version": "2.0.0",
            "source": {
                "type": "git",
                "url": "https://github.com/sebastianbergmann/environment.git",
                "reference": "5795ffe5dc5b02460c3e34222fee8cbe245d8fac"
            },
            "dist": {
                "type": "zip",
                "url": "https://api.github.com/repos/sebastianbergmann/environment/zipball/5795ffe5dc5b02460c3e34222fee8cbe245d8fac",
                "reference": "5795ffe5dc5b02460c3e34222fee8cbe245d8fac",
                "shasum": ""
            },
            "require": {
                "php": "^5.6 || ^7.0"
            },
            "require-dev": {
                "phpunit/phpunit": "^5.0"
            },
            "type": "library",
            "extra": {
                "branch-alias": {
                    "dev-master": "2.0.x-dev"
                }
            },
            "autoload": {
                "classmap": [
                    "src/"
                ]
            },
            "notification-url": "https://packagist.org/downloads/",
            "license": [
                "BSD-3-Clause"
            ],
            "authors": [
                {
                    "name": "Sebastian Bergmann",
                    "email": "sebastian@phpunit.de"
                }
            ],
            "description": "Provides functionality to handle HHVM/PHP environments",
            "homepage": "http://www.github.com/sebastianbergmann/environment",
            "keywords": [
                "Xdebug",
                "environment",
                "hhvm"
            ],
            "support": {
                "issues": "https://github.com/sebastianbergmann/environment/issues",
                "source": "https://github.com/sebastianbergmann/environment/tree/master"
            },
            "time": "2016-11-26T07:53:53+00:00"
        },
        {
            "name": "sebastian/exporter",
            "version": "2.0.0",
            "source": {
                "type": "git",
                "url": "https://github.com/sebastianbergmann/exporter.git",
                "reference": "ce474bdd1a34744d7ac5d6aad3a46d48d9bac4c4"
            },
            "dist": {
                "type": "zip",
                "url": "https://api.github.com/repos/sebastianbergmann/exporter/zipball/ce474bdd1a34744d7ac5d6aad3a46d48d9bac4c4",
                "reference": "ce474bdd1a34744d7ac5d6aad3a46d48d9bac4c4",
                "shasum": ""
            },
            "require": {
                "php": ">=5.3.3",
                "sebastian/recursion-context": "~2.0"
            },
            "require-dev": {
                "ext-mbstring": "*",
                "phpunit/phpunit": "~4.4"
            },
            "type": "library",
            "extra": {
                "branch-alias": {
                    "dev-master": "2.0.x-dev"
                }
            },
            "autoload": {
                "classmap": [
                    "src/"
                ]
            },
            "notification-url": "https://packagist.org/downloads/",
            "license": [
                "BSD-3-Clause"
            ],
            "authors": [
                {
                    "name": "Jeff Welch",
                    "email": "whatthejeff@gmail.com"
                },
                {
                    "name": "Volker Dusch",
                    "email": "github@wallbash.com"
                },
                {
                    "name": "Bernhard Schussek",
                    "email": "bschussek@2bepublished.at"
                },
                {
                    "name": "Sebastian Bergmann",
                    "email": "sebastian@phpunit.de"
                },
                {
                    "name": "Adam Harvey",
                    "email": "aharvey@php.net"
                }
            ],
            "description": "Provides the functionality to export PHP variables for visualization",
            "homepage": "http://www.github.com/sebastianbergmann/exporter",
            "keywords": [
                "export",
                "exporter"
            ],
            "support": {
                "issues": "https://github.com/sebastianbergmann/exporter/issues",
                "source": "https://github.com/sebastianbergmann/exporter/tree/master"
            },
            "time": "2016-11-19T08:54:04+00:00"
        },
        {
            "name": "sebastian/global-state",
            "version": "1.1.1",
            "source": {
                "type": "git",
                "url": "https://github.com/sebastianbergmann/global-state.git",
                "reference": "bc37d50fea7d017d3d340f230811c9f1d7280af4"
            },
            "dist": {
                "type": "zip",
                "url": "https://api.github.com/repos/sebastianbergmann/global-state/zipball/bc37d50fea7d017d3d340f230811c9f1d7280af4",
                "reference": "bc37d50fea7d017d3d340f230811c9f1d7280af4",
                "shasum": ""
            },
            "require": {
                "php": ">=5.3.3"
            },
            "require-dev": {
                "phpunit/phpunit": "~4.2"
            },
            "suggest": {
                "ext-uopz": "*"
            },
            "type": "library",
            "extra": {
                "branch-alias": {
                    "dev-master": "1.0-dev"
                }
            },
            "autoload": {
                "classmap": [
                    "src/"
                ]
            },
            "notification-url": "https://packagist.org/downloads/",
            "license": [
                "BSD-3-Clause"
            ],
            "authors": [
                {
                    "name": "Sebastian Bergmann",
                    "email": "sebastian@phpunit.de"
                }
            ],
            "description": "Snapshotting of global state",
            "homepage": "http://www.github.com/sebastianbergmann/global-state",
            "keywords": [
                "global state"
            ],
            "support": {
                "issues": "https://github.com/sebastianbergmann/global-state/issues",
                "source": "https://github.com/sebastianbergmann/global-state/tree/1.1.1"
            },
            "time": "2015-10-12T03:26:01+00:00"
        },
        {
            "name": "sebastian/object-enumerator",
            "version": "2.0.1",
            "source": {
                "type": "git",
                "url": "https://github.com/sebastianbergmann/object-enumerator.git",
                "reference": "1311872ac850040a79c3c058bea3e22d0f09cbb7"
            },
            "dist": {
                "type": "zip",
                "url": "https://api.github.com/repos/sebastianbergmann/object-enumerator/zipball/1311872ac850040a79c3c058bea3e22d0f09cbb7",
                "reference": "1311872ac850040a79c3c058bea3e22d0f09cbb7",
                "shasum": ""
            },
            "require": {
                "php": ">=5.6",
                "sebastian/recursion-context": "~2.0"
            },
            "require-dev": {
                "phpunit/phpunit": "~5"
            },
            "type": "library",
            "extra": {
                "branch-alias": {
                    "dev-master": "2.0.x-dev"
                }
            },
            "autoload": {
                "classmap": [
                    "src/"
                ]
            },
            "notification-url": "https://packagist.org/downloads/",
            "license": [
                "BSD-3-Clause"
            ],
            "authors": [
                {
                    "name": "Sebastian Bergmann",
                    "email": "sebastian@phpunit.de"
                }
            ],
            "description": "Traverses array structures and object graphs to enumerate all referenced objects",
            "homepage": "https://github.com/sebastianbergmann/object-enumerator/",
            "support": {
                "issues": "https://github.com/sebastianbergmann/object-enumerator/issues",
                "source": "https://github.com/sebastianbergmann/object-enumerator/tree/master"
            },
            "time": "2017-02-18T15:18:39+00:00"
        },
        {
            "name": "sebastian/recursion-context",
            "version": "2.0.0",
            "source": {
                "type": "git",
                "url": "https://github.com/sebastianbergmann/recursion-context.git",
                "reference": "2c3ba150cbec723aa057506e73a8d33bdb286c9a"
            },
            "dist": {
                "type": "zip",
                "url": "https://api.github.com/repos/sebastianbergmann/recursion-context/zipball/2c3ba150cbec723aa057506e73a8d33bdb286c9a",
                "reference": "2c3ba150cbec723aa057506e73a8d33bdb286c9a",
                "shasum": ""
            },
            "require": {
                "php": ">=5.3.3"
            },
            "require-dev": {
                "phpunit/phpunit": "~4.4"
            },
            "type": "library",
            "extra": {
                "branch-alias": {
                    "dev-master": "2.0.x-dev"
                }
            },
            "autoload": {
                "classmap": [
                    "src/"
                ]
            },
            "notification-url": "https://packagist.org/downloads/",
            "license": [
                "BSD-3-Clause"
            ],
            "authors": [
                {
                    "name": "Jeff Welch",
                    "email": "whatthejeff@gmail.com"
                },
                {
                    "name": "Sebastian Bergmann",
                    "email": "sebastian@phpunit.de"
                },
                {
                    "name": "Adam Harvey",
                    "email": "aharvey@php.net"
                }
            ],
            "description": "Provides functionality to recursively process PHP variables",
            "homepage": "http://www.github.com/sebastianbergmann/recursion-context",
            "support": {
                "issues": "https://github.com/sebastianbergmann/recursion-context/issues",
                "source": "https://github.com/sebastianbergmann/recursion-context/tree/master"
            },
            "time": "2016-11-19T07:33:16+00:00"
        },
        {
            "name": "sebastian/resource-operations",
            "version": "1.0.0",
            "source": {
                "type": "git",
                "url": "https://github.com/sebastianbergmann/resource-operations.git",
                "reference": "ce990bb21759f94aeafd30209e8cfcdfa8bc3f52"
            },
            "dist": {
                "type": "zip",
                "url": "https://api.github.com/repos/sebastianbergmann/resource-operations/zipball/ce990bb21759f94aeafd30209e8cfcdfa8bc3f52",
                "reference": "ce990bb21759f94aeafd30209e8cfcdfa8bc3f52",
                "shasum": ""
            },
            "require": {
                "php": ">=5.6.0"
            },
            "type": "library",
            "extra": {
                "branch-alias": {
                    "dev-master": "1.0.x-dev"
                }
            },
            "autoload": {
                "classmap": [
                    "src/"
                ]
            },
            "notification-url": "https://packagist.org/downloads/",
            "license": [
                "BSD-3-Clause"
            ],
            "authors": [
                {
                    "name": "Sebastian Bergmann",
                    "email": "sebastian@phpunit.de"
                }
            ],
            "description": "Provides a list of PHP built-in functions that operate on resources",
            "homepage": "https://www.github.com/sebastianbergmann/resource-operations",
            "support": {
                "issues": "https://github.com/sebastianbergmann/resource-operations/issues",
                "source": "https://github.com/sebastianbergmann/resource-operations/tree/master"
            },
            "time": "2015-07-28T20:34:47+00:00"
        },
        {
            "name": "sebastian/version",
            "version": "2.0.1",
            "source": {
                "type": "git",
                "url": "https://github.com/sebastianbergmann/version.git",
                "reference": "99732be0ddb3361e16ad77b68ba41efc8e979019"
            },
            "dist": {
                "type": "zip",
                "url": "https://api.github.com/repos/sebastianbergmann/version/zipball/99732be0ddb3361e16ad77b68ba41efc8e979019",
                "reference": "99732be0ddb3361e16ad77b68ba41efc8e979019",
                "shasum": ""
            },
            "require": {
                "php": ">=5.6"
            },
            "type": "library",
            "extra": {
                "branch-alias": {
                    "dev-master": "2.0.x-dev"
                }
            },
            "autoload": {
                "classmap": [
                    "src/"
                ]
            },
            "notification-url": "https://packagist.org/downloads/",
            "license": [
                "BSD-3-Clause"
            ],
            "authors": [
                {
                    "name": "Sebastian Bergmann",
                    "email": "sebastian@phpunit.de",
                    "role": "lead"
                }
            ],
            "description": "Library that helps with managing the version number of Git-hosted PHP projects",
            "homepage": "https://github.com/sebastianbergmann/version",
            "support": {
                "issues": "https://github.com/sebastianbergmann/version/issues",
                "source": "https://github.com/sebastianbergmann/version/tree/master"
            },
            "time": "2016-10-03T07:35:21+00:00"
        },
        {
            "name": "sirbrillig/phpcs-variable-analysis",
            "version": "v2.10.2",
            "source": {
                "type": "git",
                "url": "https://github.com/sirbrillig/phpcs-variable-analysis.git",
                "reference": "0775e0c683badad52c03b11c2cd86a9fdecb937a"
            },
            "dist": {
                "type": "zip",
                "url": "https://api.github.com/repos/sirbrillig/phpcs-variable-analysis/zipball/0775e0c683badad52c03b11c2cd86a9fdecb937a",
                "reference": "0775e0c683badad52c03b11c2cd86a9fdecb937a",
                "shasum": ""
            },
            "require": {
                "php": ">=5.4.0",
                "squizlabs/php_codesniffer": "^3.5"
            },
            "require-dev": {
                "dealerdirect/phpcodesniffer-composer-installer": "^0.7.0",
                "limedeck/phpunit-detailed-printer": "^3.1 || ^4.0 || ^5.0",
                "phpstan/phpstan": "^0.11.8",
                "phpunit/phpunit": "^5.0 || ^6.5 || ^7.0 || ^8.0",
                "sirbrillig/phpcs-import-detection": "^1.1"
            },
            "type": "phpcodesniffer-standard",
            "autoload": {
                "psr-4": {
                    "VariableAnalysis\\": "VariableAnalysis/"
                }
            },
            "notification-url": "https://packagist.org/downloads/",
            "license": [
                "BSD-2-Clause"
            ],
            "authors": [
                {
                    "name": "Sam Graham",
                    "email": "php-codesniffer-variableanalysis@illusori.co.uk"
                },
                {
                    "name": "Payton Swick",
                    "email": "payton@foolord.com"
                }
            ],
            "description": "A PHPCS sniff to detect problems with variables.",
<<<<<<< HEAD
            "support": {
                "issues": "https://github.com/sirbrillig/phpcs-variable-analysis/issues",
                "source": "https://github.com/sirbrillig/phpcs-variable-analysis",
                "wiki": "https://github.com/sirbrillig/phpcs-variable-analysis/wiki"
            },
            "time": "2020-10-07T23:32:29+00:00"
=======
            "time": "2021-01-08T16:31:05+00:00"
>>>>>>> 3e11853b
        },
        {
            "name": "squizlabs/php_codesniffer",
            "version": "3.5.8",
            "source": {
                "type": "git",
                "url": "https://github.com/squizlabs/PHP_CodeSniffer.git",
                "reference": "9d583721a7157ee997f235f327de038e7ea6dac4"
            },
            "dist": {
                "type": "zip",
                "url": "https://api.github.com/repos/squizlabs/PHP_CodeSniffer/zipball/9d583721a7157ee997f235f327de038e7ea6dac4",
                "reference": "9d583721a7157ee997f235f327de038e7ea6dac4",
                "shasum": ""
            },
            "require": {
                "ext-simplexml": "*",
                "ext-tokenizer": "*",
                "ext-xmlwriter": "*",
                "php": ">=5.4.0"
            },
            "require-dev": {
                "phpunit/phpunit": "^4.0 || ^5.0 || ^6.0 || ^7.0"
            },
            "bin": [
                "bin/phpcs",
                "bin/phpcbf"
            ],
            "type": "library",
            "extra": {
                "branch-alias": {
                    "dev-master": "3.x-dev"
                }
            },
            "notification-url": "https://packagist.org/downloads/",
            "license": [
                "BSD-3-Clause"
            ],
            "authors": [
                {
                    "name": "Greg Sherwood",
                    "role": "lead"
                }
            ],
            "description": "PHP_CodeSniffer tokenizes PHP, JavaScript and CSS files and detects violations of a defined set of coding standards.",
            "homepage": "https://github.com/squizlabs/PHP_CodeSniffer",
            "keywords": [
                "phpcs",
                "standards"
            ],
            "support": {
                "issues": "https://github.com/squizlabs/PHP_CodeSniffer/issues",
                "source": "https://github.com/squizlabs/PHP_CodeSniffer",
                "wiki": "https://github.com/squizlabs/PHP_CodeSniffer/wiki"
            },
            "time": "2020-10-23T02:01:07+00:00"
        },
        {
            "name": "symfony/config",
            "version": "v3.4.47",
            "source": {
                "type": "git",
                "url": "https://github.com/symfony/config.git",
                "reference": "bc6b3fd3930d4b53a60b42fe2ed6fc466b75f03f"
            },
            "dist": {
                "type": "zip",
                "url": "https://api.github.com/repos/symfony/config/zipball/bc6b3fd3930d4b53a60b42fe2ed6fc466b75f03f",
                "reference": "bc6b3fd3930d4b53a60b42fe2ed6fc466b75f03f",
                "shasum": ""
            },
            "require": {
                "php": "^5.5.9|>=7.0.8",
                "symfony/filesystem": "~2.8|~3.0|~4.0",
                "symfony/polyfill-ctype": "~1.8"
            },
            "conflict": {
                "symfony/dependency-injection": "<3.3",
                "symfony/finder": "<3.3"
            },
            "require-dev": {
                "symfony/dependency-injection": "~3.3|~4.0",
                "symfony/event-dispatcher": "~3.3|~4.0",
                "symfony/finder": "~3.3|~4.0",
                "symfony/yaml": "~3.0|~4.0"
            },
            "suggest": {
                "symfony/yaml": "To use the yaml reference dumper"
            },
            "type": "library",
            "autoload": {
                "psr-4": {
                    "Symfony\\Component\\Config\\": ""
                },
                "exclude-from-classmap": [
                    "/Tests/"
                ]
            },
            "notification-url": "https://packagist.org/downloads/",
            "license": [
                "MIT"
            ],
            "authors": [
                {
                    "name": "Fabien Potencier",
                    "email": "fabien@symfony.com"
                },
                {
                    "name": "Symfony Community",
                    "homepage": "https://symfony.com/contributors"
                }
            ],
            "description": "Symfony Config Component",
            "homepage": "https://symfony.com",
            "support": {
                "source": "https://github.com/symfony/config/tree/v3.4.46"
            },
            "funding": [
                {
                    "url": "https://symfony.com/sponsor",
                    "type": "custom"
                },
                {
                    "url": "https://github.com/fabpot",
                    "type": "github"
                },
                {
                    "url": "https://tidelift.com/funding/github/packagist/symfony/symfony",
                    "type": "tidelift"
                }
            ],
            "time": "2020-10-24T10:57:07+00:00"
        },
        {
            "name": "symfony/dependency-injection",
            "version": "v3.4.47",
            "source": {
                "type": "git",
                "url": "https://github.com/symfony/dependency-injection.git",
                "reference": "51d2a2708c6ceadad84393f8581df1dcf9e5e84b"
            },
            "dist": {
                "type": "zip",
                "url": "https://api.github.com/repos/symfony/dependency-injection/zipball/51d2a2708c6ceadad84393f8581df1dcf9e5e84b",
                "reference": "51d2a2708c6ceadad84393f8581df1dcf9e5e84b",
                "shasum": ""
            },
            "require": {
                "php": "^5.5.9|>=7.0.8",
                "psr/container": "^1.0"
            },
            "conflict": {
                "symfony/config": "<3.3.7",
                "symfony/finder": "<3.3",
                "symfony/proxy-manager-bridge": "<3.4",
                "symfony/yaml": "<3.4"
            },
            "provide": {
                "psr/container-implementation": "1.0"
            },
            "require-dev": {
                "symfony/config": "~3.3|~4.0",
                "symfony/expression-language": "~2.8|~3.0|~4.0",
                "symfony/yaml": "~3.4|~4.0"
            },
            "suggest": {
                "symfony/config": "",
                "symfony/expression-language": "For using expressions in service container configuration",
                "symfony/finder": "For using double-star glob patterns or when GLOB_BRACE portability is required",
                "symfony/proxy-manager-bridge": "Generate service proxies to lazy load them",
                "symfony/yaml": ""
            },
            "type": "library",
            "autoload": {
                "psr-4": {
                    "Symfony\\Component\\DependencyInjection\\": ""
                },
                "exclude-from-classmap": [
                    "/Tests/"
                ]
            },
            "notification-url": "https://packagist.org/downloads/",
            "license": [
                "MIT"
            ],
            "authors": [
                {
                    "name": "Fabien Potencier",
                    "email": "fabien@symfony.com"
                },
                {
                    "name": "Symfony Community",
                    "homepage": "https://symfony.com/contributors"
                }
            ],
            "description": "Symfony DependencyInjection Component",
            "homepage": "https://symfony.com",
            "support": {
                "source": "https://github.com/symfony/dependency-injection/tree/v3.4.46"
            },
            "funding": [
                {
                    "url": "https://symfony.com/sponsor",
                    "type": "custom"
                },
                {
                    "url": "https://github.com/fabpot",
                    "type": "github"
                },
                {
                    "url": "https://tidelift.com/funding/github/packagist/symfony/symfony",
                    "type": "tidelift"
                }
            ],
            "time": "2020-10-24T10:57:07+00:00"
        },
        {
            "name": "symfony/filesystem",
            "version": "v3.4.47",
            "source": {
                "type": "git",
                "url": "https://github.com/symfony/filesystem.git",
                "reference": "e58d7841cddfed6e846829040dca2cca0ebbbbb3"
            },
            "dist": {
                "type": "zip",
                "url": "https://api.github.com/repos/symfony/filesystem/zipball/e58d7841cddfed6e846829040dca2cca0ebbbbb3",
                "reference": "e58d7841cddfed6e846829040dca2cca0ebbbbb3",
                "shasum": ""
            },
            "require": {
                "php": "^5.5.9|>=7.0.8",
                "symfony/polyfill-ctype": "~1.8"
            },
            "type": "library",
            "autoload": {
                "psr-4": {
                    "Symfony\\Component\\Filesystem\\": ""
                },
                "exclude-from-classmap": [
                    "/Tests/"
                ]
            },
            "notification-url": "https://packagist.org/downloads/",
            "license": [
                "MIT"
            ],
            "authors": [
                {
                    "name": "Fabien Potencier",
                    "email": "fabien@symfony.com"
                },
                {
                    "name": "Symfony Community",
                    "homepage": "https://symfony.com/contributors"
                }
            ],
            "description": "Symfony Filesystem Component",
            "homepage": "https://symfony.com",
            "support": {
                "source": "https://github.com/symfony/filesystem/tree/v3.4.46"
            },
            "funding": [
                {
                    "url": "https://symfony.com/sponsor",
                    "type": "custom"
                },
                {
                    "url": "https://github.com/fabpot",
                    "type": "github"
                },
                {
                    "url": "https://tidelift.com/funding/github/packagist/symfony/symfony",
                    "type": "tidelift"
                }
            ],
            "time": "2020-10-24T10:57:07+00:00"
        },
        {
            "name": "symfony/polyfill-ctype",
            "version": "v1.19.0",
            "source": {
                "type": "git",
                "url": "https://github.com/symfony/polyfill-ctype.git",
                "reference": "aed596913b70fae57be53d86faa2e9ef85a2297b"
            },
            "dist": {
                "type": "zip",
                "url": "https://api.github.com/repos/symfony/polyfill-ctype/zipball/aed596913b70fae57be53d86faa2e9ef85a2297b",
                "reference": "aed596913b70fae57be53d86faa2e9ef85a2297b",
                "shasum": ""
            },
            "require": {
                "php": ">=5.3.3"
            },
            "suggest": {
                "ext-ctype": "For best performance"
            },
            "type": "library",
            "extra": {
                "branch-alias": {
                    "dev-main": "1.19-dev"
                },
                "thanks": {
                    "name": "symfony/polyfill",
                    "url": "https://github.com/symfony/polyfill"
                }
            },
            "autoload": {
                "psr-4": {
                    "Symfony\\Polyfill\\Ctype\\": ""
                },
                "files": [
                    "bootstrap.php"
                ]
            },
            "notification-url": "https://packagist.org/downloads/",
            "license": [
                "MIT"
            ],
            "authors": [
                {
                    "name": "Gert de Pagter",
                    "email": "BackEndTea@gmail.com"
                },
                {
                    "name": "Symfony Community",
                    "homepage": "https://symfony.com/contributors"
                }
            ],
            "description": "Symfony polyfill for ctype functions",
            "homepage": "https://symfony.com",
            "keywords": [
                "compatibility",
                "ctype",
                "polyfill",
                "portable"
            ],
            "support": {
                "source": "https://github.com/symfony/polyfill-ctype/tree/v1.19.0"
            },
            "funding": [
                {
                    "url": "https://symfony.com/sponsor",
                    "type": "custom"
                },
                {
                    "url": "https://github.com/fabpot",
                    "type": "github"
                },
                {
                    "url": "https://tidelift.com/funding/github/packagist/symfony/symfony",
                    "type": "tidelift"
                }
            ],
            "time": "2020-10-23T09:01:57+00:00"
        },
        {
            "name": "symfony/yaml",
            "version": "v3.4.47",
            "source": {
                "type": "git",
                "url": "https://github.com/symfony/yaml.git",
                "reference": "88289caa3c166321883f67fe5130188ebbb47094"
            },
            "dist": {
                "type": "zip",
                "url": "https://api.github.com/repos/symfony/yaml/zipball/88289caa3c166321883f67fe5130188ebbb47094",
                "reference": "88289caa3c166321883f67fe5130188ebbb47094",
                "shasum": ""
            },
            "require": {
                "php": "^5.5.9|>=7.0.8",
                "symfony/polyfill-ctype": "~1.8"
            },
            "conflict": {
                "symfony/console": "<3.4"
            },
            "require-dev": {
                "symfony/console": "~3.4|~4.0"
            },
            "suggest": {
                "symfony/console": "For validating YAML files using the lint command"
            },
            "type": "library",
            "autoload": {
                "psr-4": {
                    "Symfony\\Component\\Yaml\\": ""
                },
                "exclude-from-classmap": [
                    "/Tests/"
                ]
            },
            "notification-url": "https://packagist.org/downloads/",
            "license": [
                "MIT"
            ],
            "authors": [
                {
                    "name": "Fabien Potencier",
                    "email": "fabien@symfony.com"
                },
                {
                    "name": "Symfony Community",
                    "homepage": "https://symfony.com/contributors"
                }
            ],
            "description": "Symfony Yaml Component",
            "homepage": "https://symfony.com",
            "support": {
                "source": "https://github.com/symfony/yaml/tree/v3.4.46"
            },
            "funding": [
                {
                    "url": "https://symfony.com/sponsor",
                    "type": "custom"
                },
                {
                    "url": "https://github.com/fabpot",
                    "type": "github"
                },
                {
                    "url": "https://tidelift.com/funding/github/packagist/symfony/symfony",
                    "type": "tidelift"
                }
            ],
            "time": "2020-10-24T10:57:07+00:00"
        },
        {
            "name": "webmozart/assert",
            "version": "1.9.1",
            "source": {
                "type": "git",
                "url": "https://github.com/webmozarts/assert.git",
                "reference": "bafc69caeb4d49c39fd0779086c03a3738cbb389"
            },
            "dist": {
                "type": "zip",
                "url": "https://api.github.com/repos/webmozarts/assert/zipball/bafc69caeb4d49c39fd0779086c03a3738cbb389",
                "reference": "bafc69caeb4d49c39fd0779086c03a3738cbb389",
                "shasum": ""
            },
            "require": {
                "php": "^5.3.3 || ^7.0 || ^8.0",
                "symfony/polyfill-ctype": "^1.8"
            },
            "conflict": {
                "phpstan/phpstan": "<0.12.20",
                "vimeo/psalm": "<3.9.1"
            },
            "require-dev": {
                "phpunit/phpunit": "^4.8.36 || ^7.5.13"
            },
            "type": "library",
            "autoload": {
                "psr-4": {
                    "Webmozart\\Assert\\": "src/"
                }
            },
            "notification-url": "https://packagist.org/downloads/",
            "license": [
                "MIT"
            ],
            "authors": [
                {
                    "name": "Bernhard Schussek",
                    "email": "bschussek@gmail.com"
                }
            ],
            "description": "Assertions to validate method input/output with nice error messages.",
            "keywords": [
                "assert",
                "check",
                "validate"
            ],
            "support": {
                "issues": "https://github.com/webmozart/assert/issues",
                "source": "https://github.com/webmozart/assert/tree/master"
            },
            "time": "2020-07-08T17:02:28+00:00"
        },
        {
            "name": "wp-coding-standards/wpcs",
            "version": "2.3.0",
            "source": {
                "type": "git",
                "url": "https://github.com/WordPress/WordPress-Coding-Standards.git",
                "reference": "7da1894633f168fe244afc6de00d141f27517b62"
            },
            "dist": {
                "type": "zip",
                "url": "https://api.github.com/repos/WordPress/WordPress-Coding-Standards/zipball/7da1894633f168fe244afc6de00d141f27517b62",
                "reference": "7da1894633f168fe244afc6de00d141f27517b62",
                "shasum": ""
            },
            "require": {
                "php": ">=5.4",
                "squizlabs/php_codesniffer": "^3.3.1"
            },
            "require-dev": {
                "dealerdirect/phpcodesniffer-composer-installer": "^0.5 || ^0.6",
                "phpcompatibility/php-compatibility": "^9.0",
                "phpcsstandards/phpcsdevtools": "^1.0",
                "phpunit/phpunit": "^4.0 || ^5.0 || ^6.0 || ^7.0"
            },
            "suggest": {
                "dealerdirect/phpcodesniffer-composer-installer": "^0.6 || This Composer plugin will sort out the PHPCS 'installed_paths' automatically."
            },
            "type": "phpcodesniffer-standard",
            "notification-url": "https://packagist.org/downloads/",
            "license": [
                "MIT"
            ],
            "authors": [
                {
                    "name": "Contributors",
                    "homepage": "https://github.com/WordPress/WordPress-Coding-Standards/graphs/contributors"
                }
            ],
            "description": "PHP_CodeSniffer rules (sniffs) to enforce WordPress coding conventions",
            "keywords": [
                "phpcs",
                "standards",
                "wordpress"
            ],
            "support": {
                "issues": "https://github.com/WordPress/WordPress-Coding-Standards/issues",
                "source": "https://github.com/WordPress/WordPress-Coding-Standards",
                "wiki": "https://github.com/WordPress/WordPress-Coding-Standards/wiki"
            },
            "time": "2020-05-13T23:57:56+00:00"
        }
    ],
    "aliases": [],
    "minimum-stability": "dev",
    "stability-flags": {
        "sabberworm/php-css-parser": 20,
        "roave/security-advisories": 20
    },
    "prefer-stable": true,
    "prefer-lowest": false,
    "platform": {
        "php": "^5.6 || ^7.0 || ^8.0",
        "ext-dom": "*",
        "ext-iconv": "*",
        "ext-json": "*",
        "ext-libxml": "*",
        "ext-mbstring": "*"
    },
    "platform-dev": [],
    "platform-overrides": {
        "php": "5.6"
    },
    "plugin-api-version": "2.0.0"
}<|MERGE_RESOLUTION|>--- conflicted
+++ resolved
@@ -4,42 +4,85 @@
         "Read more about it at https://getcomposer.org/doc/01-basic-usage.md#installing-dependencies",
         "This file is @generated automatically"
     ],
-<<<<<<< HEAD
-    "content-hash": "758cbdd648e661d6246158848c0237d0",
+    "content-hash": "34eafda33b6b1c1a6d2774fdd90c0be1",
     "packages": [
         {
+            "name": "ampproject/amp-toolbox",
+            "version": "0.1.1",
+            "source": {
+                "type": "git",
+                "url": "https://github.com/ampproject/amp-toolbox-php.git",
+                "reference": "c14b5b9f9c9c2af3d78d791750d35dc83667b65b"
+            },
+            "dist": {
+                "type": "zip",
+                "url": "https://api.github.com/repos/ampproject/amp-toolbox-php/zipball/c14b5b9f9c9c2af3d78d791750d35dc83667b65b",
+                "reference": "c14b5b9f9c9c2af3d78d791750d35dc83667b65b",
+                "shasum": ""
+            },
+            "require": {
+                "ext-dom": "*",
+                "ext-iconv": "*",
+                "ext-json": "*",
+                "ext-libxml": "*",
+                "php": "^5.6 || ^7.0"
+            },
+            "require-dev": {
+                "civicrm/composer-downloads-plugin": "^2.1",
+                "dealerdirect/phpcodesniffer-composer-installer": "0.7.0",
+                "ext-zip": "*",
+                "php-parallel-lint/php-parallel-lint": "^1.2",
+                "phpcompatibility/phpcompatibility-wp": "2.1.0",
+                "roave/security-advisories": "dev-master",
+                "sirbrillig/phpcs-variable-analysis": "2.9.0",
+                "squizlabs/php_codesniffer": "^3"
+            },
+            "suggest": {
+                "ext-json": "Provides native implementation of json_encode()/json_decode().",
+                "ext-mbstring": "Used by Dom\\Document to convert encoding to UTF-8 if needed."
+            },
+            "type": "library",
+            "extra": {
+                "downloads": {
+                    "phpstan": {
+                        "url": "https://github.com/phpstan/phpstan/releases/latest/download/phpstan.phar",
+                        "path": "vendor/bin/phpstan",
+                        "type": "phar"
+                    }
+                }
+            },
+            "autoload": {
+                "psr-4": {
+                    "AmpProject\\": "src/"
+                }
+            },
+            "notification-url": "https://packagist.org/downloads/",
+            "license": [
+                "Apache-2.0"
+            ],
+            "description": "A collection of AMP tools making it easier to publish and host AMP pages with PHP.",
+            "support": {
+                "issues": "https://github.com/ampproject/amp-toolbox-php/issues",
+                "source": "https://github.com/ampproject/amp-toolbox-php/tree/0.1.1"
+            },
+            "time": "2020-12-11T18:20:11+00:00"
+        },
+        {
             "name": "ampproject/amp-wp",
-            "version": "2.0.6",
+            "version": "dev-develop",
             "source": {
                 "type": "git",
                 "url": "https://github.com/ampproject/amp-wp",
-                "reference": "2acc034f6591038b6ebdc5a7d45f89ebd814d1b8"
-            },
-            "dist": {
-                "type": "zip",
-                "url": "https://api.github.com/repos/ampproject/amp-wp/zipball/2acc034f6591038b6ebdc5a7d45f89ebd814d1b8",
-                "reference": "2acc034f6591038b6ebdc5a7d45f89ebd814d1b8",
-=======
-    "content-hash": "e9d21a99268b62a8f97dcbd43249b293",
-    "packages": [
-        {
-            "name": "ampproject/amp-wp",
-            "version": "2.0.10",
-            "source": {
-                "type": "git",
-                "url": "https://github.com/ampproject/amp-wp",
-                "reference": "501d13f3f63915b51f106ea0fb7ea60d67b0f557"
-            },
-            "dist": {
-                "type": "zip",
-                "url": "https://api.github.com/repos/ampproject/amp-wp/zipball/501d13f3f63915b51f106ea0fb7ea60d67b0f557",
-                "reference": "501d13f3f63915b51f106ea0fb7ea60d67b0f557",
->>>>>>> 3e11853b
-                "shasum": ""
-            },
-            "require": {
-                "ampproject/common": "*",
-                "ampproject/optimizer": "*",
+                "reference": "1e21242a41e7370f9f1b98f41f587da5c0007a2d"
+            },
+            "dist": {
+                "type": "zip",
+                "url": "https://api.github.com/repos/ampproject/amp-wp/zipball/1e21242a41e7370f9f1b98f41f587da5c0007a2d",
+                "reference": "1e21242a41e7370f9f1b98f41f587da5c0007a2d",
+                "shasum": ""
+            },
+            "require": {
+                "ampproject/amp-toolbox": "^0.1",
                 "cweagans/composer-patches": "1.7.0",
                 "ext-curl": "*",
                 "ext-date": "*",
@@ -53,22 +96,28 @@
                 "sabberworm/php-css-parser": "dev-master#bfdd976"
             },
             "require-dev": {
+                "automattic/vipwpcs": "^2.2",
                 "civicrm/composer-downloads-plugin": "^3.0",
-                "dealerdirect/phpcodesniffer-composer-installer": "0.7.0",
+                "dealerdirect/phpcodesniffer-composer-installer": "0.7.1",
+                "google/cloud-storage": "^1.22",
                 "mikey179/vfsstream": "1.6.8",
                 "mustache/mustache": "^2",
                 "php-stubs/wordpress-stubs": "^5.3.2",
                 "phpcompatibility/phpcompatibility-wp": "2.1.0",
                 "phpdocumentor/reflection": "~3.0",
+                "phpunit/phpunit": "^5.7 || ^6.5 || ^7.5",
                 "roave/security-advisories": "dev-master",
-                "sirbrillig/phpcs-variable-analysis": "2.8.3",
-                "wp-coding-standards/wpcs": "2.3.0",
-                "xwp/wp-dev-lib": "1.6.4"
+                "sirbrillig/phpcs-variable-analysis": "2.10.2",
+                "wp-cli/export-command": "^2.0",
+                "wp-cli/extension-command": "^2.0",
+                "wp-cli/wp-cli": "^2.4",
+                "wp-coding-standards/wpcs": "2.3.0"
             },
             "suggest": {
                 "ext-intl": "Enables use of idn_to_utf8() to convert punycode domains to UTF-8 for use with an AMP Cache.",
                 "ext-mbstring": "Used by PHP-CSS-Parser when working with stylesheets."
             },
+            "default-branch": true,
             "type": "wordpress-plugin",
             "extra": {
                 "downloads": {
@@ -80,15 +129,9 @@
                 },
                 "patches": {
                     "sabberworm/php-css-parser": {
-<<<<<<< HEAD
-                        "Add additional validation for size unit <https://github.com/sabberworm/PHP-CSS-Parser/pull/193>": "https://github.com/sabberworm/PHP-CSS-Parser/compare/3bc5ded67d77a52b81608cfc97f23b1bb0678e2f%5E...468da3441945e9c1bf402a3340b1d8326723f7d9.patch",
-                        "Validate name-start code points for identifier <https://github.com/sabberworm/PHP-CSS-Parser/pull/185>": "https://github.com/sabberworm/PHP-CSS-Parser/compare/d42b64793f2edaffeb663c63e9de79069cdc0831%5E...113df5d55e94e21c6402021dfa959924941d4c29.patch",
-                        "Fix parsing CSS selectors which contain commas <https://github.com/westonruter/PHP-CSS-Parser/pull/1>": "https://github.com/westonruter/PHP-CSS-Parser/compare/master...10a2501c119abafced3e4014aa3c0a3453a86f67.patch"
-=======
                         "1. Add additional validation for size unit <https://github.com/sabberworm/PHP-CSS-Parser/pull/193>": "https://github.com/sabberworm/PHP-CSS-Parser/compare/3bc5ded67d77a52b81608cfc97f23b1bb0678e2f%5E...468da3441945e9c1bf402a3340b1d8326723f7d9.patch",
                         "2. Validate name-start code points for identifier <https://github.com/sabberworm/PHP-CSS-Parser/pull/185>": "https://github.com/sabberworm/PHP-CSS-Parser/compare/d42b64793f2edaffeb663c63e9de79069cdc0831%5E...113df5d55e94e21c6402021dfa959924941d4c29.patch",
                         "3. Fix parsing CSS selectors which contain commas <https://github.com/westonruter/PHP-CSS-Parser/pull/1>": "https://github.com/westonruter/PHP-CSS-Parser/compare/master...10a2501c119abafced3e4014aa3c0a3453a86f67.patch"
->>>>>>> 3e11853b
                     }
                 }
             },
@@ -115,12 +158,16 @@
                     "tests/php/validation/"
                 ],
                 "files": [
+                    "tests/php/register-wp-cli-commands.php",
                     "docs/includes/register-wp-cli-commands.php"
                 ]
             },
             "scripts": {
                 "analyze": [
                     "if [ -z $TEST_SKIP_PHPSTAN ]; then phpstan --version; phpstan analyze --ansi; fi"
+                ],
+                "pre-commit": [
+                    "npm run lint:staged"
                 ]
             },
             "license": [
@@ -128,11 +175,7 @@
             ],
             "description": "WordPress plugin for adding AMP support.",
             "homepage": "https://github.com/ampproject/amp-wp",
-<<<<<<< HEAD
-            "time": "2020-11-17T21:48:14+00:00"
-=======
-            "time": "2021-01-13T21:47:32+00:00"
->>>>>>> 3e11853b
+            "time": "2021-02-04T02:46:04+00:00"
         },
         {
             "name": "civicrm/composer-downloads-plugin",
@@ -275,6 +318,10 @@
                 }
             ],
             "description": "An SVG sanitizer for PHP",
+            "support": {
+                "issues": "https://github.com/darylldoyle/svg-sanitizer/issues",
+                "source": "https://github.com/darylldoyle/svg-sanitizer/tree/0.14.0"
+            },
             "time": "2021-01-21T10:13:20+00:00"
         },
         {
@@ -393,21 +440,12 @@
             "source": {
                 "type": "git",
                 "url": "https://github.com/sabberworm/PHP-CSS-Parser.git",
-<<<<<<< HEAD
-                "reference": "cd1ff1118394e25e3f43885fa6d5b23cf05ef48a"
-            },
-            "dist": {
-                "type": "zip",
-                "url": "https://api.github.com/repos/sabberworm/PHP-CSS-Parser/zipball/cd1ff1118394e25e3f43885fa6d5b23cf05ef48a",
-                "reference": "cd1ff1118394e25e3f43885fa6d5b23cf05ef48a",
-=======
                 "reference": "bfdd976"
             },
             "dist": {
                 "type": "zip",
                 "url": "https://api.github.com/repos/sabberworm/PHP-CSS-Parser/zipball/bfdd976",
                 "reference": "bfdd976",
->>>>>>> 3e11853b
                 "shasum": ""
             },
             "require": {
@@ -419,21 +457,12 @@
             },
             "default-branch": true,
             "type": "library",
-<<<<<<< HEAD
-=======
-            "extra": {
-                "patches_applied": {
-                    "1. Add additional validation for size unit <https://github.com/sabberworm/PHP-CSS-Parser/pull/193>": "https://github.com/sabberworm/PHP-CSS-Parser/compare/3bc5ded67d77a52b81608cfc97f23b1bb0678e2f%5E...468da3441945e9c1bf402a3340b1d8326723f7d9.patch",
-                    "2. Validate name-start code points for identifier <https://github.com/sabberworm/PHP-CSS-Parser/pull/185>": "https://github.com/sabberworm/PHP-CSS-Parser/compare/d42b64793f2edaffeb663c63e9de79069cdc0831%5E...113df5d55e94e21c6402021dfa959924941d4c29.patch",
-                    "3. Fix parsing CSS selectors which contain commas <https://github.com/westonruter/PHP-CSS-Parser/pull/1>": "https://github.com/westonruter/PHP-CSS-Parser/compare/master...10a2501c119abafced3e4014aa3c0a3453a86f67.patch"
-                }
-            },
->>>>>>> 3e11853b
             "autoload": {
                 "psr-4": {
                     "Sabberworm\\CSS\\": "lib/Sabberworm/CSS/"
                 }
             },
+            "notification-url": "https://packagist.org/downloads/",
             "license": [
                 "MIT"
             ],
@@ -449,11 +478,11 @@
                 "parser",
                 "stylesheet"
             ],
-<<<<<<< HEAD
+            "support": {
+                "issues": "https://github.com/sabberworm/PHP-CSS-Parser/issues",
+                "source": "https://github.com/sabberworm/PHP-CSS-Parser/tree/master"
+            },
             "time": "2020-11-18T12:10:42+00:00"
-=======
-            "time": "2020-07-21T18:39:46+00:00"
->>>>>>> 3e11853b
         },
         {
             "name": "symfony/polyfill-mbstring",
@@ -804,15 +833,11 @@
                 "stylecheck",
                 "tests"
             ],
-<<<<<<< HEAD
             "support": {
                 "issues": "https://github.com/dealerdirect/phpcodesniffer-composer-installer/issues",
                 "source": "https://github.com/dealerdirect/phpcodesniffer-composer-installer"
             },
-            "time": "2020-06-25T14:57:39+00:00"
-=======
             "time": "2020-12-07T18:04:37+00:00"
->>>>>>> 3e11853b
         },
         {
             "name": "doctrine/instantiator",
@@ -1016,15 +1041,11 @@
                 "static analysis",
                 "wordpress"
             ],
-<<<<<<< HEAD
             "support": {
                 "issues": "https://github.com/php-stubs/wordpress-stubs/issues",
-                "source": "https://github.com/php-stubs/wordpress-stubs/tree/v5.5.3"
-            },
-            "time": "2020-10-31T01:42:05+00:00"
-=======
+                "source": "https://github.com/php-stubs/wordpress-stubs/tree/v5.6.0"
+            },
             "time": "2020-12-09T00:38:16+00:00"
->>>>>>> 3e11853b
         },
         {
             "name": "phpcompatibility/php-compatibility",
@@ -1771,13 +1792,10 @@
             "keywords": [
                 "tokenizer"
             ],
-<<<<<<< HEAD
             "support": {
                 "issues": "https://github.com/sebastianbergmann/php-token-stream/issues",
                 "source": "https://github.com/sebastianbergmann/php-token-stream/tree/1.4"
             },
-=======
->>>>>>> 3e11853b
             "abandoned": true,
             "time": "2017-12-04T08:55:13+00:00"
         },
@@ -2041,21 +2059,12 @@
             "source": {
                 "type": "git",
                 "url": "https://github.com/Roave/SecurityAdvisories.git",
-<<<<<<< HEAD
-                "reference": "4100ec7deab9f78b3b7685fedc6c9b82c15b5c76"
-            },
-            "dist": {
-                "type": "zip",
-                "url": "https://api.github.com/repos/Roave/SecurityAdvisories/zipball/4100ec7deab9f78b3b7685fedc6c9b82c15b5c76",
-                "reference": "4100ec7deab9f78b3b7685fedc6c9b82c15b5c76",
-=======
-                "reference": "db043e108edc5065662fec040aedea5bf30f8a12"
-            },
-            "dist": {
-                "type": "zip",
-                "url": "https://api.github.com/repos/Roave/SecurityAdvisories/zipball/db043e108edc5065662fec040aedea5bf30f8a12",
-                "reference": "db043e108edc5065662fec040aedea5bf30f8a12",
->>>>>>> 3e11853b
+                "reference": "f7d723a10c7cb36e11430182f5813ecb1b887da0"
+            },
+            "dist": {
+                "type": "zip",
+                "url": "https://api.github.com/repos/Roave/SecurityAdvisories/zipball/f7d723a10c7cb36e11430182f5813ecb1b887da0",
+                "reference": "f7d723a10c7cb36e11430182f5813ecb1b887da0",
                 "shasum": ""
             },
             "conflict": {
@@ -2085,7 +2094,7 @@
                 "composer/composer": "<=1-alpha.11",
                 "contao-components/mediaelement": ">=2.14.2,<2.21.1",
                 "contao/core": ">=2,<3.5.39",
-                "contao/core-bundle": "= 4.10.0|>=4,<4.4.52|>=4.5,<4.9.6",
+                "contao/core-bundle": ">=4,<4.4.52|>=4.5,<4.9.6|= 4.10.0",
                 "contao/listing-bundle": ">=4,<4.4.8",
                 "datadog/dd-trace": ">=0.30,<0.30.2",
                 "david-garcia/phpwhois": "<=4.3.1",
@@ -2121,6 +2130,8 @@
                 "ezsystems/repository-forms": ">=2.3,<2.3.2.1",
                 "ezyang/htmlpurifier": "<4.1.1",
                 "firebase/php-jwt": "<2",
+                "flarum/sticky": ">=0.1-beta.14,<=0.1-beta.15",
+                "flarum/tags": "<=0.1-beta.13",
                 "fooman/tcpdf": "<6.2.22",
                 "fossar/tcpdf-parser": "<6.2.22",
                 "friendsofsymfony/oauth2-php": "<1.3",
@@ -2137,7 +2148,7 @@
                 "guzzlehttp/guzzle": ">=4-rc.2,<4.2.4|>=5,<5.3.1|>=6,<6.2.1",
                 "illuminate/auth": ">=4,<4.0.99|>=4.1,<=4.1.31|>=4.2,<=4.2.22|>=5,<=5.0.35|>=5.1,<=5.1.46|>=5.2,<=5.2.45|>=5.3,<=5.3.31|>=5.4,<=5.4.36|>=5.5,<5.5.10",
                 "illuminate/cookie": ">=4,<=4.0.11|>=4.1,<=4.1.99999|>=4.2,<=4.2.99999|>=5,<=5.0.99999|>=5.1,<=5.1.99999|>=5.2,<=5.2.99999|>=5.3,<=5.3.99999|>=5.4,<=5.4.99999|>=5.5,<=5.5.49|>=5.6,<=5.6.99999|>=5.7,<=5.7.99999|>=5.8,<=5.8.99999|>=6,<6.18.31|>=7,<7.22.4",
-                "illuminate/database": "<6.20.12|>=7,<7.30.3|>=8,<8.22.1",
+                "illuminate/database": "<6.20.14|>=7,<7.30.4|>=8,<8.24",
                 "illuminate/encryption": ">=4,<=4.0.11|>=4.1,<=4.1.31|>=4.2,<=4.2.22|>=5,<=5.0.35|>=5.1,<=5.1.46|>=5.2,<=5.2.45|>=5.3,<=5.3.31|>=5.4,<=5.4.36|>=5.5,<5.5.40|>=5.6,<5.6.15",
                 "illuminate/view": ">=7,<7.1.2",
                 "ivankristianto/phpwhois": "<=4.3",
@@ -2148,7 +2159,7 @@
                 "kitodo/presentation": "<3.1.2",
                 "kreait/firebase-php": ">=3.2,<3.8.1",
                 "la-haute-societe/tcpdf": "<6.2.22",
-                "laravel/framework": "<6.20.12|>=7,<7.30.3|>=8,<8.22.1",
+                "laravel/framework": "<6.20.14|>=7,<7.30.4|>=8,<8.24",
                 "laravel/socialite": ">=1,<1.0.99|>=2,<2.0.10",
                 "league/commonmark": "<0.18.3",
                 "librenms/librenms": "<1.53",
@@ -2199,11 +2210,7 @@
                 "prestashop/autoupgrade": ">=4,<4.10.1",
                 "prestashop/contactform": ">1.0.1,<4.3",
                 "prestashop/gamification": "<2.3.2",
-<<<<<<< HEAD
-                "prestashop/productcomments": ">=4,<4.2",
-=======
                 "prestashop/productcomments": ">=4,<4.2.1",
->>>>>>> 3e11853b
                 "prestashop/ps_facetedsearch": "<3.4.1",
                 "privatebin/privatebin": "<1.2.2|>=1.3,<1.3.2",
                 "propel/propel": ">=2-alpha.1,<=2-alpha.7",
@@ -2217,13 +2224,8 @@
                 "scheb/two-factor-bundle": ">=0,<3.26|>=4,<4.11",
                 "sensiolabs/connect": "<4.2.3",
                 "serluck/phpwhois": "<=4.2.6",
-<<<<<<< HEAD
-                "shopware/core": "<=6.3.2",
-                "shopware/platform": "<=6.3.2",
-=======
                 "shopware/core": "<=6.3.4",
                 "shopware/platform": "<=6.3.4",
->>>>>>> 3e11853b
                 "shopware/shopware": "<5.6.9",
                 "silverstripe/admin": ">=1.0.3,<1.0.4|>=1.1,<1.1.1",
                 "silverstripe/assets": ">=1,<1.4.7|>=1.5,<1.5.2",
@@ -2245,6 +2247,7 @@
                 "slim/slim": "<2.6",
                 "smarty/smarty": "<3.1.33",
                 "socalnick/scn-social-auth": "<1.15.2",
+                "socialiteproviders/steam": "<1.1",
                 "spoonity/tcpdf": "<6.2.22",
                 "squizlabs/php_codesniffer": ">=1,<2.8.1|>=3,<3.0.1",
                 "ssddanbrown/bookstack": "<0.29.2",
@@ -2373,11 +2376,7 @@
                     "type": "tidelift"
                 }
             ],
-<<<<<<< HEAD
-            "time": "2020-11-18T07:02:14+00:00"
-=======
-            "time": "2021-01-20T22:18:29+00:00"
->>>>>>> 3e11853b
+            "time": "2021-02-02T10:05:32+00:00"
         },
         {
             "name": "sebastian/code-unit-reverse-lookup",
@@ -2422,13 +2421,10 @@
             ],
             "description": "Looks up which function or method a line of code belongs to",
             "homepage": "https://github.com/sebastianbergmann/code-unit-reverse-lookup/",
-<<<<<<< HEAD
             "support": {
                 "issues": "https://github.com/sebastianbergmann/code-unit-reverse-lookup/issues",
-                "source": "https://github.com/sebastianbergmann/code-unit-reverse-lookup/tree/master"
-            },
-            "time": "2017-03-04T06:30:41+00:00"
-=======
+                "source": "https://github.com/sebastianbergmann/code-unit-reverse-lookup/tree/1.0.2"
+            },
             "funding": [
                 {
                     "url": "https://github.com/sebastianbergmann",
@@ -2436,7 +2432,6 @@
                 }
             ],
             "time": "2020-11-30T08:15:22+00:00"
->>>>>>> 3e11853b
         },
         {
             "name": "sebastian/comparator",
@@ -2988,16 +2983,12 @@
                 }
             ],
             "description": "A PHPCS sniff to detect problems with variables.",
-<<<<<<< HEAD
             "support": {
                 "issues": "https://github.com/sirbrillig/phpcs-variable-analysis/issues",
                 "source": "https://github.com/sirbrillig/phpcs-variable-analysis",
                 "wiki": "https://github.com/sirbrillig/phpcs-variable-analysis/wiki"
             },
-            "time": "2020-10-07T23:32:29+00:00"
-=======
             "time": "2021-01-08T16:31:05+00:00"
->>>>>>> 3e11853b
         },
         {
             "name": "squizlabs/php_codesniffer",
@@ -3113,7 +3104,7 @@
             "description": "Symfony Config Component",
             "homepage": "https://symfony.com",
             "support": {
-                "source": "https://github.com/symfony/config/tree/v3.4.46"
+                "source": "https://github.com/symfony/config/tree/v3.4.47"
             },
             "funding": [
                 {
@@ -3196,7 +3187,7 @@
             "description": "Symfony DependencyInjection Component",
             "homepage": "https://symfony.com",
             "support": {
-                "source": "https://github.com/symfony/dependency-injection/tree/v3.4.46"
+                "source": "https://github.com/symfony/dependency-injection/tree/v3.4.47"
             },
             "funding": [
                 {
@@ -3258,7 +3249,7 @@
             "description": "Symfony Filesystem Component",
             "homepage": "https://symfony.com",
             "support": {
-                "source": "https://github.com/symfony/filesystem/tree/v3.4.46"
+                "source": "https://github.com/symfony/filesystem/tree/v3.4.47"
             },
             "funding": [
                 {
@@ -3408,7 +3399,7 @@
             "description": "Symfony Yaml Component",
             "homepage": "https://symfony.com",
             "support": {
-                "source": "https://github.com/symfony/yaml/tree/v3.4.46"
+                "source": "https://github.com/symfony/yaml/tree/v3.4.47"
             },
             "funding": [
                 {
@@ -3474,8 +3465,8 @@
                 "validate"
             ],
             "support": {
-                "issues": "https://github.com/webmozart/assert/issues",
-                "source": "https://github.com/webmozart/assert/tree/master"
+                "issues": "https://github.com/webmozarts/assert/issues",
+                "source": "https://github.com/webmozarts/assert/tree/1.9.1"
             },
             "time": "2020-07-08T17:02:28+00:00"
         },
@@ -3534,6 +3525,7 @@
     "aliases": [],
     "minimum-stability": "dev",
     "stability-flags": {
+        "ampproject/amp-wp": 20,
         "sabberworm/php-css-parser": 20,
         "roave/security-advisories": 20
     },
