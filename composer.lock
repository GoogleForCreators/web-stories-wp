{
    "_readme": [
        "This file locks the dependencies of your project to a known state",
        "Read more about it at https://getcomposer.org/doc/01-basic-usage.md#installing-dependencies",
        "This file is @generated automatically"
    ],
    "content-hash": "73c53e41225caec72e765f16b72ac5cf",
    "packages": [
        {
            "name": "ampproject/amp-toolbox",
            "version": "0.11.5",
            "source": {
                "type": "git",
                "url": "https://github.com/ampproject/amp-toolbox-php.git",
                "reference": "78531851c59fa5f306315372719f0064b5542cf4"
            },
            "dist": {
                "type": "zip",
                "url": "https://api.github.com/repos/ampproject/amp-toolbox-php/zipball/78531851c59fa5f306315372719f0064b5542cf4",
                "reference": "78531851c59fa5f306315372719f0064b5542cf4",
                "shasum": ""
            },
            "require": {
                "ext-dom": "*",
                "ext-filter": "*",
                "ext-iconv": "*",
                "ext-json": "*",
                "ext-libxml": "*",
                "php": "^5.6 || ^7.0 || ^8.0"
            },
            "require-dev": {
                "civicrm/composer-downloads-plugin": "^2.1 || ^3.0",
                "dealerdirect/phpcodesniffer-composer-installer": "^0.7.1 || ^1.0.0",
                "ext-zip": "*",
                "mikey179/vfsstream": "^1.6",
                "php-parallel-lint/php-parallel-lint": "^1.2",
                "phpcompatibility/php-compatibility": "^9",
                "phpunit/phpunit": "^5 || ^6 || ^7 || ^8 || ^9",
                "roave/security-advisories": "dev-master",
                "sirbrillig/phpcs-variable-analysis": "^2.11.2",
                "squizlabs/php_codesniffer": "^3",
                "wp-coding-standards/wpcs": "^2.3",
                "yoast/phpunit-polyfills": "^0.2.0 || ^1.0.0"
            },
            "suggest": {
                "ext-json": "Provides native implementation of json_encode()/json_decode().",
                "ext-mbstring": "Used by Dom\\Document to convert encoding to UTF-8 if needed.",
                "mck89/peast": "Needed to minify the AMP script.",
                "nette/php-generator": "Needed to generate the validator spec PHP classes and interfaces."
            },
            "bin": [
                "bin/amp"
            ],
            "type": "library",
            "extra": {
                "downloads": {
                    "phpstan": {
                        "url": "https://github.com/phpstan/phpstan/releases/latest/download/phpstan.phar",
                        "path": "vendor/bin/phpstan",
                        "type": "phar"
                    }
                }
            },
            "autoload": {
                "files": [
                    "include/compatibility-fixes.php"
                ],
                "psr-4": {
                    "AmpProject\\": "src/"
                }
            },
            "notification-url": "https://packagist.org/downloads/",
            "license": [
                "Apache-2.0"
            ],
            "description": "A collection of AMP tools making it easier to publish and host AMP pages with PHP.",
            "support": {
                "issues": "https://github.com/ampproject/amp-toolbox-php/issues",
                "source": "https://github.com/ampproject/amp-toolbox-php/tree/0.11.5"
            },
            "time": "2024-02-05T19:10:57+00:00"
        },
        {
            "name": "ampproject/amp-wp",
            "version": "dev-develop",
            "source": {
                "type": "git",
                "url": "https://github.com/ampproject/amp-wp",
<<<<<<< HEAD
                "reference": "22012c53f1015ae2496276c9fe2e7d09164d163b"
            },
            "dist": {
                "type": "zip",
                "url": "https://api.github.com/repos/ampproject/amp-wp/zipball/22012c53f1015ae2496276c9fe2e7d09164d163b",
                "reference": "22012c53f1015ae2496276c9fe2e7d09164d163b",
=======
                "reference": "fa0a9f2d439937ac42aed9407e3841ae577c57f5"
            },
            "dist": {
                "type": "zip",
                "url": "https://api.github.com/repos/ampproject/amp-wp/zipball/fa0a9f2d439937ac42aed9407e3841ae577c57f5",
                "reference": "fa0a9f2d439937ac42aed9407e3841ae577c57f5",
>>>>>>> 16cc8f0a
                "shasum": ""
            },
            "require": {
                "ampproject/amp-toolbox": "0.11.5",
                "cweagans/composer-patches": "^1.0",
                "ext-curl": "*",
                "ext-date": "*",
                "ext-dom": "*",
                "ext-filter": "*",
                "ext-iconv": "*",
                "ext-json": "*",
                "ext-libxml": "*",
                "ext-spl": "*",
                "fasterimage/fasterimage": "1.5.0",
                "php": ">=7.4 || ^8.0",
                "sabberworm/php-css-parser": "8.5.1"
            },
            "require-dev": {
                "automattic/vipwpcs": "^3.0",
                "civicrm/composer-downloads-plugin": "^3.0",
                "google/cloud-storage": "^1.0",
                "mikey179/vfsstream": "1.6.11",
                "mustache/mustache": "^2",
                "php-stubs/wordpress-stubs": "^6.0",
                "phpcompatibility/phpcompatibility-wp": "2.1.5",
                "phpdocumentor/reflection": "^3.0",
                "roave/security-advisories": "dev-latest",
                "sirbrillig/phpcs-variable-analysis": "2.11.17",
                "wp-cli/export-command": "^2.0",
                "wp-cli/extension-command": "^2.0",
                "wp-cli/wp-cli": "^2.0",
                "wp-cli/wp-cli-tests": "^4.0",
                "wp-coding-standards/wpcs": "^3.0",
                "yoast/wp-test-utils": "^1.0"
            },
            "suggest": {
                "ext-intl": "Enables use of idn_to_utf8() to convert punycode domains to UTF-8 for use with an AMP Cache.",
                "ext-mbstring": "Used by PHP-CSS-Parser when working with stylesheets."
            },
            "default-branch": true,
            "type": "wordpress-plugin",
            "extra": {
                "composer-exit-on-patch-failure": true,
                "downloads": {
                    "phpstan": {
                        "path": "vendor/bin/phpstan",
                        "type": "phar",
                        "url": "https://github.com/phpstan/phpstan/releases/latest/download/phpstan.phar"
                    }
                },
                "patches": {
                    "sabberworm/php-css-parser": {
                        "1. Validate name-start code points for identifier <https://github.com/westonruter/PHP-CSS-Parser/pull/2>": "https://github.com/sabberworm/PHP-CSS-Parser/compare/cc791ad...westonruter:PHP-CSS-Parser:fix/malformed-identifier-without-tests.diff",
                        "2. Fix parsing CSS selectors which contain commas <https://github.com/westonruter/PHP-CSS-Parser/pull/1>": "https://github.com/sabberworm/PHP-CSS-Parser/compare/cc791ad...westonruter:PHP-CSS-Parser:fix/selector-comma-parsing-without-tests.diff",
                        "3. Parse simple expressions <https://github.com/sabberworm/PHP-CSS-Parser/pull/389>": "https://github.com/sabberworm/PHP-CSS-Parser/compare/cc791ad...westonruter:PHP-CSS-Parser:fix/expression-parsing-without-tests.diff"
                    }
                }
            },
            "autoload": {
                "psr-4": {
                    "AmpProject\\AmpWP\\": "src/"
                },
                "classmap": [
                    "includes/"
                ],
                "files": [
                    "includes/bootstrap.php"
                ]
            },
            "autoload-dev": {
                "psr-4": {
                    "AmpProject\\AmpWP\\Documentation\\": "docs/src/",
                    "AmpProject\\AmpWP\\Tests\\": "tests/php/src/"
                },
                "classmap": [
                    "tests/php/validation/"
                ],
                "files": [
                    "tests/php/register-wp-cli-commands.php",
                    "docs/includes/register-wp-cli-commands.php"
                ]
            },
            "scripts": {
                "analyze": [
                    "if [ -z $TEST_SKIP_PHPSTAN ]; then phpstan --version; phpstan analyze --ansi --memory-limit=2G; fi"
                ],
                "pre-commit": [
                    "npm run lint:staged"
                ],
                "prepare-tests": [
                    "install-package-tests"
                ]
            },
            "license": [
                "GPL-2.0-or-later"
            ],
            "description": "WordPress plugin for adding AMP support.",
            "homepage": "https://github.com/ampproject/amp-wp",
<<<<<<< HEAD
            "time": "2024-06-07T07:46:01+00:00"
=======
            "time": "2024-06-24T17:25:51+00:00"
>>>>>>> 16cc8f0a
        },
        {
            "name": "cweagans/composer-patches",
            "version": "1.7.3",
            "source": {
                "type": "git",
                "url": "https://github.com/cweagans/composer-patches.git",
                "reference": "e190d4466fe2b103a55467dfa83fc2fecfcaf2db"
            },
            "dist": {
                "type": "zip",
                "url": "https://api.github.com/repos/cweagans/composer-patches/zipball/e190d4466fe2b103a55467dfa83fc2fecfcaf2db",
                "reference": "e190d4466fe2b103a55467dfa83fc2fecfcaf2db",
                "shasum": ""
            },
            "require": {
                "composer-plugin-api": "^1.0 || ^2.0",
                "php": ">=5.3.0"
            },
            "require-dev": {
                "composer/composer": "~1.0 || ~2.0",
                "phpunit/phpunit": "~4.6"
            },
            "type": "composer-plugin",
            "extra": {
                "class": "cweagans\\Composer\\Patches"
            },
            "autoload": {
                "psr-4": {
                    "cweagans\\Composer\\": "src"
                }
            },
            "notification-url": "https://packagist.org/downloads/",
            "license": [
                "BSD-3-Clause"
            ],
            "authors": [
                {
                    "name": "Cameron Eagans",
                    "email": "me@cweagans.net"
                }
            ],
            "description": "Provides a way to patch Composer packages.",
            "support": {
                "issues": "https://github.com/cweagans/composer-patches/issues",
                "source": "https://github.com/cweagans/composer-patches/tree/1.7.3"
            },
            "time": "2022-12-20T22:53:13+00:00"
        },
        {
            "name": "enshrined/svg-sanitize",
            "version": "0.19.0",
            "source": {
                "type": "git",
                "url": "https://github.com/darylldoyle/svg-sanitizer.git",
                "reference": "e95cd17be68e45f523cbfb0fe50cdd891b0cf20e"
            },
            "dist": {
                "type": "zip",
                "url": "https://api.github.com/repos/darylldoyle/svg-sanitizer/zipball/e95cd17be68e45f523cbfb0fe50cdd891b0cf20e",
                "reference": "e95cd17be68e45f523cbfb0fe50cdd891b0cf20e",
                "shasum": ""
            },
            "require": {
                "ext-dom": "*",
                "ext-libxml": "*",
                "php": "^5.6 || ^7.0 || ^8.0"
            },
            "require-dev": {
                "phpunit/phpunit": "^5.7 || ^6.5 || ^8.5"
            },
            "type": "library",
            "autoload": {
                "psr-4": {
                    "enshrined\\svgSanitize\\": "src"
                }
            },
            "notification-url": "https://packagist.org/downloads/",
            "license": [
                "GPL-2.0-or-later"
            ],
            "authors": [
                {
                    "name": "Daryll Doyle",
                    "email": "daryll@enshrined.co.uk"
                }
            ],
            "description": "An SVG sanitizer for PHP",
            "support": {
                "issues": "https://github.com/darylldoyle/svg-sanitizer/issues",
                "source": "https://github.com/darylldoyle/svg-sanitizer/tree/0.19.0"
            },
            "time": "2024-06-18T10:27:15+00:00"
        },
        {
            "name": "fasterimage/fasterimage",
            "version": "v1.5.0",
            "source": {
                "type": "git",
                "url": "https://github.com/willwashburn/fasterimage.git",
                "reference": "42d125a15dc124520aff2157bbed9a4b2d4f310a"
            },
            "dist": {
                "type": "zip",
                "url": "https://api.github.com/repos/willwashburn/fasterimage/zipball/42d125a15dc124520aff2157bbed9a4b2d4f310a",
                "reference": "42d125a15dc124520aff2157bbed9a4b2d4f310a",
                "shasum": ""
            },
            "require": {
                "php": ">=5.4.0",
                "willwashburn/stream": ">=1.0"
            },
            "require-dev": {
                "php-coveralls/php-coveralls": "^2.1",
                "php-mock/php-mock-phpunit": "^2.3",
                "phpunit/phpunit": "~6.0"
            },
            "type": "library",
            "autoload": {
                "classmap": [
                    "src"
                ]
            },
            "notification-url": "https://packagist.org/downloads/",
            "license": [
                "MIT"
            ],
            "authors": [
                {
                    "name": "Will Washburn",
                    "email": "will@tailwindapp.com"
                },
                {
                    "name": "Weston Ruter"
                }
            ],
            "description": "FasterImage finds the size or type of a set of images given their uris by fetching as little as needed, in parallel. Originally ported by Tom Moor.",
            "homepage": "https://github.com/willwashburn/fasterimage",
            "keywords": [
                "fast image",
                "faster image",
                "fasterimage",
                "fastimage",
                "getimagesize",
                "image size",
                "parallel"
            ],
            "support": {
                "issues": "https://github.com/willwashburn/fasterimage/issues",
                "source": "https://github.com/willwashburn/fasterimage/tree/master"
            },
            "time": "2019-05-25T14:33:33+00:00"
        },
        {
            "name": "mcaskill/composer-exclude-files",
            "version": "v4.0.0",
            "source": {
                "type": "git",
                "url": "https://github.com/mcaskill/composer-plugin-exclude-files.git",
                "reference": "d053829d49ff3b0ba0ba3896f36b27b866b839e8"
            },
            "dist": {
                "type": "zip",
                "url": "https://api.github.com/repos/mcaskill/composer-plugin-exclude-files/zipball/d053829d49ff3b0ba0ba3896f36b27b866b839e8",
                "reference": "d053829d49ff3b0ba0ba3896f36b27b866b839e8",
                "shasum": ""
            },
            "require": {
                "composer-plugin-api": "^2.3",
                "php": "^7.2.5 || ^8.0"
            },
            "require-dev": {
                "composer/composer": "^2.3",
                "phpstan/phpstan": "^1.7",
                "symfony/phpunit-bridge": "^6.0"
            },
            "type": "composer-plugin",
            "extra": {
                "branch-alias": {
                    "dev-main": "4.x-dev"
                },
                "class": "McAskill\\Composer\\ExcludeFilePlugin"
            },
            "autoload": {
                "psr-4": {
                    "McAskill\\Composer\\": "src/"
                }
            },
            "notification-url": "https://packagist.org/downloads/",
            "license": [
                "MIT"
            ],
            "authors": [
                {
                    "name": "Chauncey McAskill",
                    "email": "chauncey@mcaskill.ca"
                }
            ],
            "description": "Exclude files from autoload_files.php",
            "support": {
                "issues": "https://github.com/mcaskill/composer-plugin-exclude-files/issues",
                "source": "https://github.com/mcaskill/composer-plugin-exclude-files/tree/v4.0.0"
            },
            "time": "2024-05-19T18:19:20+00:00"
        },
        {
            "name": "sabberworm/php-css-parser",
            "version": "v8.5.1",
            "source": {
                "type": "git",
                "url": "https://github.com/MyIntervals/PHP-CSS-Parser.git",
                "reference": "4a3d572b0f8b28bb6fd016ae8bbfc445facef152"
            },
            "dist": {
                "type": "zip",
                "url": "https://api.github.com/repos/MyIntervals/PHP-CSS-Parser/zipball/4a3d572b0f8b28bb6fd016ae8bbfc445facef152",
                "reference": "4a3d572b0f8b28bb6fd016ae8bbfc445facef152",
                "shasum": ""
            },
            "require": {
                "ext-iconv": "*",
                "php": ">=5.6.20"
            },
            "require-dev": {
                "phpunit/phpunit": "^5.7.27"
            },
            "suggest": {
                "ext-mbstring": "for parsing UTF-8 CSS"
            },
            "type": "library",
            "extra": {
                "branch-alias": {
                    "dev-main": "9.0.x-dev"
                }
            },
            "autoload": {
                "psr-4": {
                    "Sabberworm\\CSS\\": "src/"
                }
            },
            "notification-url": "https://packagist.org/downloads/",
            "license": [
                "MIT"
            ],
            "authors": [
                {
                    "name": "Raphael Schweikert"
                },
                {
                    "name": "Oliver Klee",
                    "email": "github@oliverklee.de"
                },
                {
                    "name": "Jake Hotson",
                    "email": "jake.github@qzdesign.co.uk"
                }
            ],
            "description": "Parser for CSS Files written in PHP",
            "homepage": "https://www.sabberworm.com/blog/2010/6/10/php-css-parser",
            "keywords": [
                "css",
                "parser",
                "stylesheet"
            ],
            "support": {
                "issues": "https://github.com/MyIntervals/PHP-CSS-Parser/issues",
                "source": "https://github.com/MyIntervals/PHP-CSS-Parser/tree/v8.5.1"
            },
            "time": "2024-02-15T16:41:13+00:00"
        },
        {
            "name": "symfony/polyfill-mbstring",
            "version": "v1.30.0",
            "source": {
                "type": "git",
                "url": "https://github.com/symfony/polyfill-mbstring.git",
                "reference": "fd22ab50000ef01661e2a31d850ebaa297f8e03c"
            },
            "dist": {
                "type": "zip",
                "url": "https://api.github.com/repos/symfony/polyfill-mbstring/zipball/fd22ab50000ef01661e2a31d850ebaa297f8e03c",
                "reference": "fd22ab50000ef01661e2a31d850ebaa297f8e03c",
                "shasum": ""
            },
            "require": {
                "php": ">=7.1"
            },
            "provide": {
                "ext-mbstring": "*"
            },
            "suggest": {
                "ext-mbstring": "For best performance"
            },
            "type": "library",
            "extra": {
                "thanks": {
                    "name": "symfony/polyfill",
                    "url": "https://github.com/symfony/polyfill"
                }
            },
            "autoload": {
                "files": [
                    "bootstrap.php"
                ],
                "psr-4": {
                    "Symfony\\Polyfill\\Mbstring\\": ""
                }
            },
            "notification-url": "https://packagist.org/downloads/",
            "license": [
                "MIT"
            ],
            "authors": [
                {
                    "name": "Nicolas Grekas",
                    "email": "p@tchwork.com"
                },
                {
                    "name": "Symfony Community",
                    "homepage": "https://symfony.com/contributors"
                }
            ],
            "description": "Symfony polyfill for the Mbstring extension",
            "homepage": "https://symfony.com",
            "keywords": [
                "compatibility",
                "mbstring",
                "polyfill",
                "portable",
                "shim"
            ],
            "support": {
                "source": "https://github.com/symfony/polyfill-mbstring/tree/v1.30.0"
            },
            "funding": [
                {
                    "url": "https://symfony.com/sponsor",
                    "type": "custom"
                },
                {
                    "url": "https://github.com/fabpot",
                    "type": "github"
                },
                {
                    "url": "https://tidelift.com/funding/github/packagist/symfony/symfony",
                    "type": "tidelift"
                }
            ],
            "time": "2024-06-19T12:30:46+00:00"
        },
        {
            "name": "willwashburn/stream",
            "version": "v1.0.0",
            "source": {
                "type": "git",
                "url": "https://github.com/willwashburn/stream.git",
                "reference": "345b3062493e3899d987dbdd1fec1c13ee28c903"
            },
            "dist": {
                "type": "zip",
                "url": "https://api.github.com/repos/willwashburn/stream/zipball/345b3062493e3899d987dbdd1fec1c13ee28c903",
                "reference": "345b3062493e3899d987dbdd1fec1c13ee28c903",
                "shasum": ""
            },
            "require": {
                "php": ">=5.4.0"
            },
            "require-dev": {
                "mockery/mockery": "~0.9",
                "phpunit/phpunit": "~4.0"
            },
            "type": "library",
            "autoload": {
                "psr-4": {
                    "WillWashburn\\": "src/"
                }
            },
            "notification-url": "https://packagist.org/downloads/",
            "license": [
                "MIT"
            ],
            "authors": [
                {
                    "name": "Will Washburn",
                    "email": "will.washburn@gmail.com"
                }
            ],
            "description": "model a sequence of data elements made available over time ",
            "homepage": "https://github.com/willwashburn/stream",
            "keywords": [
                "peek",
                "read",
                "stream",
                "streamable"
            ],
            "support": {
                "issues": "https://github.com/willwashburn/stream/issues",
                "source": "https://github.com/willwashburn/stream/tree/master"
            },
            "time": "2016-03-15T10:54:35+00:00"
        }
    ],
    "packages-dev": [
        {
            "name": "antecedent/patchwork",
            "version": "2.1.28",
            "source": {
                "type": "git",
                "url": "https://github.com/antecedent/patchwork.git",
                "reference": "6b30aff81ebadf0f2feb9268d3e08385cebcc08d"
            },
            "dist": {
                "type": "zip",
                "url": "https://api.github.com/repos/antecedent/patchwork/zipball/6b30aff81ebadf0f2feb9268d3e08385cebcc08d",
                "reference": "6b30aff81ebadf0f2feb9268d3e08385cebcc08d",
                "shasum": ""
            },
            "require": {
                "php": ">=5.4.0"
            },
            "require-dev": {
                "phpunit/phpunit": ">=4"
            },
            "type": "library",
            "notification-url": "https://packagist.org/downloads/",
            "license": [
                "MIT"
            ],
            "authors": [
                {
                    "name": "Ignas Rudaitis",
                    "email": "ignas.rudaitis@gmail.com"
                }
            ],
            "description": "Method redefinition (monkey-patching) functionality for PHP.",
            "homepage": "https://antecedent.github.io/patchwork/",
            "keywords": [
                "aop",
                "aspect",
                "interception",
                "monkeypatching",
                "redefinition",
                "runkit",
                "testing"
            ],
            "support": {
                "issues": "https://github.com/antecedent/patchwork/issues",
                "source": "https://github.com/antecedent/patchwork/tree/2.1.28"
            },
            "time": "2024-02-06T09:26:11+00:00"
        },
        {
            "name": "automattic/vipwpcs",
            "version": "dev-develop",
            "source": {
                "type": "git",
                "url": "https://github.com/Automattic/VIP-Coding-Standards.git",
                "reference": "9e915285b9e3a0243601149f8c6dbc9011f685dc"
            },
            "dist": {
                "type": "zip",
                "url": "https://api.github.com/repos/Automattic/VIP-Coding-Standards/zipball/9e915285b9e3a0243601149f8c6dbc9011f685dc",
                "reference": "9e915285b9e3a0243601149f8c6dbc9011f685dc",
                "shasum": ""
            },
            "require": {
                "php": ">=5.4",
                "phpcsstandards/phpcsextra": "^1.2.1",
                "phpcsstandards/phpcsutils": "^1.0.11",
                "sirbrillig/phpcs-variable-analysis": "^2.11.18",
                "squizlabs/php_codesniffer": "^3.9.2",
                "wp-coding-standards/wpcs": "^3.1.0"
            },
            "require-dev": {
                "php-parallel-lint/php-console-highlighter": "^1.0.0",
                "php-parallel-lint/php-parallel-lint": "^1.3.2",
                "phpcompatibility/php-compatibility": "^9",
                "phpcsstandards/phpcsdevtools": "^1.0",
                "phpunit/phpunit": "^4 || ^5 || ^6 || ^7 || ^8 || ^9"
            },
            "default-branch": true,
            "type": "phpcodesniffer-standard",
            "notification-url": "https://packagist.org/downloads/",
            "license": [
                "MIT"
            ],
            "authors": [
                {
                    "name": "Contributors",
                    "homepage": "https://github.com/Automattic/VIP-Coding-Standards/graphs/contributors"
                }
            ],
            "description": "PHP_CodeSniffer rules (sniffs) to enforce WordPress VIP minimum coding conventions",
            "keywords": [
                "phpcs",
                "standards",
                "static analysis",
                "wordpress"
            ],
            "support": {
                "issues": "https://github.com/Automattic/VIP-Coding-Standards/issues",
                "source": "https://github.com/Automattic/VIP-Coding-Standards",
                "wiki": "https://github.com/Automattic/VIP-Coding-Standards/wiki"
            },
            "time": "2024-05-10T14:32:41+00:00"
        },
        {
            "name": "brain/monkey",
            "version": "2.6.1",
            "source": {
                "type": "git",
                "url": "https://github.com/Brain-WP/BrainMonkey.git",
                "reference": "a31c84515bb0d49be9310f52ef1733980ea8ffbb"
            },
            "dist": {
                "type": "zip",
                "url": "https://api.github.com/repos/Brain-WP/BrainMonkey/zipball/a31c84515bb0d49be9310f52ef1733980ea8ffbb",
                "reference": "a31c84515bb0d49be9310f52ef1733980ea8ffbb",
                "shasum": ""
            },
            "require": {
                "antecedent/patchwork": "^2.1.17",
                "mockery/mockery": "^1.3.5 || ^1.4.4",
                "php": ">=5.6.0"
            },
            "require-dev": {
                "dealerdirect/phpcodesniffer-composer-installer": "^0.7.1",
                "phpcompatibility/php-compatibility": "^9.3.0",
                "phpunit/phpunit": "^5.7.26 || ^6.0 || ^7.0 || >=8.0 <8.5.12 || ^8.5.14 || ^9.0"
            },
            "type": "library",
            "extra": {
                "branch-alias": {
                    "dev-version/1": "1.x-dev",
                    "dev-master": "2.0.x-dev"
                }
            },
            "autoload": {
                "files": [
                    "inc/api.php"
                ],
                "psr-4": {
                    "Brain\\Monkey\\": "src/"
                }
            },
            "notification-url": "https://packagist.org/downloads/",
            "license": [
                "MIT"
            ],
            "authors": [
                {
                    "name": "Giuseppe Mazzapica",
                    "email": "giuseppe.mazzapica@gmail.com",
                    "homepage": "https://gmazzap.me",
                    "role": "Developer"
                }
            ],
            "description": "Mocking utility for PHP functions and WordPress plugin API",
            "keywords": [
                "Monkey Patching",
                "interception",
                "mock",
                "mock functions",
                "mockery",
                "patchwork",
                "redefinition",
                "runkit",
                "test",
                "testing"
            ],
            "support": {
                "issues": "https://github.com/Brain-WP/BrainMonkey/issues",
                "source": "https://github.com/Brain-WP/BrainMonkey"
            },
            "time": "2021-11-11T15:53:55+00:00"
        },
        {
            "name": "composer/package-versions-deprecated",
            "version": "1.11.99.5",
            "source": {
                "type": "git",
                "url": "https://github.com/composer/package-versions-deprecated.git",
                "reference": "b4f54f74ef3453349c24a845d22392cd31e65f1d"
            },
            "dist": {
                "type": "zip",
                "url": "https://api.github.com/repos/composer/package-versions-deprecated/zipball/b4f54f74ef3453349c24a845d22392cd31e65f1d",
                "reference": "b4f54f74ef3453349c24a845d22392cd31e65f1d",
                "shasum": ""
            },
            "require": {
                "composer-plugin-api": "^1.1.0 || ^2.0",
                "php": "^7 || ^8"
            },
            "replace": {
                "ocramius/package-versions": "1.11.99"
            },
            "require-dev": {
                "composer/composer": "^1.9.3 || ^2.0@dev",
                "ext-zip": "^1.13",
                "phpunit/phpunit": "^6.5 || ^7"
            },
            "type": "composer-plugin",
            "extra": {
                "class": "PackageVersions\\Installer",
                "branch-alias": {
                    "dev-master": "1.x-dev"
                }
            },
            "autoload": {
                "psr-4": {
                    "PackageVersions\\": "src/PackageVersions"
                }
            },
            "notification-url": "https://packagist.org/downloads/",
            "license": [
                "MIT"
            ],
            "authors": [
                {
                    "name": "Marco Pivetta",
                    "email": "ocramius@gmail.com"
                },
                {
                    "name": "Jordi Boggiano",
                    "email": "j.boggiano@seld.be"
                }
            ],
            "description": "Composer plugin that provides efficient querying for installed package versions (no runtime IO)",
            "support": {
                "issues": "https://github.com/composer/package-versions-deprecated/issues",
                "source": "https://github.com/composer/package-versions-deprecated/tree/1.11.99.5"
            },
            "funding": [
                {
                    "url": "https://packagist.com",
                    "type": "custom"
                },
                {
                    "url": "https://github.com/composer",
                    "type": "github"
                },
                {
                    "url": "https://tidelift.com/funding/github/packagist/composer/composer",
                    "type": "tidelift"
                }
            ],
            "time": "2022-01-17T14:14:24+00:00"
        },
        {
            "name": "composer/pcre",
            "version": "3.1.4",
            "source": {
                "type": "git",
                "url": "https://github.com/composer/pcre.git",
                "reference": "04229f163664973f68f38f6f73d917799168ef24"
            },
            "dist": {
                "type": "zip",
                "url": "https://api.github.com/repos/composer/pcre/zipball/04229f163664973f68f38f6f73d917799168ef24",
                "reference": "04229f163664973f68f38f6f73d917799168ef24",
                "shasum": ""
            },
            "require": {
                "php": "^7.4 || ^8.0"
            },
            "require-dev": {
                "phpstan/phpstan": "^1.3",
                "phpstan/phpstan-strict-rules": "^1.1",
                "symfony/phpunit-bridge": "^5"
            },
            "type": "library",
            "extra": {
                "branch-alias": {
                    "dev-main": "3.x-dev"
                }
            },
            "autoload": {
                "psr-4": {
                    "Composer\\Pcre\\": "src"
                }
            },
            "notification-url": "https://packagist.org/downloads/",
            "license": [
                "MIT"
            ],
            "authors": [
                {
                    "name": "Jordi Boggiano",
                    "email": "j.boggiano@seld.be",
                    "homepage": "http://seld.be"
                }
            ],
            "description": "PCRE wrapping library that offers type-safe preg_* replacements.",
            "keywords": [
                "PCRE",
                "preg",
                "regex",
                "regular expression"
            ],
            "support": {
                "issues": "https://github.com/composer/pcre/issues",
                "source": "https://github.com/composer/pcre/tree/3.1.4"
            },
            "funding": [
                {
                    "url": "https://packagist.com",
                    "type": "custom"
                },
                {
                    "url": "https://github.com/composer",
                    "type": "github"
                },
                {
                    "url": "https://tidelift.com/funding/github/packagist/composer/composer",
                    "type": "tidelift"
                }
            ],
            "time": "2024-05-27T13:40:54+00:00"
        },
        {
            "name": "composer/xdebug-handler",
            "version": "3.0.5",
            "source": {
                "type": "git",
                "url": "https://github.com/composer/xdebug-handler.git",
                "reference": "6c1925561632e83d60a44492e0b344cf48ab85ef"
            },
            "dist": {
                "type": "zip",
                "url": "https://api.github.com/repos/composer/xdebug-handler/zipball/6c1925561632e83d60a44492e0b344cf48ab85ef",
                "reference": "6c1925561632e83d60a44492e0b344cf48ab85ef",
                "shasum": ""
            },
            "require": {
                "composer/pcre": "^1 || ^2 || ^3",
                "php": "^7.2.5 || ^8.0",
                "psr/log": "^1 || ^2 || ^3"
            },
            "require-dev": {
                "phpstan/phpstan": "^1.0",
                "phpstan/phpstan-strict-rules": "^1.1",
                "phpunit/phpunit": "^8.5 || ^9.6 || ^10.5"
            },
            "type": "library",
            "autoload": {
                "psr-4": {
                    "Composer\\XdebugHandler\\": "src"
                }
            },
            "notification-url": "https://packagist.org/downloads/",
            "license": [
                "MIT"
            ],
            "authors": [
                {
                    "name": "John Stevenson",
                    "email": "john-stevenson@blueyonder.co.uk"
                }
            ],
            "description": "Restarts a process without Xdebug.",
            "keywords": [
                "Xdebug",
                "performance"
            ],
            "support": {
                "irc": "ircs://irc.libera.chat:6697/composer",
                "issues": "https://github.com/composer/xdebug-handler/issues",
                "source": "https://github.com/composer/xdebug-handler/tree/3.0.5"
            },
            "funding": [
                {
                    "url": "https://packagist.com",
                    "type": "custom"
                },
                {
                    "url": "https://github.com/composer",
                    "type": "github"
                },
                {
                    "url": "https://tidelift.com/funding/github/packagist/composer/composer",
                    "type": "tidelift"
                }
            ],
            "time": "2024-05-06T16:37:16+00:00"
        },
        {
            "name": "dealerdirect/phpcodesniffer-composer-installer",
            "version": "v1.0.0",
            "source": {
                "type": "git",
                "url": "https://github.com/PHPCSStandards/composer-installer.git",
                "reference": "4be43904336affa5c2f70744a348312336afd0da"
            },
            "dist": {
                "type": "zip",
                "url": "https://api.github.com/repos/PHPCSStandards/composer-installer/zipball/4be43904336affa5c2f70744a348312336afd0da",
                "reference": "4be43904336affa5c2f70744a348312336afd0da",
                "shasum": ""
            },
            "require": {
                "composer-plugin-api": "^1.0 || ^2.0",
                "php": ">=5.4",
                "squizlabs/php_codesniffer": "^2.0 || ^3.1.0 || ^4.0"
            },
            "require-dev": {
                "composer/composer": "*",
                "ext-json": "*",
                "ext-zip": "*",
                "php-parallel-lint/php-parallel-lint": "^1.3.1",
                "phpcompatibility/php-compatibility": "^9.0",
                "yoast/phpunit-polyfills": "^1.0"
            },
            "type": "composer-plugin",
            "extra": {
                "class": "PHPCSStandards\\Composer\\Plugin\\Installers\\PHPCodeSniffer\\Plugin"
            },
            "autoload": {
                "psr-4": {
                    "PHPCSStandards\\Composer\\Plugin\\Installers\\PHPCodeSniffer\\": "src/"
                }
            },
            "notification-url": "https://packagist.org/downloads/",
            "license": [
                "MIT"
            ],
            "authors": [
                {
                    "name": "Franck Nijhof",
                    "email": "franck.nijhof@dealerdirect.com",
                    "homepage": "http://www.frenck.nl",
                    "role": "Developer / IT Manager"
                },
                {
                    "name": "Contributors",
                    "homepage": "https://github.com/PHPCSStandards/composer-installer/graphs/contributors"
                }
            ],
            "description": "PHP_CodeSniffer Standards Composer Installer Plugin",
            "homepage": "http://www.dealerdirect.com",
            "keywords": [
                "PHPCodeSniffer",
                "PHP_CodeSniffer",
                "code quality",
                "codesniffer",
                "composer",
                "installer",
                "phpcbf",
                "phpcs",
                "plugin",
                "qa",
                "quality",
                "standard",
                "standards",
                "style guide",
                "stylecheck",
                "tests"
            ],
            "support": {
                "issues": "https://github.com/PHPCSStandards/composer-installer/issues",
                "source": "https://github.com/PHPCSStandards/composer-installer"
            },
            "time": "2023-01-05T11:28:13+00:00"
        },
        {
            "name": "doctrine/instantiator",
            "version": "1.5.0",
            "source": {
                "type": "git",
                "url": "https://github.com/doctrine/instantiator.git",
                "reference": "0a0fa9780f5d4e507415a065172d26a98d02047b"
            },
            "dist": {
                "type": "zip",
                "url": "https://api.github.com/repos/doctrine/instantiator/zipball/0a0fa9780f5d4e507415a065172d26a98d02047b",
                "reference": "0a0fa9780f5d4e507415a065172d26a98d02047b",
                "shasum": ""
            },
            "require": {
                "php": "^7.1 || ^8.0"
            },
            "require-dev": {
                "doctrine/coding-standard": "^9 || ^11",
                "ext-pdo": "*",
                "ext-phar": "*",
                "phpbench/phpbench": "^0.16 || ^1",
                "phpstan/phpstan": "^1.4",
                "phpstan/phpstan-phpunit": "^1",
                "phpunit/phpunit": "^7.5 || ^8.5 || ^9.5",
                "vimeo/psalm": "^4.30 || ^5.4"
            },
            "type": "library",
            "autoload": {
                "psr-4": {
                    "Doctrine\\Instantiator\\": "src/Doctrine/Instantiator/"
                }
            },
            "notification-url": "https://packagist.org/downloads/",
            "license": [
                "MIT"
            ],
            "authors": [
                {
                    "name": "Marco Pivetta",
                    "email": "ocramius@gmail.com",
                    "homepage": "https://ocramius.github.io/"
                }
            ],
            "description": "A small, lightweight utility to instantiate objects in PHP without invoking their constructors",
            "homepage": "https://www.doctrine-project.org/projects/instantiator.html",
            "keywords": [
                "constructor",
                "instantiate"
            ],
            "support": {
                "issues": "https://github.com/doctrine/instantiator/issues",
                "source": "https://github.com/doctrine/instantiator/tree/1.5.0"
            },
            "funding": [
                {
                    "url": "https://www.doctrine-project.org/sponsorship.html",
                    "type": "custom"
                },
                {
                    "url": "https://www.patreon.com/phpdoctrine",
                    "type": "patreon"
                },
                {
                    "url": "https://tidelift.com/funding/github/packagist/doctrine%2Finstantiator",
                    "type": "tidelift"
                }
            ],
            "time": "2022-12-30T00:15:36+00:00"
        },
        {
            "name": "ergebnis/composer-normalize",
            "version": "2.43.0",
            "source": {
                "type": "git",
                "url": "https://github.com/ergebnis/composer-normalize.git",
                "reference": "4b46330c84bb8f43fac79f5c5a05162fc7c80d75"
            },
            "dist": {
                "type": "zip",
                "url": "https://api.github.com/repos/ergebnis/composer-normalize/zipball/4b46330c84bb8f43fac79f5c5a05162fc7c80d75",
                "reference": "4b46330c84bb8f43fac79f5c5a05162fc7c80d75",
                "shasum": ""
            },
            "require": {
                "composer-plugin-api": "^2.0.0",
                "ergebnis/json": "^1.2.0",
                "ergebnis/json-normalizer": "^4.5.0",
                "ergebnis/json-printer": "^3.5.0",
                "ext-json": "*",
                "justinrainbow/json-schema": "^5.2.12",
                "localheinz/diff": "^1.1.1",
                "php": "~7.4.0 || ~8.0.0 || ~8.1.0 || ~8.2.0 || ~8.3.0"
            },
            "require-dev": {
                "composer/composer": "^2.7.7",
                "ergebnis/license": "^2.4.0",
                "ergebnis/php-cs-fixer-config": "^6.30.1",
                "ergebnis/phpunit-slow-test-detector": "^2.14.0",
                "fakerphp/faker": "^1.23.1",
                "infection/infection": "~0.26.6",
                "phpunit/phpunit": "^9.6.19",
                "psalm/plugin-phpunit": "~0.19.0",
                "rector/rector": "^1.1.0",
                "symfony/filesystem": "^5.4.40",
                "vimeo/psalm": "^5.24.0"
            },
            "type": "composer-plugin",
            "extra": {
                "class": "Ergebnis\\Composer\\Normalize\\NormalizePlugin",
                "composer-normalize": {
                    "indent-size": 2,
                    "indent-style": "space"
                },
                "plugin-optional": true
            },
            "autoload": {
                "psr-4": {
                    "Ergebnis\\Composer\\Normalize\\": "src/"
                }
            },
            "notification-url": "https://packagist.org/downloads/",
            "license": [
                "MIT"
            ],
            "authors": [
                {
                    "name": "Andreas Möller",
                    "email": "am@localheinz.com",
                    "homepage": "https://localheinz.com"
                }
            ],
            "description": "Provides a composer plugin for normalizing composer.json.",
            "homepage": "https://github.com/ergebnis/composer-normalize",
            "keywords": [
                "composer",
                "normalize",
                "normalizer",
                "plugin"
            ],
            "support": {
                "issues": "https://github.com/ergebnis/composer-normalize/issues",
                "security": "https://github.com/ergebnis/composer-normalize/blob/main/.github/SECURITY.md",
                "source": "https://github.com/ergebnis/composer-normalize"
            },
            "time": "2024-06-16T13:22:18+00:00"
        },
        {
            "name": "ergebnis/json",
            "version": "1.2.0",
            "source": {
                "type": "git",
                "url": "https://github.com/ergebnis/json.git",
                "reference": "a457f25a5ba7ea11fc94f84d53678c5211abfce0"
            },
            "dist": {
                "type": "zip",
                "url": "https://api.github.com/repos/ergebnis/json/zipball/a457f25a5ba7ea11fc94f84d53678c5211abfce0",
                "reference": "a457f25a5ba7ea11fc94f84d53678c5211abfce0",
                "shasum": ""
            },
            "require": {
                "ext-json": "*",
                "php": "~7.4.0 || ~8.0.0 || ~8.1.0 || ~8.2.0 || ~8.3.0"
            },
            "require-dev": {
                "ergebnis/data-provider": "^3.2.0",
                "ergebnis/license": "^2.4.0",
                "ergebnis/php-cs-fixer-config": "^6.20.0",
                "ergebnis/phpunit-slow-test-detector": "^2.9.0",
                "fakerphp/faker": "^1.23.1",
                "infection/infection": "~0.26.6",
                "phpunit/phpunit": "^9.6.16",
                "psalm/plugin-phpunit": "~0.18.4",
                "rector/rector": "~0.19.2",
                "vimeo/psalm": "^5.20.0"
            },
            "type": "library",
            "extra": {
                "composer-normalize": {
                    "indent-size": 2,
                    "indent-style": "space"
                }
            },
            "autoload": {
                "psr-4": {
                    "Ergebnis\\Json\\": "src/"
                }
            },
            "notification-url": "https://packagist.org/downloads/",
            "license": [
                "MIT"
            ],
            "authors": [
                {
                    "name": "Andreas Möller",
                    "email": "am@localheinz.com",
                    "homepage": "https://localheinz.com"
                }
            ],
            "description": "Provides a Json value object for representing a valid JSON string.",
            "homepage": "https://github.com/ergebnis/json",
            "keywords": [
                "json"
            ],
            "support": {
                "issues": "https://github.com/ergebnis/json/issues",
                "security": "https://github.com/ergebnis/json/blob/main/.github/SECURITY.md",
                "source": "https://github.com/ergebnis/json"
            },
            "time": "2024-01-29T15:09:24+00:00"
        },
        {
            "name": "ergebnis/json-normalizer",
            "version": "4.5.0",
            "source": {
                "type": "git",
                "url": "https://github.com/ergebnis/json-normalizer.git",
                "reference": "f0ee9e70739f121b27fac8b743e4a52b23de2152"
            },
            "dist": {
                "type": "zip",
                "url": "https://api.github.com/repos/ergebnis/json-normalizer/zipball/f0ee9e70739f121b27fac8b743e4a52b23de2152",
                "reference": "f0ee9e70739f121b27fac8b743e4a52b23de2152",
                "shasum": ""
            },
            "require": {
                "ergebnis/json": "^1.2.0",
                "ergebnis/json-pointer": "^3.4.0",
                "ergebnis/json-printer": "^3.5.0",
                "ergebnis/json-schema-validator": "^4.2.0",
                "ext-json": "*",
                "justinrainbow/json-schema": "^5.2.12",
                "php": "~7.4.0 || ~8.0.0 || ~8.1.0 || ~8.2.0 || ~8.3.0"
            },
            "require-dev": {
                "composer/semver": "^3.4.0",
                "ergebnis/data-provider": "^3.2.0",
                "ergebnis/license": "^2.4.0",
                "ergebnis/php-cs-fixer-config": "^6.20.0",
                "ergebnis/phpunit-slow-test-detector": "^2.9.0",
                "fakerphp/faker": "^1.23.1",
                "infection/infection": "~0.26.6",
                "phpunit/phpunit": "^9.6.16",
                "psalm/plugin-phpunit": "~0.18.4",
                "rector/rector": "~0.19.4",
                "vimeo/psalm": "^5.20.0"
            },
            "suggest": {
                "composer/semver": "If you want to use ComposerJsonNormalizer or VersionConstraintNormalizer"
            },
            "type": "library",
            "autoload": {
                "psr-4": {
                    "Ergebnis\\Json\\Normalizer\\": "src/"
                }
            },
            "notification-url": "https://packagist.org/downloads/",
            "license": [
                "MIT"
            ],
            "authors": [
                {
                    "name": "Andreas Möller",
                    "email": "am@localheinz.com",
                    "homepage": "https://localheinz.com"
                }
            ],
            "description": "Provides generic and vendor-specific normalizers for normalizing JSON documents.",
            "homepage": "https://github.com/ergebnis/json-normalizer",
            "keywords": [
                "json",
                "normalizer"
            ],
            "support": {
                "issues": "https://github.com/ergebnis/json-normalizer/issues",
                "security": "https://github.com/ergebnis/json-normalizer/blob/main/.github/SECURITY.md",
                "source": "https://github.com/ergebnis/json-normalizer"
            },
            "time": "2024-01-30T09:10:15+00:00"
        },
        {
            "name": "ergebnis/json-pointer",
            "version": "3.4.0",
            "source": {
                "type": "git",
                "url": "https://github.com/ergebnis/json-pointer.git",
                "reference": "b654757d873050622c2166f55ab25d04685261c5"
            },
            "dist": {
                "type": "zip",
                "url": "https://api.github.com/repos/ergebnis/json-pointer/zipball/b654757d873050622c2166f55ab25d04685261c5",
                "reference": "b654757d873050622c2166f55ab25d04685261c5",
                "shasum": ""
            },
            "require": {
                "php": "~7.4.0 || ~8.0.0 || ~8.1.0 || ~8.2.0 || ~8.3.0"
            },
            "require-dev": {
                "ergebnis/data-provider": "^3.2.0",
                "ergebnis/license": "^2.4.0",
                "ergebnis/php-cs-fixer-config": "^6.20.0",
                "ergebnis/phpunit-slow-test-detector": "^2.9.0",
                "fakerphp/faker": "^1.23.1",
                "infection/infection": "~0.26.6",
                "phpunit/phpunit": "^9.6.16",
                "psalm/plugin-phpunit": "~0.18.4",
                "rector/rector": "~0.19.2",
                "vimeo/psalm": "^5.20.0"
            },
            "type": "library",
            "extra": {
                "composer-normalize": {
                    "indent-size": 2,
                    "indent-style": "space"
                }
            },
            "autoload": {
                "psr-4": {
                    "Ergebnis\\Json\\Pointer\\": "src/"
                }
            },
            "notification-url": "https://packagist.org/downloads/",
            "license": [
                "MIT"
            ],
            "authors": [
                {
                    "name": "Andreas Möller",
                    "email": "am@localheinz.com",
                    "homepage": "https://localheinz.com"
                }
            ],
            "description": "Provides an abstraction of a JSON pointer.",
            "homepage": "https://github.com/ergebnis/json-pointer",
            "keywords": [
                "RFC6901",
                "json",
                "pointer"
            ],
            "support": {
                "issues": "https://github.com/ergebnis/json-pointer/issues",
                "security": "https://github.com/ergebnis/json-pointer/blob/main/.github/SECURITY.md",
                "source": "https://github.com/ergebnis/json-pointer"
            },
            "time": "2024-01-29T16:37:15+00:00"
        },
        {
            "name": "ergebnis/json-printer",
            "version": "3.5.0",
            "source": {
                "type": "git",
                "url": "https://github.com/ergebnis/json-printer.git",
                "reference": "549e16fe6de34b8c3aee7b421be12caa552f3ced"
            },
            "dist": {
                "type": "zip",
                "url": "https://api.github.com/repos/ergebnis/json-printer/zipball/549e16fe6de34b8c3aee7b421be12caa552f3ced",
                "reference": "549e16fe6de34b8c3aee7b421be12caa552f3ced",
                "shasum": ""
            },
            "require": {
                "ext-json": "*",
                "ext-mbstring": "*",
                "php": "~7.4.0 || ~8.0.0 || ~8.1.0 || ~8.2.0 || ~8.3.0"
            },
            "require-dev": {
                "ergebnis/data-provider": "^3.2.0",
                "ergebnis/license": "^2.4.0",
                "ergebnis/php-cs-fixer-config": "^6.20.0",
                "ergebnis/phpunit-slow-test-detector": "^2.9.0",
                "fakerphp/faker": "^1.23.1",
                "infection/infection": "~0.26.6",
                "phpunit/phpunit": "^9.6.16",
                "psalm/plugin-phpunit": "~0.18.4",
                "rector/rector": "~0.19.2",
                "vimeo/psalm": "^5.20.0"
            },
            "type": "library",
            "autoload": {
                "psr-4": {
                    "Ergebnis\\Json\\Printer\\": "src/"
                }
            },
            "notification-url": "https://packagist.org/downloads/",
            "license": [
                "MIT"
            ],
            "authors": [
                {
                    "name": "Andreas Möller",
                    "email": "am@localheinz.com",
                    "homepage": "https://localheinz.com"
                }
            ],
            "description": "Provides a JSON printer, allowing for flexible indentation.",
            "homepage": "https://github.com/ergebnis/json-printer",
            "keywords": [
                "formatter",
                "json",
                "printer"
            ],
            "support": {
                "issues": "https://github.com/ergebnis/json-printer/issues",
                "security": "https://github.com/ergebnis/json-printer/blob/main/.github/SECURITY.md",
                "source": "https://github.com/ergebnis/json-printer"
            },
            "time": "2024-01-29T15:33:37+00:00"
        },
        {
            "name": "ergebnis/json-schema-validator",
            "version": "4.2.0",
            "source": {
                "type": "git",
                "url": "https://github.com/ergebnis/json-schema-validator.git",
                "reference": "10ed514fdc3f9b71f8a92c567afea21a2f6fa1ef"
            },
            "dist": {
                "type": "zip",
                "url": "https://api.github.com/repos/ergebnis/json-schema-validator/zipball/10ed514fdc3f9b71f8a92c567afea21a2f6fa1ef",
                "reference": "10ed514fdc3f9b71f8a92c567afea21a2f6fa1ef",
                "shasum": ""
            },
            "require": {
                "ergebnis/json": "^1.2.0",
                "ergebnis/json-pointer": "^3.4.0",
                "ext-json": "*",
                "justinrainbow/json-schema": "^5.2.12",
                "php": "~7.4.0 || ~8.0.0 || ~8.1.0 || ~8.2.0 || ~8.3.0"
            },
            "require-dev": {
                "ergebnis/data-provider": "^3.2.0",
                "ergebnis/license": "^2.4.0",
                "ergebnis/php-cs-fixer-config": "^6.20.0",
                "ergebnis/phpunit-slow-test-detector": "^2.9.0",
                "fakerphp/faker": "^1.23.1",
                "infection/infection": "~0.26.6",
                "phpunit/phpunit": "^9.6.16",
                "psalm/plugin-phpunit": "~0.18.4",
                "rector/rector": "~0.19.2",
                "vimeo/psalm": "^5.20.0"
            },
            "type": "library",
            "extra": {
                "composer-normalize": {
                    "indent-size": 2,
                    "indent-style": "space"
                }
            },
            "autoload": {
                "psr-4": {
                    "Ergebnis\\Json\\SchemaValidator\\": "src/"
                }
            },
            "notification-url": "https://packagist.org/downloads/",
            "license": [
                "MIT"
            ],
            "authors": [
                {
                    "name": "Andreas Möller",
                    "email": "am@localheinz.com",
                    "homepage": "https://localheinz.com"
                }
            ],
            "description": "Provides a JSON schema validator, building on top of justinrainbow/json-schema.",
            "homepage": "https://github.com/ergebnis/json-schema-validator",
            "keywords": [
                "json",
                "schema",
                "validator"
            ],
            "support": {
                "issues": "https://github.com/ergebnis/json-schema-validator/issues",
                "security": "https://github.com/ergebnis/json-schema-validator/blob/main/.github/SECURITY.md",
                "source": "https://github.com/ergebnis/json-schema-validator"
            },
            "time": "2024-01-29T16:50:15+00:00"
        },
        {
            "name": "fidry/console",
            "version": "0.5.5",
            "source": {
                "type": "git",
                "url": "https://github.com/theofidry/console.git",
                "reference": "bc1fe03f600c63f12ec0a39c6b746c1a1fb77bf7"
            },
            "dist": {
                "type": "zip",
                "url": "https://api.github.com/repos/theofidry/console/zipball/bc1fe03f600c63f12ec0a39c6b746c1a1fb77bf7",
                "reference": "bc1fe03f600c63f12ec0a39c6b746c1a1fb77bf7",
                "shasum": ""
            },
            "require": {
                "php": "^7.4.0 || ^8.0.0",
                "symfony/console": "^4.4 || ^5.4 || ^6.1",
                "symfony/event-dispatcher-contracts": "^1.0 || ^2.5 || ^3.0",
                "symfony/service-contracts": "^1.0 || ^2.5 || ^3.0",
                "thecodingmachine/safe": "^1.3 || ^2.0",
                "webmozart/assert": "^1.11"
            },
            "conflict": {
                "symfony/dependency-injection": "<5.3.0",
                "symfony/framework-bundle": "<5.3.0",
                "symfony/http-kernel": "<5.3.0"
            },
            "require-dev": {
                "bamarni/composer-bin-plugin": "^1.4",
                "composer/semver": "^3.3",
                "ergebnis/composer-normalize": "^2.28",
                "infection/infection": "^0.26",
                "phpspec/prophecy-phpunit": "^2.0",
                "phpunit/phpunit": "^9.4.3",
                "symfony/dependency-injection": "^4.4 || ^5.4 || ^6.1",
                "symfony/framework-bundle": "^4.4 || ^5.4 || ^6.1",
                "symfony/http-kernel": "^4.4 || ^5.4 || ^6.1",
                "symfony/phpunit-bridge": "^4.4.47 || ^5.4 || ^6.0",
                "symfony/yaml": "^4.4 || ^5.4 || ^6.1",
                "webmozarts/strict-phpunit": "^7.3"
            },
            "type": "library",
            "extra": {
                "bamarni-bin": {
                    "bin-links": false,
                    "forward-command": false
                },
                "branch-alias": {
                    "dev-main": "1.0.x-dev"
                }
            },
            "autoload": {
                "psr-4": {
                    "Fidry\\Console\\": "src"
                }
            },
            "notification-url": "https://packagist.org/downloads/",
            "license": [
                "MIT"
            ],
            "authors": [
                {
                    "name": "Théo Fidry",
                    "email": "theo.fidry@gmail.com"
                }
            ],
            "description": "Library to create CLI applications",
            "keywords": [
                "cli",
                "console",
                "symfony"
            ],
            "support": {
                "issues": "https://github.com/theofidry/console/issues",
                "source": "https://github.com/theofidry/console/tree/0.5.5"
            },
            "funding": [
                {
                    "url": "https://github.com/theofidry",
                    "type": "github"
                }
            ],
            "time": "2022-12-18T10:49:34+00:00"
        },
        {
            "name": "hamcrest/hamcrest-php",
            "version": "v2.0.1",
            "source": {
                "type": "git",
                "url": "https://github.com/hamcrest/hamcrest-php.git",
                "reference": "8c3d0a3f6af734494ad8f6fbbee0ba92422859f3"
            },
            "dist": {
                "type": "zip",
                "url": "https://api.github.com/repos/hamcrest/hamcrest-php/zipball/8c3d0a3f6af734494ad8f6fbbee0ba92422859f3",
                "reference": "8c3d0a3f6af734494ad8f6fbbee0ba92422859f3",
                "shasum": ""
            },
            "require": {
                "php": "^5.3|^7.0|^8.0"
            },
            "replace": {
                "cordoval/hamcrest-php": "*",
                "davedevelopment/hamcrest-php": "*",
                "kodova/hamcrest-php": "*"
            },
            "require-dev": {
                "phpunit/php-file-iterator": "^1.4 || ^2.0",
                "phpunit/phpunit": "^4.8.36 || ^5.7 || ^6.5 || ^7.0"
            },
            "type": "library",
            "extra": {
                "branch-alias": {
                    "dev-master": "2.1-dev"
                }
            },
            "autoload": {
                "classmap": [
                    "hamcrest"
                ]
            },
            "notification-url": "https://packagist.org/downloads/",
            "license": [
                "BSD-3-Clause"
            ],
            "description": "This is the PHP port of Hamcrest Matchers",
            "keywords": [
                "test"
            ],
            "support": {
                "issues": "https://github.com/hamcrest/hamcrest-php/issues",
                "source": "https://github.com/hamcrest/hamcrest-php/tree/v2.0.1"
            },
            "time": "2020-07-09T08:09:16+00:00"
        },
        {
            "name": "humbug/php-scoper",
            "version": "0.17.5",
            "source": {
                "type": "git",
                "url": "https://github.com/humbug/php-scoper.git",
                "reference": "f67ae1e5360259911d6c4be871e4aeb4e6661541"
            },
            "dist": {
                "type": "zip",
                "url": "https://api.github.com/repos/humbug/php-scoper/zipball/f67ae1e5360259911d6c4be871e4aeb4e6661541",
                "reference": "f67ae1e5360259911d6c4be871e4aeb4e6661541",
                "shasum": ""
            },
            "require": {
                "composer/package-versions-deprecated": "^1.8",
                "fidry/console": "^0.5.0",
                "jetbrains/phpstorm-stubs": "^v2022.1",
                "nikic/php-parser": "^4.12",
                "php": "^7.4 || ^8.0",
                "symfony/console": "^5.2 || ^6.0",
                "symfony/filesystem": "^5.2 || ^6.0",
                "symfony/finder": "^5.2 || ^6.0",
                "symfony/polyfill-php80": "^1.23",
                "symfony/polyfill-php81": "^1.24",
                "thecodingmachine/safe": "^1.3 || ^2.0"
            },
            "replace": {
                "symfony/polyfill-php73": "*"
            },
            "require-dev": {
                "bamarni/composer-bin-plugin": "^1.1",
                "humbug/box": "^3.16.0 || ^4.0",
                "phpspec/prophecy-phpunit": "^2.0",
                "phpunit/phpunit": "^9.0"
            },
            "bin": [
                "bin/php-scoper"
            ],
            "type": "library",
            "extra": {
                "bamarni-bin": {
                    "bin-links": false
                },
                "branch-alias": {
                    "dev-master": "1.0-dev"
                }
            },
            "autoload": {
                "files": [
                    "src/functions.php"
                ],
                "psr-4": {
                    "Humbug\\PhpScoper\\": "src/"
                }
            },
            "notification-url": "https://packagist.org/downloads/",
            "license": [
                "MIT"
            ],
            "authors": [
                {
                    "name": "Bernhard Schussek",
                    "email": "bschussek@gmail.com"
                },
                {
                    "name": "Théo Fidry",
                    "email": "theo.fidry@gmail.com"
                },
                {
                    "name": "Pádraic Brady",
                    "email": "padraic.brady@gmail.com"
                }
            ],
            "description": "Prefixes all PHP namespaces in a file or directory.",
            "support": {
                "issues": "https://github.com/humbug/php-scoper/issues",
                "source": "https://github.com/humbug/php-scoper/tree/0.17.5"
            },
            "time": "2022-06-26T22:25:11+00:00"
        },
        {
            "name": "jetbrains/phpstorm-stubs",
            "version": "v2022.3",
            "source": {
                "type": "git",
                "url": "https://github.com/JetBrains/phpstorm-stubs.git",
                "reference": "6b568c153cea002dc6fad96285c3063d07cab18d"
            },
            "dist": {
                "type": "zip",
                "url": "https://api.github.com/repos/JetBrains/phpstorm-stubs/zipball/6b568c153cea002dc6fad96285c3063d07cab18d",
                "reference": "6b568c153cea002dc6fad96285c3063d07cab18d",
                "shasum": ""
            },
            "require-dev": {
                "friendsofphp/php-cs-fixer": "@stable",
                "nikic/php-parser": "@stable",
                "php": "^8.0",
                "phpdocumentor/reflection-docblock": "@stable",
                "phpunit/phpunit": "@stable"
            },
            "type": "library",
            "autoload": {
                "files": [
                    "PhpStormStubsMap.php"
                ]
            },
            "notification-url": "https://packagist.org/downloads/",
            "license": [
                "Apache-2.0"
            ],
            "description": "PHP runtime & extensions header files for PhpStorm",
            "homepage": "https://www.jetbrains.com/phpstorm",
            "keywords": [
                "autocomplete",
                "code",
                "inference",
                "inspection",
                "jetbrains",
                "phpstorm",
                "stubs",
                "type"
            ],
            "support": {
                "source": "https://github.com/JetBrains/phpstorm-stubs/tree/v2022.3"
            },
            "time": "2022-10-17T09:21:37+00:00"
        },
        {
            "name": "justinrainbow/json-schema",
            "version": "v5.2.13",
            "source": {
                "type": "git",
                "url": "https://github.com/jsonrainbow/json-schema.git",
                "reference": "fbbe7e5d79f618997bc3332a6f49246036c45793"
            },
            "dist": {
                "type": "zip",
                "url": "https://api.github.com/repos/jsonrainbow/json-schema/zipball/fbbe7e5d79f618997bc3332a6f49246036c45793",
                "reference": "fbbe7e5d79f618997bc3332a6f49246036c45793",
                "shasum": ""
            },
            "require": {
                "php": ">=5.3.3"
            },
            "require-dev": {
                "friendsofphp/php-cs-fixer": "~2.2.20||~2.15.1",
                "json-schema/json-schema-test-suite": "1.2.0",
                "phpunit/phpunit": "^4.8.35"
            },
            "bin": [
                "bin/validate-json"
            ],
            "type": "library",
            "extra": {
                "branch-alias": {
                    "dev-master": "5.0.x-dev"
                }
            },
            "autoload": {
                "psr-4": {
                    "JsonSchema\\": "src/JsonSchema/"
                }
            },
            "notification-url": "https://packagist.org/downloads/",
            "license": [
                "MIT"
            ],
            "authors": [
                {
                    "name": "Bruno Prieto Reis",
                    "email": "bruno.p.reis@gmail.com"
                },
                {
                    "name": "Justin Rainbow",
                    "email": "justin.rainbow@gmail.com"
                },
                {
                    "name": "Igor Wiedler",
                    "email": "igor@wiedler.ch"
                },
                {
                    "name": "Robert Schönthal",
                    "email": "seroscho@googlemail.com"
                }
            ],
            "description": "A library to validate a json schema.",
            "homepage": "https://github.com/justinrainbow/json-schema",
            "keywords": [
                "json",
                "schema"
            ],
            "support": {
                "issues": "https://github.com/jsonrainbow/json-schema/issues",
                "source": "https://github.com/jsonrainbow/json-schema/tree/v5.2.13"
            },
            "time": "2023-09-26T02:20:38+00:00"
        },
        {
            "name": "localheinz/diff",
            "version": "1.1.1",
            "source": {
                "type": "git",
                "url": "https://github.com/localheinz/diff.git",
                "reference": "851bb20ea8358c86f677f5f111c4ab031b1c764c"
            },
            "dist": {
                "type": "zip",
                "url": "https://api.github.com/repos/localheinz/diff/zipball/851bb20ea8358c86f677f5f111c4ab031b1c764c",
                "reference": "851bb20ea8358c86f677f5f111c4ab031b1c764c",
                "shasum": ""
            },
            "require": {
                "php": "^7.1 || ^8.0"
            },
            "require-dev": {
                "phpunit/phpunit": "^7.5 || ^8.0",
                "symfony/process": "^4.2 || ^5"
            },
            "type": "library",
            "autoload": {
                "classmap": [
                    "src/"
                ]
            },
            "notification-url": "https://packagist.org/downloads/",
            "license": [
                "BSD-3-Clause"
            ],
            "authors": [
                {
                    "name": "Sebastian Bergmann",
                    "email": "sebastian@phpunit.de"
                },
                {
                    "name": "Kore Nordmann",
                    "email": "mail@kore-nordmann.de"
                }
            ],
            "description": "Fork of sebastian/diff for use with ergebnis/composer-normalize",
            "homepage": "https://github.com/localheinz/diff",
            "keywords": [
                "diff",
                "udiff",
                "unidiff",
                "unified diff"
            ],
            "support": {
                "source": "https://github.com/localheinz/diff/tree/main"
            },
            "funding": [
                {
                    "url": "https://github.com/sebastianbergmann",
                    "type": "github"
                }
            ],
            "time": "2020-07-06T04:49:32+00:00"
        },
        {
            "name": "mockery/mockery",
            "version": "1.6.12",
            "source": {
                "type": "git",
                "url": "https://github.com/mockery/mockery.git",
                "reference": "1f4efdd7d3beafe9807b08156dfcb176d18f1699"
            },
            "dist": {
                "type": "zip",
                "url": "https://api.github.com/repos/mockery/mockery/zipball/1f4efdd7d3beafe9807b08156dfcb176d18f1699",
                "reference": "1f4efdd7d3beafe9807b08156dfcb176d18f1699",
                "shasum": ""
            },
            "require": {
                "hamcrest/hamcrest-php": "^2.0.1",
                "lib-pcre": ">=7.0",
                "php": ">=7.3"
            },
            "conflict": {
                "phpunit/phpunit": "<8.0"
            },
            "require-dev": {
                "phpunit/phpunit": "^8.5 || ^9.6.17",
                "symplify/easy-coding-standard": "^12.1.14"
            },
            "type": "library",
            "autoload": {
                "files": [
                    "library/helpers.php",
                    "library/Mockery.php"
                ],
                "psr-4": {
                    "Mockery\\": "library/Mockery"
                }
            },
            "notification-url": "https://packagist.org/downloads/",
            "license": [
                "BSD-3-Clause"
            ],
            "authors": [
                {
                    "name": "Pádraic Brady",
                    "email": "padraic.brady@gmail.com",
                    "homepage": "https://github.com/padraic",
                    "role": "Author"
                },
                {
                    "name": "Dave Marshall",
                    "email": "dave.marshall@atstsolutions.co.uk",
                    "homepage": "https://davedevelopment.co.uk",
                    "role": "Developer"
                },
                {
                    "name": "Nathanael Esayeas",
                    "email": "nathanael.esayeas@protonmail.com",
                    "homepage": "https://github.com/ghostwriter",
                    "role": "Lead Developer"
                }
            ],
            "description": "Mockery is a simple yet flexible PHP mock object framework",
            "homepage": "https://github.com/mockery/mockery",
            "keywords": [
                "BDD",
                "TDD",
                "library",
                "mock",
                "mock objects",
                "mockery",
                "stub",
                "test",
                "test double",
                "testing"
            ],
            "support": {
                "docs": "https://docs.mockery.io/",
                "issues": "https://github.com/mockery/mockery/issues",
                "rss": "https://github.com/mockery/mockery/releases.atom",
                "security": "https://github.com/mockery/mockery/security/advisories",
                "source": "https://github.com/mockery/mockery"
            },
            "time": "2024-05-16T03:13:13+00:00"
        },
        {
            "name": "myclabs/deep-copy",
            "version": "1.12.0",
            "source": {
                "type": "git",
                "url": "https://github.com/myclabs/DeepCopy.git",
                "reference": "3a6b9a42cd8f8771bd4295d13e1423fa7f3d942c"
            },
            "dist": {
                "type": "zip",
                "url": "https://api.github.com/repos/myclabs/DeepCopy/zipball/3a6b9a42cd8f8771bd4295d13e1423fa7f3d942c",
                "reference": "3a6b9a42cd8f8771bd4295d13e1423fa7f3d942c",
                "shasum": ""
            },
            "require": {
                "php": "^7.1 || ^8.0"
            },
            "conflict": {
                "doctrine/collections": "<1.6.8",
                "doctrine/common": "<2.13.3 || >=3 <3.2.2"
            },
            "require-dev": {
                "doctrine/collections": "^1.6.8",
                "doctrine/common": "^2.13.3 || ^3.2.2",
                "phpspec/prophecy": "^1.10",
                "phpunit/phpunit": "^7.5.20 || ^8.5.23 || ^9.5.13"
            },
            "type": "library",
            "autoload": {
                "files": [
                    "src/DeepCopy/deep_copy.php"
                ],
                "psr-4": {
                    "DeepCopy\\": "src/DeepCopy/"
                }
            },
            "notification-url": "https://packagist.org/downloads/",
            "license": [
                "MIT"
            ],
            "description": "Create deep copies (clones) of your objects",
            "keywords": [
                "clone",
                "copy",
                "duplicate",
                "object",
                "object graph"
            ],
            "support": {
                "issues": "https://github.com/myclabs/DeepCopy/issues",
                "source": "https://github.com/myclabs/DeepCopy/tree/1.12.0"
            },
            "funding": [
                {
                    "url": "https://tidelift.com/funding/github/packagist/myclabs/deep-copy",
                    "type": "tidelift"
                }
            ],
            "time": "2024-06-12T14:39:25+00:00"
        },
        {
            "name": "nikic/php-parser",
            "version": "v4.19.1",
            "source": {
                "type": "git",
                "url": "https://github.com/nikic/PHP-Parser.git",
                "reference": "4e1b88d21c69391150ace211e9eaf05810858d0b"
            },
            "dist": {
                "type": "zip",
                "url": "https://api.github.com/repos/nikic/PHP-Parser/zipball/4e1b88d21c69391150ace211e9eaf05810858d0b",
                "reference": "4e1b88d21c69391150ace211e9eaf05810858d0b",
                "shasum": ""
            },
            "require": {
                "ext-tokenizer": "*",
                "php": ">=7.1"
            },
            "require-dev": {
                "ircmaxell/php-yacc": "^0.0.7",
                "phpunit/phpunit": "^6.5 || ^7.0 || ^8.0 || ^9.0"
            },
            "bin": [
                "bin/php-parse"
            ],
            "type": "library",
            "extra": {
                "branch-alias": {
                    "dev-master": "4.9-dev"
                }
            },
            "autoload": {
                "psr-4": {
                    "PhpParser\\": "lib/PhpParser"
                }
            },
            "notification-url": "https://packagist.org/downloads/",
            "license": [
                "BSD-3-Clause"
            ],
            "authors": [
                {
                    "name": "Nikita Popov"
                }
            ],
            "description": "A PHP parser written in PHP",
            "keywords": [
                "parser",
                "php"
            ],
            "support": {
                "issues": "https://github.com/nikic/PHP-Parser/issues",
                "source": "https://github.com/nikic/PHP-Parser/tree/v4.19.1"
            },
            "time": "2024-03-17T08:10:35+00:00"
        },
        {
            "name": "pdepend/pdepend",
            "version": "2.16.2",
            "source": {
                "type": "git",
                "url": "https://github.com/pdepend/pdepend.git",
                "reference": "f942b208dc2a0868454d01b29f0c75bbcfc6ed58"
            },
            "dist": {
                "type": "zip",
                "url": "https://api.github.com/repos/pdepend/pdepend/zipball/f942b208dc2a0868454d01b29f0c75bbcfc6ed58",
                "reference": "f942b208dc2a0868454d01b29f0c75bbcfc6ed58",
                "shasum": ""
            },
            "require": {
                "php": ">=5.3.7",
                "symfony/config": "^2.3.0|^3|^4|^5|^6.0|^7.0",
                "symfony/dependency-injection": "^2.3.0|^3|^4|^5|^6.0|^7.0",
                "symfony/filesystem": "^2.3.0|^3|^4|^5|^6.0|^7.0",
                "symfony/polyfill-mbstring": "^1.19"
            },
            "require-dev": {
                "easy-doc/easy-doc": "0.0.0|^1.2.3",
                "gregwar/rst": "^1.0",
                "squizlabs/php_codesniffer": "^2.0.0"
            },
            "bin": [
                "src/bin/pdepend"
            ],
            "type": "library",
            "extra": {
                "branch-alias": {
                    "dev-master": "2.x-dev"
                }
            },
            "autoload": {
                "psr-4": {
                    "PDepend\\": "src/main/php/PDepend"
                }
            },
            "notification-url": "https://packagist.org/downloads/",
            "license": [
                "BSD-3-Clause"
            ],
            "description": "Official version of pdepend to be handled with Composer",
            "keywords": [
                "PHP Depend",
                "PHP_Depend",
                "dev",
                "pdepend"
            ],
            "support": {
                "issues": "https://github.com/pdepend/pdepend/issues",
                "source": "https://github.com/pdepend/pdepend/tree/2.16.2"
            },
            "funding": [
                {
                    "url": "https://tidelift.com/funding/github/packagist/pdepend/pdepend",
                    "type": "tidelift"
                }
            ],
            "time": "2023-12-17T18:09:59+00:00"
        },
        {
            "name": "phar-io/manifest",
            "version": "2.0.4",
            "source": {
                "type": "git",
                "url": "https://github.com/phar-io/manifest.git",
                "reference": "54750ef60c58e43759730615a392c31c80e23176"
            },
            "dist": {
                "type": "zip",
                "url": "https://api.github.com/repos/phar-io/manifest/zipball/54750ef60c58e43759730615a392c31c80e23176",
                "reference": "54750ef60c58e43759730615a392c31c80e23176",
                "shasum": ""
            },
            "require": {
                "ext-dom": "*",
                "ext-libxml": "*",
                "ext-phar": "*",
                "ext-xmlwriter": "*",
                "phar-io/version": "^3.0.1",
                "php": "^7.2 || ^8.0"
            },
            "type": "library",
            "extra": {
                "branch-alias": {
                    "dev-master": "2.0.x-dev"
                }
            },
            "autoload": {
                "classmap": [
                    "src/"
                ]
            },
            "notification-url": "https://packagist.org/downloads/",
            "license": [
                "BSD-3-Clause"
            ],
            "authors": [
                {
                    "name": "Arne Blankerts",
                    "email": "arne@blankerts.de",
                    "role": "Developer"
                },
                {
                    "name": "Sebastian Heuer",
                    "email": "sebastian@phpeople.de",
                    "role": "Developer"
                },
                {
                    "name": "Sebastian Bergmann",
                    "email": "sebastian@phpunit.de",
                    "role": "Developer"
                }
            ],
            "description": "Component for reading phar.io manifest information from a PHP Archive (PHAR)",
            "support": {
                "issues": "https://github.com/phar-io/manifest/issues",
                "source": "https://github.com/phar-io/manifest/tree/2.0.4"
            },
            "funding": [
                {
                    "url": "https://github.com/theseer",
                    "type": "github"
                }
            ],
            "time": "2024-03-03T12:33:53+00:00"
        },
        {
            "name": "phar-io/version",
            "version": "3.2.1",
            "source": {
                "type": "git",
                "url": "https://github.com/phar-io/version.git",
                "reference": "4f7fd7836c6f332bb2933569e566a0d6c4cbed74"
            },
            "dist": {
                "type": "zip",
                "url": "https://api.github.com/repos/phar-io/version/zipball/4f7fd7836c6f332bb2933569e566a0d6c4cbed74",
                "reference": "4f7fd7836c6f332bb2933569e566a0d6c4cbed74",
                "shasum": ""
            },
            "require": {
                "php": "^7.2 || ^8.0"
            },
            "type": "library",
            "autoload": {
                "classmap": [
                    "src/"
                ]
            },
            "notification-url": "https://packagist.org/downloads/",
            "license": [
                "BSD-3-Clause"
            ],
            "authors": [
                {
                    "name": "Arne Blankerts",
                    "email": "arne@blankerts.de",
                    "role": "Developer"
                },
                {
                    "name": "Sebastian Heuer",
                    "email": "sebastian@phpeople.de",
                    "role": "Developer"
                },
                {
                    "name": "Sebastian Bergmann",
                    "email": "sebastian@phpunit.de",
                    "role": "Developer"
                }
            ],
            "description": "Library for handling version information and constraints",
            "support": {
                "issues": "https://github.com/phar-io/version/issues",
                "source": "https://github.com/phar-io/version/tree/3.2.1"
            },
            "time": "2022-02-21T01:04:05+00:00"
        },
        {
            "name": "php-stubs/woocommerce-stubs",
            "version": "v9.0.0",
            "source": {
                "type": "git",
                "url": "https://github.com/php-stubs/woocommerce-stubs.git",
                "reference": "ccfc447c39a48886146fd3cef66d0e6f2db7fa2b"
            },
            "dist": {
                "type": "zip",
                "url": "https://api.github.com/repos/php-stubs/woocommerce-stubs/zipball/ccfc447c39a48886146fd3cef66d0e6f2db7fa2b",
                "reference": "ccfc447c39a48886146fd3cef66d0e6f2db7fa2b",
                "shasum": ""
            },
            "require": {
                "php-stubs/wordpress-stubs": "^5.3 || ^6.0"
            },
            "require-dev": {
                "php": "~7.1 || ~8.0",
                "php-stubs/generator": "^0.8.0"
            },
            "suggest": {
                "symfony/polyfill-php73": "Symfony polyfill backporting some PHP 7.3+ features to lower PHP versions",
                "szepeviktor/phpstan-wordpress": "WordPress extensions for PHPStan"
            },
            "type": "library",
            "notification-url": "https://packagist.org/downloads/",
            "license": [
                "MIT"
            ],
            "description": "WooCommerce function and class declaration stubs for static analysis.",
            "homepage": "https://github.com/php-stubs/woocommerce-stubs",
            "keywords": [
                "PHPStan",
                "static analysis",
                "woocommerce",
                "wordpress"
            ],
            "support": {
                "issues": "https://github.com/php-stubs/woocommerce-stubs/issues",
                "source": "https://github.com/php-stubs/woocommerce-stubs/tree/v9.0.0"
            },
            "time": "2024-06-18T15:46:13+00:00"
        },
        {
            "name": "php-stubs/wordpress-stubs",
            "version": "v6.5.3",
            "source": {
                "type": "git",
                "url": "https://github.com/php-stubs/wordpress-stubs.git",
                "reference": "e611a83292d02055a25f83291a98fadd0c21e092"
            },
            "dist": {
                "type": "zip",
                "url": "https://api.github.com/repos/php-stubs/wordpress-stubs/zipball/e611a83292d02055a25f83291a98fadd0c21e092",
                "reference": "e611a83292d02055a25f83291a98fadd0c21e092",
                "shasum": ""
            },
            "require-dev": {
                "dealerdirect/phpcodesniffer-composer-installer": "^1.0",
                "nikic/php-parser": "^4.13",
                "php": "^7.4 || ~8.0.0",
                "php-stubs/generator": "^0.8.3",
                "phpdocumentor/reflection-docblock": "5.3",
                "phpstan/phpstan": "^1.10.49",
                "phpunit/phpunit": "^9.5",
                "szepeviktor/phpcs-psr-12-neutron-hybrid-ruleset": "^0.11"
            },
            "suggest": {
                "paragonie/sodium_compat": "Pure PHP implementation of libsodium",
                "symfony/polyfill-php80": "Symfony polyfill backporting some PHP 8.0+ features to lower PHP versions",
                "szepeviktor/phpstan-wordpress": "WordPress extensions for PHPStan"
            },
            "type": "library",
            "notification-url": "https://packagist.org/downloads/",
            "license": [
                "MIT"
            ],
            "description": "WordPress function and class declaration stubs for static analysis.",
            "homepage": "https://github.com/php-stubs/wordpress-stubs",
            "keywords": [
                "PHPStan",
                "static analysis",
                "wordpress"
            ],
            "support": {
                "issues": "https://github.com/php-stubs/wordpress-stubs/issues",
                "source": "https://github.com/php-stubs/wordpress-stubs/tree/v6.5.3"
            },
            "time": "2024-05-08T02:12:31+00:00"
        },
        {
            "name": "php-stubs/wordpress-tests-stubs",
            "version": "v6.5.0",
            "source": {
                "type": "git",
                "url": "https://github.com/php-stubs/wordpress-tests-stubs.git",
                "reference": "7d6649a7e91d92aea7a191d2c1f621605d310f4e"
            },
            "dist": {
                "type": "zip",
                "url": "https://api.github.com/repos/php-stubs/wordpress-tests-stubs/zipball/7d6649a7e91d92aea7a191d2c1f621605d310f4e",
                "reference": "7d6649a7e91d92aea7a191d2c1f621605d310f4e",
                "shasum": ""
            },
            "require-dev": {
                "php": "~7.3 || ~8.0",
                "php-stubs/generator": "^0.8.0"
            },
            "suggest": {
                "symfony/polyfill-php73": "Symfony polyfill backporting some PHP 7.3+ features to lower PHP versions",
                "szepeviktor/phpstan-wordpress": "WordPress extensions for PHPStan"
            },
            "type": "library",
            "notification-url": "https://packagist.org/downloads/",
            "license": [
                "MIT"
            ],
            "description": "WordPress Tests function and class declaration stubs for static analysis.",
            "homepage": "https://github.com/php-stubs/wordpress-tests-stubs",
            "keywords": [
                "PHPStan",
                "static analysis",
                "wordpress"
            ],
            "support": {
                "issues": "https://github.com/php-stubs/wordpress-tests-stubs/issues",
                "source": "https://github.com/php-stubs/wordpress-tests-stubs/tree/v6.5.0"
            },
            "time": "2024-04-02T18:38:25+00:00"
        },
        {
            "name": "phpcompatibility/php-compatibility",
            "version": "9.3.5",
            "source": {
                "type": "git",
                "url": "https://github.com/PHPCompatibility/PHPCompatibility.git",
                "reference": "9fb324479acf6f39452e0655d2429cc0d3914243"
            },
            "dist": {
                "type": "zip",
                "url": "https://api.github.com/repos/PHPCompatibility/PHPCompatibility/zipball/9fb324479acf6f39452e0655d2429cc0d3914243",
                "reference": "9fb324479acf6f39452e0655d2429cc0d3914243",
                "shasum": ""
            },
            "require": {
                "php": ">=5.3",
                "squizlabs/php_codesniffer": "^2.3 || ^3.0.2"
            },
            "conflict": {
                "squizlabs/php_codesniffer": "2.6.2"
            },
            "require-dev": {
                "phpunit/phpunit": "~4.5 || ^5.0 || ^6.0 || ^7.0"
            },
            "suggest": {
                "dealerdirect/phpcodesniffer-composer-installer": "^0.5 || This Composer plugin will sort out the PHPCS 'installed_paths' automatically.",
                "roave/security-advisories": "dev-master || Helps prevent installing dependencies with known security issues."
            },
            "type": "phpcodesniffer-standard",
            "notification-url": "https://packagist.org/downloads/",
            "license": [
                "LGPL-3.0-or-later"
            ],
            "authors": [
                {
                    "name": "Wim Godden",
                    "homepage": "https://github.com/wimg",
                    "role": "lead"
                },
                {
                    "name": "Juliette Reinders Folmer",
                    "homepage": "https://github.com/jrfnl",
                    "role": "lead"
                },
                {
                    "name": "Contributors",
                    "homepage": "https://github.com/PHPCompatibility/PHPCompatibility/graphs/contributors"
                }
            ],
            "description": "A set of sniffs for PHP_CodeSniffer that checks for PHP cross-version compatibility.",
            "homepage": "http://techblog.wimgodden.be/tag/codesniffer/",
            "keywords": [
                "compatibility",
                "phpcs",
                "standards"
            ],
            "support": {
                "issues": "https://github.com/PHPCompatibility/PHPCompatibility/issues",
                "source": "https://github.com/PHPCompatibility/PHPCompatibility"
            },
            "time": "2019-12-27T09:44:58+00:00"
        },
        {
            "name": "phpcompatibility/phpcompatibility-paragonie",
            "version": "1.3.3",
            "source": {
                "type": "git",
                "url": "https://github.com/PHPCompatibility/PHPCompatibilityParagonie.git",
                "reference": "293975b465e0e709b571cbf0c957c6c0a7b9a2ac"
            },
            "dist": {
                "type": "zip",
                "url": "https://api.github.com/repos/PHPCompatibility/PHPCompatibilityParagonie/zipball/293975b465e0e709b571cbf0c957c6c0a7b9a2ac",
                "reference": "293975b465e0e709b571cbf0c957c6c0a7b9a2ac",
                "shasum": ""
            },
            "require": {
                "phpcompatibility/php-compatibility": "^9.0"
            },
            "require-dev": {
                "dealerdirect/phpcodesniffer-composer-installer": "^1.0",
                "paragonie/random_compat": "dev-master",
                "paragonie/sodium_compat": "dev-master"
            },
            "suggest": {
                "dealerdirect/phpcodesniffer-composer-installer": "^1.0 || This Composer plugin will sort out the PHP_CodeSniffer 'installed_paths' automatically.",
                "roave/security-advisories": "dev-master || Helps prevent installing dependencies with known security issues."
            },
            "type": "phpcodesniffer-standard",
            "notification-url": "https://packagist.org/downloads/",
            "license": [
                "LGPL-3.0-or-later"
            ],
            "authors": [
                {
                    "name": "Wim Godden",
                    "role": "lead"
                },
                {
                    "name": "Juliette Reinders Folmer",
                    "role": "lead"
                }
            ],
            "description": "A set of rulesets for PHP_CodeSniffer to check for PHP cross-version compatibility issues in projects, while accounting for polyfills provided by the Paragonie polyfill libraries.",
            "homepage": "http://phpcompatibility.com/",
            "keywords": [
                "compatibility",
                "paragonie",
                "phpcs",
                "polyfill",
                "standards",
                "static analysis"
            ],
            "support": {
                "issues": "https://github.com/PHPCompatibility/PHPCompatibilityParagonie/issues",
                "security": "https://github.com/PHPCompatibility/PHPCompatibilityParagonie/security/policy",
                "source": "https://github.com/PHPCompatibility/PHPCompatibilityParagonie"
            },
            "funding": [
                {
                    "url": "https://github.com/PHPCompatibility",
                    "type": "github"
                },
                {
                    "url": "https://github.com/jrfnl",
                    "type": "github"
                },
                {
                    "url": "https://opencollective.com/php_codesniffer",
                    "type": "open_collective"
                }
            ],
            "time": "2024-04-24T21:30:46+00:00"
        },
        {
            "name": "phpcompatibility/phpcompatibility-wp",
            "version": "2.1.5",
            "source": {
                "type": "git",
                "url": "https://github.com/PHPCompatibility/PHPCompatibilityWP.git",
                "reference": "01c1ff2704a58e46f0cb1ca9d06aee07b3589082"
            },
            "dist": {
                "type": "zip",
                "url": "https://api.github.com/repos/PHPCompatibility/PHPCompatibilityWP/zipball/01c1ff2704a58e46f0cb1ca9d06aee07b3589082",
                "reference": "01c1ff2704a58e46f0cb1ca9d06aee07b3589082",
                "shasum": ""
            },
            "require": {
                "phpcompatibility/php-compatibility": "^9.0",
                "phpcompatibility/phpcompatibility-paragonie": "^1.0"
            },
            "require-dev": {
                "dealerdirect/phpcodesniffer-composer-installer": "^1.0"
            },
            "suggest": {
                "dealerdirect/phpcodesniffer-composer-installer": "^1.0 || This Composer plugin will sort out the PHP_CodeSniffer 'installed_paths' automatically.",
                "roave/security-advisories": "dev-master || Helps prevent installing dependencies with known security issues."
            },
            "type": "phpcodesniffer-standard",
            "notification-url": "https://packagist.org/downloads/",
            "license": [
                "LGPL-3.0-or-later"
            ],
            "authors": [
                {
                    "name": "Wim Godden",
                    "role": "lead"
                },
                {
                    "name": "Juliette Reinders Folmer",
                    "role": "lead"
                }
            ],
            "description": "A ruleset for PHP_CodeSniffer to check for PHP cross-version compatibility issues in projects, while accounting for polyfills provided by WordPress.",
            "homepage": "http://phpcompatibility.com/",
            "keywords": [
                "compatibility",
                "phpcs",
                "standards",
                "static analysis",
                "wordpress"
            ],
            "support": {
                "issues": "https://github.com/PHPCompatibility/PHPCompatibilityWP/issues",
                "security": "https://github.com/PHPCompatibility/PHPCompatibilityWP/security/policy",
                "source": "https://github.com/PHPCompatibility/PHPCompatibilityWP"
            },
            "funding": [
                {
                    "url": "https://github.com/PHPCompatibility",
                    "type": "github"
                },
                {
                    "url": "https://github.com/jrfnl",
                    "type": "github"
                },
                {
                    "url": "https://opencollective.com/php_codesniffer",
                    "type": "open_collective"
                }
            ],
            "time": "2024-04-24T21:37:59+00:00"
        },
        {
            "name": "phpcsstandards/phpcsextra",
            "version": "1.2.1",
            "source": {
                "type": "git",
                "url": "https://github.com/PHPCSStandards/PHPCSExtra.git",
                "reference": "11d387c6642b6e4acaf0bd9bf5203b8cca1ec489"
            },
            "dist": {
                "type": "zip",
                "url": "https://api.github.com/repos/PHPCSStandards/PHPCSExtra/zipball/11d387c6642b6e4acaf0bd9bf5203b8cca1ec489",
                "reference": "11d387c6642b6e4acaf0bd9bf5203b8cca1ec489",
                "shasum": ""
            },
            "require": {
                "php": ">=5.4",
                "phpcsstandards/phpcsutils": "^1.0.9",
                "squizlabs/php_codesniffer": "^3.8.0"
            },
            "require-dev": {
                "php-parallel-lint/php-console-highlighter": "^1.0",
                "php-parallel-lint/php-parallel-lint": "^1.3.2",
                "phpcsstandards/phpcsdevcs": "^1.1.6",
                "phpcsstandards/phpcsdevtools": "^1.2.1",
                "phpunit/phpunit": "^4.5 || ^5.0 || ^6.0 || ^7.0 || ^8.0 || ^9.0"
            },
            "type": "phpcodesniffer-standard",
            "extra": {
                "branch-alias": {
                    "dev-stable": "1.x-dev",
                    "dev-develop": "1.x-dev"
                }
            },
            "notification-url": "https://packagist.org/downloads/",
            "license": [
                "LGPL-3.0-or-later"
            ],
            "authors": [
                {
                    "name": "Juliette Reinders Folmer",
                    "homepage": "https://github.com/jrfnl",
                    "role": "lead"
                },
                {
                    "name": "Contributors",
                    "homepage": "https://github.com/PHPCSStandards/PHPCSExtra/graphs/contributors"
                }
            ],
            "description": "A collection of sniffs and standards for use with PHP_CodeSniffer.",
            "keywords": [
                "PHP_CodeSniffer",
                "phpcbf",
                "phpcodesniffer-standard",
                "phpcs",
                "standards",
                "static analysis"
            ],
            "support": {
                "issues": "https://github.com/PHPCSStandards/PHPCSExtra/issues",
                "security": "https://github.com/PHPCSStandards/PHPCSExtra/security/policy",
                "source": "https://github.com/PHPCSStandards/PHPCSExtra"
            },
            "funding": [
                {
                    "url": "https://github.com/PHPCSStandards",
                    "type": "github"
                },
                {
                    "url": "https://github.com/jrfnl",
                    "type": "github"
                },
                {
                    "url": "https://opencollective.com/php_codesniffer",
                    "type": "open_collective"
                }
            ],
            "time": "2023-12-08T16:49:07+00:00"
        },
        {
            "name": "phpcsstandards/phpcsutils",
            "version": "1.0.12",
            "source": {
                "type": "git",
                "url": "https://github.com/PHPCSStandards/PHPCSUtils.git",
                "reference": "87b233b00daf83fb70f40c9a28692be017ea7c6c"
            },
            "dist": {
                "type": "zip",
                "url": "https://api.github.com/repos/PHPCSStandards/PHPCSUtils/zipball/87b233b00daf83fb70f40c9a28692be017ea7c6c",
                "reference": "87b233b00daf83fb70f40c9a28692be017ea7c6c",
                "shasum": ""
            },
            "require": {
                "dealerdirect/phpcodesniffer-composer-installer": "^0.4.1 || ^0.5 || ^0.6.2 || ^0.7 || ^1.0",
                "php": ">=5.4",
                "squizlabs/php_codesniffer": "^3.10.0 || 4.0.x-dev@dev"
            },
            "require-dev": {
                "ext-filter": "*",
                "php-parallel-lint/php-console-highlighter": "^1.0",
                "php-parallel-lint/php-parallel-lint": "^1.3.2",
                "phpcsstandards/phpcsdevcs": "^1.1.6",
                "yoast/phpunit-polyfills": "^1.1.0 || ^2.0.0"
            },
            "type": "phpcodesniffer-standard",
            "extra": {
                "branch-alias": {
                    "dev-stable": "1.x-dev",
                    "dev-develop": "1.x-dev"
                }
            },
            "autoload": {
                "classmap": [
                    "PHPCSUtils/"
                ]
            },
            "notification-url": "https://packagist.org/downloads/",
            "license": [
                "LGPL-3.0-or-later"
            ],
            "authors": [
                {
                    "name": "Juliette Reinders Folmer",
                    "homepage": "https://github.com/jrfnl",
                    "role": "lead"
                },
                {
                    "name": "Contributors",
                    "homepage": "https://github.com/PHPCSStandards/PHPCSUtils/graphs/contributors"
                }
            ],
            "description": "A suite of utility functions for use with PHP_CodeSniffer",
            "homepage": "https://phpcsutils.com/",
            "keywords": [
                "PHP_CodeSniffer",
                "phpcbf",
                "phpcodesniffer-standard",
                "phpcs",
                "phpcs3",
                "standards",
                "static analysis",
                "tokens",
                "utility"
            ],
            "support": {
                "docs": "https://phpcsutils.com/",
                "issues": "https://github.com/PHPCSStandards/PHPCSUtils/issues",
                "security": "https://github.com/PHPCSStandards/PHPCSUtils/security/policy",
                "source": "https://github.com/PHPCSStandards/PHPCSUtils"
            },
            "funding": [
                {
                    "url": "https://github.com/PHPCSStandards",
                    "type": "github"
                },
                {
                    "url": "https://github.com/jrfnl",
                    "type": "github"
                },
                {
                    "url": "https://opencollective.com/php_codesniffer",
                    "type": "open_collective"
                }
            ],
            "time": "2024-05-20T13:34:27+00:00"
        },
        {
            "name": "phpmd/phpmd",
            "version": "2.15.0",
            "source": {
                "type": "git",
                "url": "https://github.com/phpmd/phpmd.git",
                "reference": "74a1f56e33afad4128b886e334093e98e1b5e7c0"
            },
            "dist": {
                "type": "zip",
                "url": "https://api.github.com/repos/phpmd/phpmd/zipball/74a1f56e33afad4128b886e334093e98e1b5e7c0",
                "reference": "74a1f56e33afad4128b886e334093e98e1b5e7c0",
                "shasum": ""
            },
            "require": {
                "composer/xdebug-handler": "^1.0 || ^2.0 || ^3.0",
                "ext-xml": "*",
                "pdepend/pdepend": "^2.16.1",
                "php": ">=5.3.9"
            },
            "require-dev": {
                "easy-doc/easy-doc": "0.0.0 || ^1.3.2",
                "ext-json": "*",
                "ext-simplexml": "*",
                "gregwar/rst": "^1.0",
                "mikey179/vfsstream": "^1.6.8",
                "squizlabs/php_codesniffer": "^2.9.2 || ^3.7.2"
            },
            "bin": [
                "src/bin/phpmd"
            ],
            "type": "library",
            "autoload": {
                "psr-0": {
                    "PHPMD\\": "src/main/php"
                }
            },
            "notification-url": "https://packagist.org/downloads/",
            "license": [
                "BSD-3-Clause"
            ],
            "authors": [
                {
                    "name": "Manuel Pichler",
                    "email": "github@manuel-pichler.de",
                    "homepage": "https://github.com/manuelpichler",
                    "role": "Project Founder"
                },
                {
                    "name": "Marc Würth",
                    "email": "ravage@bluewin.ch",
                    "homepage": "https://github.com/ravage84",
                    "role": "Project Maintainer"
                },
                {
                    "name": "Other contributors",
                    "homepage": "https://github.com/phpmd/phpmd/graphs/contributors",
                    "role": "Contributors"
                }
            ],
            "description": "PHPMD is a spin-off project of PHP Depend and aims to be a PHP equivalent of the well known Java tool PMD.",
            "homepage": "https://phpmd.org/",
            "keywords": [
                "dev",
                "mess detection",
                "mess detector",
                "pdepend",
                "phpmd",
                "pmd"
            ],
            "support": {
                "irc": "irc://irc.freenode.org/phpmd",
                "issues": "https://github.com/phpmd/phpmd/issues",
                "source": "https://github.com/phpmd/phpmd/tree/2.15.0"
            },
            "funding": [
                {
                    "url": "https://tidelift.com/funding/github/packagist/phpmd/phpmd",
                    "type": "tidelift"
                }
            ],
            "time": "2023-12-11T08:22:20+00:00"
        },
        {
            "name": "phpstan/extension-installer",
            "version": "1.4.1",
            "source": {
                "type": "git",
                "url": "https://github.com/phpstan/extension-installer.git",
                "reference": "f6b87faf9fc7978eab2f7919a8760bc9f58f9203"
            },
            "dist": {
                "type": "zip",
                "url": "https://api.github.com/repos/phpstan/extension-installer/zipball/f6b87faf9fc7978eab2f7919a8760bc9f58f9203",
                "reference": "f6b87faf9fc7978eab2f7919a8760bc9f58f9203",
                "shasum": ""
            },
            "require": {
                "composer-plugin-api": "^2.0",
                "php": "^7.2 || ^8.0",
                "phpstan/phpstan": "^1.9.0"
            },
            "require-dev": {
                "composer/composer": "^2.0",
                "php-parallel-lint/php-parallel-lint": "^1.2.0",
                "phpstan/phpstan-strict-rules": "^0.11 || ^0.12 || ^1.0"
            },
            "type": "composer-plugin",
            "extra": {
                "class": "PHPStan\\ExtensionInstaller\\Plugin"
            },
            "autoload": {
                "psr-4": {
                    "PHPStan\\ExtensionInstaller\\": "src/"
                }
            },
            "notification-url": "https://packagist.org/downloads/",
            "license": [
                "MIT"
            ],
            "description": "Composer plugin for automatic installation of PHPStan extensions",
            "support": {
                "issues": "https://github.com/phpstan/extension-installer/issues",
                "source": "https://github.com/phpstan/extension-installer/tree/1.4.1"
            },
            "time": "2024-06-10T08:20:49+00:00"
        },
        {
            "name": "phpstan/phpdoc-parser",
            "version": "1.29.1",
            "source": {
                "type": "git",
                "url": "https://github.com/phpstan/phpdoc-parser.git",
                "reference": "fcaefacf2d5c417e928405b71b400d4ce10daaf4"
            },
            "dist": {
                "type": "zip",
                "url": "https://api.github.com/repos/phpstan/phpdoc-parser/zipball/fcaefacf2d5c417e928405b71b400d4ce10daaf4",
                "reference": "fcaefacf2d5c417e928405b71b400d4ce10daaf4",
                "shasum": ""
            },
            "require": {
                "php": "^7.2 || ^8.0"
            },
            "require-dev": {
                "doctrine/annotations": "^2.0",
                "nikic/php-parser": "^4.15",
                "php-parallel-lint/php-parallel-lint": "^1.2",
                "phpstan/extension-installer": "^1.0",
                "phpstan/phpstan": "^1.5",
                "phpstan/phpstan-phpunit": "^1.1",
                "phpstan/phpstan-strict-rules": "^1.0",
                "phpunit/phpunit": "^9.5",
                "symfony/process": "^5.2"
            },
            "type": "library",
            "autoload": {
                "psr-4": {
                    "PHPStan\\PhpDocParser\\": [
                        "src/"
                    ]
                }
            },
            "notification-url": "https://packagist.org/downloads/",
            "license": [
                "MIT"
            ],
            "description": "PHPDoc parser with support for nullable, intersection and generic types",
            "support": {
                "issues": "https://github.com/phpstan/phpdoc-parser/issues",
                "source": "https://github.com/phpstan/phpdoc-parser/tree/1.29.1"
            },
            "time": "2024-05-31T08:52:43+00:00"
        },
        {
            "name": "phpstan/phpstan",
            "version": "1.11.5",
            "source": {
                "type": "git",
                "url": "https://github.com/phpstan/phpstan.git",
                "reference": "490f0ae1c92b082f154681d7849aee776a7c1443"
            },
            "dist": {
                "type": "zip",
                "url": "https://api.github.com/repos/phpstan/phpstan/zipball/490f0ae1c92b082f154681d7849aee776a7c1443",
                "reference": "490f0ae1c92b082f154681d7849aee776a7c1443",
                "shasum": ""
            },
            "require": {
                "php": "^7.2|^8.0"
            },
            "conflict": {
                "phpstan/phpstan-shim": "*"
            },
            "bin": [
                "phpstan",
                "phpstan.phar"
            ],
            "type": "library",
            "autoload": {
                "files": [
                    "bootstrap.php"
                ]
            },
            "notification-url": "https://packagist.org/downloads/",
            "license": [
                "MIT"
            ],
            "description": "PHPStan - PHP Static Analysis Tool",
            "keywords": [
                "dev",
                "static analysis"
            ],
            "support": {
                "docs": "https://phpstan.org/user-guide/getting-started",
                "forum": "https://github.com/phpstan/phpstan/discussions",
                "issues": "https://github.com/phpstan/phpstan/issues",
                "security": "https://github.com/phpstan/phpstan/security/policy",
                "source": "https://github.com/phpstan/phpstan-src"
            },
            "funding": [
                {
                    "url": "https://github.com/ondrejmirtes",
                    "type": "github"
                },
                {
                    "url": "https://github.com/phpstan",
                    "type": "github"
                }
            ],
            "time": "2024-06-17T15:10:54+00:00"
        },
        {
            "name": "phpstan/phpstan-deprecation-rules",
            "version": "1.2.0",
            "source": {
                "type": "git",
                "url": "https://github.com/phpstan/phpstan-deprecation-rules.git",
                "reference": "fa8cce7720fa782899a0aa97b6a41225d1bb7b26"
            },
            "dist": {
                "type": "zip",
                "url": "https://api.github.com/repos/phpstan/phpstan-deprecation-rules/zipball/fa8cce7720fa782899a0aa97b6a41225d1bb7b26",
                "reference": "fa8cce7720fa782899a0aa97b6a41225d1bb7b26",
                "shasum": ""
            },
            "require": {
                "php": "^7.2 || ^8.0",
                "phpstan/phpstan": "^1.11"
            },
            "require-dev": {
                "php-parallel-lint/php-parallel-lint": "^1.2",
                "phpstan/phpstan-phpunit": "^1.0",
                "phpunit/phpunit": "^9.5"
            },
            "type": "phpstan-extension",
            "extra": {
                "phpstan": {
                    "includes": [
                        "rules.neon"
                    ]
                }
            },
            "autoload": {
                "psr-4": {
                    "PHPStan\\": "src/"
                }
            },
            "notification-url": "https://packagist.org/downloads/",
            "license": [
                "MIT"
            ],
            "description": "PHPStan rules for detecting usage of deprecated classes, methods, properties, constants and traits.",
            "support": {
                "issues": "https://github.com/phpstan/phpstan-deprecation-rules/issues",
                "source": "https://github.com/phpstan/phpstan-deprecation-rules/tree/1.2.0"
            },
            "time": "2024-04-20T06:39:48+00:00"
        },
        {
            "name": "phpstan/phpstan-phpunit",
            "version": "1.4.0",
            "source": {
                "type": "git",
                "url": "https://github.com/phpstan/phpstan-phpunit.git",
                "reference": "f3ea021866f4263f07ca3636bf22c64be9610c11"
            },
            "dist": {
                "type": "zip",
                "url": "https://api.github.com/repos/phpstan/phpstan-phpunit/zipball/f3ea021866f4263f07ca3636bf22c64be9610c11",
                "reference": "f3ea021866f4263f07ca3636bf22c64be9610c11",
                "shasum": ""
            },
            "require": {
                "php": "^7.2 || ^8.0",
                "phpstan/phpstan": "^1.11"
            },
            "conflict": {
                "phpunit/phpunit": "<7.0"
            },
            "require-dev": {
                "nikic/php-parser": "^4.13.0",
                "php-parallel-lint/php-parallel-lint": "^1.2",
                "phpstan/phpstan-strict-rules": "^1.5.1",
                "phpunit/phpunit": "^9.5"
            },
            "type": "phpstan-extension",
            "extra": {
                "phpstan": {
                    "includes": [
                        "extension.neon",
                        "rules.neon"
                    ]
                }
            },
            "autoload": {
                "psr-4": {
                    "PHPStan\\": "src/"
                }
            },
            "notification-url": "https://packagist.org/downloads/",
            "license": [
                "MIT"
            ],
            "description": "PHPUnit extensions and rules for PHPStan",
            "support": {
                "issues": "https://github.com/phpstan/phpstan-phpunit/issues",
                "source": "https://github.com/phpstan/phpstan-phpunit/tree/1.4.0"
            },
            "time": "2024-04-20T06:39:00+00:00"
        },
        {
            "name": "phpunit/php-code-coverage",
            "version": "9.2.31",
            "source": {
                "type": "git",
                "url": "https://github.com/sebastianbergmann/php-code-coverage.git",
                "reference": "48c34b5d8d983006bd2adc2d0de92963b9155965"
            },
            "dist": {
                "type": "zip",
                "url": "https://api.github.com/repos/sebastianbergmann/php-code-coverage/zipball/48c34b5d8d983006bd2adc2d0de92963b9155965",
                "reference": "48c34b5d8d983006bd2adc2d0de92963b9155965",
                "shasum": ""
            },
            "require": {
                "ext-dom": "*",
                "ext-libxml": "*",
                "ext-xmlwriter": "*",
                "nikic/php-parser": "^4.18 || ^5.0",
                "php": ">=7.3",
                "phpunit/php-file-iterator": "^3.0.3",
                "phpunit/php-text-template": "^2.0.2",
                "sebastian/code-unit-reverse-lookup": "^2.0.2",
                "sebastian/complexity": "^2.0",
                "sebastian/environment": "^5.1.2",
                "sebastian/lines-of-code": "^1.0.3",
                "sebastian/version": "^3.0.1",
                "theseer/tokenizer": "^1.2.0"
            },
            "require-dev": {
                "phpunit/phpunit": "^9.3"
            },
            "suggest": {
                "ext-pcov": "PHP extension that provides line coverage",
                "ext-xdebug": "PHP extension that provides line coverage as well as branch and path coverage"
            },
            "type": "library",
            "extra": {
                "branch-alias": {
                    "dev-master": "9.2-dev"
                }
            },
            "autoload": {
                "classmap": [
                    "src/"
                ]
            },
            "notification-url": "https://packagist.org/downloads/",
            "license": [
                "BSD-3-Clause"
            ],
            "authors": [
                {
                    "name": "Sebastian Bergmann",
                    "email": "sebastian@phpunit.de",
                    "role": "lead"
                }
            ],
            "description": "Library that provides collection, processing, and rendering functionality for PHP code coverage information.",
            "homepage": "https://github.com/sebastianbergmann/php-code-coverage",
            "keywords": [
                "coverage",
                "testing",
                "xunit"
            ],
            "support": {
                "issues": "https://github.com/sebastianbergmann/php-code-coverage/issues",
                "security": "https://github.com/sebastianbergmann/php-code-coverage/security/policy",
                "source": "https://github.com/sebastianbergmann/php-code-coverage/tree/9.2.31"
            },
            "funding": [
                {
                    "url": "https://github.com/sebastianbergmann",
                    "type": "github"
                }
            ],
            "time": "2024-03-02T06:37:42+00:00"
        },
        {
            "name": "phpunit/php-file-iterator",
            "version": "3.0.6",
            "source": {
                "type": "git",
                "url": "https://github.com/sebastianbergmann/php-file-iterator.git",
                "reference": "cf1c2e7c203ac650e352f4cc675a7021e7d1b3cf"
            },
            "dist": {
                "type": "zip",
                "url": "https://api.github.com/repos/sebastianbergmann/php-file-iterator/zipball/cf1c2e7c203ac650e352f4cc675a7021e7d1b3cf",
                "reference": "cf1c2e7c203ac650e352f4cc675a7021e7d1b3cf",
                "shasum": ""
            },
            "require": {
                "php": ">=7.3"
            },
            "require-dev": {
                "phpunit/phpunit": "^9.3"
            },
            "type": "library",
            "extra": {
                "branch-alias": {
                    "dev-master": "3.0-dev"
                }
            },
            "autoload": {
                "classmap": [
                    "src/"
                ]
            },
            "notification-url": "https://packagist.org/downloads/",
            "license": [
                "BSD-3-Clause"
            ],
            "authors": [
                {
                    "name": "Sebastian Bergmann",
                    "email": "sebastian@phpunit.de",
                    "role": "lead"
                }
            ],
            "description": "FilterIterator implementation that filters files based on a list of suffixes.",
            "homepage": "https://github.com/sebastianbergmann/php-file-iterator/",
            "keywords": [
                "filesystem",
                "iterator"
            ],
            "support": {
                "issues": "https://github.com/sebastianbergmann/php-file-iterator/issues",
                "source": "https://github.com/sebastianbergmann/php-file-iterator/tree/3.0.6"
            },
            "funding": [
                {
                    "url": "https://github.com/sebastianbergmann",
                    "type": "github"
                }
            ],
            "time": "2021-12-02T12:48:52+00:00"
        },
        {
            "name": "phpunit/php-invoker",
            "version": "3.1.1",
            "source": {
                "type": "git",
                "url": "https://github.com/sebastianbergmann/php-invoker.git",
                "reference": "5a10147d0aaf65b58940a0b72f71c9ac0423cc67"
            },
            "dist": {
                "type": "zip",
                "url": "https://api.github.com/repos/sebastianbergmann/php-invoker/zipball/5a10147d0aaf65b58940a0b72f71c9ac0423cc67",
                "reference": "5a10147d0aaf65b58940a0b72f71c9ac0423cc67",
                "shasum": ""
            },
            "require": {
                "php": ">=7.3"
            },
            "require-dev": {
                "ext-pcntl": "*",
                "phpunit/phpunit": "^9.3"
            },
            "suggest": {
                "ext-pcntl": "*"
            },
            "type": "library",
            "extra": {
                "branch-alias": {
                    "dev-master": "3.1-dev"
                }
            },
            "autoload": {
                "classmap": [
                    "src/"
                ]
            },
            "notification-url": "https://packagist.org/downloads/",
            "license": [
                "BSD-3-Clause"
            ],
            "authors": [
                {
                    "name": "Sebastian Bergmann",
                    "email": "sebastian@phpunit.de",
                    "role": "lead"
                }
            ],
            "description": "Invoke callables with a timeout",
            "homepage": "https://github.com/sebastianbergmann/php-invoker/",
            "keywords": [
                "process"
            ],
            "support": {
                "issues": "https://github.com/sebastianbergmann/php-invoker/issues",
                "source": "https://github.com/sebastianbergmann/php-invoker/tree/3.1.1"
            },
            "funding": [
                {
                    "url": "https://github.com/sebastianbergmann",
                    "type": "github"
                }
            ],
            "time": "2020-09-28T05:58:55+00:00"
        },
        {
            "name": "phpunit/php-text-template",
            "version": "2.0.4",
            "source": {
                "type": "git",
                "url": "https://github.com/sebastianbergmann/php-text-template.git",
                "reference": "5da5f67fc95621df9ff4c4e5a84d6a8a2acf7c28"
            },
            "dist": {
                "type": "zip",
                "url": "https://api.github.com/repos/sebastianbergmann/php-text-template/zipball/5da5f67fc95621df9ff4c4e5a84d6a8a2acf7c28",
                "reference": "5da5f67fc95621df9ff4c4e5a84d6a8a2acf7c28",
                "shasum": ""
            },
            "require": {
                "php": ">=7.3"
            },
            "require-dev": {
                "phpunit/phpunit": "^9.3"
            },
            "type": "library",
            "extra": {
                "branch-alias": {
                    "dev-master": "2.0-dev"
                }
            },
            "autoload": {
                "classmap": [
                    "src/"
                ]
            },
            "notification-url": "https://packagist.org/downloads/",
            "license": [
                "BSD-3-Clause"
            ],
            "authors": [
                {
                    "name": "Sebastian Bergmann",
                    "email": "sebastian@phpunit.de",
                    "role": "lead"
                }
            ],
            "description": "Simple template engine.",
            "homepage": "https://github.com/sebastianbergmann/php-text-template/",
            "keywords": [
                "template"
            ],
            "support": {
                "issues": "https://github.com/sebastianbergmann/php-text-template/issues",
                "source": "https://github.com/sebastianbergmann/php-text-template/tree/2.0.4"
            },
            "funding": [
                {
                    "url": "https://github.com/sebastianbergmann",
                    "type": "github"
                }
            ],
            "time": "2020-10-26T05:33:50+00:00"
        },
        {
            "name": "phpunit/php-timer",
            "version": "5.0.3",
            "source": {
                "type": "git",
                "url": "https://github.com/sebastianbergmann/php-timer.git",
                "reference": "5a63ce20ed1b5bf577850e2c4e87f4aa902afbd2"
            },
            "dist": {
                "type": "zip",
                "url": "https://api.github.com/repos/sebastianbergmann/php-timer/zipball/5a63ce20ed1b5bf577850e2c4e87f4aa902afbd2",
                "reference": "5a63ce20ed1b5bf577850e2c4e87f4aa902afbd2",
                "shasum": ""
            },
            "require": {
                "php": ">=7.3"
            },
            "require-dev": {
                "phpunit/phpunit": "^9.3"
            },
            "type": "library",
            "extra": {
                "branch-alias": {
                    "dev-master": "5.0-dev"
                }
            },
            "autoload": {
                "classmap": [
                    "src/"
                ]
            },
            "notification-url": "https://packagist.org/downloads/",
            "license": [
                "BSD-3-Clause"
            ],
            "authors": [
                {
                    "name": "Sebastian Bergmann",
                    "email": "sebastian@phpunit.de",
                    "role": "lead"
                }
            ],
            "description": "Utility class for timing",
            "homepage": "https://github.com/sebastianbergmann/php-timer/",
            "keywords": [
                "timer"
            ],
            "support": {
                "issues": "https://github.com/sebastianbergmann/php-timer/issues",
                "source": "https://github.com/sebastianbergmann/php-timer/tree/5.0.3"
            },
            "funding": [
                {
                    "url": "https://github.com/sebastianbergmann",
                    "type": "github"
                }
            ],
            "time": "2020-10-26T13:16:10+00:00"
        },
        {
            "name": "phpunit/phpunit",
            "version": "9.6.19",
            "source": {
                "type": "git",
                "url": "https://github.com/sebastianbergmann/phpunit.git",
                "reference": "a1a54a473501ef4cdeaae4e06891674114d79db8"
            },
            "dist": {
                "type": "zip",
                "url": "https://api.github.com/repos/sebastianbergmann/phpunit/zipball/a1a54a473501ef4cdeaae4e06891674114d79db8",
                "reference": "a1a54a473501ef4cdeaae4e06891674114d79db8",
                "shasum": ""
            },
            "require": {
                "doctrine/instantiator": "^1.3.1 || ^2",
                "ext-dom": "*",
                "ext-json": "*",
                "ext-libxml": "*",
                "ext-mbstring": "*",
                "ext-xml": "*",
                "ext-xmlwriter": "*",
                "myclabs/deep-copy": "^1.10.1",
                "phar-io/manifest": "^2.0.3",
                "phar-io/version": "^3.0.2",
                "php": ">=7.3",
                "phpunit/php-code-coverage": "^9.2.28",
                "phpunit/php-file-iterator": "^3.0.5",
                "phpunit/php-invoker": "^3.1.1",
                "phpunit/php-text-template": "^2.0.3",
                "phpunit/php-timer": "^5.0.2",
                "sebastian/cli-parser": "^1.0.1",
                "sebastian/code-unit": "^1.0.6",
                "sebastian/comparator": "^4.0.8",
                "sebastian/diff": "^4.0.3",
                "sebastian/environment": "^5.1.3",
                "sebastian/exporter": "^4.0.5",
                "sebastian/global-state": "^5.0.1",
                "sebastian/object-enumerator": "^4.0.3",
                "sebastian/resource-operations": "^3.0.3",
                "sebastian/type": "^3.2",
                "sebastian/version": "^3.0.2"
            },
            "suggest": {
                "ext-soap": "To be able to generate mocks based on WSDL files",
                "ext-xdebug": "PHP extension that provides line coverage as well as branch and path coverage"
            },
            "bin": [
                "phpunit"
            ],
            "type": "library",
            "extra": {
                "branch-alias": {
                    "dev-master": "9.6-dev"
                }
            },
            "autoload": {
                "files": [
                    "src/Framework/Assert/Functions.php"
                ],
                "classmap": [
                    "src/"
                ]
            },
            "notification-url": "https://packagist.org/downloads/",
            "license": [
                "BSD-3-Clause"
            ],
            "authors": [
                {
                    "name": "Sebastian Bergmann",
                    "email": "sebastian@phpunit.de",
                    "role": "lead"
                }
            ],
            "description": "The PHP Unit Testing framework.",
            "homepage": "https://phpunit.de/",
            "keywords": [
                "phpunit",
                "testing",
                "xunit"
            ],
            "support": {
                "issues": "https://github.com/sebastianbergmann/phpunit/issues",
                "security": "https://github.com/sebastianbergmann/phpunit/security/policy",
                "source": "https://github.com/sebastianbergmann/phpunit/tree/9.6.19"
            },
            "funding": [
                {
                    "url": "https://phpunit.de/sponsors.html",
                    "type": "custom"
                },
                {
                    "url": "https://github.com/sebastianbergmann",
                    "type": "github"
                },
                {
                    "url": "https://tidelift.com/funding/github/packagist/phpunit/phpunit",
                    "type": "tidelift"
                }
            ],
            "time": "2024-04-05T04:35:58+00:00"
        },
        {
            "name": "psr/container",
            "version": "1.1.2",
            "source": {
                "type": "git",
                "url": "https://github.com/php-fig/container.git",
                "reference": "513e0666f7216c7459170d56df27dfcefe1689ea"
            },
            "dist": {
                "type": "zip",
                "url": "https://api.github.com/repos/php-fig/container/zipball/513e0666f7216c7459170d56df27dfcefe1689ea",
                "reference": "513e0666f7216c7459170d56df27dfcefe1689ea",
                "shasum": ""
            },
            "require": {
                "php": ">=7.4.0"
            },
            "type": "library",
            "autoload": {
                "psr-4": {
                    "Psr\\Container\\": "src/"
                }
            },
            "notification-url": "https://packagist.org/downloads/",
            "license": [
                "MIT"
            ],
            "authors": [
                {
                    "name": "PHP-FIG",
                    "homepage": "https://www.php-fig.org/"
                }
            ],
            "description": "Common Container Interface (PHP FIG PSR-11)",
            "homepage": "https://github.com/php-fig/container",
            "keywords": [
                "PSR-11",
                "container",
                "container-interface",
                "container-interop",
                "psr"
            ],
            "support": {
                "issues": "https://github.com/php-fig/container/issues",
                "source": "https://github.com/php-fig/container/tree/1.1.2"
            },
            "time": "2021-11-05T16:50:12+00:00"
        },
        {
            "name": "psr/event-dispatcher",
            "version": "1.0.0",
            "source": {
                "type": "git",
                "url": "https://github.com/php-fig/event-dispatcher.git",
                "reference": "dbefd12671e8a14ec7f180cab83036ed26714bb0"
            },
            "dist": {
                "type": "zip",
                "url": "https://api.github.com/repos/php-fig/event-dispatcher/zipball/dbefd12671e8a14ec7f180cab83036ed26714bb0",
                "reference": "dbefd12671e8a14ec7f180cab83036ed26714bb0",
                "shasum": ""
            },
            "require": {
                "php": ">=7.2.0"
            },
            "type": "library",
            "extra": {
                "branch-alias": {
                    "dev-master": "1.0.x-dev"
                }
            },
            "autoload": {
                "psr-4": {
                    "Psr\\EventDispatcher\\": "src/"
                }
            },
            "notification-url": "https://packagist.org/downloads/",
            "license": [
                "MIT"
            ],
            "authors": [
                {
                    "name": "PHP-FIG",
                    "homepage": "http://www.php-fig.org/"
                }
            ],
            "description": "Standard interfaces for event handling.",
            "keywords": [
                "events",
                "psr",
                "psr-14"
            ],
            "support": {
                "issues": "https://github.com/php-fig/event-dispatcher/issues",
                "source": "https://github.com/php-fig/event-dispatcher/tree/1.0.0"
            },
            "time": "2019-01-08T18:20:26+00:00"
        },
        {
            "name": "psr/log",
            "version": "1.1.4",
            "source": {
                "type": "git",
                "url": "https://github.com/php-fig/log.git",
                "reference": "d49695b909c3b7628b6289db5479a1c204601f11"
            },
            "dist": {
                "type": "zip",
                "url": "https://api.github.com/repos/php-fig/log/zipball/d49695b909c3b7628b6289db5479a1c204601f11",
                "reference": "d49695b909c3b7628b6289db5479a1c204601f11",
                "shasum": ""
            },
            "require": {
                "php": ">=5.3.0"
            },
            "type": "library",
            "extra": {
                "branch-alias": {
                    "dev-master": "1.1.x-dev"
                }
            },
            "autoload": {
                "psr-4": {
                    "Psr\\Log\\": "Psr/Log/"
                }
            },
            "notification-url": "https://packagist.org/downloads/",
            "license": [
                "MIT"
            ],
            "authors": [
                {
                    "name": "PHP-FIG",
                    "homepage": "https://www.php-fig.org/"
                }
            ],
            "description": "Common interface for logging libraries",
            "homepage": "https://github.com/php-fig/log",
            "keywords": [
                "log",
                "psr",
                "psr-3"
            ],
            "support": {
                "source": "https://github.com/php-fig/log/tree/1.1.4"
            },
            "time": "2021-05-03T11:20:27+00:00"
        },
        {
            "name": "roave/security-advisories",
            "version": "dev-latest",
            "source": {
                "type": "git",
                "url": "https://github.com/Roave/SecurityAdvisories.git",
<<<<<<< HEAD
                "reference": "e6e8defa983fbeb0436f36a90d672bd58d8387d1"
            },
            "dist": {
                "type": "zip",
                "url": "https://api.github.com/repos/Roave/SecurityAdvisories/zipball/e6e8defa983fbeb0436f36a90d672bd58d8387d1",
                "reference": "e6e8defa983fbeb0436f36a90d672bd58d8387d1",
=======
                "reference": "601ba5186e85dff8a3cc1feabe69e1a11805d9b2"
            },
            "dist": {
                "type": "zip",
                "url": "https://api.github.com/repos/Roave/SecurityAdvisories/zipball/601ba5186e85dff8a3cc1feabe69e1a11805d9b2",
                "reference": "601ba5186e85dff8a3cc1feabe69e1a11805d9b2",
>>>>>>> 16cc8f0a
                "shasum": ""
            },
            "conflict": {
                "3f/pygmentize": "<1.2",
                "admidio/admidio": "<4.2.13",
                "adodb/adodb-php": "<=5.20.20|>=5.21,<=5.21.3",
                "aheinze/cockpit": "<2.2",
                "aimeos/ai-client-html": ">=2020.04.1,<2020.10.27|>=2021.04.1,<2021.10.21|>=2022.04.1,<2022.10.12|>=2023.04.1,<2023.10.14|>=2024.04.1,<2024.04.4",
                "aimeos/aimeos-core": ">=2022.04.1,<2022.10.17|>=2023.04.1,<2023.10.17|>=2024.04.1,<2024.04.7",
                "aimeos/aimeos-typo3": "<19.10.12|>=20,<20.10.5",
                "airesvsg/acf-to-rest-api": "<=3.1",
                "akaunting/akaunting": "<2.1.13",
                "akeneo/pim-community-dev": "<5.0.119|>=6,<6.0.53",
                "alextselegidis/easyappointments": "<1.5",
                "alterphp/easyadmin-extension-bundle": ">=1.2,<1.2.11|>=1.3,<1.3.1",
                "amazing/media2click": ">=1,<1.3.3",
                "amphp/artax": "<1.0.6|>=2,<2.0.6",
                "amphp/http": "<=1.7.2|>=2,<=2.1",
                "amphp/http-client": ">=4,<4.4",
                "anchorcms/anchor-cms": "<=0.12.7",
                "andreapollastri/cipi": "<=3.1.15",
                "andrewhaine/silverstripe-form-capture": ">=0.2,<=0.2.3|>=1,<1.0.2|>=2,<2.2.5",
                "apache-solr-for-typo3/solr": "<2.8.3",
                "apereo/phpcas": "<1.6",
                "api-platform/core": ">=2.2,<2.2.10|>=2.3,<2.3.6|>=2.6,<2.7.10|>=3,<3.0.12|>=3.1,<3.1.3",
                "appwrite/server-ce": "<=1.2.1",
                "arc/web": "<3",
                "area17/twill": "<1.2.5|>=2,<2.5.3",
                "artesaos/seotools": "<0.17.2",
                "asymmetricrypt/asymmetricrypt": "<9.9.99",
                "athlon1600/php-proxy": "<=5.1",
                "athlon1600/php-proxy-app": "<=3",
                "austintoddj/canvas": "<=3.4.2",
                "automad/automad": "<=1.10.9",
                "automattic/jetpack": "<9.8",
                "awesome-support/awesome-support": "<=6.0.7",
                "aws/aws-sdk-php": "<3.288.1",
                "azuracast/azuracast": "<0.18.3",
                "backdrop/backdrop": "<1.24.2",
                "backpack/crud": "<3.4.9",
                "bacula-web/bacula-web": "<8.0.0.0-RC2-dev",
                "badaso/core": "<2.7",
                "bagisto/bagisto": "<2.1",
                "barrelstrength/sprout-base-email": "<1.2.7",
                "barrelstrength/sprout-forms": "<3.9",
                "barryvdh/laravel-translation-manager": "<0.6.2",
                "barzahlen/barzahlen-php": "<2.0.1",
                "baserproject/basercms": "<5.0.9",
                "bassjobsen/bootstrap-3-typeahead": ">4.0.2",
                "bbpress/bbpress": "<2.6.5",
                "bcosca/fatfree": "<3.7.2",
                "bedita/bedita": "<4",
                "bigfork/silverstripe-form-capture": ">=3,<3.1.1",
                "billz/raspap-webgui": "<2.9.5",
                "bk2k/bootstrap-package": ">=7.1,<7.1.2|>=8,<8.0.8|>=9,<9.0.4|>=9.1,<9.1.3|>=10,<10.0.10|>=11,<11.0.3",
                "blueimp/jquery-file-upload": "==6.4.4",
                "bmarshall511/wordpress_zero_spam": "<5.2.13",
                "bolt/bolt": "<3.7.2",
                "bolt/core": "<=4.2",
                "born05/craft-twofactorauthentication": "<3.3.4",
                "bottelet/flarepoint": "<2.2.1",
                "bref/bref": "<2.1.17",
                "brightlocal/phpwhois": "<=4.2.5",
                "brotkrueml/codehighlight": "<2.7",
                "brotkrueml/schema": "<1.13.1|>=2,<2.5.1",
                "brotkrueml/typo3-matomo-integration": "<1.3.2",
                "buddypress/buddypress": "<7.2.1",
                "bugsnag/bugsnag-laravel": ">=2,<2.0.2",
                "bytefury/crater": "<6.0.2",
                "cachethq/cachet": "<2.5.1",
                "cakephp/cakephp": "<3.10.3|>=4,<4.0.10|>=4.1,<4.1.4|>=4.2,<4.2.12|>=4.3,<4.3.11|>=4.4,<4.4.10",
                "cakephp/database": ">=4.2,<4.2.12|>=4.3,<4.3.11|>=4.4,<4.4.10",
                "cardgate/magento2": "<2.0.33",
                "cardgate/woocommerce": "<=3.1.15",
                "cart2quote/module-quotation": ">=4.1.6,<=4.4.5|>=5,<5.4.4",
                "cart2quote/module-quotation-encoded": ">=4.1.6,<=4.4.5|>=5,<5.4.4",
                "cartalyst/sentry": "<=2.1.6",
                "catfan/medoo": "<1.7.5",
                "causal/oidc": "<2.1",
                "cecil/cecil": "<7.47.1",
                "centreon/centreon": "<22.10.15",
                "cesnet/simplesamlphp-module-proxystatistics": "<3.1",
                "chriskacerguis/codeigniter-restserver": "<=2.7.1",
                "civicrm/civicrm-core": ">=4.2,<4.2.9|>=4.3,<4.3.3",
                "ckeditor/ckeditor": "<4.24",
                "cockpit-hq/cockpit": "<2.7|==2.7",
                "codeception/codeception": "<3.1.3|>=4,<4.1.22",
                "codeigniter/framework": "<3.1.9",
                "codeigniter4/framework": "<4.4.7",
                "codeigniter4/shield": "<1.0.0.0-beta8",
                "codiad/codiad": "<=2.8.4",
                "composer/composer": "<1.10.27|>=2,<2.2.24|>=2.3,<2.7.7",
                "concrete5/concrete5": "<9.2.8",
                "concrete5/core": "<8.5.8|>=9,<9.1",
                "contao-components/mediaelement": ">=2.14.2,<2.21.1",
                "contao/comments-bundle": ">=2,<4.13.40|>=5.0.0.0-RC1-dev,<5.3.4",
                "contao/contao": ">=3,<3.5.37|>=4,<4.4.56|>=4.5,<4.9.40|>=4.10,<4.11.7|>=4.13,<4.13.21|>=5.1,<5.1.4",
                "contao/core": "<3.5.39",
                "contao/core-bundle": "<4.13.40|>=5,<5.3.4",
                "contao/listing-bundle": ">=3,<=3.5.30|>=4,<4.4.8",
                "contao/managed-edition": "<=1.5",
                "corveda/phpsandbox": "<1.3.5",
                "cosenary/instagram": "<=2.3",
                "craftcms/cms": "<4.6.2",
                "croogo/croogo": "<4",
                "cuyz/valinor": "<0.12",
                "czproject/git-php": "<4.0.3",
                "dapphp/securimage": "<3.6.6",
                "darylldoyle/safe-svg": "<1.9.10",
                "datadog/dd-trace": ">=0.30,<0.30.2",
                "datatables/datatables": "<1.10.10",
                "david-garcia/phpwhois": "<=4.3.1",
                "dbrisinajumi/d2files": "<1",
                "dcat/laravel-admin": "<=2.1.3.0-beta",
                "derhansen/fe_change_pwd": "<2.0.5|>=3,<3.0.3",
                "derhansen/sf_event_mgt": "<4.3.1|>=5,<5.1.1|>=7,<7.4",
                "desperado/xml-bundle": "<=0.1.7",
                "devgroup/dotplant": "<2020.09.14-dev",
                "directmailteam/direct-mail": "<6.0.3|>=7,<7.0.3|>=8,<9.5.2",
                "doctrine/annotations": "<1.2.7",
                "doctrine/cache": ">=1,<1.3.2|>=1.4,<1.4.2",
                "doctrine/common": "<2.4.3|>=2.5,<2.5.1",
                "doctrine/dbal": ">=2,<2.0.8|>=2.1,<2.1.2|>=3,<3.1.4",
                "doctrine/doctrine-bundle": "<1.5.2",
                "doctrine/doctrine-module": "<0.7.2",
                "doctrine/mongodb-odm": "<1.0.2",
                "doctrine/mongodb-odm-bundle": "<3.0.1",
                "doctrine/orm": ">=1,<1.2.4|>=2,<2.4.8|>=2.5,<2.5.1|>=2.8.3,<2.8.4",
                "dolibarr/dolibarr": "<19.0.2",
                "dompdf/dompdf": "<2.0.4",
                "doublethreedigital/guest-entries": "<3.1.2",
                "drupal/core": ">=6,<6.38|>=7,<7.96|>=8,<10.1.8|>=10.2,<10.2.2",
                "drupal/drupal": ">=5,<5.11|>=6,<6.38|>=7,<7.80|>=8,<8.9.16|>=9,<9.1.12|>=9.2,<9.2.4",
                "duncanmcclean/guest-entries": "<3.1.2",
                "dweeves/magmi": "<=0.7.24",
                "ec-cube/ec-cube": "<2.4.4|>=2.11,<=2.17.1|>=3,<=3.0.18.0-patch4|>=4,<=4.1.2",
                "ecodev/newsletter": "<=4",
                "ectouch/ectouch": "<=2.7.2",
                "egroupware/egroupware": "<16.1.20170922",
                "elefant/cms": "<2.0.7",
                "elgg/elgg": "<3.3.24|>=4,<4.0.5",
                "elijaa/phpmemcacheadmin": "<=1.3",
                "encore/laravel-admin": "<=1.8.19",
                "endroid/qr-code-bundle": "<3.4.2",
                "enhavo/enhavo-app": "<=0.13.1",
                "enshrined/svg-sanitize": "<0.15",
                "erusev/parsedown": "<1.7.2",
                "ether/logs": "<3.0.4",
                "evolutioncms/evolution": "<=3.2.3",
                "exceedone/exment": "<4.4.3|>=5,<5.0.3",
                "exceedone/laravel-admin": "<2.2.3|==3",
                "ezsystems/demobundle": ">=5.4,<5.4.6.1-dev",
                "ezsystems/ez-support-tools": ">=2.2,<2.2.3",
                "ezsystems/ezdemo-ls-extension": ">=5.4,<5.4.2.1-dev",
                "ezsystems/ezfind-ls": ">=5.3,<5.3.6.1-dev|>=5.4,<5.4.11.1-dev|>=2017.12,<2017.12.0.1-dev",
                "ezsystems/ezplatform": "<=1.13.6|>=2,<=2.5.24",
                "ezsystems/ezplatform-admin-ui": ">=1.3,<1.3.5|>=1.4,<1.4.6|>=1.5,<1.5.29|>=2.3,<2.3.26",
                "ezsystems/ezplatform-admin-ui-assets": ">=4,<4.2.1|>=5,<5.0.1|>=5.1,<5.1.1",
                "ezsystems/ezplatform-graphql": ">=1.0.0.0-RC1-dev,<1.0.13|>=2.0.0.0-beta1,<2.3.12",
                "ezsystems/ezplatform-kernel": "<1.2.5.1-dev|>=1.3,<1.3.35",
                "ezsystems/ezplatform-rest": ">=1.2,<=1.2.2|>=1.3,<1.3.8",
                "ezsystems/ezplatform-richtext": ">=2.3,<2.3.7.1-dev",
                "ezsystems/ezplatform-solr-search-engine": ">=1.7,<1.7.12|>=2,<2.0.2|>=3.3,<3.3.15",
                "ezsystems/ezplatform-user": ">=1,<1.0.1",
                "ezsystems/ezpublish-kernel": "<6.13.8.2-dev|>=7,<7.5.31",
                "ezsystems/ezpublish-legacy": "<=2017.12.7.3|>=2018.6,<=2019.03.5.1",
                "ezsystems/platform-ui-assets-bundle": ">=4.2,<4.2.3",
                "ezsystems/repository-forms": ">=2.3,<2.3.2.1-dev|>=2.5,<2.5.15",
                "ezyang/htmlpurifier": "<4.1.1",
                "facade/ignition": "<1.16.15|>=2,<2.4.2|>=2.5,<2.5.2",
                "facturascripts/facturascripts": "<=2022.08",
                "fastly/magento2": "<1.2.26",
                "feehi/cms": "<=2.1.1",
                "feehi/feehicms": "<=2.1.1",
                "fenom/fenom": "<=2.12.1",
                "filegator/filegator": "<7.8",
                "filp/whoops": "<2.1.13",
                "fineuploader/php-traditional-server": "<=1.2.2",
                "firebase/php-jwt": "<6",
                "fixpunkt/fp-masterquiz": "<2.2.1|>=3,<3.5.2",
                "fixpunkt/fp-newsletter": "<1.1.1|>=2,<2.1.2|>=2.2,<3.2.6",
                "flarum/core": "<1.8.5",
                "flarum/flarum": "<0.1.0.0-beta8",
                "flarum/framework": "<1.8.5",
                "flarum/mentions": "<1.6.3",
                "flarum/sticky": ">=0.1.0.0-beta14,<=0.1.0.0-beta15",
                "flarum/tags": "<=0.1.0.0-beta13",
                "floriangaerber/magnesium": "<0.3.1",
                "fluidtypo3/vhs": "<5.1.1",
                "fof/byobu": ">=0.3.0.0-beta2,<1.1.7",
                "fof/upload": "<1.2.3",
                "foodcoopshop/foodcoopshop": ">=3.2,<3.6.1",
                "fooman/tcpdf": "<6.2.22",
                "forkcms/forkcms": "<5.11.1",
                "fossar/tcpdf-parser": "<6.2.22",
                "francoisjacquet/rosariosis": "<=11.5.1",
                "frappant/frp-form-answers": "<3.1.2|>=4,<4.0.2",
                "friendsofsymfony/oauth2-php": "<1.3",
                "friendsofsymfony/rest-bundle": ">=1.2,<1.2.2",
                "friendsofsymfony/user-bundle": ">=1,<1.3.5",
                "friendsofsymfony1/swiftmailer": ">=4,<5.4.13|>=6,<6.2.5",
                "friendsofsymfony1/symfony1": ">=1.1,<1.15.19",
                "friendsoftypo3/mediace": ">=7.6.2,<7.6.5",
                "friendsoftypo3/openid": ">=4.5,<4.5.31|>=4.7,<4.7.16|>=6,<6.0.11|>=6.1,<6.1.6",
                "froala/wysiwyg-editor": "<3.2.7|>=4.0.1,<=4.1.3",
                "froxlor/froxlor": "<2.1.9",
                "frozennode/administrator": "<=5.0.12",
                "fuel/core": "<1.8.1",
                "funadmin/funadmin": "<=3.2|>=3.3.2,<=3.3.3",
                "gaoming13/wechat-php-sdk": "<=1.10.2",
                "genix/cms": "<=1.1.11",
                "getformwork/formwork": "<1.13.1|==2.0.0.0-beta1",
                "getgrav/grav": "<1.7.46",
                "getkirby/cms": "<4.1.1",
                "getkirby/kirby": "<=2.5.12",
                "getkirby/panel": "<2.5.14",
                "getkirby/starterkit": "<=3.7.0.2",
                "gilacms/gila": "<=1.15.4",
                "gleez/cms": "<=1.3|==2",
                "globalpayments/php-sdk": "<2",
                "gogentooss/samlbase": "<1.2.7",
                "google/protobuf": "<3.15",
                "gos/web-socket-bundle": "<1.10.4|>=2,<2.6.1|>=3,<3.3",
                "gree/jose": "<2.2.1",
                "gregwar/rst": "<1.0.3",
                "grumpydictator/firefly-iii": "<6.1.17",
                "gugoan/economizzer": "<=0.9.0.0-beta1",
                "guzzlehttp/guzzle": "<6.5.8|>=7,<7.4.5",
                "guzzlehttp/psr7": "<1.9.1|>=2,<2.4.5",
                "haffner/jh_captcha": "<=2.1.3|>=3,<=3.0.2",
                "harvesthq/chosen": "<1.8.7",
                "helloxz/imgurl": "<=2.31",
                "hhxsv5/laravel-s": "<3.7.36",
                "hillelcoren/invoice-ninja": "<5.3.35",
                "himiklab/yii2-jqgrid-widget": "<1.0.8",
                "hjue/justwriting": "<=1",
                "hov/jobfair": "<1.0.13|>=2,<2.0.2",
                "httpsoft/http-message": "<1.0.12",
                "hyn/multi-tenant": ">=5.6,<5.7.2",
                "ibexa/admin-ui": ">=4.2,<4.2.3",
                "ibexa/core": ">=4,<4.0.7|>=4.1,<4.1.4|>=4.2,<4.2.3|>=4.5,<4.5.6|>=4.6,<4.6.2",
                "ibexa/graphql": ">=2.5,<2.5.31|>=3.3,<3.3.28|>=4.2,<4.2.3",
                "ibexa/post-install": "<=1.0.4",
                "ibexa/solr": ">=4.5,<4.5.4",
                "ibexa/user": ">=4,<4.4.3",
                "icecoder/icecoder": "<=8.1",
                "idno/known": "<=1.3.1",
                "ilicmiljan/secure-props": ">=1.2,<1.2.2",
                "illuminate/auth": "<5.5.10",
                "illuminate/cookie": ">=4,<=4.0.11|>=4.1,<6.18.31|>=7,<7.22.4",
                "illuminate/database": "<6.20.26|>=7,<7.30.5|>=8,<8.40",
                "illuminate/encryption": ">=4,<=4.0.11|>=4.1,<=4.1.31|>=4.2,<=4.2.22|>=5,<=5.0.35|>=5.1,<=5.1.46|>=5.2,<=5.2.45|>=5.3,<=5.3.31|>=5.4,<=5.4.36|>=5.5,<5.5.40|>=5.6,<5.6.15",
                "illuminate/view": "<6.20.42|>=7,<7.30.6|>=8,<8.75",
                "imdbphp/imdbphp": "<=5.1.1",
                "impresscms/impresscms": "<=1.4.5",
                "impresspages/impresspages": "<=1.0.12",
                "in2code/femanager": "<5.5.3|>=6,<6.3.4|>=7,<7.2.3",
                "in2code/ipandlanguageredirect": "<5.1.2",
                "in2code/lux": "<17.6.1|>=18,<24.0.2",
                "innologi/typo3-appointments": "<2.0.6",
                "intelliants/subrion": "<4.2.2",
                "inter-mediator/inter-mediator": "==5.5",
                "islandora/islandora": ">=2,<2.4.1",
                "ivankristianto/phpwhois": "<=4.3",
                "jackalope/jackalope-doctrine-dbal": "<1.7.4",
                "james-heinrich/getid3": "<1.9.21",
                "james-heinrich/phpthumb": "<1.7.12",
                "jasig/phpcas": "<1.3.3",
                "jcbrand/converse.js": "<3.3.3",
                "johnbillion/wp-crontrol": "<1.16.2",
                "joomla/application": "<1.0.13",
                "joomla/archive": "<1.1.12|>=2,<2.0.1",
                "joomla/filesystem": "<1.6.2|>=2,<2.0.1",
                "joomla/filter": "<1.4.4|>=2,<2.0.1",
                "joomla/framework": "<1.5.7|>=2.5.4,<=3.8.12",
                "joomla/input": ">=2,<2.0.2",
                "joomla/joomla-cms": ">=2.5,<3.9.12",
                "joomla/session": "<1.3.1",
                "joyqi/hyper-down": "<=2.4.27",
                "jsdecena/laracom": "<2.0.9",
                "jsmitty12/phpwhois": "<5.1",
                "juzaweb/cms": "<=3.4",
                "jweiland/events2": "<8.3.8|>=9,<9.0.6",
                "kazist/phpwhois": "<=4.2.6",
                "kelvinmo/simplexrd": "<3.1.1",
                "kevinpapst/kimai2": "<1.16.7",
                "khodakhah/nodcms": "<=3",
                "kimai/kimai": "<2.16",
                "kitodo/presentation": "<3.2.3|>=3.3,<3.3.4",
                "klaviyo/magento2-extension": ">=1,<3",
                "knplabs/knp-snappy": "<=1.4.2",
                "kohana/core": "<3.3.3",
                "krayin/laravel-crm": "<1.2.2",
                "kreait/firebase-php": ">=3.2,<3.8.1",
                "kumbiaphp/kumbiapp": "<=1.1.1",
                "la-haute-societe/tcpdf": "<6.2.22",
                "laminas/laminas-diactoros": "<2.18.1|==2.19|==2.20|==2.21|==2.22|==2.23|>=2.24,<2.24.2|>=2.25,<2.25.2",
                "laminas/laminas-form": "<2.17.1|>=3,<3.0.2|>=3.1,<3.1.1",
                "laminas/laminas-http": "<2.14.2",
                "laravel/fortify": "<1.11.1",
                "laravel/framework": "<6.20.44|>=7,<7.30.6|>=8,<8.75",
                "laravel/laravel": ">=5.4,<5.4.22",
                "laravel/socialite": ">=1,<2.0.10",
                "latte/latte": "<2.10.8",
                "lavalite/cms": "<=9|==10.1",
                "lcobucci/jwt": ">=3.4,<3.4.6|>=4,<4.0.4|>=4.1,<4.1.5",
                "league/commonmark": "<0.18.3",
                "league/flysystem": "<1.1.4|>=2,<2.1.1",
                "league/oauth2-server": ">=8.3.2,<8.4.2|>=8.5,<8.5.3",
                "lexik/jwt-authentication-bundle": "<2.10.7|>=2.11,<2.11.3",
                "libreform/libreform": ">=2,<=2.0.8",
                "librenms/librenms": "<2017.08.18",
                "liftkit/database": "<2.13.2",
                "lightsaml/lightsaml": "<1.3.5",
                "limesurvey/limesurvey": "<3.27.19",
                "livehelperchat/livehelperchat": "<=3.91",
                "livewire/livewire": ">2.2.4,<2.2.6|>=3.3.5,<3.4.9",
                "lms/routes": "<2.1.1",
                "localizationteam/l10nmgr": "<7.4|>=8,<8.7|>=9,<9.2",
                "luyadev/yii-helpers": "<1.2.1",
                "magento/community-edition": "<2.4.5|==2.4.5|>=2.4.5.0-patch1,<2.4.5.0-patch8|==2.4.6|>=2.4.6.0-patch1,<2.4.6.0-patch6|==2.4.7",
                "magento/core": "<=1.9.4.5",
                "magento/magento1ce": "<1.9.4.3-dev",
                "magento/magento1ee": ">=1,<1.14.4.3-dev",
                "magento/product-community-edition": ">=2,<2.2.10|>=2.3,<2.3.2.0-patch2",
                "magneto/core": "<1.9.4.4-dev",
                "maikuolan/phpmussel": ">=1,<1.6",
                "mainwp/mainwp": "<=4.4.3.3",
                "mantisbt/mantisbt": "<2.26.2",
                "marcwillmann/turn": "<0.3.3",
                "matyhtf/framework": "<3.0.6",
                "mautic/core": "<4.4.12|>=5.0.0.0-alpha,<5.0.4",
                "mdanter/ecc": "<2",
                "mediawiki/core": "<1.36.2",
                "mediawiki/matomo": "<2.4.3",
                "mediawiki/semantic-media-wiki": "<4.0.2",
                "melisplatform/melis-asset-manager": "<5.0.1",
                "melisplatform/melis-cms": "<5.0.1",
                "melisplatform/melis-front": "<5.0.1",
                "mezzio/mezzio-swoole": "<3.7|>=4,<4.3",
                "mgallegos/laravel-jqgrid": "<=1.3",
                "microsoft/microsoft-graph": ">=1.16,<1.109.1|>=2,<2.0.1",
                "microsoft/microsoft-graph-beta": "<2.0.1",
                "microsoft/microsoft-graph-core": "<2.0.2",
                "microweber/microweber": "<=2.0.4",
                "mikehaertl/php-shellcommand": "<1.6.1",
                "miniorange/miniorange-saml": "<1.4.3",
                "mittwald/typo3_forum": "<1.2.1",
                "mobiledetect/mobiledetectlib": "<2.8.32",
                "modx/revolution": "<=2.8.3.0-patch",
                "mojo42/jirafeau": "<4.4",
                "mongodb/mongodb": ">=1,<1.9.2",
                "monolog/monolog": ">=1.8,<1.12",
                "moodle/moodle": "<4.3.5|>=4.4.0.0-beta,<4.4.1",
                "mos/cimage": "<0.7.19",
                "movim/moxl": ">=0.8,<=0.10",
                "movingbytes/social-network": "<=1.2.1",
                "mpdf/mpdf": "<=7.1.7",
                "munkireport/comment": "<4.1",
                "munkireport/managedinstalls": "<2.6",
                "munkireport/munki_facts": "<1.5",
                "munkireport/munkireport": ">=2.5.3,<5.6.3",
                "munkireport/reportdata": "<3.5",
                "munkireport/softwareupdate": "<1.6",
                "mustache/mustache": ">=2,<2.14.1",
                "namshi/jose": "<2.2",
                "neoan3-apps/template": "<1.1.1",
                "neorazorx/facturascripts": "<2022.04",
                "neos/flow": ">=1,<1.0.4|>=1.1,<1.1.1|>=2,<2.0.1|>=2.3,<2.3.16|>=3,<3.0.12|>=3.1,<3.1.10|>=3.2,<3.2.13|>=3.3,<3.3.13|>=4,<4.0.6",
                "neos/form": ">=1.2,<4.3.3|>=5,<5.0.9|>=5.1,<5.1.3",
                "neos/media-browser": "<7.3.19|>=8,<8.0.16|>=8.1,<8.1.11|>=8.2,<8.2.11|>=8.3,<8.3.9",
                "neos/neos": ">=1.1,<1.1.3|>=1.2,<1.2.13|>=2,<2.0.4|>=2.3,<3.0.20|>=3.1,<3.1.18|>=3.2,<3.2.14|>=3.3,<5.3.10|>=7,<7.0.9|>=7.1,<7.1.7|>=7.2,<7.2.6|>=7.3,<7.3.4|>=8,<8.0.2",
                "neos/swiftmailer": "<5.4.5",
                "netgen/tagsbundle": ">=3.4,<3.4.11|>=4,<4.0.15",
                "nette/application": ">=2,<2.0.19|>=2.1,<2.1.13|>=2.2,<2.2.10|>=2.3,<2.3.14|>=2.4,<2.4.16|>=3,<3.0.6",
                "nette/nette": ">=2,<2.0.19|>=2.1,<2.1.13",
                "nilsteampassnet/teampass": "<3.0.10",
                "nonfiction/nterchange": "<4.1.1",
                "notrinos/notrinos-erp": "<=0.7",
                "noumo/easyii": "<=0.9",
                "novaksolutions/infusionsoft-php-sdk": "<1",
                "nukeviet/nukeviet": "<4.5.02",
                "nyholm/psr7": "<1.6.1",
                "nystudio107/craft-seomatic": "<3.4.12",
                "nzedb/nzedb": "<0.8",
                "nzo/url-encryptor-bundle": ">=4,<4.3.2|>=5,<5.0.1",
                "october/backend": "<1.1.2",
                "october/cms": "<1.0.469|==1.0.469|==1.0.471|==1.1.1",
                "october/october": "<=3.4.4",
                "october/rain": "<1.0.472|>=1.1,<1.1.2",
                "october/system": "<1.0.476|>=1.1,<1.1.12|>=2,<2.2.34|>=3,<3.5.2",
                "omeka/omeka-s": "<4.0.3",
                "onelogin/php-saml": "<2.10.4",
                "oneup/uploader-bundle": ">=1,<1.9.3|>=2,<2.1.5",
                "open-web-analytics/open-web-analytics": "<1.7.4",
                "opencart/opencart": "<=3.0.3.9|>=4",
                "openid/php-openid": "<2.3",
                "openmage/magento-lts": "<20.5",
                "opensolutions/vimbadmin": "<=3.0.15",
                "opensource-workshop/connect-cms": "<1.7.2|>=2,<2.3.2",
                "orchid/platform": ">=9,<9.4.4|>=14.0.0.0-alpha4,<14.5",
                "oro/calendar-bundle": ">=4.2,<=4.2.6|>=5,<=5.0.6|>=5.1,<5.1.1",
                "oro/commerce": ">=4.1,<5.0.11|>=5.1,<5.1.1",
                "oro/crm": ">=1.7,<1.7.4|>=3.1,<4.1.17|>=4.2,<4.2.7",
                "oro/crm-call-bundle": ">=4.2,<=4.2.5|>=5,<5.0.4|>=5.1,<5.1.1",
                "oro/customer-portal": ">=4.1,<=4.1.13|>=4.2,<=4.2.10|>=5,<=5.0.11|>=5.1,<=5.1.3",
                "oro/platform": ">=1.7,<1.7.4|>=3.1,<3.1.29|>=4.1,<4.1.17|>=4.2,<=4.2.10|>=5,<=5.0.12|>=5.1,<=5.1.3",
                "oxid-esales/oxideshop-ce": "<4.5",
                "oxid-esales/paymorrow-module": ">=1,<1.0.2|>=2,<2.0.1",
                "packbackbooks/lti-1-3-php-library": "<5",
                "padraic/humbug_get_contents": "<1.1.2",
                "pagarme/pagarme-php": "<3",
                "pagekit/pagekit": "<=1.0.18",
                "paragonie/ecc": "<2.0.1",
                "paragonie/random_compat": "<2",
                "passbolt/passbolt_api": "<4.6.2",
                "paypal/adaptivepayments-sdk-php": "<=3.9.2",
                "paypal/invoice-sdk-php": "<=3.9",
                "paypal/merchant-sdk-php": "<3.12",
                "paypal/permissions-sdk-php": "<=3.9.1",
                "pear/archive_tar": "<1.4.14",
                "pear/auth": "<1.2.4",
                "pear/crypt_gpg": "<1.6.7",
                "pear/pear": "<=1.10.1",
                "pegasus/google-for-jobs": "<1.5.1|>=2,<2.1.1",
                "personnummer/personnummer": "<3.0.2",
                "phanan/koel": "<5.1.4",
                "phenx/php-svg-lib": "<0.5.2",
                "php-censor/php-censor": "<2.0.13|>=2.1,<2.1.5",
                "php-mod/curl": "<2.3.2",
                "phpbb/phpbb": "<3.2.10|>=3.3,<3.3.1",
                "phpems/phpems": ">=6,<=6.1.3",
                "phpfastcache/phpfastcache": "<6.1.5|>=7,<7.1.2|>=8,<8.0.7",
                "phpmailer/phpmailer": "<6.5",
                "phpmussel/phpmussel": ">=1,<1.6",
                "phpmyadmin/phpmyadmin": "<5.2.1",
                "phpmyfaq/phpmyfaq": "<3.2.5|==3.2.5",
                "phpoffice/common": "<0.2.9",
                "phpoffice/phpexcel": "<1.8",
                "phpoffice/phpspreadsheet": "<1.16",
                "phpseclib/phpseclib": "<2.0.47|>=3,<3.0.36",
                "phpservermon/phpservermon": "<3.6",
                "phpsysinfo/phpsysinfo": "<3.4.3",
                "phpunit/phpunit": ">=4.8.19,<4.8.28|>=5.0.10,<5.6.3",
                "phpwhois/phpwhois": "<=4.2.5",
                "phpxmlrpc/extras": "<0.6.1",
                "phpxmlrpc/phpxmlrpc": "<4.9.2",
                "pi/pi": "<=2.5",
                "pimcore/admin-ui-classic-bundle": "<=1.4.2",
                "pimcore/customer-management-framework-bundle": "<4.0.6",
                "pimcore/data-hub": "<1.2.4",
                "pimcore/demo": "<10.3",
                "pimcore/ecommerce-framework-bundle": "<1.0.10",
                "pimcore/perspective-editor": "<1.5.1",
                "pimcore/pimcore": "<11.2.4",
                "pixelfed/pixelfed": "<0.11.11",
                "plotly/plotly.js": "<2.25.2",
                "pocketmine/bedrock-protocol": "<8.0.2",
                "pocketmine/pocketmine-mp": "<5.11.2",
                "pocketmine/raklib": ">=0.14,<0.14.6|>=0.15,<0.15.1",
                "pressbooks/pressbooks": "<5.18",
                "prestashop/autoupgrade": ">=4,<4.10.1",
                "prestashop/blockreassurance": "<=5.1.3",
                "prestashop/blockwishlist": ">=2,<2.1.1",
                "prestashop/contactform": ">=1.0.1,<4.3",
                "prestashop/gamification": "<2.3.2",
                "prestashop/prestashop": "<8.1.6",
                "prestashop/productcomments": "<5.0.2",
                "prestashop/ps_emailsubscription": "<2.6.1",
                "prestashop/ps_facetedsearch": "<3.4.1",
                "prestashop/ps_linklist": "<3.1",
                "privatebin/privatebin": "<1.4",
                "processwire/processwire": "<=3.0.210",
                "propel/propel": ">=2.0.0.0-alpha1,<=2.0.0.0-alpha7",
                "propel/propel1": ">=1,<=1.7.1",
                "pterodactyl/panel": "<1.11.6",
                "ptheofan/yii2-statemachine": ">=2.0.0.0-RC1-dev,<=2",
                "ptrofimov/beanstalk_console": "<1.7.14",
                "pubnub/pubnub": "<6.1",
                "pusher/pusher-php-server": "<2.2.1",
                "pwweb/laravel-core": "<=0.3.6.0-beta",
                "pyrocms/pyrocms": "<=3.9.1",
                "qcubed/qcubed": "<=3.1.1",
                "quickapps/cms": "<=2.0.0.0-beta2",
                "rainlab/blog-plugin": "<1.4.1",
                "rainlab/debugbar-plugin": "<3.1",
                "rainlab/user-plugin": "<=1.4.5",
                "rankmath/seo-by-rank-math": "<=1.0.95",
                "rap2hpoutre/laravel-log-viewer": "<0.13",
                "react/http": ">=0.7,<1.9",
                "really-simple-plugins/complianz-gdpr": "<6.4.2",
                "redaxo/source": "<=5.15.1",
                "remdex/livehelperchat": "<4.29",
                "reportico-web/reportico": "<=8.1",
                "rhukster/dom-sanitizer": "<1.0.7",
                "rmccue/requests": ">=1.6,<1.8",
                "robrichards/xmlseclibs": ">=1,<3.0.4",
                "roots/soil": "<4.1",
                "rudloff/alltube": "<3.0.3",
                "s-cart/core": "<6.9",
                "s-cart/s-cart": "<6.9",
                "sabberworm/php-css-parser": ">=1,<1.0.1|>=2,<2.0.1|>=3,<3.0.1|>=4,<4.0.1|>=5,<5.0.9|>=5.1,<5.1.3|>=5.2,<5.2.1|>=6,<6.0.2|>=7,<7.0.4|>=8,<8.0.1|>=8.1,<8.1.1|>=8.2,<8.2.1|>=8.3,<8.3.1",
                "sabre/dav": ">=1.6,<1.7.11|>=1.8,<1.8.9",
                "scheb/two-factor-bundle": "<3.26|>=4,<4.11",
                "sensiolabs/connect": "<4.2.3",
                "serluck/phpwhois": "<=4.2.6",
                "sfroemken/url_redirect": "<=1.2.1",
                "sheng/yiicms": "<=1.2",
                "shopware/core": "<6.5.8.8-dev|>=6.6.0.0-RC1-dev,<6.6.1",
                "shopware/platform": "<6.5.8.8-dev|>=6.6.0.0-RC1-dev,<6.6.1",
                "shopware/production": "<=6.3.5.2",
                "shopware/shopware": "<6.2.3",
                "shopware/storefront": "<=6.4.8.1|>=6.5.8,<6.5.8.7-dev",
                "shopxo/shopxo": "<2.2.6",
                "showdoc/showdoc": "<2.10.4",
                "silverstripe-australia/advancedreports": ">=1,<=2",
                "silverstripe/admin": "<1.13.19|>=2,<2.1.8",
                "silverstripe/assets": ">=1,<1.11.1",
                "silverstripe/cms": "<4.11.3",
                "silverstripe/comments": ">=1.3,<3.1.1",
                "silverstripe/forum": "<=0.6.1|>=0.7,<=0.7.3",
                "silverstripe/framework": "<4.13.39|>=5,<5.1.11",
                "silverstripe/graphql": ">=2,<2.0.5|>=3,<3.8.2|>=4,<4.3.7|>=5,<5.1.3",
                "silverstripe/hybridsessions": ">=1,<2.4.1|>=2.5,<2.5.1",
                "silverstripe/recipe-cms": ">=4.5,<4.5.3",
                "silverstripe/registry": ">=2.1,<2.1.2|>=2.2,<2.2.1",
                "silverstripe/restfulserver": ">=1,<1.0.9|>=2,<2.0.4|>=2.1,<2.1.2",
                "silverstripe/silverstripe-omnipay": "<2.5.2|>=3,<3.0.2|>=3.1,<3.1.4|>=3.2,<3.2.1",
                "silverstripe/subsites": ">=2,<2.6.1",
                "silverstripe/taxonomy": ">=1.3,<1.3.1|>=2,<2.0.1",
                "silverstripe/userforms": "<3|>=5,<5.4.2",
                "silverstripe/versioned-admin": ">=1,<1.11.1",
                "simple-updates/phpwhois": "<=1",
                "simplesamlphp/saml2": "<1.10.6|>=2,<2.3.8|>=3,<3.1.4|==5.0.0.0-alpha12",
                "simplesamlphp/simplesamlphp": "<1.18.6",
                "simplesamlphp/simplesamlphp-module-infocard": "<1.0.1",
                "simplesamlphp/simplesamlphp-module-openid": "<1",
                "simplesamlphp/simplesamlphp-module-openidprovider": "<0.9",
                "simplesamlphp/xml-security": "==1.6.11",
                "simplito/elliptic-php": "<1.0.6",
                "sitegeist/fluid-components": "<3.5",
                "sjbr/sr-freecap": "<2.4.6|>=2.5,<2.5.3",
                "slim/psr7": "<1.4.1|>=1.5,<1.5.1|>=1.6,<1.6.1",
                "slim/slim": "<2.6",
                "slub/slub-events": "<3.0.3",
                "smarty/smarty": "<4.5.3|>=5,<5.1.1",
                "snipe/snipe-it": "<6.4.2",
                "socalnick/scn-social-auth": "<1.15.2",
                "socialiteproviders/steam": "<1.1",
                "spatie/browsershot": "<3.57.4",
                "spatie/image-optimizer": "<1.7.3",
                "spipu/html2pdf": "<5.2.8",
                "spoon/library": "<1.4.1",
                "spoonity/tcpdf": "<6.2.22",
                "squizlabs/php_codesniffer": ">=1,<2.8.1|>=3,<3.0.1",
                "ssddanbrown/bookstack": "<22.02.3",
                "statamic/cms": "<4.46|>=5.3,<5.6.2",
                "stormpath/sdk": "<9.9.99",
                "studio-42/elfinder": "<2.1.62",
                "studiomitte/friendlycaptcha": "<0.1.4",
                "subhh/libconnect": "<7.0.8|>=8,<8.1",
                "sukohi/surpass": "<1",
                "sulu/form-bundle": ">=2,<2.5.3",
                "sulu/sulu": "<1.6.44|>=2,<2.4.17|>=2.5,<2.5.13",
                "sumocoders/framework-user-bundle": "<1.4",
                "superbig/craft-audit": "<3.0.2",
                "swag/paypal": "<5.4.4",
                "swiftmailer/swiftmailer": "<6.2.5",
                "swiftyedit/swiftyedit": "<1.2",
                "sylius/admin-bundle": ">=1,<1.0.17|>=1.1,<1.1.9|>=1.2,<1.2.2",
                "sylius/grid": ">=1,<1.1.19|>=1.2,<1.2.18|>=1.3,<1.3.13|>=1.4,<1.4.5|>=1.5,<1.5.1",
                "sylius/grid-bundle": "<1.10.1",
                "sylius/paypal-plugin": ">=1,<1.2.4|>=1.3,<1.3.1",
                "sylius/resource-bundle": ">=1,<1.3.14|>=1.4,<1.4.7|>=1.5,<1.5.2|>=1.6,<1.6.4",
                "sylius/sylius": "<1.9.10|>=1.10,<1.10.11|>=1.11,<1.11.2|>=1.12.0.0-alpha1,<1.12.16|>=1.13.0.0-alpha1,<1.13.1",
                "symbiote/silverstripe-multivaluefield": ">=3,<3.1",
                "symbiote/silverstripe-queuedjobs": ">=3,<3.0.2|>=3.1,<3.1.4|>=4,<4.0.7|>=4.1,<4.1.2|>=4.2,<4.2.4|>=4.3,<4.3.3|>=4.4,<4.4.3|>=4.5,<4.5.1|>=4.6,<4.6.4",
                "symbiote/silverstripe-seed": "<6.0.3",
                "symbiote/silverstripe-versionedfiles": "<=2.0.3",
                "symfont/process": ">=0",
                "symfony/cache": ">=3.1,<3.4.35|>=4,<4.2.12|>=4.3,<4.3.8",
                "symfony/dependency-injection": ">=2,<2.0.17|>=2.7,<2.7.51|>=2.8,<2.8.50|>=3,<3.4.26|>=4,<4.1.12|>=4.2,<4.2.7",
                "symfony/error-handler": ">=4.4,<4.4.4|>=5,<5.0.4",
                "symfony/form": ">=2.3,<2.3.35|>=2.4,<2.6.12|>=2.7,<2.7.50|>=2.8,<2.8.49|>=3,<3.4.20|>=4,<4.0.15|>=4.1,<4.1.9|>=4.2,<4.2.1",
                "symfony/framework-bundle": ">=2,<2.3.18|>=2.4,<2.4.8|>=2.5,<2.5.2|>=2.7,<2.7.51|>=2.8,<2.8.50|>=3,<3.4.26|>=4,<4.1.12|>=4.2,<4.2.7|>=5.3.14,<5.3.15|>=5.4.3,<5.4.4|>=6.0.3,<6.0.4",
                "symfony/http-foundation": ">=2,<2.8.52|>=3,<3.4.35|>=4,<4.2.12|>=4.3,<4.3.8|>=4.4,<4.4.7|>=5,<5.0.7",
                "symfony/http-kernel": ">=2,<4.4.50|>=5,<5.4.20|>=6,<6.0.20|>=6.1,<6.1.12|>=6.2,<6.2.6",
                "symfony/intl": ">=2.7,<2.7.38|>=2.8,<2.8.31|>=3,<3.2.14|>=3.3,<3.3.13",
                "symfony/maker-bundle": ">=1.27,<1.29.2|>=1.30,<1.31.1",
                "symfony/mime": ">=4.3,<4.3.8",
                "symfony/phpunit-bridge": ">=2.8,<2.8.50|>=3,<3.4.26|>=4,<4.1.12|>=4.2,<4.2.7",
                "symfony/polyfill": ">=1,<1.10",
                "symfony/polyfill-php55": ">=1,<1.10",
                "symfony/proxy-manager-bridge": ">=2.7,<2.7.51|>=2.8,<2.8.50|>=3,<3.4.26|>=4,<4.1.12|>=4.2,<4.2.7",
                "symfony/routing": ">=2,<2.0.19",
                "symfony/security": ">=2,<2.7.51|>=2.8,<3.4.49|>=4,<4.4.24|>=5,<5.2.8",
                "symfony/security-bundle": ">=2,<4.4.50|>=5,<5.4.20|>=6,<6.0.20|>=6.1,<6.1.12|>=6.2,<6.2.6",
                "symfony/security-core": ">=2.4,<2.6.13|>=2.7,<2.7.9|>=2.7.30,<2.7.32|>=2.8,<3.4.49|>=4,<4.4.24|>=5,<5.2.9",
                "symfony/security-csrf": ">=2.4,<2.7.48|>=2.8,<2.8.41|>=3,<3.3.17|>=3.4,<3.4.11|>=4,<4.0.11",
                "symfony/security-guard": ">=2.8,<3.4.48|>=4,<4.4.23|>=5,<5.2.8",
                "symfony/security-http": ">=2.3,<2.3.41|>=2.4,<2.7.51|>=2.8,<2.8.50|>=3,<3.4.26|>=4,<4.2.12|>=4.3,<4.3.8|>=4.4,<4.4.7|>=5,<5.0.7|>=5.1,<5.2.8|>=5.3,<5.3.2|>=5.4,<5.4.31|>=6,<6.3.8",
                "symfony/serializer": ">=2,<2.0.11|>=4.1,<4.4.35|>=5,<5.3.12",
                "symfony/symfony": ">=2,<4.4.51|>=5,<5.4.31|>=6,<6.3.8",
                "symfony/translation": ">=2,<2.0.17",
                "symfony/twig-bridge": ">=2,<4.4.51|>=5,<5.4.31|>=6,<6.3.8",
                "symfony/ux-autocomplete": "<2.11.2",
                "symfony/validator": ">=2,<2.0.24|>=2.1,<2.1.12|>=2.2,<2.2.5|>=2.3,<2.3.3",
                "symfony/var-exporter": ">=4.2,<4.2.12|>=4.3,<4.3.8",
                "symfony/web-profiler-bundle": ">=2,<2.3.19|>=2.4,<2.4.9|>=2.5,<2.5.4",
                "symfony/webhook": ">=6.3,<6.3.8",
                "symfony/yaml": ">=2,<2.0.22|>=2.1,<2.1.7|>=2.2.0.0-beta1,<2.2.0.0-beta2",
                "symphonycms/symphony-2": "<2.6.4",
                "t3/dce": "<0.11.5|>=2.2,<2.6.2",
                "t3g/svg-sanitizer": "<1.0.3",
                "t3s/content-consent": "<1.0.3|>=2,<2.0.2",
                "tastyigniter/tastyigniter": "<3.3",
                "tcg/voyager": "<=1.4",
                "tecnickcom/tcpdf": "<=6.7.4",
                "terminal42/contao-tablelookupwizard": "<3.3.5",
                "thelia/backoffice-default-template": ">=2.1,<2.1.2",
                "thelia/thelia": ">=2.1,<2.1.3",
                "theonedemon/phpwhois": "<=4.2.5",
                "thinkcmf/thinkcmf": "<6.0.8",
                "thorsten/phpmyfaq": "<3.2.2",
                "tikiwiki/tiki-manager": "<=17.1",
                "timber/timber": ">=0.16.6,<1.23.1|>=1.24,<1.24.1|>=2,<2.1",
                "tinymce/tinymce": "<7.2",
                "tinymighty/wiki-seo": "<1.2.2",
                "titon/framework": "<9.9.99",
                "tobiasbg/tablepress": "<=2.0.0.0-RC1",
                "topthink/framework": "<6.0.17|>=6.1,<6.1.5|>=8,<8.0.4",
                "topthink/think": "<=6.1.1",
                "topthink/thinkphp": "<=3.2.3",
                "torrentpier/torrentpier": "<=2.4.1",
                "tpwd/ke_search": "<4.0.3|>=4.1,<4.6.6|>=5,<5.0.2",
                "tribalsystems/zenario": "<9.5.60602",
                "truckersmp/phpwhois": "<=4.3.1",
                "ttskch/pagination-service-provider": "<1",
                "twig/twig": "<1.44.7|>=2,<2.15.3|>=3,<3.4.3",
                "typo3/cms": "<9.5.29|>=10,<10.4.35|>=11,<11.5.23|>=12,<12.2",
                "typo3/cms-backend": "<4.1.14|>=4.2,<4.2.15|>=4.3,<4.3.7|>=4.4,<4.4.4|>=7,<=7.6.50|>=8,<=8.7.39|>=9,<=9.5.24|>=10,<=10.4.13|>=11,<=11.1",
                "typo3/cms-core": "<=8.7.56|>=9,<=9.5.47|>=10,<=10.4.44|>=11,<=11.5.36|>=12,<=12.4.14|>=13,<=13.1",
                "typo3/cms-extbase": "<6.2.24|>=7,<7.6.8|==8.1.1",
                "typo3/cms-fluid": "<4.3.4|>=4.4,<4.4.1",
                "typo3/cms-form": ">=8,<=8.7.39|>=9,<=9.5.24|>=10,<=10.4.13|>=11,<=11.1",
                "typo3/cms-frontend": "<4.3.9|>=4.4,<4.4.5",
                "typo3/cms-install": "<4.1.14|>=4.2,<4.2.16|>=4.3,<4.3.9|>=4.4,<4.4.5|>=12.2,<12.4.8",
                "typo3/cms-rte-ckeditor": ">=9.5,<9.5.42|>=10,<10.4.39|>=11,<11.5.30",
                "typo3/flow": ">=1,<1.0.4|>=1.1,<1.1.1|>=2,<2.0.1|>=2.3,<2.3.16|>=3,<3.0.12|>=3.1,<3.1.10|>=3.2,<3.2.13|>=3.3,<3.3.13|>=4,<4.0.6",
                "typo3/html-sanitizer": ">=1,<=1.5.2|>=2,<=2.1.3",
                "typo3/neos": ">=1.1,<1.1.3|>=1.2,<1.2.13|>=2,<2.0.4|>=2.3,<2.3.99|>=3,<3.0.20|>=3.1,<3.1.18|>=3.2,<3.2.14|>=3.3,<3.3.23|>=4,<4.0.17|>=4.1,<4.1.16|>=4.2,<4.2.12|>=4.3,<4.3.3",
                "typo3/phar-stream-wrapper": ">=1,<2.1.1|>=3,<3.1.1",
                "typo3/swiftmailer": ">=4.1,<4.1.99|>=5.4,<5.4.5",
                "typo3fluid/fluid": ">=2,<2.0.8|>=2.1,<2.1.7|>=2.2,<2.2.4|>=2.3,<2.3.7|>=2.4,<2.4.4|>=2.5,<2.5.11|>=2.6,<2.6.10",
                "ua-parser/uap-php": "<3.8",
                "uasoft-indonesia/badaso": "<=2.9.7",
                "unisharp/laravel-filemanager": "<2.6.4",
                "userfrosting/userfrosting": ">=0.3.1,<4.6.3",
                "usmanhalalit/pixie": "<1.0.3|>=2,<2.0.2",
                "uvdesk/community-skeleton": "<=1.1.1",
                "uvdesk/core-framework": "<=1.1.1",
                "vanilla/safecurl": "<0.9.2",
                "verbb/comments": "<1.5.5",
                "verbb/formie": "<2.1.6",
                "verbb/image-resizer": "<2.0.9",
                "verbb/knock-knock": "<1.2.8",
                "verot/class.upload.php": "<=2.1.6",
                "villagedefrance/opencart-overclocked": "<=1.11.1",
                "vova07/yii2-fileapi-widget": "<0.1.9",
                "vrana/adminer": "<4.8.1",
                "vufind/vufind": ">=2,<9.1.1",
                "waldhacker/hcaptcha": "<2.1.2",
                "wallabag/tcpdf": "<6.2.22",
                "wallabag/wallabag": "<2.6.7",
                "wanglelecc/laracms": "<=1.0.3",
                "web-auth/webauthn-framework": ">=3.3,<3.3.4",
                "web-feet/coastercms": "==5.5",
                "webbuilders-group/silverstripe-kapost-bridge": "<0.4",
                "webcoast/deferred-image-processing": "<1.0.2",
                "webklex/laravel-imap": "<5.3",
                "webklex/php-imap": "<5.3",
                "webpa/webpa": "<3.1.2",
                "wikibase/wikibase": "<=1.39.3",
                "wikimedia/parsoid": "<0.12.2",
                "willdurand/js-translation-bundle": "<2.1.1",
                "winter/wn-backend-module": "<1.2.4",
                "winter/wn-dusk-plugin": "<2.1",
                "winter/wn-system-module": "<1.2.4",
                "wintercms/winter": "<=1.2.3",
                "woocommerce/woocommerce": "<6.6|>=8.8,<8.8.5|>=8.9,<8.9.3",
                "wp-cli/wp-cli": ">=0.12,<2.5",
                "wp-graphql/wp-graphql": "<=1.14.5",
                "wp-premium/gravityforms": "<2.4.21",
                "wpanel/wpanel4-cms": "<=4.3.1",
                "wpcloud/wp-stateless": "<3.2",
                "wpglobus/wpglobus": "<=1.9.6",
                "wwbn/avideo": "<14.3",
                "xataface/xataface": "<3",
                "xpressengine/xpressengine": "<3.0.15",
                "yab/quarx": "<2.4.5",
                "yeswiki/yeswiki": "<4.1",
                "yetiforce/yetiforce-crm": "<=6.4",
                "yidashi/yii2cmf": "<=2",
                "yii2mod/yii2-cms": "<1.9.2",
                "yiisoft/yii": "<1.1.29",
                "yiisoft/yii2": "<2.0.50",
                "yiisoft/yii2-authclient": "<2.2.15",
                "yiisoft/yii2-bootstrap": "<2.0.4",
                "yiisoft/yii2-dev": "<2.0.43",
                "yiisoft/yii2-elasticsearch": "<2.0.5",
                "yiisoft/yii2-gii": "<=2.2.4",
                "yiisoft/yii2-jui": "<2.0.4",
                "yiisoft/yii2-redis": "<2.0.8",
                "yikesinc/yikes-inc-easy-mailchimp-extender": "<6.8.6",
                "yoast-seo-for-typo3/yoast_seo": "<7.2.3",
                "yourls/yourls": "<=1.8.2",
                "yuan1994/tpadmin": "<=1.3.12",
                "zencart/zencart": "<=1.5.7.0-beta",
                "zendesk/zendesk_api_client_php": "<2.2.11",
                "zendframework/zend-cache": ">=2.4,<2.4.8|>=2.5,<2.5.3",
                "zendframework/zend-captcha": ">=2,<2.4.9|>=2.5,<2.5.2",
                "zendframework/zend-crypt": ">=2,<2.4.9|>=2.5,<2.5.2",
                "zendframework/zend-db": "<2.2.10|>=2.3,<2.3.5",
                "zendframework/zend-developer-tools": ">=1.2.2,<1.2.3",
                "zendframework/zend-diactoros": "<1.8.4",
                "zendframework/zend-feed": "<2.10.3",
                "zendframework/zend-form": ">=2,<2.2.7|>=2.3,<2.3.1",
                "zendframework/zend-http": "<2.8.1",
                "zendframework/zend-json": ">=2.1,<2.1.6|>=2.2,<2.2.6",
                "zendframework/zend-ldap": ">=2,<2.0.99|>=2.1,<2.1.99|>=2.2,<2.2.8|>=2.3,<2.3.3",
                "zendframework/zend-mail": "<2.4.11|>=2.5,<2.7.2",
                "zendframework/zend-navigation": ">=2,<2.2.7|>=2.3,<2.3.1",
                "zendframework/zend-session": ">=2,<2.2.9|>=2.3,<2.3.4",
                "zendframework/zend-validator": ">=2.3,<2.3.6",
                "zendframework/zend-view": ">=2,<2.2.7|>=2.3,<2.3.1",
                "zendframework/zend-xmlrpc": ">=2.1,<2.1.6|>=2.2,<2.2.6",
                "zendframework/zendframework": "<=3",
                "zendframework/zendframework1": "<1.12.20",
                "zendframework/zendopenid": "<2.0.2",
                "zendframework/zendrest": "<2.0.2",
                "zendframework/zendservice-amazon": "<2.0.3",
                "zendframework/zendservice-api": "<1",
                "zendframework/zendservice-audioscrobbler": "<2.0.2",
                "zendframework/zendservice-nirvanix": "<2.0.2",
                "zendframework/zendservice-slideshare": "<2.0.2",
                "zendframework/zendservice-technorati": "<2.0.2",
                "zendframework/zendservice-windowsazure": "<2.0.2",
                "zendframework/zendxml": ">=1,<1.0.1",
                "zenstruck/collection": "<0.2.1",
                "zetacomponents/mail": "<1.8.2",
                "zf-commons/zfc-user": "<1.2.2",
                "zfcampus/zf-apigility-doctrine": ">=1,<1.0.3",
                "zfr/zfr-oauth2-server-module": "<0.1.2",
                "zoujingli/thinkadmin": "<=6.1.53"
            },
            "default-branch": true,
            "type": "metapackage",
            "notification-url": "https://packagist.org/downloads/",
            "license": [
                "MIT"
            ],
            "authors": [
                {
                    "name": "Marco Pivetta",
                    "email": "ocramius@gmail.com",
                    "role": "maintainer"
                },
                {
                    "name": "Ilya Tribusean",
                    "email": "slash3b@gmail.com",
                    "role": "maintainer"
                }
            ],
            "description": "Prevents installation of composer packages with known security vulnerabilities: no API, simply require it",
            "keywords": [
                "dev"
            ],
            "support": {
                "issues": "https://github.com/Roave/SecurityAdvisories/issues",
                "source": "https://github.com/Roave/SecurityAdvisories/tree/latest"
            },
            "funding": [
                {
                    "url": "https://github.com/Ocramius",
                    "type": "github"
                },
                {
                    "url": "https://tidelift.com/funding/github/packagist/roave/security-advisories",
                    "type": "tidelift"
                }
            ],
<<<<<<< HEAD
            "time": "2024-06-20T17:04:48+00:00"
=======
            "time": "2024-06-24T21:04:21+00:00"
>>>>>>> 16cc8f0a
        },
        {
            "name": "sebastian/cli-parser",
            "version": "1.0.2",
            "source": {
                "type": "git",
                "url": "https://github.com/sebastianbergmann/cli-parser.git",
                "reference": "2b56bea83a09de3ac06bb18b92f068e60cc6f50b"
            },
            "dist": {
                "type": "zip",
                "url": "https://api.github.com/repos/sebastianbergmann/cli-parser/zipball/2b56bea83a09de3ac06bb18b92f068e60cc6f50b",
                "reference": "2b56bea83a09de3ac06bb18b92f068e60cc6f50b",
                "shasum": ""
            },
            "require": {
                "php": ">=7.3"
            },
            "require-dev": {
                "phpunit/phpunit": "^9.3"
            },
            "type": "library",
            "extra": {
                "branch-alias": {
                    "dev-master": "1.0-dev"
                }
            },
            "autoload": {
                "classmap": [
                    "src/"
                ]
            },
            "notification-url": "https://packagist.org/downloads/",
            "license": [
                "BSD-3-Clause"
            ],
            "authors": [
                {
                    "name": "Sebastian Bergmann",
                    "email": "sebastian@phpunit.de",
                    "role": "lead"
                }
            ],
            "description": "Library for parsing CLI options",
            "homepage": "https://github.com/sebastianbergmann/cli-parser",
            "support": {
                "issues": "https://github.com/sebastianbergmann/cli-parser/issues",
                "source": "https://github.com/sebastianbergmann/cli-parser/tree/1.0.2"
            },
            "funding": [
                {
                    "url": "https://github.com/sebastianbergmann",
                    "type": "github"
                }
            ],
            "time": "2024-03-02T06:27:43+00:00"
        },
        {
            "name": "sebastian/code-unit",
            "version": "1.0.8",
            "source": {
                "type": "git",
                "url": "https://github.com/sebastianbergmann/code-unit.git",
                "reference": "1fc9f64c0927627ef78ba436c9b17d967e68e120"
            },
            "dist": {
                "type": "zip",
                "url": "https://api.github.com/repos/sebastianbergmann/code-unit/zipball/1fc9f64c0927627ef78ba436c9b17d967e68e120",
                "reference": "1fc9f64c0927627ef78ba436c9b17d967e68e120",
                "shasum": ""
            },
            "require": {
                "php": ">=7.3"
            },
            "require-dev": {
                "phpunit/phpunit": "^9.3"
            },
            "type": "library",
            "extra": {
                "branch-alias": {
                    "dev-master": "1.0-dev"
                }
            },
            "autoload": {
                "classmap": [
                    "src/"
                ]
            },
            "notification-url": "https://packagist.org/downloads/",
            "license": [
                "BSD-3-Clause"
            ],
            "authors": [
                {
                    "name": "Sebastian Bergmann",
                    "email": "sebastian@phpunit.de",
                    "role": "lead"
                }
            ],
            "description": "Collection of value objects that represent the PHP code units",
            "homepage": "https://github.com/sebastianbergmann/code-unit",
            "support": {
                "issues": "https://github.com/sebastianbergmann/code-unit/issues",
                "source": "https://github.com/sebastianbergmann/code-unit/tree/1.0.8"
            },
            "funding": [
                {
                    "url": "https://github.com/sebastianbergmann",
                    "type": "github"
                }
            ],
            "time": "2020-10-26T13:08:54+00:00"
        },
        {
            "name": "sebastian/code-unit-reverse-lookup",
            "version": "2.0.3",
            "source": {
                "type": "git",
                "url": "https://github.com/sebastianbergmann/code-unit-reverse-lookup.git",
                "reference": "ac91f01ccec49fb77bdc6fd1e548bc70f7faa3e5"
            },
            "dist": {
                "type": "zip",
                "url": "https://api.github.com/repos/sebastianbergmann/code-unit-reverse-lookup/zipball/ac91f01ccec49fb77bdc6fd1e548bc70f7faa3e5",
                "reference": "ac91f01ccec49fb77bdc6fd1e548bc70f7faa3e5",
                "shasum": ""
            },
            "require": {
                "php": ">=7.3"
            },
            "require-dev": {
                "phpunit/phpunit": "^9.3"
            },
            "type": "library",
            "extra": {
                "branch-alias": {
                    "dev-master": "2.0-dev"
                }
            },
            "autoload": {
                "classmap": [
                    "src/"
                ]
            },
            "notification-url": "https://packagist.org/downloads/",
            "license": [
                "BSD-3-Clause"
            ],
            "authors": [
                {
                    "name": "Sebastian Bergmann",
                    "email": "sebastian@phpunit.de"
                }
            ],
            "description": "Looks up which function or method a line of code belongs to",
            "homepage": "https://github.com/sebastianbergmann/code-unit-reverse-lookup/",
            "support": {
                "issues": "https://github.com/sebastianbergmann/code-unit-reverse-lookup/issues",
                "source": "https://github.com/sebastianbergmann/code-unit-reverse-lookup/tree/2.0.3"
            },
            "funding": [
                {
                    "url": "https://github.com/sebastianbergmann",
                    "type": "github"
                }
            ],
            "time": "2020-09-28T05:30:19+00:00"
        },
        {
            "name": "sebastian/comparator",
            "version": "4.0.8",
            "source": {
                "type": "git",
                "url": "https://github.com/sebastianbergmann/comparator.git",
                "reference": "fa0f136dd2334583309d32b62544682ee972b51a"
            },
            "dist": {
                "type": "zip",
                "url": "https://api.github.com/repos/sebastianbergmann/comparator/zipball/fa0f136dd2334583309d32b62544682ee972b51a",
                "reference": "fa0f136dd2334583309d32b62544682ee972b51a",
                "shasum": ""
            },
            "require": {
                "php": ">=7.3",
                "sebastian/diff": "^4.0",
                "sebastian/exporter": "^4.0"
            },
            "require-dev": {
                "phpunit/phpunit": "^9.3"
            },
            "type": "library",
            "extra": {
                "branch-alias": {
                    "dev-master": "4.0-dev"
                }
            },
            "autoload": {
                "classmap": [
                    "src/"
                ]
            },
            "notification-url": "https://packagist.org/downloads/",
            "license": [
                "BSD-3-Clause"
            ],
            "authors": [
                {
                    "name": "Sebastian Bergmann",
                    "email": "sebastian@phpunit.de"
                },
                {
                    "name": "Jeff Welch",
                    "email": "whatthejeff@gmail.com"
                },
                {
                    "name": "Volker Dusch",
                    "email": "github@wallbash.com"
                },
                {
                    "name": "Bernhard Schussek",
                    "email": "bschussek@2bepublished.at"
                }
            ],
            "description": "Provides the functionality to compare PHP values for equality",
            "homepage": "https://github.com/sebastianbergmann/comparator",
            "keywords": [
                "comparator",
                "compare",
                "equality"
            ],
            "support": {
                "issues": "https://github.com/sebastianbergmann/comparator/issues",
                "source": "https://github.com/sebastianbergmann/comparator/tree/4.0.8"
            },
            "funding": [
                {
                    "url": "https://github.com/sebastianbergmann",
                    "type": "github"
                }
            ],
            "time": "2022-09-14T12:41:17+00:00"
        },
        {
            "name": "sebastian/complexity",
            "version": "2.0.3",
            "source": {
                "type": "git",
                "url": "https://github.com/sebastianbergmann/complexity.git",
                "reference": "25f207c40d62b8b7aa32f5ab026c53561964053a"
            },
            "dist": {
                "type": "zip",
                "url": "https://api.github.com/repos/sebastianbergmann/complexity/zipball/25f207c40d62b8b7aa32f5ab026c53561964053a",
                "reference": "25f207c40d62b8b7aa32f5ab026c53561964053a",
                "shasum": ""
            },
            "require": {
                "nikic/php-parser": "^4.18 || ^5.0",
                "php": ">=7.3"
            },
            "require-dev": {
                "phpunit/phpunit": "^9.3"
            },
            "type": "library",
            "extra": {
                "branch-alias": {
                    "dev-master": "2.0-dev"
                }
            },
            "autoload": {
                "classmap": [
                    "src/"
                ]
            },
            "notification-url": "https://packagist.org/downloads/",
            "license": [
                "BSD-3-Clause"
            ],
            "authors": [
                {
                    "name": "Sebastian Bergmann",
                    "email": "sebastian@phpunit.de",
                    "role": "lead"
                }
            ],
            "description": "Library for calculating the complexity of PHP code units",
            "homepage": "https://github.com/sebastianbergmann/complexity",
            "support": {
                "issues": "https://github.com/sebastianbergmann/complexity/issues",
                "source": "https://github.com/sebastianbergmann/complexity/tree/2.0.3"
            },
            "funding": [
                {
                    "url": "https://github.com/sebastianbergmann",
                    "type": "github"
                }
            ],
            "time": "2023-12-22T06:19:30+00:00"
        },
        {
            "name": "sebastian/diff",
            "version": "4.0.6",
            "source": {
                "type": "git",
                "url": "https://github.com/sebastianbergmann/diff.git",
                "reference": "ba01945089c3a293b01ba9badc29ad55b106b0bc"
            },
            "dist": {
                "type": "zip",
                "url": "https://api.github.com/repos/sebastianbergmann/diff/zipball/ba01945089c3a293b01ba9badc29ad55b106b0bc",
                "reference": "ba01945089c3a293b01ba9badc29ad55b106b0bc",
                "shasum": ""
            },
            "require": {
                "php": ">=7.3"
            },
            "require-dev": {
                "phpunit/phpunit": "^9.3",
                "symfony/process": "^4.2 || ^5"
            },
            "type": "library",
            "extra": {
                "branch-alias": {
                    "dev-master": "4.0-dev"
                }
            },
            "autoload": {
                "classmap": [
                    "src/"
                ]
            },
            "notification-url": "https://packagist.org/downloads/",
            "license": [
                "BSD-3-Clause"
            ],
            "authors": [
                {
                    "name": "Sebastian Bergmann",
                    "email": "sebastian@phpunit.de"
                },
                {
                    "name": "Kore Nordmann",
                    "email": "mail@kore-nordmann.de"
                }
            ],
            "description": "Diff implementation",
            "homepage": "https://github.com/sebastianbergmann/diff",
            "keywords": [
                "diff",
                "udiff",
                "unidiff",
                "unified diff"
            ],
            "support": {
                "issues": "https://github.com/sebastianbergmann/diff/issues",
                "source": "https://github.com/sebastianbergmann/diff/tree/4.0.6"
            },
            "funding": [
                {
                    "url": "https://github.com/sebastianbergmann",
                    "type": "github"
                }
            ],
            "time": "2024-03-02T06:30:58+00:00"
        },
        {
            "name": "sebastian/environment",
            "version": "5.1.5",
            "source": {
                "type": "git",
                "url": "https://github.com/sebastianbergmann/environment.git",
                "reference": "830c43a844f1f8d5b7a1f6d6076b784454d8b7ed"
            },
            "dist": {
                "type": "zip",
                "url": "https://api.github.com/repos/sebastianbergmann/environment/zipball/830c43a844f1f8d5b7a1f6d6076b784454d8b7ed",
                "reference": "830c43a844f1f8d5b7a1f6d6076b784454d8b7ed",
                "shasum": ""
            },
            "require": {
                "php": ">=7.3"
            },
            "require-dev": {
                "phpunit/phpunit": "^9.3"
            },
            "suggest": {
                "ext-posix": "*"
            },
            "type": "library",
            "extra": {
                "branch-alias": {
                    "dev-master": "5.1-dev"
                }
            },
            "autoload": {
                "classmap": [
                    "src/"
                ]
            },
            "notification-url": "https://packagist.org/downloads/",
            "license": [
                "BSD-3-Clause"
            ],
            "authors": [
                {
                    "name": "Sebastian Bergmann",
                    "email": "sebastian@phpunit.de"
                }
            ],
            "description": "Provides functionality to handle HHVM/PHP environments",
            "homepage": "http://www.github.com/sebastianbergmann/environment",
            "keywords": [
                "Xdebug",
                "environment",
                "hhvm"
            ],
            "support": {
                "issues": "https://github.com/sebastianbergmann/environment/issues",
                "source": "https://github.com/sebastianbergmann/environment/tree/5.1.5"
            },
            "funding": [
                {
                    "url": "https://github.com/sebastianbergmann",
                    "type": "github"
                }
            ],
            "time": "2023-02-03T06:03:51+00:00"
        },
        {
            "name": "sebastian/exporter",
            "version": "4.0.6",
            "source": {
                "type": "git",
                "url": "https://github.com/sebastianbergmann/exporter.git",
                "reference": "78c00df8f170e02473b682df15bfcdacc3d32d72"
            },
            "dist": {
                "type": "zip",
                "url": "https://api.github.com/repos/sebastianbergmann/exporter/zipball/78c00df8f170e02473b682df15bfcdacc3d32d72",
                "reference": "78c00df8f170e02473b682df15bfcdacc3d32d72",
                "shasum": ""
            },
            "require": {
                "php": ">=7.3",
                "sebastian/recursion-context": "^4.0"
            },
            "require-dev": {
                "ext-mbstring": "*",
                "phpunit/phpunit": "^9.3"
            },
            "type": "library",
            "extra": {
                "branch-alias": {
                    "dev-master": "4.0-dev"
                }
            },
            "autoload": {
                "classmap": [
                    "src/"
                ]
            },
            "notification-url": "https://packagist.org/downloads/",
            "license": [
                "BSD-3-Clause"
            ],
            "authors": [
                {
                    "name": "Sebastian Bergmann",
                    "email": "sebastian@phpunit.de"
                },
                {
                    "name": "Jeff Welch",
                    "email": "whatthejeff@gmail.com"
                },
                {
                    "name": "Volker Dusch",
                    "email": "github@wallbash.com"
                },
                {
                    "name": "Adam Harvey",
                    "email": "aharvey@php.net"
                },
                {
                    "name": "Bernhard Schussek",
                    "email": "bschussek@gmail.com"
                }
            ],
            "description": "Provides the functionality to export PHP variables for visualization",
            "homepage": "https://www.github.com/sebastianbergmann/exporter",
            "keywords": [
                "export",
                "exporter"
            ],
            "support": {
                "issues": "https://github.com/sebastianbergmann/exporter/issues",
                "source": "https://github.com/sebastianbergmann/exporter/tree/4.0.6"
            },
            "funding": [
                {
                    "url": "https://github.com/sebastianbergmann",
                    "type": "github"
                }
            ],
            "time": "2024-03-02T06:33:00+00:00"
        },
        {
            "name": "sebastian/global-state",
            "version": "5.0.7",
            "source": {
                "type": "git",
                "url": "https://github.com/sebastianbergmann/global-state.git",
                "reference": "bca7df1f32ee6fe93b4d4a9abbf69e13a4ada2c9"
            },
            "dist": {
                "type": "zip",
                "url": "https://api.github.com/repos/sebastianbergmann/global-state/zipball/bca7df1f32ee6fe93b4d4a9abbf69e13a4ada2c9",
                "reference": "bca7df1f32ee6fe93b4d4a9abbf69e13a4ada2c9",
                "shasum": ""
            },
            "require": {
                "php": ">=7.3",
                "sebastian/object-reflector": "^2.0",
                "sebastian/recursion-context": "^4.0"
            },
            "require-dev": {
                "ext-dom": "*",
                "phpunit/phpunit": "^9.3"
            },
            "suggest": {
                "ext-uopz": "*"
            },
            "type": "library",
            "extra": {
                "branch-alias": {
                    "dev-master": "5.0-dev"
                }
            },
            "autoload": {
                "classmap": [
                    "src/"
                ]
            },
            "notification-url": "https://packagist.org/downloads/",
            "license": [
                "BSD-3-Clause"
            ],
            "authors": [
                {
                    "name": "Sebastian Bergmann",
                    "email": "sebastian@phpunit.de"
                }
            ],
            "description": "Snapshotting of global state",
            "homepage": "http://www.github.com/sebastianbergmann/global-state",
            "keywords": [
                "global state"
            ],
            "support": {
                "issues": "https://github.com/sebastianbergmann/global-state/issues",
                "source": "https://github.com/sebastianbergmann/global-state/tree/5.0.7"
            },
            "funding": [
                {
                    "url": "https://github.com/sebastianbergmann",
                    "type": "github"
                }
            ],
            "time": "2024-03-02T06:35:11+00:00"
        },
        {
            "name": "sebastian/lines-of-code",
            "version": "1.0.4",
            "source": {
                "type": "git",
                "url": "https://github.com/sebastianbergmann/lines-of-code.git",
                "reference": "e1e4a170560925c26d424b6a03aed157e7dcc5c5"
            },
            "dist": {
                "type": "zip",
                "url": "https://api.github.com/repos/sebastianbergmann/lines-of-code/zipball/e1e4a170560925c26d424b6a03aed157e7dcc5c5",
                "reference": "e1e4a170560925c26d424b6a03aed157e7dcc5c5",
                "shasum": ""
            },
            "require": {
                "nikic/php-parser": "^4.18 || ^5.0",
                "php": ">=7.3"
            },
            "require-dev": {
                "phpunit/phpunit": "^9.3"
            },
            "type": "library",
            "extra": {
                "branch-alias": {
                    "dev-master": "1.0-dev"
                }
            },
            "autoload": {
                "classmap": [
                    "src/"
                ]
            },
            "notification-url": "https://packagist.org/downloads/",
            "license": [
                "BSD-3-Clause"
            ],
            "authors": [
                {
                    "name": "Sebastian Bergmann",
                    "email": "sebastian@phpunit.de",
                    "role": "lead"
                }
            ],
            "description": "Library for counting the lines of code in PHP source code",
            "homepage": "https://github.com/sebastianbergmann/lines-of-code",
            "support": {
                "issues": "https://github.com/sebastianbergmann/lines-of-code/issues",
                "source": "https://github.com/sebastianbergmann/lines-of-code/tree/1.0.4"
            },
            "funding": [
                {
                    "url": "https://github.com/sebastianbergmann",
                    "type": "github"
                }
            ],
            "time": "2023-12-22T06:20:34+00:00"
        },
        {
            "name": "sebastian/object-enumerator",
            "version": "4.0.4",
            "source": {
                "type": "git",
                "url": "https://github.com/sebastianbergmann/object-enumerator.git",
                "reference": "5c9eeac41b290a3712d88851518825ad78f45c71"
            },
            "dist": {
                "type": "zip",
                "url": "https://api.github.com/repos/sebastianbergmann/object-enumerator/zipball/5c9eeac41b290a3712d88851518825ad78f45c71",
                "reference": "5c9eeac41b290a3712d88851518825ad78f45c71",
                "shasum": ""
            },
            "require": {
                "php": ">=7.3",
                "sebastian/object-reflector": "^2.0",
                "sebastian/recursion-context": "^4.0"
            },
            "require-dev": {
                "phpunit/phpunit": "^9.3"
            },
            "type": "library",
            "extra": {
                "branch-alias": {
                    "dev-master": "4.0-dev"
                }
            },
            "autoload": {
                "classmap": [
                    "src/"
                ]
            },
            "notification-url": "https://packagist.org/downloads/",
            "license": [
                "BSD-3-Clause"
            ],
            "authors": [
                {
                    "name": "Sebastian Bergmann",
                    "email": "sebastian@phpunit.de"
                }
            ],
            "description": "Traverses array structures and object graphs to enumerate all referenced objects",
            "homepage": "https://github.com/sebastianbergmann/object-enumerator/",
            "support": {
                "issues": "https://github.com/sebastianbergmann/object-enumerator/issues",
                "source": "https://github.com/sebastianbergmann/object-enumerator/tree/4.0.4"
            },
            "funding": [
                {
                    "url": "https://github.com/sebastianbergmann",
                    "type": "github"
                }
            ],
            "time": "2020-10-26T13:12:34+00:00"
        },
        {
            "name": "sebastian/object-reflector",
            "version": "2.0.4",
            "source": {
                "type": "git",
                "url": "https://github.com/sebastianbergmann/object-reflector.git",
                "reference": "b4f479ebdbf63ac605d183ece17d8d7fe49c15c7"
            },
            "dist": {
                "type": "zip",
                "url": "https://api.github.com/repos/sebastianbergmann/object-reflector/zipball/b4f479ebdbf63ac605d183ece17d8d7fe49c15c7",
                "reference": "b4f479ebdbf63ac605d183ece17d8d7fe49c15c7",
                "shasum": ""
            },
            "require": {
                "php": ">=7.3"
            },
            "require-dev": {
                "phpunit/phpunit": "^9.3"
            },
            "type": "library",
            "extra": {
                "branch-alias": {
                    "dev-master": "2.0-dev"
                }
            },
            "autoload": {
                "classmap": [
                    "src/"
                ]
            },
            "notification-url": "https://packagist.org/downloads/",
            "license": [
                "BSD-3-Clause"
            ],
            "authors": [
                {
                    "name": "Sebastian Bergmann",
                    "email": "sebastian@phpunit.de"
                }
            ],
            "description": "Allows reflection of object attributes, including inherited and non-public ones",
            "homepage": "https://github.com/sebastianbergmann/object-reflector/",
            "support": {
                "issues": "https://github.com/sebastianbergmann/object-reflector/issues",
                "source": "https://github.com/sebastianbergmann/object-reflector/tree/2.0.4"
            },
            "funding": [
                {
                    "url": "https://github.com/sebastianbergmann",
                    "type": "github"
                }
            ],
            "time": "2020-10-26T13:14:26+00:00"
        },
        {
            "name": "sebastian/recursion-context",
            "version": "4.0.5",
            "source": {
                "type": "git",
                "url": "https://github.com/sebastianbergmann/recursion-context.git",
                "reference": "e75bd0f07204fec2a0af9b0f3cfe97d05f92efc1"
            },
            "dist": {
                "type": "zip",
                "url": "https://api.github.com/repos/sebastianbergmann/recursion-context/zipball/e75bd0f07204fec2a0af9b0f3cfe97d05f92efc1",
                "reference": "e75bd0f07204fec2a0af9b0f3cfe97d05f92efc1",
                "shasum": ""
            },
            "require": {
                "php": ">=7.3"
            },
            "require-dev": {
                "phpunit/phpunit": "^9.3"
            },
            "type": "library",
            "extra": {
                "branch-alias": {
                    "dev-master": "4.0-dev"
                }
            },
            "autoload": {
                "classmap": [
                    "src/"
                ]
            },
            "notification-url": "https://packagist.org/downloads/",
            "license": [
                "BSD-3-Clause"
            ],
            "authors": [
                {
                    "name": "Sebastian Bergmann",
                    "email": "sebastian@phpunit.de"
                },
                {
                    "name": "Jeff Welch",
                    "email": "whatthejeff@gmail.com"
                },
                {
                    "name": "Adam Harvey",
                    "email": "aharvey@php.net"
                }
            ],
            "description": "Provides functionality to recursively process PHP variables",
            "homepage": "https://github.com/sebastianbergmann/recursion-context",
            "support": {
                "issues": "https://github.com/sebastianbergmann/recursion-context/issues",
                "source": "https://github.com/sebastianbergmann/recursion-context/tree/4.0.5"
            },
            "funding": [
                {
                    "url": "https://github.com/sebastianbergmann",
                    "type": "github"
                }
            ],
            "time": "2023-02-03T06:07:39+00:00"
        },
        {
            "name": "sebastian/resource-operations",
            "version": "3.0.4",
            "source": {
                "type": "git",
                "url": "https://github.com/sebastianbergmann/resource-operations.git",
                "reference": "05d5692a7993ecccd56a03e40cd7e5b09b1d404e"
            },
            "dist": {
                "type": "zip",
                "url": "https://api.github.com/repos/sebastianbergmann/resource-operations/zipball/05d5692a7993ecccd56a03e40cd7e5b09b1d404e",
                "reference": "05d5692a7993ecccd56a03e40cd7e5b09b1d404e",
                "shasum": ""
            },
            "require": {
                "php": ">=7.3"
            },
            "require-dev": {
                "phpunit/phpunit": "^9.0"
            },
            "type": "library",
            "extra": {
                "branch-alias": {
                    "dev-main": "3.0-dev"
                }
            },
            "autoload": {
                "classmap": [
                    "src/"
                ]
            },
            "notification-url": "https://packagist.org/downloads/",
            "license": [
                "BSD-3-Clause"
            ],
            "authors": [
                {
                    "name": "Sebastian Bergmann",
                    "email": "sebastian@phpunit.de"
                }
            ],
            "description": "Provides a list of PHP built-in functions that operate on resources",
            "homepage": "https://www.github.com/sebastianbergmann/resource-operations",
            "support": {
                "source": "https://github.com/sebastianbergmann/resource-operations/tree/3.0.4"
            },
            "funding": [
                {
                    "url": "https://github.com/sebastianbergmann",
                    "type": "github"
                }
            ],
            "time": "2024-03-14T16:00:52+00:00"
        },
        {
            "name": "sebastian/type",
            "version": "3.2.1",
            "source": {
                "type": "git",
                "url": "https://github.com/sebastianbergmann/type.git",
                "reference": "75e2c2a32f5e0b3aef905b9ed0b179b953b3d7c7"
            },
            "dist": {
                "type": "zip",
                "url": "https://api.github.com/repos/sebastianbergmann/type/zipball/75e2c2a32f5e0b3aef905b9ed0b179b953b3d7c7",
                "reference": "75e2c2a32f5e0b3aef905b9ed0b179b953b3d7c7",
                "shasum": ""
            },
            "require": {
                "php": ">=7.3"
            },
            "require-dev": {
                "phpunit/phpunit": "^9.5"
            },
            "type": "library",
            "extra": {
                "branch-alias": {
                    "dev-master": "3.2-dev"
                }
            },
            "autoload": {
                "classmap": [
                    "src/"
                ]
            },
            "notification-url": "https://packagist.org/downloads/",
            "license": [
                "BSD-3-Clause"
            ],
            "authors": [
                {
                    "name": "Sebastian Bergmann",
                    "email": "sebastian@phpunit.de",
                    "role": "lead"
                }
            ],
            "description": "Collection of value objects that represent the types of the PHP type system",
            "homepage": "https://github.com/sebastianbergmann/type",
            "support": {
                "issues": "https://github.com/sebastianbergmann/type/issues",
                "source": "https://github.com/sebastianbergmann/type/tree/3.2.1"
            },
            "funding": [
                {
                    "url": "https://github.com/sebastianbergmann",
                    "type": "github"
                }
            ],
            "time": "2023-02-03T06:13:03+00:00"
        },
        {
            "name": "sebastian/version",
            "version": "3.0.2",
            "source": {
                "type": "git",
                "url": "https://github.com/sebastianbergmann/version.git",
                "reference": "c6c1022351a901512170118436c764e473f6de8c"
            },
            "dist": {
                "type": "zip",
                "url": "https://api.github.com/repos/sebastianbergmann/version/zipball/c6c1022351a901512170118436c764e473f6de8c",
                "reference": "c6c1022351a901512170118436c764e473f6de8c",
                "shasum": ""
            },
            "require": {
                "php": ">=7.3"
            },
            "type": "library",
            "extra": {
                "branch-alias": {
                    "dev-master": "3.0-dev"
                }
            },
            "autoload": {
                "classmap": [
                    "src/"
                ]
            },
            "notification-url": "https://packagist.org/downloads/",
            "license": [
                "BSD-3-Clause"
            ],
            "authors": [
                {
                    "name": "Sebastian Bergmann",
                    "email": "sebastian@phpunit.de",
                    "role": "lead"
                }
            ],
            "description": "Library that helps with managing the version number of Git-hosted PHP projects",
            "homepage": "https://github.com/sebastianbergmann/version",
            "support": {
                "issues": "https://github.com/sebastianbergmann/version/issues",
                "source": "https://github.com/sebastianbergmann/version/tree/3.0.2"
            },
            "funding": [
                {
                    "url": "https://github.com/sebastianbergmann",
                    "type": "github"
                }
            ],
            "time": "2020-09-28T06:39:44+00:00"
        },
        {
            "name": "sirbrillig/phpcs-variable-analysis",
            "version": "v2.11.18",
            "source": {
                "type": "git",
                "url": "https://github.com/sirbrillig/phpcs-variable-analysis.git",
                "reference": "ca242a0b7309e0f9d1f73b236e04ecf4ca3248d0"
            },
            "dist": {
                "type": "zip",
                "url": "https://api.github.com/repos/sirbrillig/phpcs-variable-analysis/zipball/ca242a0b7309e0f9d1f73b236e04ecf4ca3248d0",
                "reference": "ca242a0b7309e0f9d1f73b236e04ecf4ca3248d0",
                "shasum": ""
            },
            "require": {
                "php": ">=5.4.0",
                "squizlabs/php_codesniffer": "^3.5.6"
            },
            "require-dev": {
                "dealerdirect/phpcodesniffer-composer-installer": "^0.7 || ^1.0",
                "phpcsstandards/phpcsdevcs": "^1.1",
                "phpstan/phpstan": "^1.7",
                "phpunit/phpunit": "^4.8.36 || ^5.7.21 || ^6.5 || ^7.0 || ^8.0 || ^9.0",
                "sirbrillig/phpcs-import-detection": "^1.1",
                "vimeo/psalm": "^0.2 || ^0.3 || ^1.1 || ^4.24 || ^5.0@beta"
            },
            "type": "phpcodesniffer-standard",
            "autoload": {
                "psr-4": {
                    "VariableAnalysis\\": "VariableAnalysis/"
                }
            },
            "notification-url": "https://packagist.org/downloads/",
            "license": [
                "BSD-2-Clause"
            ],
            "authors": [
                {
                    "name": "Sam Graham",
                    "email": "php-codesniffer-variableanalysis@illusori.co.uk"
                },
                {
                    "name": "Payton Swick",
                    "email": "payton@foolord.com"
                }
            ],
            "description": "A PHPCS sniff to detect problems with variables.",
            "keywords": [
                "phpcs",
                "static analysis"
            ],
            "support": {
                "issues": "https://github.com/sirbrillig/phpcs-variable-analysis/issues",
                "source": "https://github.com/sirbrillig/phpcs-variable-analysis",
                "wiki": "https://github.com/sirbrillig/phpcs-variable-analysis/wiki"
            },
            "time": "2024-04-13T16:42:46+00:00"
        },
        {
            "name": "slevomat/coding-standard",
            "version": "8.15.0",
            "source": {
                "type": "git",
                "url": "https://github.com/slevomat/coding-standard.git",
                "reference": "7d1d957421618a3803b593ec31ace470177d7817"
            },
            "dist": {
                "type": "zip",
                "url": "https://api.github.com/repos/slevomat/coding-standard/zipball/7d1d957421618a3803b593ec31ace470177d7817",
                "reference": "7d1d957421618a3803b593ec31ace470177d7817",
                "shasum": ""
            },
            "require": {
                "dealerdirect/phpcodesniffer-composer-installer": "^0.6.2 || ^0.7 || ^1.0",
                "php": "^7.2 || ^8.0",
                "phpstan/phpdoc-parser": "^1.23.1",
                "squizlabs/php_codesniffer": "^3.9.0"
            },
            "require-dev": {
                "phing/phing": "2.17.4",
                "php-parallel-lint/php-parallel-lint": "1.3.2",
                "phpstan/phpstan": "1.10.60",
                "phpstan/phpstan-deprecation-rules": "1.1.4",
                "phpstan/phpstan-phpunit": "1.3.16",
                "phpstan/phpstan-strict-rules": "1.5.2",
                "phpunit/phpunit": "8.5.21|9.6.8|10.5.11"
            },
            "type": "phpcodesniffer-standard",
            "extra": {
                "branch-alias": {
                    "dev-master": "8.x-dev"
                }
            },
            "autoload": {
                "psr-4": {
                    "SlevomatCodingStandard\\": "SlevomatCodingStandard/"
                }
            },
            "notification-url": "https://packagist.org/downloads/",
            "license": [
                "MIT"
            ],
            "description": "Slevomat Coding Standard for PHP_CodeSniffer complements Consistence Coding Standard by providing sniffs with additional checks.",
            "keywords": [
                "dev",
                "phpcs"
            ],
            "support": {
                "issues": "https://github.com/slevomat/coding-standard/issues",
                "source": "https://github.com/slevomat/coding-standard/tree/8.15.0"
            },
            "funding": [
                {
                    "url": "https://github.com/kukulich",
                    "type": "github"
                },
                {
                    "url": "https://tidelift.com/funding/github/packagist/slevomat/coding-standard",
                    "type": "tidelift"
                }
            ],
            "time": "2024-03-09T15:20:58+00:00"
        },
        {
            "name": "sniccowp/php-scoper-wordpress-excludes",
            "version": "6.5.3",
            "source": {
                "type": "git",
                "url": "https://github.com/snicco/php-scoper-wordpress-excludes.git",
                "reference": "254c0e1107c1259c59da0250047f55e77af5b0d9"
            },
            "dist": {
                "type": "zip",
                "url": "https://api.github.com/repos/snicco/php-scoper-wordpress-excludes/zipball/254c0e1107c1259c59da0250047f55e77af5b0d9",
                "reference": "254c0e1107c1259c59da0250047f55e77af5b0d9",
                "shasum": ""
            },
            "require-dev": {
                "php": "^7.4",
                "php-stubs/wordpress-globals": "0.2.0",
                "php-stubs/wordpress-stubs": "6.5.3",
                "sniccowp/php-scoper-excludes": "dev-master"
            },
            "type": "library",
            "notification-url": "https://packagist.org/downloads/",
            "license": [
                "MIT"
            ],
            "authors": [
                {
                    "name": "Calvin Alkan",
                    "email": "calvin@snicco.de"
                },
                {
                    "name": "Marlon Alkan",
                    "email": "marlon@snicco.de"
                }
            ],
            "description": "A list of all WordPress core classes, functions and constants. Meant to be used with the PHP-Scoper exclusion functionality.",
            "keywords": [
                "php-scoper",
                "scoping WordPress",
                "wordpress"
            ],
            "support": {
                "issues": "https://github.com/snicco/php-scoper-wordpress-excludes/issues",
                "source": "https://github.com/snicco/php-scoper-wordpress-excludes/tree/6.5.3"
            },
            "time": "2024-05-09T00:02:32+00:00"
        },
        {
            "name": "squizlabs/php_codesniffer",
            "version": "3.10.1",
            "source": {
                "type": "git",
                "url": "https://github.com/PHPCSStandards/PHP_CodeSniffer.git",
                "reference": "8f90f7a53ce271935282967f53d0894f8f1ff877"
            },
            "dist": {
                "type": "zip",
                "url": "https://api.github.com/repos/PHPCSStandards/PHP_CodeSniffer/zipball/8f90f7a53ce271935282967f53d0894f8f1ff877",
                "reference": "8f90f7a53ce271935282967f53d0894f8f1ff877",
                "shasum": ""
            },
            "require": {
                "ext-simplexml": "*",
                "ext-tokenizer": "*",
                "ext-xmlwriter": "*",
                "php": ">=5.4.0"
            },
            "require-dev": {
                "phpunit/phpunit": "^4.0 || ^5.0 || ^6.0 || ^7.0 || ^8.0 || ^9.3.4"
            },
            "bin": [
                "bin/phpcbf",
                "bin/phpcs"
            ],
            "type": "library",
            "extra": {
                "branch-alias": {
                    "dev-master": "3.x-dev"
                }
            },
            "notification-url": "https://packagist.org/downloads/",
            "license": [
                "BSD-3-Clause"
            ],
            "authors": [
                {
                    "name": "Greg Sherwood",
                    "role": "Former lead"
                },
                {
                    "name": "Juliette Reinders Folmer",
                    "role": "Current lead"
                },
                {
                    "name": "Contributors",
                    "homepage": "https://github.com/PHPCSStandards/PHP_CodeSniffer/graphs/contributors"
                }
            ],
            "description": "PHP_CodeSniffer tokenizes PHP, JavaScript and CSS files and detects violations of a defined set of coding standards.",
            "homepage": "https://github.com/PHPCSStandards/PHP_CodeSniffer",
            "keywords": [
                "phpcs",
                "standards",
                "static analysis"
            ],
            "support": {
                "issues": "https://github.com/PHPCSStandards/PHP_CodeSniffer/issues",
                "security": "https://github.com/PHPCSStandards/PHP_CodeSniffer/security/policy",
                "source": "https://github.com/PHPCSStandards/PHP_CodeSniffer",
                "wiki": "https://github.com/PHPCSStandards/PHP_CodeSniffer/wiki"
            },
            "funding": [
                {
                    "url": "https://github.com/PHPCSStandards",
                    "type": "github"
                },
                {
                    "url": "https://github.com/jrfnl",
                    "type": "github"
                },
                {
                    "url": "https://opencollective.com/php_codesniffer",
                    "type": "open_collective"
                }
            ],
            "time": "2024-05-22T21:24:41+00:00"
        },
        {
            "name": "swissspidy/phpstan-no-private",
            "version": "v0.2.1",
            "source": {
                "type": "git",
                "url": "https://github.com/swissspidy/phpstan-no-private.git",
                "reference": "f7a1890e350c8d8bf26370426a971d7490ae4245"
            },
            "dist": {
                "type": "zip",
                "url": "https://api.github.com/repos/swissspidy/phpstan-no-private/zipball/f7a1890e350c8d8bf26370426a971d7490ae4245",
                "reference": "f7a1890e350c8d8bf26370426a971d7490ae4245",
                "shasum": ""
            },
            "require": {
                "php": "^7.2 || ^8.0",
                "phpstan/phpstan": "^1.10.3"
            },
            "require-dev": {
                "dealerdirect/phpcodesniffer-composer-installer": "^1.0.0",
                "php-parallel-lint/php-parallel-lint": "^1.2",
                "phpstan/phpstan-php-parser": "^1.1",
                "phpstan/phpstan-phpunit": "^1.0",
                "phpunit/phpunit": "^9.5",
                "slevomat/coding-standard": "^8.8.0",
                "squizlabs/php_codesniffer": "^3.5.3"
            },
            "type": "phpstan-extension",
            "extra": {
                "phpstan": {
                    "includes": [
                        "rules.neon"
                    ]
                }
            },
            "autoload": {
                "psr-4": {
                    "Swissspidy\\PHPStan\\": "src/"
                }
            },
            "notification-url": "https://packagist.org/downloads/",
            "license": [
                "MIT"
            ],
            "description": "PHPStan rules for detecting usage of pseudo-private functions, classes, and methods.",
            "support": {
                "issues": "https://github.com/swissspidy/phpstan-no-private/issues",
                "source": "https://github.com/swissspidy/phpstan-no-private/tree/v0.2.1"
            },
            "time": "2024-06-05T10:03:17+00:00"
        },
        {
            "name": "symfony/config",
            "version": "v5.4.40",
            "source": {
                "type": "git",
                "url": "https://github.com/symfony/config.git",
                "reference": "d4e1db78421163b98dd9971d247fd0df4a57ee5e"
            },
            "dist": {
                "type": "zip",
                "url": "https://api.github.com/repos/symfony/config/zipball/d4e1db78421163b98dd9971d247fd0df4a57ee5e",
                "reference": "d4e1db78421163b98dd9971d247fd0df4a57ee5e",
                "shasum": ""
            },
            "require": {
                "php": ">=7.2.5",
                "symfony/deprecation-contracts": "^2.1|^3",
                "symfony/filesystem": "^4.4|^5.0|^6.0",
                "symfony/polyfill-ctype": "~1.8",
                "symfony/polyfill-php80": "^1.16",
                "symfony/polyfill-php81": "^1.22"
            },
            "conflict": {
                "symfony/finder": "<4.4"
            },
            "require-dev": {
                "symfony/event-dispatcher": "^4.4|^5.0|^6.0",
                "symfony/finder": "^4.4|^5.0|^6.0",
                "symfony/messenger": "^4.4|^5.0|^6.0",
                "symfony/service-contracts": "^1.1|^2|^3",
                "symfony/yaml": "^4.4|^5.0|^6.0"
            },
            "suggest": {
                "symfony/yaml": "To use the yaml reference dumper"
            },
            "type": "library",
            "autoload": {
                "psr-4": {
                    "Symfony\\Component\\Config\\": ""
                },
                "exclude-from-classmap": [
                    "/Tests/"
                ]
            },
            "notification-url": "https://packagist.org/downloads/",
            "license": [
                "MIT"
            ],
            "authors": [
                {
                    "name": "Fabien Potencier",
                    "email": "fabien@symfony.com"
                },
                {
                    "name": "Symfony Community",
                    "homepage": "https://symfony.com/contributors"
                }
            ],
            "description": "Helps you find, load, combine, autofill and validate configuration values of any kind",
            "homepage": "https://symfony.com",
            "support": {
                "source": "https://github.com/symfony/config/tree/v5.4.40"
            },
            "funding": [
                {
                    "url": "https://symfony.com/sponsor",
                    "type": "custom"
                },
                {
                    "url": "https://github.com/fabpot",
                    "type": "github"
                },
                {
                    "url": "https://tidelift.com/funding/github/packagist/symfony/symfony",
                    "type": "tidelift"
                }
            ],
            "time": "2024-05-31T14:33:22+00:00"
        },
        {
            "name": "symfony/console",
            "version": "v5.4.40",
            "source": {
                "type": "git",
                "url": "https://github.com/symfony/console.git",
                "reference": "aa73115c0c24220b523625bfcfa655d7d73662dd"
            },
            "dist": {
                "type": "zip",
                "url": "https://api.github.com/repos/symfony/console/zipball/aa73115c0c24220b523625bfcfa655d7d73662dd",
                "reference": "aa73115c0c24220b523625bfcfa655d7d73662dd",
                "shasum": ""
            },
            "require": {
                "php": ">=7.2.5",
                "symfony/deprecation-contracts": "^2.1|^3",
                "symfony/polyfill-mbstring": "~1.0",
                "symfony/polyfill-php73": "^1.9",
                "symfony/polyfill-php80": "^1.16",
                "symfony/service-contracts": "^1.1|^2|^3",
                "symfony/string": "^5.1|^6.0"
            },
            "conflict": {
                "psr/log": ">=3",
                "symfony/dependency-injection": "<4.4",
                "symfony/dotenv": "<5.1",
                "symfony/event-dispatcher": "<4.4",
                "symfony/lock": "<4.4",
                "symfony/process": "<4.4"
            },
            "provide": {
                "psr/log-implementation": "1.0|2.0"
            },
            "require-dev": {
                "psr/log": "^1|^2",
                "symfony/config": "^4.4|^5.0|^6.0",
                "symfony/dependency-injection": "^4.4|^5.0|^6.0",
                "symfony/event-dispatcher": "^4.4|^5.0|^6.0",
                "symfony/lock": "^4.4|^5.0|^6.0",
                "symfony/process": "^4.4|^5.0|^6.0",
                "symfony/var-dumper": "^4.4|^5.0|^6.0"
            },
            "suggest": {
                "psr/log": "For using the console logger",
                "symfony/event-dispatcher": "",
                "symfony/lock": "",
                "symfony/process": ""
            },
            "type": "library",
            "autoload": {
                "psr-4": {
                    "Symfony\\Component\\Console\\": ""
                },
                "exclude-from-classmap": [
                    "/Tests/"
                ]
            },
            "notification-url": "https://packagist.org/downloads/",
            "license": [
                "MIT"
            ],
            "authors": [
                {
                    "name": "Fabien Potencier",
                    "email": "fabien@symfony.com"
                },
                {
                    "name": "Symfony Community",
                    "homepage": "https://symfony.com/contributors"
                }
            ],
            "description": "Eases the creation of beautiful and testable command line interfaces",
            "homepage": "https://symfony.com",
            "keywords": [
                "cli",
                "command-line",
                "console",
                "terminal"
            ],
            "support": {
                "source": "https://github.com/symfony/console/tree/v5.4.40"
            },
            "funding": [
                {
                    "url": "https://symfony.com/sponsor",
                    "type": "custom"
                },
                {
                    "url": "https://github.com/fabpot",
                    "type": "github"
                },
                {
                    "url": "https://tidelift.com/funding/github/packagist/symfony/symfony",
                    "type": "tidelift"
                }
            ],
            "time": "2024-05-31T14:33:22+00:00"
        },
        {
            "name": "symfony/dependency-injection",
            "version": "v5.4.40",
            "source": {
                "type": "git",
                "url": "https://github.com/symfony/dependency-injection.git",
                "reference": "408b33326496030c201b8051b003e9e8cdb2efc9"
            },
            "dist": {
                "type": "zip",
                "url": "https://api.github.com/repos/symfony/dependency-injection/zipball/408b33326496030c201b8051b003e9e8cdb2efc9",
                "reference": "408b33326496030c201b8051b003e9e8cdb2efc9",
                "shasum": ""
            },
            "require": {
                "php": ">=7.2.5",
                "psr/container": "^1.1.1",
                "symfony/deprecation-contracts": "^2.1|^3",
                "symfony/polyfill-php80": "^1.16",
                "symfony/polyfill-php81": "^1.22",
                "symfony/service-contracts": "^1.1.6|^2"
            },
            "conflict": {
                "ext-psr": "<1.1|>=2",
                "symfony/config": "<5.3",
                "symfony/finder": "<4.4",
                "symfony/proxy-manager-bridge": "<4.4",
                "symfony/yaml": "<4.4.26"
            },
            "provide": {
                "psr/container-implementation": "1.0",
                "symfony/service-implementation": "1.0|2.0"
            },
            "require-dev": {
                "symfony/config": "^5.3|^6.0",
                "symfony/expression-language": "^4.4|^5.0|^6.0",
                "symfony/yaml": "^4.4.26|^5.0|^6.0"
            },
            "suggest": {
                "symfony/config": "",
                "symfony/expression-language": "For using expressions in service container configuration",
                "symfony/finder": "For using double-star glob patterns or when GLOB_BRACE portability is required",
                "symfony/proxy-manager-bridge": "Generate service proxies to lazy load them",
                "symfony/yaml": ""
            },
            "type": "library",
            "autoload": {
                "psr-4": {
                    "Symfony\\Component\\DependencyInjection\\": ""
                },
                "exclude-from-classmap": [
                    "/Tests/"
                ]
            },
            "notification-url": "https://packagist.org/downloads/",
            "license": [
                "MIT"
            ],
            "authors": [
                {
                    "name": "Fabien Potencier",
                    "email": "fabien@symfony.com"
                },
                {
                    "name": "Symfony Community",
                    "homepage": "https://symfony.com/contributors"
                }
            ],
            "description": "Allows you to standardize and centralize the way objects are constructed in your application",
            "homepage": "https://symfony.com",
            "support": {
                "source": "https://github.com/symfony/dependency-injection/tree/v5.4.40"
            },
            "funding": [
                {
                    "url": "https://symfony.com/sponsor",
                    "type": "custom"
                },
                {
                    "url": "https://github.com/fabpot",
                    "type": "github"
                },
                {
                    "url": "https://tidelift.com/funding/github/packagist/symfony/symfony",
                    "type": "tidelift"
                }
            ],
            "time": "2024-05-31T14:33:22+00:00"
        },
        {
            "name": "symfony/deprecation-contracts",
            "version": "v2.5.3",
            "source": {
                "type": "git",
                "url": "https://github.com/symfony/deprecation-contracts.git",
                "reference": "80d075412b557d41002320b96a096ca65aa2c98d"
            },
            "dist": {
                "type": "zip",
                "url": "https://api.github.com/repos/symfony/deprecation-contracts/zipball/80d075412b557d41002320b96a096ca65aa2c98d",
                "reference": "80d075412b557d41002320b96a096ca65aa2c98d",
                "shasum": ""
            },
            "require": {
                "php": ">=7.1"
            },
            "type": "library",
            "extra": {
                "branch-alias": {
                    "dev-main": "2.5-dev"
                },
                "thanks": {
                    "name": "symfony/contracts",
                    "url": "https://github.com/symfony/contracts"
                }
            },
            "autoload": {
                "files": [
                    "function.php"
                ]
            },
            "notification-url": "https://packagist.org/downloads/",
            "license": [
                "MIT"
            ],
            "authors": [
                {
                    "name": "Nicolas Grekas",
                    "email": "p@tchwork.com"
                },
                {
                    "name": "Symfony Community",
                    "homepage": "https://symfony.com/contributors"
                }
            ],
            "description": "A generic function and convention to trigger deprecation notices",
            "homepage": "https://symfony.com",
            "support": {
                "source": "https://github.com/symfony/deprecation-contracts/tree/v2.5.3"
            },
            "funding": [
                {
                    "url": "https://symfony.com/sponsor",
                    "type": "custom"
                },
                {
                    "url": "https://github.com/fabpot",
                    "type": "github"
                },
                {
                    "url": "https://tidelift.com/funding/github/packagist/symfony/symfony",
                    "type": "tidelift"
                }
            ],
            "time": "2023-01-24T14:02:46+00:00"
        },
        {
            "name": "symfony/event-dispatcher-contracts",
            "version": "v2.5.3",
            "source": {
                "type": "git",
                "url": "https://github.com/symfony/event-dispatcher-contracts.git",
                "reference": "540f4c73e87fd0c71ca44a6aa305d024ac68cb73"
            },
            "dist": {
                "type": "zip",
                "url": "https://api.github.com/repos/symfony/event-dispatcher-contracts/zipball/540f4c73e87fd0c71ca44a6aa305d024ac68cb73",
                "reference": "540f4c73e87fd0c71ca44a6aa305d024ac68cb73",
                "shasum": ""
            },
            "require": {
                "php": ">=7.2.5",
                "psr/event-dispatcher": "^1"
            },
            "suggest": {
                "symfony/event-dispatcher-implementation": ""
            },
            "type": "library",
            "extra": {
                "branch-alias": {
                    "dev-main": "2.5-dev"
                },
                "thanks": {
                    "name": "symfony/contracts",
                    "url": "https://github.com/symfony/contracts"
                }
            },
            "autoload": {
                "psr-4": {
                    "Symfony\\Contracts\\EventDispatcher\\": ""
                }
            },
            "notification-url": "https://packagist.org/downloads/",
            "license": [
                "MIT"
            ],
            "authors": [
                {
                    "name": "Nicolas Grekas",
                    "email": "p@tchwork.com"
                },
                {
                    "name": "Symfony Community",
                    "homepage": "https://symfony.com/contributors"
                }
            ],
            "description": "Generic abstractions related to dispatching event",
            "homepage": "https://symfony.com",
            "keywords": [
                "abstractions",
                "contracts",
                "decoupling",
                "interfaces",
                "interoperability",
                "standards"
            ],
            "support": {
                "source": "https://github.com/symfony/event-dispatcher-contracts/tree/v2.5.3"
            },
            "funding": [
                {
                    "url": "https://symfony.com/sponsor",
                    "type": "custom"
                },
                {
                    "url": "https://github.com/fabpot",
                    "type": "github"
                },
                {
                    "url": "https://tidelift.com/funding/github/packagist/symfony/symfony",
                    "type": "tidelift"
                }
            ],
            "time": "2024-01-23T13:51:25+00:00"
        },
        {
            "name": "symfony/filesystem",
            "version": "v5.4.40",
            "source": {
                "type": "git",
                "url": "https://github.com/symfony/filesystem.git",
                "reference": "26dd9912df6940810ea00f8f53ad48d6a3424995"
            },
            "dist": {
                "type": "zip",
                "url": "https://api.github.com/repos/symfony/filesystem/zipball/26dd9912df6940810ea00f8f53ad48d6a3424995",
                "reference": "26dd9912df6940810ea00f8f53ad48d6a3424995",
                "shasum": ""
            },
            "require": {
                "php": ">=7.2.5",
                "symfony/polyfill-ctype": "~1.8",
                "symfony/polyfill-mbstring": "~1.8",
                "symfony/polyfill-php80": "^1.16"
            },
            "require-dev": {
                "symfony/process": "^5.4|^6.4"
            },
            "type": "library",
            "autoload": {
                "psr-4": {
                    "Symfony\\Component\\Filesystem\\": ""
                },
                "exclude-from-classmap": [
                    "/Tests/"
                ]
            },
            "notification-url": "https://packagist.org/downloads/",
            "license": [
                "MIT"
            ],
            "authors": [
                {
                    "name": "Fabien Potencier",
                    "email": "fabien@symfony.com"
                },
                {
                    "name": "Symfony Community",
                    "homepage": "https://symfony.com/contributors"
                }
            ],
            "description": "Provides basic utilities for the filesystem",
            "homepage": "https://symfony.com",
            "support": {
                "source": "https://github.com/symfony/filesystem/tree/v5.4.40"
            },
            "funding": [
                {
                    "url": "https://symfony.com/sponsor",
                    "type": "custom"
                },
                {
                    "url": "https://github.com/fabpot",
                    "type": "github"
                },
                {
                    "url": "https://tidelift.com/funding/github/packagist/symfony/symfony",
                    "type": "tidelift"
                }
            ],
            "time": "2024-05-31T14:33:22+00:00"
        },
        {
            "name": "symfony/finder",
            "version": "v5.4.40",
            "source": {
                "type": "git",
                "url": "https://github.com/symfony/finder.git",
                "reference": "f51cff4687547641c7d8180d74932ab40b2205ce"
            },
            "dist": {
                "type": "zip",
                "url": "https://api.github.com/repos/symfony/finder/zipball/f51cff4687547641c7d8180d74932ab40b2205ce",
                "reference": "f51cff4687547641c7d8180d74932ab40b2205ce",
                "shasum": ""
            },
            "require": {
                "php": ">=7.2.5",
                "symfony/deprecation-contracts": "^2.1|^3",
                "symfony/polyfill-php80": "^1.16"
            },
            "type": "library",
            "autoload": {
                "psr-4": {
                    "Symfony\\Component\\Finder\\": ""
                },
                "exclude-from-classmap": [
                    "/Tests/"
                ]
            },
            "notification-url": "https://packagist.org/downloads/",
            "license": [
                "MIT"
            ],
            "authors": [
                {
                    "name": "Fabien Potencier",
                    "email": "fabien@symfony.com"
                },
                {
                    "name": "Symfony Community",
                    "homepage": "https://symfony.com/contributors"
                }
            ],
            "description": "Finds files and directories via an intuitive fluent interface",
            "homepage": "https://symfony.com",
            "support": {
                "source": "https://github.com/symfony/finder/tree/v5.4.40"
            },
            "funding": [
                {
                    "url": "https://symfony.com/sponsor",
                    "type": "custom"
                },
                {
                    "url": "https://github.com/fabpot",
                    "type": "github"
                },
                {
                    "url": "https://tidelift.com/funding/github/packagist/symfony/symfony",
                    "type": "tidelift"
                }
            ],
            "time": "2024-05-31T14:33:22+00:00"
        },
        {
            "name": "symfony/polyfill-ctype",
            "version": "v1.30.0",
            "source": {
                "type": "git",
                "url": "https://github.com/symfony/polyfill-ctype.git",
                "reference": "0424dff1c58f028c451efff2045f5d92410bd540"
            },
            "dist": {
                "type": "zip",
                "url": "https://api.github.com/repos/symfony/polyfill-ctype/zipball/0424dff1c58f028c451efff2045f5d92410bd540",
                "reference": "0424dff1c58f028c451efff2045f5d92410bd540",
                "shasum": ""
            },
            "require": {
                "php": ">=7.1"
            },
            "provide": {
                "ext-ctype": "*"
            },
            "suggest": {
                "ext-ctype": "For best performance"
            },
            "type": "library",
            "extra": {
                "thanks": {
                    "name": "symfony/polyfill",
                    "url": "https://github.com/symfony/polyfill"
                }
            },
            "autoload": {
                "files": [
                    "bootstrap.php"
                ],
                "psr-4": {
                    "Symfony\\Polyfill\\Ctype\\": ""
                }
            },
            "notification-url": "https://packagist.org/downloads/",
            "license": [
                "MIT"
            ],
            "authors": [
                {
                    "name": "Gert de Pagter",
                    "email": "BackEndTea@gmail.com"
                },
                {
                    "name": "Symfony Community",
                    "homepage": "https://symfony.com/contributors"
                }
            ],
            "description": "Symfony polyfill for ctype functions",
            "homepage": "https://symfony.com",
            "keywords": [
                "compatibility",
                "ctype",
                "polyfill",
                "portable"
            ],
            "support": {
                "source": "https://github.com/symfony/polyfill-ctype/tree/v1.30.0"
            },
            "funding": [
                {
                    "url": "https://symfony.com/sponsor",
                    "type": "custom"
                },
                {
                    "url": "https://github.com/fabpot",
                    "type": "github"
                },
                {
                    "url": "https://tidelift.com/funding/github/packagist/symfony/symfony",
                    "type": "tidelift"
                }
            ],
            "time": "2024-05-31T15:07:36+00:00"
        },
        {
            "name": "symfony/polyfill-intl-grapheme",
            "version": "v1.30.0",
            "source": {
                "type": "git",
                "url": "https://github.com/symfony/polyfill-intl-grapheme.git",
                "reference": "64647a7c30b2283f5d49b874d84a18fc22054b7a"
            },
            "dist": {
                "type": "zip",
                "url": "https://api.github.com/repos/symfony/polyfill-intl-grapheme/zipball/64647a7c30b2283f5d49b874d84a18fc22054b7a",
                "reference": "64647a7c30b2283f5d49b874d84a18fc22054b7a",
                "shasum": ""
            },
            "require": {
                "php": ">=7.1"
            },
            "suggest": {
                "ext-intl": "For best performance"
            },
            "type": "library",
            "extra": {
                "thanks": {
                    "name": "symfony/polyfill",
                    "url": "https://github.com/symfony/polyfill"
                }
            },
            "autoload": {
                "files": [
                    "bootstrap.php"
                ],
                "psr-4": {
                    "Symfony\\Polyfill\\Intl\\Grapheme\\": ""
                }
            },
            "notification-url": "https://packagist.org/downloads/",
            "license": [
                "MIT"
            ],
            "authors": [
                {
                    "name": "Nicolas Grekas",
                    "email": "p@tchwork.com"
                },
                {
                    "name": "Symfony Community",
                    "homepage": "https://symfony.com/contributors"
                }
            ],
            "description": "Symfony polyfill for intl's grapheme_* functions",
            "homepage": "https://symfony.com",
            "keywords": [
                "compatibility",
                "grapheme",
                "intl",
                "polyfill",
                "portable",
                "shim"
            ],
            "support": {
                "source": "https://github.com/symfony/polyfill-intl-grapheme/tree/v1.30.0"
            },
            "funding": [
                {
                    "url": "https://symfony.com/sponsor",
                    "type": "custom"
                },
                {
                    "url": "https://github.com/fabpot",
                    "type": "github"
                },
                {
                    "url": "https://tidelift.com/funding/github/packagist/symfony/symfony",
                    "type": "tidelift"
                }
            ],
            "time": "2024-05-31T15:07:36+00:00"
        },
        {
            "name": "symfony/polyfill-intl-normalizer",
            "version": "v1.30.0",
            "source": {
                "type": "git",
                "url": "https://github.com/symfony/polyfill-intl-normalizer.git",
                "reference": "a95281b0be0d9ab48050ebd988b967875cdb9fdb"
            },
            "dist": {
                "type": "zip",
                "url": "https://api.github.com/repos/symfony/polyfill-intl-normalizer/zipball/a95281b0be0d9ab48050ebd988b967875cdb9fdb",
                "reference": "a95281b0be0d9ab48050ebd988b967875cdb9fdb",
                "shasum": ""
            },
            "require": {
                "php": ">=7.1"
            },
            "suggest": {
                "ext-intl": "For best performance"
            },
            "type": "library",
            "extra": {
                "thanks": {
                    "name": "symfony/polyfill",
                    "url": "https://github.com/symfony/polyfill"
                }
            },
            "autoload": {
                "files": [
                    "bootstrap.php"
                ],
                "psr-4": {
                    "Symfony\\Polyfill\\Intl\\Normalizer\\": ""
                },
                "classmap": [
                    "Resources/stubs"
                ]
            },
            "notification-url": "https://packagist.org/downloads/",
            "license": [
                "MIT"
            ],
            "authors": [
                {
                    "name": "Nicolas Grekas",
                    "email": "p@tchwork.com"
                },
                {
                    "name": "Symfony Community",
                    "homepage": "https://symfony.com/contributors"
                }
            ],
            "description": "Symfony polyfill for intl's Normalizer class and related functions",
            "homepage": "https://symfony.com",
            "keywords": [
                "compatibility",
                "intl",
                "normalizer",
                "polyfill",
                "portable",
                "shim"
            ],
            "support": {
                "source": "https://github.com/symfony/polyfill-intl-normalizer/tree/v1.30.0"
            },
            "funding": [
                {
                    "url": "https://symfony.com/sponsor",
                    "type": "custom"
                },
                {
                    "url": "https://github.com/fabpot",
                    "type": "github"
                },
                {
                    "url": "https://tidelift.com/funding/github/packagist/symfony/symfony",
                    "type": "tidelift"
                }
            ],
            "time": "2024-05-31T15:07:36+00:00"
        },
        {
            "name": "symfony/polyfill-php80",
            "version": "v1.30.0",
            "source": {
                "type": "git",
                "url": "https://github.com/symfony/polyfill-php80.git",
                "reference": "77fa7995ac1b21ab60769b7323d600a991a90433"
            },
            "dist": {
                "type": "zip",
                "url": "https://api.github.com/repos/symfony/polyfill-php80/zipball/77fa7995ac1b21ab60769b7323d600a991a90433",
                "reference": "77fa7995ac1b21ab60769b7323d600a991a90433",
                "shasum": ""
            },
            "require": {
                "php": ">=7.1"
            },
            "type": "library",
            "extra": {
                "thanks": {
                    "name": "symfony/polyfill",
                    "url": "https://github.com/symfony/polyfill"
                }
            },
            "autoload": {
                "files": [
                    "bootstrap.php"
                ],
                "psr-4": {
                    "Symfony\\Polyfill\\Php80\\": ""
                },
                "classmap": [
                    "Resources/stubs"
                ]
            },
            "notification-url": "https://packagist.org/downloads/",
            "license": [
                "MIT"
            ],
            "authors": [
                {
                    "name": "Ion Bazan",
                    "email": "ion.bazan@gmail.com"
                },
                {
                    "name": "Nicolas Grekas",
                    "email": "p@tchwork.com"
                },
                {
                    "name": "Symfony Community",
                    "homepage": "https://symfony.com/contributors"
                }
            ],
            "description": "Symfony polyfill backporting some PHP 8.0+ features to lower PHP versions",
            "homepage": "https://symfony.com",
            "keywords": [
                "compatibility",
                "polyfill",
                "portable",
                "shim"
            ],
            "support": {
                "source": "https://github.com/symfony/polyfill-php80/tree/v1.30.0"
            },
            "funding": [
                {
                    "url": "https://symfony.com/sponsor",
                    "type": "custom"
                },
                {
                    "url": "https://github.com/fabpot",
                    "type": "github"
                },
                {
                    "url": "https://tidelift.com/funding/github/packagist/symfony/symfony",
                    "type": "tidelift"
                }
            ],
            "time": "2024-05-31T15:07:36+00:00"
        },
        {
            "name": "symfony/polyfill-php81",
            "version": "v1.30.0",
            "source": {
                "type": "git",
                "url": "https://github.com/symfony/polyfill-php81.git",
                "reference": "3fb075789fb91f9ad9af537c4012d523085bd5af"
            },
            "dist": {
                "type": "zip",
                "url": "https://api.github.com/repos/symfony/polyfill-php81/zipball/3fb075789fb91f9ad9af537c4012d523085bd5af",
                "reference": "3fb075789fb91f9ad9af537c4012d523085bd5af",
                "shasum": ""
            },
            "require": {
                "php": ">=7.1"
            },
            "type": "library",
            "extra": {
                "thanks": {
                    "name": "symfony/polyfill",
                    "url": "https://github.com/symfony/polyfill"
                }
            },
            "autoload": {
                "files": [
                    "bootstrap.php"
                ],
                "psr-4": {
                    "Symfony\\Polyfill\\Php81\\": ""
                },
                "classmap": [
                    "Resources/stubs"
                ]
            },
            "notification-url": "https://packagist.org/downloads/",
            "license": [
                "MIT"
            ],
            "authors": [
                {
                    "name": "Nicolas Grekas",
                    "email": "p@tchwork.com"
                },
                {
                    "name": "Symfony Community",
                    "homepage": "https://symfony.com/contributors"
                }
            ],
            "description": "Symfony polyfill backporting some PHP 8.1+ features to lower PHP versions",
            "homepage": "https://symfony.com",
            "keywords": [
                "compatibility",
                "polyfill",
                "portable",
                "shim"
            ],
            "support": {
                "source": "https://github.com/symfony/polyfill-php81/tree/v1.30.0"
            },
            "funding": [
                {
                    "url": "https://symfony.com/sponsor",
                    "type": "custom"
                },
                {
                    "url": "https://github.com/fabpot",
                    "type": "github"
                },
                {
                    "url": "https://tidelift.com/funding/github/packagist/symfony/symfony",
                    "type": "tidelift"
                }
            ],
            "time": "2024-06-19T12:30:46+00:00"
        },
        {
            "name": "symfony/service-contracts",
            "version": "v2.5.3",
            "source": {
                "type": "git",
                "url": "https://github.com/symfony/service-contracts.git",
                "reference": "a2329596ddc8fd568900e3fc76cba42489ecc7f3"
            },
            "dist": {
                "type": "zip",
                "url": "https://api.github.com/repos/symfony/service-contracts/zipball/a2329596ddc8fd568900e3fc76cba42489ecc7f3",
                "reference": "a2329596ddc8fd568900e3fc76cba42489ecc7f3",
                "shasum": ""
            },
            "require": {
                "php": ">=7.2.5",
                "psr/container": "^1.1",
                "symfony/deprecation-contracts": "^2.1|^3"
            },
            "conflict": {
                "ext-psr": "<1.1|>=2"
            },
            "suggest": {
                "symfony/service-implementation": ""
            },
            "type": "library",
            "extra": {
                "branch-alias": {
                    "dev-main": "2.5-dev"
                },
                "thanks": {
                    "name": "symfony/contracts",
                    "url": "https://github.com/symfony/contracts"
                }
            },
            "autoload": {
                "psr-4": {
                    "Symfony\\Contracts\\Service\\": ""
                }
            },
            "notification-url": "https://packagist.org/downloads/",
            "license": [
                "MIT"
            ],
            "authors": [
                {
                    "name": "Nicolas Grekas",
                    "email": "p@tchwork.com"
                },
                {
                    "name": "Symfony Community",
                    "homepage": "https://symfony.com/contributors"
                }
            ],
            "description": "Generic abstractions related to writing services",
            "homepage": "https://symfony.com",
            "keywords": [
                "abstractions",
                "contracts",
                "decoupling",
                "interfaces",
                "interoperability",
                "standards"
            ],
            "support": {
                "source": "https://github.com/symfony/service-contracts/tree/v2.5.3"
            },
            "funding": [
                {
                    "url": "https://symfony.com/sponsor",
                    "type": "custom"
                },
                {
                    "url": "https://github.com/fabpot",
                    "type": "github"
                },
                {
                    "url": "https://tidelift.com/funding/github/packagist/symfony/symfony",
                    "type": "tidelift"
                }
            ],
            "time": "2023-04-21T15:04:16+00:00"
        },
        {
            "name": "symfony/string",
            "version": "v5.4.40",
            "source": {
                "type": "git",
                "url": "https://github.com/symfony/string.git",
                "reference": "142877285aa974a6f7685e292ab5ba9aae86b143"
            },
            "dist": {
                "type": "zip",
                "url": "https://api.github.com/repos/symfony/string/zipball/142877285aa974a6f7685e292ab5ba9aae86b143",
                "reference": "142877285aa974a6f7685e292ab5ba9aae86b143",
                "shasum": ""
            },
            "require": {
                "php": ">=7.2.5",
                "symfony/polyfill-ctype": "~1.8",
                "symfony/polyfill-intl-grapheme": "~1.0",
                "symfony/polyfill-intl-normalizer": "~1.0",
                "symfony/polyfill-mbstring": "~1.0",
                "symfony/polyfill-php80": "~1.15"
            },
            "conflict": {
                "symfony/translation-contracts": ">=3.0"
            },
            "require-dev": {
                "symfony/error-handler": "^4.4|^5.0|^6.0",
                "symfony/http-client": "^4.4|^5.0|^6.0",
                "symfony/translation-contracts": "^1.1|^2",
                "symfony/var-exporter": "^4.4|^5.0|^6.0"
            },
            "type": "library",
            "autoload": {
                "files": [
                    "Resources/functions.php"
                ],
                "psr-4": {
                    "Symfony\\Component\\String\\": ""
                },
                "exclude-from-classmap": [
                    "/Tests/"
                ]
            },
            "notification-url": "https://packagist.org/downloads/",
            "license": [
                "MIT"
            ],
            "authors": [
                {
                    "name": "Nicolas Grekas",
                    "email": "p@tchwork.com"
                },
                {
                    "name": "Symfony Community",
                    "homepage": "https://symfony.com/contributors"
                }
            ],
            "description": "Provides an object-oriented API to strings and deals with bytes, UTF-8 code points and grapheme clusters in a unified way",
            "homepage": "https://symfony.com",
            "keywords": [
                "grapheme",
                "i18n",
                "string",
                "unicode",
                "utf-8",
                "utf8"
            ],
            "support": {
                "source": "https://github.com/symfony/string/tree/v5.4.40"
            },
            "funding": [
                {
                    "url": "https://symfony.com/sponsor",
                    "type": "custom"
                },
                {
                    "url": "https://github.com/fabpot",
                    "type": "github"
                },
                {
                    "url": "https://tidelift.com/funding/github/packagist/symfony/symfony",
                    "type": "tidelift"
                }
            ],
            "time": "2024-05-31T14:33:22+00:00"
        },
        {
            "name": "szepeviktor/phpstan-wordpress",
            "version": "v1.3.4",
            "source": {
                "type": "git",
                "url": "https://github.com/szepeviktor/phpstan-wordpress.git",
                "reference": "891d0767855a32c886a439efae090408cc1fa156"
            },
            "dist": {
                "type": "zip",
                "url": "https://api.github.com/repos/szepeviktor/phpstan-wordpress/zipball/891d0767855a32c886a439efae090408cc1fa156",
                "reference": "891d0767855a32c886a439efae090408cc1fa156",
                "shasum": ""
            },
            "require": {
                "php": "^7.2 || ^8.0",
                "php-stubs/wordpress-stubs": "^4.7 || ^5.0 || ^6.0",
                "phpstan/phpstan": "^1.10.31",
                "symfony/polyfill-php73": "^1.12.0"
            },
            "require-dev": {
                "composer/composer": "^2.1.14",
                "dealerdirect/phpcodesniffer-composer-installer": "^1.0",
                "php-parallel-lint/php-parallel-lint": "^1.1",
                "phpstan/phpstan-strict-rules": "^1.2",
                "phpunit/phpunit": "^8.0 || ^9.0",
                "szepeviktor/phpcs-psr-12-neutron-hybrid-ruleset": "^0.8"
            },
            "suggest": {
                "swissspidy/phpstan-no-private": "Detect usage of internal core functions, classes and methods"
            },
            "type": "phpstan-extension",
            "extra": {
                "phpstan": {
                    "includes": [
                        "extension.neon"
                    ]
                }
            },
            "autoload": {
                "psr-4": {
                    "SzepeViktor\\PHPStan\\WordPress\\": "src/"
                }
            },
            "notification-url": "https://packagist.org/downloads/",
            "license": [
                "MIT"
            ],
            "description": "WordPress extensions for PHPStan",
            "keywords": [
                "PHPStan",
                "code analyse",
                "code analysis",
                "static analysis",
                "wordpress"
            ],
            "support": {
                "issues": "https://github.com/szepeviktor/phpstan-wordpress/issues",
                "source": "https://github.com/szepeviktor/phpstan-wordpress/tree/v1.3.4"
            },
            "time": "2024-03-21T16:32:59+00:00"
        },
        {
            "name": "thecodingmachine/safe",
            "version": "v1.3.3",
            "source": {
                "type": "git",
                "url": "https://github.com/thecodingmachine/safe.git",
                "reference": "a8ab0876305a4cdaef31b2350fcb9811b5608dbc"
            },
            "dist": {
                "type": "zip",
                "url": "https://api.github.com/repos/thecodingmachine/safe/zipball/a8ab0876305a4cdaef31b2350fcb9811b5608dbc",
                "reference": "a8ab0876305a4cdaef31b2350fcb9811b5608dbc",
                "shasum": ""
            },
            "require": {
                "php": ">=7.2"
            },
            "require-dev": {
                "phpstan/phpstan": "^0.12",
                "squizlabs/php_codesniffer": "^3.2",
                "thecodingmachine/phpstan-strict-rules": "^0.12"
            },
            "type": "library",
            "extra": {
                "branch-alias": {
                    "dev-master": "0.1-dev"
                }
            },
            "autoload": {
                "files": [
                    "deprecated/apc.php",
                    "deprecated/libevent.php",
                    "deprecated/mssql.php",
                    "deprecated/stats.php",
                    "lib/special_cases.php",
                    "generated/apache.php",
                    "generated/apcu.php",
                    "generated/array.php",
                    "generated/bzip2.php",
                    "generated/calendar.php",
                    "generated/classobj.php",
                    "generated/com.php",
                    "generated/cubrid.php",
                    "generated/curl.php",
                    "generated/datetime.php",
                    "generated/dir.php",
                    "generated/eio.php",
                    "generated/errorfunc.php",
                    "generated/exec.php",
                    "generated/fileinfo.php",
                    "generated/filesystem.php",
                    "generated/filter.php",
                    "generated/fpm.php",
                    "generated/ftp.php",
                    "generated/funchand.php",
                    "generated/gmp.php",
                    "generated/gnupg.php",
                    "generated/hash.php",
                    "generated/ibase.php",
                    "generated/ibmDb2.php",
                    "generated/iconv.php",
                    "generated/image.php",
                    "generated/imap.php",
                    "generated/info.php",
                    "generated/ingres-ii.php",
                    "generated/inotify.php",
                    "generated/json.php",
                    "generated/ldap.php",
                    "generated/libxml.php",
                    "generated/lzf.php",
                    "generated/mailparse.php",
                    "generated/mbstring.php",
                    "generated/misc.php",
                    "generated/msql.php",
                    "generated/mysql.php",
                    "generated/mysqli.php",
                    "generated/mysqlndMs.php",
                    "generated/mysqlndQc.php",
                    "generated/network.php",
                    "generated/oci8.php",
                    "generated/opcache.php",
                    "generated/openssl.php",
                    "generated/outcontrol.php",
                    "generated/password.php",
                    "generated/pcntl.php",
                    "generated/pcre.php",
                    "generated/pdf.php",
                    "generated/pgsql.php",
                    "generated/posix.php",
                    "generated/ps.php",
                    "generated/pspell.php",
                    "generated/readline.php",
                    "generated/rpminfo.php",
                    "generated/rrd.php",
                    "generated/sem.php",
                    "generated/session.php",
                    "generated/shmop.php",
                    "generated/simplexml.php",
                    "generated/sockets.php",
                    "generated/sodium.php",
                    "generated/solr.php",
                    "generated/spl.php",
                    "generated/sqlsrv.php",
                    "generated/ssdeep.php",
                    "generated/ssh2.php",
                    "generated/stream.php",
                    "generated/strings.php",
                    "generated/swoole.php",
                    "generated/uodbc.php",
                    "generated/uopz.php",
                    "generated/url.php",
                    "generated/var.php",
                    "generated/xdiff.php",
                    "generated/xml.php",
                    "generated/xmlrpc.php",
                    "generated/yaml.php",
                    "generated/yaz.php",
                    "generated/zip.php",
                    "generated/zlib.php"
                ],
                "psr-4": {
                    "Safe\\": [
                        "lib/",
                        "deprecated/",
                        "generated/"
                    ]
                }
            },
            "notification-url": "https://packagist.org/downloads/",
            "license": [
                "MIT"
            ],
            "description": "PHP core functions that throw exceptions instead of returning FALSE on error",
            "support": {
                "issues": "https://github.com/thecodingmachine/safe/issues",
                "source": "https://github.com/thecodingmachine/safe/tree/v1.3.3"
            },
            "time": "2020-10-28T17:51:34+00:00"
        },
        {
            "name": "theseer/tokenizer",
            "version": "1.2.3",
            "source": {
                "type": "git",
                "url": "https://github.com/theseer/tokenizer.git",
                "reference": "737eda637ed5e28c3413cb1ebe8bb52cbf1ca7a2"
            },
            "dist": {
                "type": "zip",
                "url": "https://api.github.com/repos/theseer/tokenizer/zipball/737eda637ed5e28c3413cb1ebe8bb52cbf1ca7a2",
                "reference": "737eda637ed5e28c3413cb1ebe8bb52cbf1ca7a2",
                "shasum": ""
            },
            "require": {
                "ext-dom": "*",
                "ext-tokenizer": "*",
                "ext-xmlwriter": "*",
                "php": "^7.2 || ^8.0"
            },
            "type": "library",
            "autoload": {
                "classmap": [
                    "src/"
                ]
            },
            "notification-url": "https://packagist.org/downloads/",
            "license": [
                "BSD-3-Clause"
            ],
            "authors": [
                {
                    "name": "Arne Blankerts",
                    "email": "arne@blankerts.de",
                    "role": "Developer"
                }
            ],
            "description": "A small library for converting tokenized PHP source code into XML and potentially other formats",
            "support": {
                "issues": "https://github.com/theseer/tokenizer/issues",
                "source": "https://github.com/theseer/tokenizer/tree/1.2.3"
            },
            "funding": [
                {
                    "url": "https://github.com/theseer",
                    "type": "github"
                }
            ],
            "time": "2024-03-03T12:36:25+00:00"
        },
        {
            "name": "webmozart/assert",
            "version": "1.11.0",
            "source": {
                "type": "git",
                "url": "https://github.com/webmozarts/assert.git",
                "reference": "11cb2199493b2f8a3b53e7f19068fc6aac760991"
            },
            "dist": {
                "type": "zip",
                "url": "https://api.github.com/repos/webmozarts/assert/zipball/11cb2199493b2f8a3b53e7f19068fc6aac760991",
                "reference": "11cb2199493b2f8a3b53e7f19068fc6aac760991",
                "shasum": ""
            },
            "require": {
                "ext-ctype": "*",
                "php": "^7.2 || ^8.0"
            },
            "conflict": {
                "phpstan/phpstan": "<0.12.20",
                "vimeo/psalm": "<4.6.1 || 4.6.2"
            },
            "require-dev": {
                "phpunit/phpunit": "^8.5.13"
            },
            "type": "library",
            "extra": {
                "branch-alias": {
                    "dev-master": "1.10-dev"
                }
            },
            "autoload": {
                "psr-4": {
                    "Webmozart\\Assert\\": "src/"
                }
            },
            "notification-url": "https://packagist.org/downloads/",
            "license": [
                "MIT"
            ],
            "authors": [
                {
                    "name": "Bernhard Schussek",
                    "email": "bschussek@gmail.com"
                }
            ],
            "description": "Assertions to validate method input/output with nice error messages.",
            "keywords": [
                "assert",
                "check",
                "validate"
            ],
            "support": {
                "issues": "https://github.com/webmozarts/assert/issues",
                "source": "https://github.com/webmozarts/assert/tree/1.11.0"
            },
            "time": "2022-06-03T18:03:27+00:00"
        },
        {
            "name": "wp-coding-standards/wpcs",
            "version": "3.1.0",
            "source": {
                "type": "git",
                "url": "https://github.com/WordPress/WordPress-Coding-Standards.git",
                "reference": "9333efcbff231f10dfd9c56bb7b65818b4733ca7"
            },
            "dist": {
                "type": "zip",
                "url": "https://api.github.com/repos/WordPress/WordPress-Coding-Standards/zipball/9333efcbff231f10dfd9c56bb7b65818b4733ca7",
                "reference": "9333efcbff231f10dfd9c56bb7b65818b4733ca7",
                "shasum": ""
            },
            "require": {
                "ext-filter": "*",
                "ext-libxml": "*",
                "ext-tokenizer": "*",
                "ext-xmlreader": "*",
                "php": ">=5.4",
                "phpcsstandards/phpcsextra": "^1.2.1",
                "phpcsstandards/phpcsutils": "^1.0.10",
                "squizlabs/php_codesniffer": "^3.9.0"
            },
            "require-dev": {
                "php-parallel-lint/php-console-highlighter": "^1.0.0",
                "php-parallel-lint/php-parallel-lint": "^1.3.2",
                "phpcompatibility/php-compatibility": "^9.0",
                "phpcsstandards/phpcsdevtools": "^1.2.0",
                "phpunit/phpunit": "^4.0 || ^5.0 || ^6.0 || ^7.0 || ^8.0 || ^9.0"
            },
            "suggest": {
                "ext-iconv": "For improved results",
                "ext-mbstring": "For improved results"
            },
            "type": "phpcodesniffer-standard",
            "notification-url": "https://packagist.org/downloads/",
            "license": [
                "MIT"
            ],
            "authors": [
                {
                    "name": "Contributors",
                    "homepage": "https://github.com/WordPress/WordPress-Coding-Standards/graphs/contributors"
                }
            ],
            "description": "PHP_CodeSniffer rules (sniffs) to enforce WordPress coding conventions",
            "keywords": [
                "phpcs",
                "standards",
                "static analysis",
                "wordpress"
            ],
            "support": {
                "issues": "https://github.com/WordPress/WordPress-Coding-Standards/issues",
                "source": "https://github.com/WordPress/WordPress-Coding-Standards",
                "wiki": "https://github.com/WordPress/WordPress-Coding-Standards/wiki"
            },
            "funding": [
                {
                    "url": "https://opencollective.com/php_codesniffer",
                    "type": "custom"
                }
            ],
            "time": "2024-03-25T16:39:00+00:00"
        },
        {
            "name": "yoast/phpunit-polyfills",
            "version": "1.1.1",
            "source": {
                "type": "git",
                "url": "https://github.com/Yoast/PHPUnit-Polyfills.git",
                "reference": "a0f7d708794a738f328d7b6c94380fd1d6c40446"
            },
            "dist": {
                "type": "zip",
                "url": "https://api.github.com/repos/Yoast/PHPUnit-Polyfills/zipball/a0f7d708794a738f328d7b6c94380fd1d6c40446",
                "reference": "a0f7d708794a738f328d7b6c94380fd1d6c40446",
                "shasum": ""
            },
            "require": {
                "php": ">=5.4",
                "phpunit/phpunit": "^4.8.36 || ^5.7.21 || ^6.0 || ^7.0 || ^8.0 || ^9.0"
            },
            "require-dev": {
                "php-parallel-lint/php-console-highlighter": "^1.0.0",
                "php-parallel-lint/php-parallel-lint": "^1.4.0",
                "yoast/yoastcs": "^3.1.0"
            },
            "type": "library",
            "extra": {
                "branch-alias": {
                    "dev-main": "2.x-dev"
                }
            },
            "autoload": {
                "files": [
                    "phpunitpolyfills-autoload.php"
                ]
            },
            "notification-url": "https://packagist.org/downloads/",
            "license": [
                "BSD-3-Clause"
            ],
            "authors": [
                {
                    "name": "Team Yoast",
                    "email": "support@yoast.com",
                    "homepage": "https://yoast.com"
                },
                {
                    "name": "Contributors",
                    "homepage": "https://github.com/Yoast/PHPUnit-Polyfills/graphs/contributors"
                }
            ],
            "description": "Set of polyfills for changed PHPUnit functionality to allow for creating PHPUnit cross-version compatible tests",
            "homepage": "https://github.com/Yoast/PHPUnit-Polyfills",
            "keywords": [
                "phpunit",
                "polyfill",
                "testing"
            ],
            "support": {
                "issues": "https://github.com/Yoast/PHPUnit-Polyfills/issues",
                "security": "https://github.com/Yoast/PHPUnit-Polyfills/security/policy",
                "source": "https://github.com/Yoast/PHPUnit-Polyfills"
            },
            "time": "2024-04-05T16:01:51+00:00"
        },
        {
            "name": "yoast/wp-test-utils",
            "version": "1.2.0",
            "source": {
                "type": "git",
                "url": "https://github.com/Yoast/wp-test-utils.git",
                "reference": "2e0f62e0281e4859707c5f13b7da1422aa1c8f7b"
            },
            "dist": {
                "type": "zip",
                "url": "https://api.github.com/repos/Yoast/wp-test-utils/zipball/2e0f62e0281e4859707c5f13b7da1422aa1c8f7b",
                "reference": "2e0f62e0281e4859707c5f13b7da1422aa1c8f7b",
                "shasum": ""
            },
            "require": {
                "brain/monkey": "^2.6.1",
                "php": ">=5.6",
                "yoast/phpunit-polyfills": "^1.1.0"
            },
            "require-dev": {
                "yoast/yoastcs": "^2.3.1"
            },
            "type": "library",
            "extra": {
                "branch-alias": {
                    "dev-develop": "1.x-dev",
                    "dev-main": "1.x-dev"
                }
            },
            "autoload": {
                "classmap": [
                    "src/"
                ],
                "exclude-from-classmap": [
                    "/src/WPIntegration/TestCase.php",
                    "/src/WPIntegration/TestCaseNoPolyfills.php"
                ]
            },
            "notification-url": "https://packagist.org/downloads/",
            "license": [
                "BSD-3-Clause"
            ],
            "authors": [
                {
                    "name": "Team Yoast",
                    "email": "support@yoast.com",
                    "homepage": "https://yoast.com"
                },
                {
                    "name": "Contributors",
                    "homepage": "https://github.com/Yoast/wp-test-utils/graphs/contributors"
                }
            ],
            "description": "PHPUnit cross-version compatibility layer for testing plugins and themes build for WordPress",
            "homepage": "https://github.com/Yoast/wp-test-utils/",
            "keywords": [
                "brainmonkey",
                "integration-testing",
                "phpunit",
                "testing",
                "unit-testing",
                "wordpress"
            ],
            "support": {
                "issues": "https://github.com/Yoast/wp-test-utils/issues",
                "source": "https://github.com/Yoast/wp-test-utils"
            },
            "time": "2023-09-27T10:25:08+00:00"
        }
    ],
    "aliases": [],
    "minimum-stability": "dev",
    "stability-flags": {
        "ampproject/amp-wp": 20,
        "automattic/vipwpcs": 20,
        "roave/security-advisories": 20
    },
    "prefer-stable": true,
    "prefer-lowest": false,
    "platform": {
        "php": "^7.4 || ^8.0",
        "ext-dom": "*",
        "ext-iconv": "*",
        "ext-json": "*",
        "ext-libxml": "*",
        "ext-mbstring": "*"
    },
    "platform-dev": [],
    "platform-overrides": {
        "php": "7.4"
    },
    "plugin-api-version": "2.3.0"
}<|MERGE_RESOLUTION|>--- conflicted
+++ resolved
@@ -86,21 +86,12 @@
             "source": {
                 "type": "git",
                 "url": "https://github.com/ampproject/amp-wp",
-<<<<<<< HEAD
-                "reference": "22012c53f1015ae2496276c9fe2e7d09164d163b"
-            },
-            "dist": {
-                "type": "zip",
-                "url": "https://api.github.com/repos/ampproject/amp-wp/zipball/22012c53f1015ae2496276c9fe2e7d09164d163b",
-                "reference": "22012c53f1015ae2496276c9fe2e7d09164d163b",
-=======
                 "reference": "fa0a9f2d439937ac42aed9407e3841ae577c57f5"
             },
             "dist": {
                 "type": "zip",
                 "url": "https://api.github.com/repos/ampproject/amp-wp/zipball/fa0a9f2d439937ac42aed9407e3841ae577c57f5",
                 "reference": "fa0a9f2d439937ac42aed9407e3841ae577c57f5",
->>>>>>> 16cc8f0a
                 "shasum": ""
             },
             "require": {
@@ -199,11 +190,7 @@
             ],
             "description": "WordPress plugin for adding AMP support.",
             "homepage": "https://github.com/ampproject/amp-wp",
-<<<<<<< HEAD
-            "time": "2024-06-07T07:46:01+00:00"
-=======
             "time": "2024-06-24T17:25:51+00:00"
->>>>>>> 16cc8f0a
         },
         {
             "name": "cweagans/composer-patches",
@@ -3729,21 +3716,12 @@
             "source": {
                 "type": "git",
                 "url": "https://github.com/Roave/SecurityAdvisories.git",
-<<<<<<< HEAD
-                "reference": "e6e8defa983fbeb0436f36a90d672bd58d8387d1"
-            },
-            "dist": {
-                "type": "zip",
-                "url": "https://api.github.com/repos/Roave/SecurityAdvisories/zipball/e6e8defa983fbeb0436f36a90d672bd58d8387d1",
-                "reference": "e6e8defa983fbeb0436f36a90d672bd58d8387d1",
-=======
                 "reference": "601ba5186e85dff8a3cc1feabe69e1a11805d9b2"
             },
             "dist": {
                 "type": "zip",
                 "url": "https://api.github.com/repos/Roave/SecurityAdvisories/zipball/601ba5186e85dff8a3cc1feabe69e1a11805d9b2",
                 "reference": "601ba5186e85dff8a3cc1feabe69e1a11805d9b2",
->>>>>>> 16cc8f0a
                 "shasum": ""
             },
             "conflict": {
@@ -4535,11 +4513,7 @@
                     "type": "tidelift"
                 }
             ],
-<<<<<<< HEAD
-            "time": "2024-06-20T17:04:48+00:00"
-=======
             "time": "2024-06-24T21:04:21+00:00"
->>>>>>> 16cc8f0a
         },
         {
             "name": "sebastian/cli-parser",
@@ -7440,5 +7414,5 @@
     "platform-overrides": {
         "php": "7.4"
     },
-    "plugin-api-version": "2.3.0"
+    "plugin-api-version": "2.6.0"
 }