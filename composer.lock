--- conflicted
+++ resolved
@@ -4,11 +4,7 @@
         "Read more about it at https://getcomposer.org/doc/01-basic-usage.md#installing-dependencies",
         "This file is @generated automatically"
     ],
-<<<<<<< HEAD
-    "content-hash": "2282cc1888955fbdf535e577a49a300f",
-=======
-    "content-hash": "cc992361b8d6e6728a116a3205a70320",
->>>>>>> c6f53f42
+    "content-hash": "1013e288d601c489043459925784f365",
     "packages": [
         {
             "name": "ampproject/amp-toolbox",
@@ -16,12 +12,12 @@
             "source": {
                 "type": "git",
                 "url": "https://github.com/ampproject/amp-toolbox-php.git",
-                "reference": "8e1dfacf4f4df8835c6a9ed1d3be8b4a7bf7b92e"
-            },
-            "dist": {
-                "type": "zip",
-                "url": "https://api.github.com/repos/ampproject/amp-toolbox-php/zipball/8e1dfacf4f4df8835c6a9ed1d3be8b4a7bf7b92e",
-                "reference": "8e1dfacf4f4df8835c6a9ed1d3be8b4a7bf7b92e",
+                "reference": "3c52c66a3e0665d22111d4552e23d61d033ba1d0"
+            },
+            "dist": {
+                "type": "zip",
+                "url": "https://api.github.com/repos/ampproject/amp-toolbox-php/zipball/3c52c66a3e0665d22111d4552e23d61d033ba1d0",
+                "reference": "3c52c66a3e0665d22111d4552e23d61d033ba1d0",
                 "shasum": ""
             },
             "require": {
@@ -76,7 +72,7 @@
                 "issues": "https://github.com/ampproject/amp-toolbox-php/issues",
                 "source": "https://github.com/ampproject/amp-toolbox-php/tree/main"
             },
-            "time": "2021-04-25T07:16:15+00:00"
+            "time": "2021-04-28T01:26:05+00:00"
         },
         {
             "name": "ampproject/amp-wp",
@@ -84,12 +80,12 @@
             "source": {
                 "type": "git",
                 "url": "https://github.com/ampproject/amp-wp",
-                "reference": "1bac57aba4e3b58351381b4967ab6ee9b9b00aa6"
-            },
-            "dist": {
-                "type": "zip",
-                "url": "https://api.github.com/repos/ampproject/amp-wp/zipball/1bac57aba4e3b58351381b4967ab6ee9b9b00aa6",
-                "reference": "1bac57aba4e3b58351381b4967ab6ee9b9b00aa6",
+                "reference": "5e651345cebcb4fb1dcb5a3bf22b40ef97d3cabe"
+            },
+            "dist": {
+                "type": "zip",
+                "url": "https://api.github.com/repos/ampproject/amp-wp/zipball/5e651345cebcb4fb1dcb5a3bf22b40ef97d3cabe",
+                "reference": "5e651345cebcb4fb1dcb5a3bf22b40ef97d3cabe",
                 "shasum": ""
             },
             "require": {
@@ -123,6 +119,7 @@
                 "wp-cli/export-command": "^2.0",
                 "wp-cli/extension-command": "^2.0",
                 "wp-cli/wp-cli": "^2.4",
+                "wp-cli/wp-cli-tests": "^3.0.11",
                 "wp-coding-standards/wpcs": "2.3.0"
             },
             "suggest": {
@@ -155,10 +152,7 @@
                     "includes/"
                 ],
                 "files": [
-                    "back-compat/back-compat.php",
-                    "includes/amp-helper-functions.php",
-                    "includes/admin/functions.php",
-                    "includes/deprecated.php"
+                    "includes/bootstrap.php"
                 ]
             },
             "autoload-dev": {
@@ -180,6 +174,9 @@
                 ],
                 "pre-commit": [
                     "npm run lint:staged"
+                ],
+                "prepare-tests": [
+                    "install-package-tests"
                 ]
             },
             "license": [
@@ -187,7 +184,7 @@
             ],
             "description": "WordPress plugin for adding AMP support.",
             "homepage": "https://github.com/ampproject/amp-wp",
-            "time": "2021-04-27T06:34:26+00:00"
+            "time": "2021-04-27T23:08:36+00:00"
         },
         {
             "name": "civicrm/composer-downloads-plugin",
@@ -2362,12 +2359,12 @@
             "source": {
                 "type": "git",
                 "url": "https://github.com/Roave/SecurityAdvisories.git",
-                "reference": "3c97c13698c448fdbbda20acb871884a2d8f45b1"
-            },
-            "dist": {
-                "type": "zip",
-                "url": "https://api.github.com/repos/Roave/SecurityAdvisories/zipball/3c97c13698c448fdbbda20acb871884a2d8f45b1",
-                "reference": "3c97c13698c448fdbbda20acb871884a2d8f45b1",
+                "reference": "f2510590cd0a4611f201878c8589890d708339b9"
+            },
+            "dist": {
+                "type": "zip",
+                "url": "https://api.github.com/repos/Roave/SecurityAdvisories/zipball/f2510590cd0a4611f201878c8589890d708339b9",
+                "reference": "f2510590cd0a4611f201878c8589890d708339b9",
                 "shasum": ""
             },
             "conflict": {
@@ -2395,7 +2392,7 @@
                 "centreon/centreon": "<18.10.8|>=19,<19.4.5",
                 "cesnet/simplesamlphp-module-proxystatistics": "<3.1",
                 "codeigniter/framework": "<=3.0.6",
-                "composer/composer": "<=1-alpha.11",
+                "composer/composer": "<1.10.22|>=2-alpha.1,<2.0.13",
                 "contao-components/mediaelement": ">=2.14.2,<2.21.1",
                 "contao/core": ">=2,<3.5.39",
                 "contao/core-bundle": ">=4,<4.4.52|>=4.5,<4.9.6|= 4.10.0",
@@ -2535,6 +2532,7 @@
                 "pusher/pusher-php-server": "<2.2.1",
                 "pwweb/laravel-core": "<=0.3.6-beta",
                 "rainlab/debugbar-plugin": "<3.1",
+                "rmccue/requests": ">=1.6,<1.8",
                 "robrichards/xmlseclibs": "<3.0.4",
                 "sabberworm/php-css-parser": ">=1,<1.0.1|>=2,<2.0.1|>=3,<3.0.1|>=4,<4.0.1|>=5,<5.0.9|>=5.1,<5.1.3|>=5.2,<5.2.1|>=6,<6.0.2|>=7,<7.0.4|>=8,<8.0.1|>=8.1,<8.1.1|>=8.2,<8.2.1|>=8.3,<8.3.1",
                 "sabre/dav": ">=1.6,<1.6.99|>=1.7,<1.7.11|>=1.8,<1.8.9",
@@ -2700,7 +2698,7 @@
                     "type": "tidelift"
                 }
             ],
-            "time": "2021-04-22T17:19:04+00:00"
+            "time": "2021-04-28T02:21:40+00:00"
         },
         {
             "name": "sebastian/code-unit-reverse-lookup",
