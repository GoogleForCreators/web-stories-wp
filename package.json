--- conflicted
+++ resolved
@@ -86,13 +86,8 @@
     "@wordpress/babel-plugin-import-jsx-pragma": "^3.1.2",
     "@wordpress/dependency-extraction-webpack-plugin": "^3.4.1",
     "@wordpress/eslint-plugin": "^12.1.0",
-<<<<<<< HEAD
     "babel-jest": "^28.1.0",
-    "babel-loader": "^8.2.4",
-=======
-    "babel-jest": "^27.4.6",
     "babel-loader": "^8.2.5",
->>>>>>> 9370bedf
     "babel-plugin-styled-components": "^2.0.7",
     "babel-plugin-transform-react-remove-prop-types": "^0.4.24",
     "browserslist": "^4.20.2",
