{
  "name": "web-stories-wp",
  "title": "Web Stories",
  "private": true,
  "description": "Visual storytelling for WordPress.",
  "author": "Google",
  "license": "Apache-2.0",
  "keywords": [
    "amp",
    "stories",
    "storytelling",
    "wordpress"
  ],
  "homepage": "https://github.com/google/web-stories-wp",
  "repository": {
    "type": "git",
    "url": "https://github.com/google/web-stories-wp.git"
  },
  "bugs": {
    "url": "https://github.com/google/web-stories-wp/issues"
  },
  "dependencies": {
    "@wordpress/api-fetch": "^3.12.0",
    "@wordpress/element": "^2.12.0",
    "@wordpress/i18n": "^3.10.0",
    "colorthief": "^2.3.0",
    "draft-js": "^0.11.5",
    "draft-js-export-html": "^1.4.1",
    "draft-js-import-html": "^1.4.1",
    "draftjs-filters": "^2.3.0",
    "history": "^4.10.1",
    "moment": "^2.24.0",
    "mousetrap": "^1.6.5",
    "polished": "^3.5.1",
    "prop-types": "^15.7.2",
    "query-string": "^6.12.0",
    "react": "^16.13.1",
    "react-color": "^2.18.0",
    "react-dates": "^21.8.0",
    "react-dom": "^16.13.1",
    "react-modal": "^3.11.2",
    "react-moveable": "^0.19.2",
    "react-transition-group": "^4.3.0",
    "resize-observer-polyfill": "^1.5.1",
    "styled-components": "^5.0.1",
    "use-debounce": "^3.4.1",
    "use-reduction": "^2.0.0",
    "uuid": "^7.0.3",
    "valid-url": "^1.0.9"
  },
  "devDependencies": {
    "@ampproject/toolbox-optimizer": "^2.2.0",
    "@babel/cli": "^7.8.4",
    "@babel/core": "^7.9.0",
    "@babel/plugin-proposal-class-properties": "^7.8.3",
    "@prettier/plugin-xml": "^0.7.2",
    "@storybook/addon-a11y": "^5.3.18",
    "@storybook/addon-actions": "^5.3.18",
    "@storybook/addon-backgrounds": "^5.3.18",
    "@storybook/addon-docs": "^5.3.18",
    "@storybook/addon-knobs": "^5.3.18",
    "@storybook/addon-storysource": "^5.3.18",
    "@storybook/addon-viewport": "^5.3.18",
    "@storybook/client-api": "^5.3.18",
    "@storybook/react": "^5.3.18",
<<<<<<< HEAD
    "@svgr/webpack": "^5.3.0",
    "@testing-library/dom": "^7.2.0",
=======
    "@testing-library/dom": "^7.2.1",
>>>>>>> a6221925
    "@testing-library/jest-dom": "^5.3.0",
    "@testing-library/react": "^10.0.2",
    "@testing-library/react-hooks": "^3.2.1",
    "@wordpress/babel-preset-default": "^4.11.0",
    "@wordpress/dependency-extraction-webpack-plugin": "^2.4.0",
    "@wordpress/e2e-test-utils": "^4.4.0",
    "@wordpress/eslint-plugin": "^4.1.0",
    "@wordpress/jest-console": "^3.5.0",
    "@wordpress/jest-puppeteer-axe": "^1.6.0",
    "amphtml-validator": "^1.0.30",
    "babel-eslint": "^10.1.0",
    "babel-jest": "^25.2.6",
    "babel-loader": "^8.1.0",
    "babel-plugin-styled-components": "^1.10.7",
    "babel-plugin-transform-react-remove-prop-types": "^0.4.24",
    "browserslist": "^4.11.1",
    "core-js": "^3.6.4",
    "css-loader": "^3.4.2",
    "cssnano": "^4.1.10",
    "eslint": "^6.8.0",
    "eslint-config-prettier": "^6.10.1",
    "eslint-plugin-eslint-comments": "^3.1.2",
    "eslint-plugin-header": "^3.0.0",
    "eslint-plugin-import": "^2.20.2",
    "eslint-plugin-jest": "^23.8.2",
    "eslint-plugin-jest-dom": "^2.0.1",
    "eslint-plugin-jsx-a11y": "^6.2.3",
    "eslint-plugin-markdown": "^1.0.2",
    "eslint-plugin-prettier": "^3.1.2",
    "eslint-plugin-react": "^7.19.0",
    "eslint-plugin-testing-library": "^3.0.2",
    "eslint-utils": "^2.0.0",
    "husky": "^4.2.3",
    "jest": "^25.2.4",
    "jest-canvas-mock": "^2.2.0",
    "jest-fetch-mock": "^3.0.3",
    "jest-matcher-deep-close-to": "^1.3.0",
    "jest-puppeteer": "^4.4.0",
    "jest-silent-reporter": "^0.2.1",
    "lint-staged": "^10.1.2",
    "markdownlint": "^0.19.0",
    "mini-css-extract-plugin": "^0.9.0",
    "npm-run-all": "^4.1.5",
    "optimize-css-assets-webpack-plugin": "^5.0.3",
<<<<<<< HEAD
    "prettier": "^2.0.3",
    "puppeteer": "^2.1.1",
    "react-test-renderer": "^16.13.1",
=======
    "prettier": "^2.0.4",
>>>>>>> a6221925
    "rtlcss-webpack-plugin": "^4.0.3",
    "source-map-loader": "^0.2.4",
    "stylelint": "^13.3.0",
    "stylelint-config-prettier": "^8.0.1",
    "stylelint-config-recommended": "^3.0.0",
    "stylelint-config-styled-components": "^0.1.1",
    "stylelint-prettier": "^1.1.2",
    "stylelint-processor-styled-components": "^1.10.0",
    "stylis-plugin-rtl": "^1.0.0",
    "terser-webpack-plugin": "^2.3.5",
    "thread-loader": "^2.1.3",
    "webpack": "^4.42.1",
    "webpack-bundle-analyzer": "^3.6.1",
    "webpack-cli": "^3.3.11",
    "webpackbar": "^4.0.0"
  },
  "scripts": {
    "build": "npm-run-all build:*",
    "prebuild:js": "rm -rf assets/css/* assets/js/*",
    "build:js": "webpack",
    "build:plugin": "wp dist-archive . $(pwd)/build/web-stories --create-target-dir",
    "build:storybook": "build-storybook -c .storybook -o build/storybook --quiet",
    "download-fonts": "curl -s \"https://www.googleapis.com/webfonts/v1/webfonts?fields=items&prettyPrint=false&key=$GOOGLE_FONTS_API_KEY\" | jq -c '[.items[] | { family: .family, variants: .variants, category: .category }]' > includes/data/fonts.json",
    "predev": "rm -rf assets/css/* assets/js/*",
    "dev": "webpack --watch",
    "env:start": "./bin/local-env/start.sh",
    "env:stop": "./bin/local-env/stop.sh",
    "env:reset-site": "./bin/local-env/install-wordpress.sh --reset-site",
    "format": "npm-run-all --parallel format:*",
    "format:css": "npm run lint:css:fix",
    "format:js": "npm run lint:js:fix",
    "format:md": "prettier --write '**/*.md'",
    "format:php": "npm run lint:php:fix",
    "format:xml": "prettier --write '**/*.{xml,xml.dist}'",
    "format:yml": "prettier --write '**/*.yml'",
    "lint": "npm-run-all --parallel lint:*",
    "lint:css": "stylelint **/*.css",
    "lint:css:fix": "npm run lint:css -- --fix",
    "lint:js": "eslint .",
    "lint:js:fix": "npm run lint:js -- --fix",
    "lint:php": "vendor/bin/phpcs",
    "lint:php:fix": "vendor/bin/phpcbf",
    "lint:md": "npm-run-all --parallel lint:md:*",
    "lint:md:js": "eslint **/*.md",
    "lint:md:docs": "markdownlint **/*.md",
    "storybook": "start-storybook --quiet",
    "test": "npm-run-all --parallel test:*",
    "test:js": "jest --config=tests/js/jest.config.js",
    "test:js:help": "npm run test:js --help",
    "test:js:watch": "npm run test:js -- --watch",
    "test:php": "vendor/bin/phpunit",
    "test:php:help": "npm run test:php -- --help",
    "test:e2e": "WP_BASE_URL=http://localhost:8899 jest --runInBand --config=tests/e2e/jest.config.js",
    "test:e2e:help": "npm run test:e2e -- --help",
    "test:e2e:watch": "npm run test:e2e -- --watch",
    "test:e2e:interactive": "PUPPETEER_HEADLESS=false PUPPETEER_SLOWMO=80 npm run test:e2e",
    "test:e2e:ci": "npm run test:e2e -- --runInBand"
  },
  "husky": {
    "hooks": {
      "pre-commit": "lint-staged"
    }
  },
  "lint-staged": {
    "*.js": "npm run lint:js:fix",
    "*.(js|css)": "npm run lint:css:fix",
    "*.md": "npm run format:md",
    "*.php": "npm run lint:php:fix",
    "*.(xml|xml.dist)": "npm run format:xml",
    "*.yml": "npm run format:yml"
  }
}<|MERGE_RESOLUTION|>--- conflicted
+++ resolved
@@ -63,12 +63,8 @@
     "@storybook/addon-viewport": "^5.3.18",
     "@storybook/client-api": "^5.3.18",
     "@storybook/react": "^5.3.18",
-<<<<<<< HEAD
     "@svgr/webpack": "^5.3.0",
-    "@testing-library/dom": "^7.2.0",
-=======
     "@testing-library/dom": "^7.2.1",
->>>>>>> a6221925
     "@testing-library/jest-dom": "^5.3.0",
     "@testing-library/react": "^10.0.2",
     "@testing-library/react-hooks": "^3.2.1",
@@ -113,13 +109,9 @@
     "mini-css-extract-plugin": "^0.9.0",
     "npm-run-all": "^4.1.5",
     "optimize-css-assets-webpack-plugin": "^5.0.3",
-<<<<<<< HEAD
-    "prettier": "^2.0.3",
+    "prettier": "^2.0.4",
     "puppeteer": "^2.1.1",
     "react-test-renderer": "^16.13.1",
-=======
-    "prettier": "^2.0.4",
->>>>>>> a6221925
     "rtlcss-webpack-plugin": "^4.0.3",
     "source-map-loader": "^0.2.4",
     "stylelint": "^13.3.0",
