{
  "name": "web-stories-wp",
  "title": "Web Stories",
  "private": true,
  "description": "Visual storytelling for WordPress.",
  "author": "Google",
  "license": "Apache-2.0",
  "keywords": [
    "amp",
    "stories",
    "storytelling",
    "wordpress"
  ],
  "homepage": "https://github.com/google/web-stories-wp",
  "repository": {
    "type": "git",
    "url": "https://github.com/google/web-stories-wp.git"
  },
  "bugs": {
    "url": "https://github.com/google/web-stories-wp/issues"
  },
  "dependencies": {
    "@wordpress/api-fetch": "^3.13.1",
    "@wordpress/element": "^2.13.1",
    "@wordpress/i18n": "^3.11.0",
    "colorthief": "^2.3.0",
    "draft-js": "^0.11.5",
    "draft-js-export-html": "^1.4.1",
    "draft-js-import-html": "^1.4.1",
    "draftjs-filters": "^2.3.0",
    "history": "^4.10.1",
    "moment": "^2.24.0",
    "mousetrap": "^1.6.5",
    "polished": "^3.5.1",
    "prop-types": "^15.7.2",
    "query-string": "^6.12.1",
    "react": "^16.13.1",
    "react-color": "^2.18.0",
    "react-dates": "^21.8.0",
    "react-dom": "^16.13.1",
    "react-modal": "^3.11.2",
    "react-moveable": "^0.19.2",
    "react-transition-group": "^4.3.0",
    "resize-observer-polyfill": "^1.5.1",
    "styled-components": "^5.1.0",
    "use-debounce": "^3.4.1",
    "use-reduction": "^2.0.0",
    "uuid": "^7.0.3",
    "valid-url": "^1.0.9"
  },
  "devDependencies": {
    "@ampproject/toolbox-optimizer": "^2.3.0",
    "@babel/cli": "^7.8.4",
    "@babel/core": "^7.9.0",
    "@babel/plugin-proposal-class-properties": "^7.8.3",
    "@prettier/plugin-xml": "^0.7.2",
    "@storybook/addon-a11y": "^5.3.18",
    "@storybook/addon-actions": "^5.3.18",
    "@storybook/addon-backgrounds": "^5.3.18",
    "@storybook/addon-docs": "^5.3.18",
    "@storybook/addon-knobs": "^5.3.18",
    "@storybook/addon-storysource": "^5.3.18",
    "@storybook/addon-viewport": "^5.3.18",
    "@storybook/client-api": "^5.3.18",
    "@storybook/react": "^5.3.18",
    "@svgr/webpack": "^5.3.0",
    "@testing-library/dom": "^7.2.1",
    "@testing-library/jest-dom": "^5.5.0",
    "@testing-library/react": "^10.0.2",
    "@testing-library/react-hooks": "^3.2.1",
    "@wordpress/babel-preset-default": "^4.12.0",
    "@wordpress/dependency-extraction-webpack-plugin": "^2.5.0",
    "@wordpress/e2e-test-utils": "^4.5.0",
    "@wordpress/eslint-plugin": "^5.0.1",
    "@wordpress/jest-console": "^3.6.0",
    "@wordpress/jest-puppeteer-axe": "^1.7.0",
    "amphtml-validator": "^1.0.30",
    "babel-eslint": "^10.1.0",
    "babel-jest": "^25.3.0",
    "babel-loader": "^8.1.0",
    "babel-plugin-styled-components": "^1.10.7",
    "babel-plugin-transform-react-remove-prop-types": "^0.4.24",
    "browserslist": "^4.11.1",
    "commander": "^5.0.0",
    "core-js": "^3.6.5",
    "css-loader": "^3.5.2",
    "cssnano": "^4.1.10",
    "eslint": "^6.8.0",
    "eslint-config-prettier": "^6.10.1",
    "eslint-plugin-eslint-comments": "^3.1.2",
    "eslint-plugin-header": "^3.0.0",
    "eslint-plugin-import": "^2.20.2",
    "eslint-plugin-jest": "^23.8.2",
    "eslint-plugin-jest-dom": "^2.0.1",
    "eslint-plugin-jsx-a11y": "^6.2.3",
    "eslint-plugin-markdown": "^1.0.2",
    "eslint-plugin-prettier": "^3.1.3",
    "eslint-plugin-react": "^7.19.0",
    "eslint-plugin-testing-library": "^3.0.3",
    "eslint-utils": "^2.0.0",
    "husky": "^4.2.5",
    "jest": "^25.2.4",
    "jest-canvas-mock": "^2.2.0",
    "jest-fetch-mock": "^3.0.3",
    "jest-matcher-deep-close-to": "^1.3.0",
    "jest-puppeteer": "^4.4.0",
    "jest-silent-reporter": "^0.2.1",
    "lint-staged": "^10.1.3",
    "markdownlint-cli": "^0.22.0",
    "mini-css-extract-plugin": "^0.9.0",
    "npm-run-all": "^4.1.5",
    "optimize-css-assets-webpack-plugin": "^5.0.3",
    "prettier": "^2.0.4",
    "puppeteer": "^2.1.1",
    "react-test-renderer": "^16.13.1",
    "rtlcss-webpack-plugin": "^4.0.3",
    "source-map-loader": "^0.2.4",
    "stylelint": "^13.3.2",
    "stylelint-config-prettier": "^8.0.1",
    "stylelint-config-recommended": "^3.0.0",
    "stylelint-config-styled-components": "^0.1.1",
    "stylelint-prettier": "^1.1.2",
    "stylelint-processor-styled-components": "^1.10.0",
    "stylis-plugin-rtl": "^1.0.0",
    "terser-webpack-plugin": "^2.3.5",
    "thread-loader": "^2.1.3",
    "webpack": "^4.42.1",
    "webpack-bundle-analyzer": "^3.7.0",
    "webpack-cli": "^3.3.11",
    "webpackbar": "^4.0.0"
  },
  "scripts": {
    "build": "npm-run-all build:*",
    "prebuild:js": "rm -rf assets/css/* assets/js/*",
<<<<<<< HEAD
    "build:js": "wp-scripts build",
    "build:plugin": "./bin/commander.js build",
=======
    "build:js": "webpack",
    "build:plugin": "wp dist-archive . $(pwd)/build/web-stories --create-target-dir",
>>>>>>> 25030842
    "build:storybook": "build-storybook -c .storybook -o build/storybook --quiet",
    "bundle-plugin": "./bin/commander.js bundle",
    "download-fonts": "curl -s \"https://www.googleapis.com/webfonts/v1/webfonts?fields=items&prettyPrint=false&key=$GOOGLE_FONTS_API_KEY\" | jq -c '[.items[] | { family: .family, variants: .variants, category: .category }]' > includes/data/fonts.json",
    "predev": "rm -rf assets/css/* assets/js/*",
    "dev": "webpack --watch",
    "env:start": "./bin/local-env/start.sh",
    "env:stop": "./bin/local-env/stop.sh",
    "env:reset-site": "./bin/local-env/install-wordpress.sh --reset-site",
    "format": "npm-run-all --parallel format:*",
    "format:css": "npm run lint:css:fix",
    "format:js": "npm run lint:js:fix",
    "format:md": "prettier --write '**/*.md'",
    "format:php": "npm run lint:php:fix",
    "format:xml": "prettier --write '**/*.{xml,xml.dist}'",
    "format:yml": "prettier --write '**/*.yml'",
    "lint": "npm-run-all --parallel lint:*",
    "lint:css": "stylelint \"**/*.(js|css)\"",
    "lint:css:fix": "npm run lint:css -- --fix",
    "lint:js": "eslint .",
    "lint:js:fix": "npm run lint:js -- --fix",
    "lint:js:report": "eslint --output-file build/eslint_report.json --format json .",
    "lint:php": "vendor/bin/phpcs",
    "lint:php:fix": "vendor/bin/phpcbf",
    "lint:md": "npm-run-all --parallel lint:md:*",
    "lint:md:js": "eslint **/*.md",
    "lint:md:docs": "markdownlint **/*.md",
    "storybook": "start-storybook --quiet",
    "test": "npm-run-all --parallel test:*",
    "test:js": "jest --config=tests/js/jest.config.js",
    "test:js:help": "npm run test:js --help",
    "test:js:watch": "npm run test:js -- --watch",
    "test:php": "vendor/bin/phpunit",
    "test:php:help": "npm run test:php -- --help",
    "test:e2e": "WP_BASE_URL=http://localhost:8899 jest --runInBand --config=tests/e2e/jest.config.js",
    "test:e2e:help": "npm run test:e2e -- --help",
    "test:e2e:watch": "npm run test:e2e -- --watch",
    "test:e2e:interactive": "PUPPETEER_HEADLESS=false PUPPETEER_SLOWMO=80 npm run test:e2e",
    "test:e2e:ci": "npm run test:e2e -- --runInBand"
  },
  "husky": {
    "hooks": {
      "pre-commit": "lint-staged"
    }
  },
  "lint-staged": {
    "*.js": "npm run lint:js:fix",
    "*.(js|css)": "npm run lint:css:fix",
    "*.md": "npm run format:md",
    "*.php": "npm run lint:php:fix",
    "*.(xml|xml.dist)": "npm run format:xml",
    "*.yml": "npm run format:yml"
  }
}<|MERGE_RESOLUTION|>--- conflicted
+++ resolved
@@ -132,13 +132,8 @@
   "scripts": {
     "build": "npm-run-all build:*",
     "prebuild:js": "rm -rf assets/css/* assets/js/*",
-<<<<<<< HEAD
-    "build:js": "wp-scripts build",
+    "build:js": "webpack",
     "build:plugin": "./bin/commander.js build",
-=======
-    "build:js": "webpack",
-    "build:plugin": "wp dist-archive . $(pwd)/build/web-stories --create-target-dir",
->>>>>>> 25030842
     "build:storybook": "build-storybook -c .storybook -o build/storybook --quiet",
     "bundle-plugin": "./bin/commander.js bundle",
     "download-fonts": "curl -s \"https://www.googleapis.com/webfonts/v1/webfonts?fields=items&prettyPrint=false&key=$GOOGLE_FONTS_API_KEY\" | jq -c '[.items[] | { family: .family, variants: .variants, category: .category }]' > includes/data/fonts.json",
