--- conflicted
+++ resolved
@@ -89,13 +89,9 @@
     "eslint-plugin-testing-library": "^2.2.3",
     "eslint-utils": "^2.0.0",
     "husky": "^4.2.3",
-<<<<<<< HEAD
     "jest-canvas-mock": "^2.2.0",
-    "jest-fetch-mock": "^3.0.2",
+    "jest-fetch-mock": "^3.0.3",
     "jest-matcher-deep-close-to": "^1.3.0",
-=======
-    "jest-fetch-mock": "^3.0.3",
->>>>>>> 79335608
     "jest-silent-reporter": "^0.2.1",
     "lint-staged": "^10.0.8",
     "mini-css-extract-plugin": "^0.9.0",
