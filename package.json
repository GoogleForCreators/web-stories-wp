--- conflicted
+++ resolved
@@ -85,13 +85,8 @@
     "@types/jest": "^29.0.0",
     "@types/jsdom": "^20.0.0",
     "@types/styled-components": "^5.1.26",
-<<<<<<< HEAD
-    "@typescript-eslint/eslint-plugin": "^5.37.0",
-    "@typescript-eslint/parser": "^5.36.1",
-=======
     "@typescript-eslint/eslint-plugin": "^5.38.1",
     "@typescript-eslint/parser": "^5.38.1",
->>>>>>> 2d32c8f5
     "@web-stories-wp/e2e-tests": "*",
     "@web-stories-wp/eslint-import-resolver": "*",
     "@web-stories-wp/jest-amp": "*",
@@ -137,27 +132,16 @@
     "glob": "^8.0.3",
     "html-webpack-plugin": "^5.3.2",
     "husky": "^8.0.1",
-<<<<<<< HEAD
-    "jest": "^29.0.1",
-    "jest-axe": "^6.0.0",
-    "jest-canvas-mock": "^2.4.0",
-    "jest-environment-jsdom": "^29.0.3",
-=======
     "jest": "^29.1.2",
     "jest-axe": "^6.0.0",
     "jest-canvas-mock": "^2.4.0",
     "jest-environment-jsdom": "^29.1.2",
->>>>>>> 2d32c8f5
     "jest-extended": "^3.1.0",
     "jest-fetch-mock": "^3.0.3",
     "jest-matcher-deep-close-to": "^3.0.2",
     "jest-silent-reporter": "^0.5.0",
     "jest-styled-components": "^7.1.1",
-<<<<<<< HEAD
-    "karma": "^6.4.0",
-=======
     "karma": "^6.4.1",
->>>>>>> 2d32c8f5
     "karma-chrome-launcher": "^3.1.1",
     "karma-coverage-istanbul-reporter": "^3.0.3",
     "karma-jasmine": "^5.1.0",
@@ -196,14 +180,9 @@
     "stylelint-prettier": "^2.0.0",
     "stylelint-processor-styled-components": "^1.10.0",
     "stylis-plugin-rtl": "^1.0.0",
-<<<<<<< HEAD
-    "terser-webpack-plugin": "^5.3.3",
+    "terser-webpack-plugin": "^5.3.6",
     "ts-jest": "^29.0.0-next.1",
     "typescript": "^4.8.2",
-=======
-    "terser-webpack-plugin": "^5.3.6",
-    "typescript": "^4.7.4",
->>>>>>> 2d32c8f5
     "webpack": "^5.74.0",
     "webpack-bundle-analyzer": "^4.6.1",
     "webpack-cli": "^4.10.0",
