/*
 * Copyright 2020 Google LLC
 *
 * Licensed under the Apache License, Version 2.0 (the "License");
 * you may not use this file except in compliance with the License.
 * You may obtain a copy of the License at
 *
 *     https://www.apache.org/licenses/LICENSE-2.0
 *
 * Unless required by applicable law or agreed to in writing, software
 * distributed under the License is distributed on an "AS IS" BASIS,
 * WITHOUT WARRANTIES OR CONDITIONS OF ANY KIND, either express or implied.
 * See the License for the specific language governing permissions and
 * limitations under the License.
 */

module.exports = {
<<<<<<< HEAD
	rootDir: '../../',
	...require( '@wordpress/scripts/config/jest-unit.config' ),
	transform: {
		'^.+\\.[jt]sx?$': '<rootDir>/node_modules/@wordpress/scripts/config/babel-transform',
	},
  moduleNameMapper: {
    '\\.svg': '<rootDir>/__mocks__/svgrMock.js'
  },
	setupFiles: [
		'<rootDir>/tests/js/setup-globals',
	],
	testPathIgnorePatterns: [
		'<rootDir>/.git',
		'<rootDir>/node_modules',
		'<rootDir>/build',
		'_utils',
	],
	coveragePathIgnorePatterns: [ '/node_modules/', '<rootDir>/build/' ],
	coverageReporters: [ 'lcov' ],
	coverageDirectory: '<rootDir>/build/logs',
	collectCoverageFrom: [
		'<rootDir>/assets/src/edit-story/**/*.js',
		'!**/test/**',
	],
	reporters: [ [ 'jest-silent-reporter', { useDots: true } ] ],
=======
  rootDir: '../../',
  ...require('@wordpress/scripts/config/jest-unit.config'),
  transform: {
    '^.+\\.[jt]sx?$':
      '<rootDir>/node_modules/@wordpress/scripts/config/babel-transform',
  },
  setupFiles: ['<rootDir>/tests/js/setup-globals'],
  testPathIgnorePatterns: [
    '<rootDir>/.git',
    '<rootDir>/node_modules',
    '<rootDir>/build',
    '_utils',
  ],
  coveragePathIgnorePatterns: ['/node_modules/', '<rootDir>/build/'],
  coverageReporters: ['lcov'],
  coverageDirectory: '<rootDir>/build/logs',
  collectCoverageFrom: [
    '<rootDir>/assets/src/edit-story/**/*.js',
    '!**/test/**',
  ],
  reporters: [['jest-silent-reporter', { useDots: true, showWarnings: true }]],
>>>>>>> 8db9a4bb
};<|MERGE_RESOLUTION|>--- conflicted
+++ resolved
@@ -15,38 +15,14 @@
  */
 
 module.exports = {
-<<<<<<< HEAD
-	rootDir: '../../',
-	...require( '@wordpress/scripts/config/jest-unit.config' ),
-	transform: {
-		'^.+\\.[jt]sx?$': '<rootDir>/node_modules/@wordpress/scripts/config/babel-transform',
-	},
-  moduleNameMapper: {
-    '\\.svg': '<rootDir>/__mocks__/svgrMock.js'
-  },
-	setupFiles: [
-		'<rootDir>/tests/js/setup-globals',
-	],
-	testPathIgnorePatterns: [
-		'<rootDir>/.git',
-		'<rootDir>/node_modules',
-		'<rootDir>/build',
-		'_utils',
-	],
-	coveragePathIgnorePatterns: [ '/node_modules/', '<rootDir>/build/' ],
-	coverageReporters: [ 'lcov' ],
-	coverageDirectory: '<rootDir>/build/logs',
-	collectCoverageFrom: [
-		'<rootDir>/assets/src/edit-story/**/*.js',
-		'!**/test/**',
-	],
-	reporters: [ [ 'jest-silent-reporter', { useDots: true } ] ],
-=======
   rootDir: '../../',
   ...require('@wordpress/scripts/config/jest-unit.config'),
   transform: {
     '^.+\\.[jt]sx?$':
       '<rootDir>/node_modules/@wordpress/scripts/config/babel-transform',
+  },
+  moduleNameMapper: {
+    '\\.svg': '<rootDir>/__mocks__/svgrMock.js'
   },
   setupFiles: ['<rootDir>/tests/js/setup-globals'],
   testPathIgnorePatterns: [
@@ -63,5 +39,4 @@
     '!**/test/**',
   ],
   reporters: [['jest-silent-reporter', { useDots: true, showWarnings: true }]],
->>>>>>> 8db9a4bb
 };