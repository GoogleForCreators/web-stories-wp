--- conflicted
+++ resolved
@@ -54,12 +54,8 @@
   coverageReporters: ['lcov'],
   coverageDirectory: '<rootDir>/build/logs',
   collectCoverageFrom: [
-<<<<<<< HEAD
-    '<rootDir>/assets/src//**/*.js',
-=======
     '<rootDir>/assets/src/**/*.js',
     '<rootDir>/bin/**/*.js',
->>>>>>> 619fe4dd
     '!**/test/**',
     '!**/stories/**',
   ],
