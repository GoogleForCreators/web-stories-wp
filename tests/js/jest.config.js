/*
 * Copyright 2020 Google LLC
 *
 * Licensed under the Apache License, Version 2.0 (the "License");
 * you may not use this file except in compliance with the License.
 * You may obtain a copy of the License at
 *
 *     https://www.apache.org/licenses/LICENSE-2.0
 *
 * Unless required by applicable law or agreed to in writing, software
 * distributed under the License is distributed on an "AS IS" BASIS,
 * WITHOUT WARRANTIES OR CONDITIONS OF ANY KIND, either express or implied.
 * See the License for the specific language governing permissions and
 * limitations under the License.
 */

/**
 * External dependencies
 */
import { dirname, join } from 'path';
import { fileURLToPath } from 'url';

const __dirname = dirname(fileURLToPath(import.meta.url));

export default {
  rootDir: '../../',
  moduleNameMapper: {
    '\\.svg': join(__dirname, '/svgrMock.js'),
    '\\.css': join(__dirname, '/styleMock.js'),
    '\\.png': join(__dirname, '/imageMock.js'),
  },
  setupFiles: [
    '<rootDir>/tests/js/setup-globals',
    '<rootDir>/tests/js/setup-mocks',
    'jest-canvas-mock',
    'core-js',
  ],
  testEnvironment: 'jsdom',
  testMatch: [
    '**/__tests__/**/*.[jt]s',
    '**/test/**/*.[jt]s',
    '**/?(*.)test.[jt]s',
  ],
<<<<<<< HEAD
  globals: {
    WEB_STORIES_ENV: 'development',
    WEB_STORIES_DISABLE_PREVENT: true,
    WEB_STORIES_DISABLE_ERROR_BOUNDARIES: true,
    WEB_STORIES_DISABLE_QUICK_TIPS: true,
    WEB_STORIES_DISABLE_OPTIMIZED_RENDERING: true,
  },
=======
  // @jest/test-sequencer is the default.
  testSequencer:
    'true' === process.env.CI
      ? '@web-stories-wp/jest-parallel-sequencer'
      : undefined,
>>>>>>> cd688658
  setupFilesAfterEnv: ['jest-extended/all', '<rootDir>/tests/js/jest.setup'],
  testPathIgnorePatterns: [
    '<rootDir>/.git',
    '<rootDir>/build',
    '<rootDir>/node_modules',
    '<rootDir>/vendor',
    'testUtils',
    '_utils',
  ],
  coveragePathIgnorePatterns: [
    '<rootDir>/node_modules',
    '<rootDir>/build',
    'testUtils',
    '_utils',
    'types.js',
  ],
  coverageReporters: ['lcov'],
  coverageDirectory: '<rootDir>/build/logs',
  collectCoverageFrom: [
    '<rootDir>/packages/**/*.js',
    '<rootDir>/bin/**/*.js',
    '!<rootDir>/packages/fonts/**',
    '!**/karma/**',
    '!**/test/**',
    '!**/testUtils/**',
    '!**/stories/**',
  ],
  modulePathIgnorePatterns: ['<rootDir>/build', '<rootDir>/vendor'],
  reporters: [
    [
      'jest-silent-reporter',
      { useDots: true, showWarnings: true, showPaths: true },
    ],
  ],
};<|MERGE_RESOLUTION|>--- conflicted
+++ resolved
@@ -41,7 +41,6 @@
     '**/test/**/*.[jt]s',
     '**/?(*.)test.[jt]s',
   ],
-<<<<<<< HEAD
   globals: {
     WEB_STORIES_ENV: 'development',
     WEB_STORIES_DISABLE_PREVENT: true,
@@ -49,13 +48,11 @@
     WEB_STORIES_DISABLE_QUICK_TIPS: true,
     WEB_STORIES_DISABLE_OPTIMIZED_RENDERING: true,
   },
-=======
   // @jest/test-sequencer is the default.
   testSequencer:
     'true' === process.env.CI
       ? '@web-stories-wp/jest-parallel-sequencer'
       : undefined,
->>>>>>> cd688658
   setupFilesAfterEnv: ['jest-extended/all', '<rootDir>/tests/js/jest.setup'],
   testPathIgnorePatterns: [
     '<rootDir>/.git',
