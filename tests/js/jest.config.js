/*
 * Copyright 2020 Google LLC
 *
 * Licensed under the Apache License, Version 2.0 (the "License");
 * you may not use this file except in compliance with the License.
 * You may obtain a copy of the License at
 *
 *     https://www.apache.org/licenses/LICENSE-2.0
 *
 * Unless required by applicable law or agreed to in writing, software
 * distributed under the License is distributed on an "AS IS" BASIS,
 * WITHOUT WARRANTIES OR CONDITIONS OF ANY KIND, either express or implied.
 * See the License for the specific language governing permissions and
 * limitations under the License.
 */

/**
 * External dependencies
 */
import { dirname, join } from 'path';
import { fileURLToPath } from 'url';

const __dirname = dirname(fileURLToPath(import.meta.url));

export default {
  rootDir: '../../',
  moduleNameMapper: {
    '\\.svg': join(__dirname, '/svgrMock.js'),
    '\\.css': join(__dirname, '/styleMock.js'),
    '\\.png': join(__dirname, '/imageMock.js'),
  },
  setupFiles: [
    '<rootDir>/tests/js/setup-globals',
    '<rootDir>/tests/js/setup-mocks',
    'jest-canvas-mock',
    'core-js',
  ],
  testEnvironment: 'jsdom',
  testMatch: [
    '**/__tests__/**/*.[jt]s',
    '**/test/**/*.[jt]s',
    '**/?(*.)test.[jt]s',
  ],
<<<<<<< HEAD
  globals: {
    WEB_STORIES_ENV: 'development',
    WEB_STORIES_DISABLE_PREVENT: true,
    WEB_STORIES_DISABLE_ERROR_BOUNDARIES: true,
    WEB_STORIES_DISABLE_QUICK_TIPS: true,
    WEB_STORIES_DISABLE_OPTIMIZED_RENDERING: true,
  },
  setupFilesAfterEnv: ['<rootDir>/tests/js/jest.setup'],
=======
  setupFilesAfterEnv: ['jest-extended/all', '<rootDir>/tests/js/jest.setup'],
>>>>>>> e25c0813
  testPathIgnorePatterns: [
    '<rootDir>/.git',
    '<rootDir>/build',
    '<rootDir>/node_modules',
    '<rootDir>/vendor',
    'testUtils',
    '_utils',
  ],
  coveragePathIgnorePatterns: [
    '<rootDir>/node_modules',
    '<rootDir>/build',
    'testUtils',
    '_utils',
    'types.js',
  ],
  coverageReporters: ['lcov'],
  coverageDirectory: '<rootDir>/build/logs',
  collectCoverageFrom: [
    '<rootDir>/packages/**/*.js',
    '<rootDir>/bin/**/*.js',
    '!<rootDir>/packages/fonts/**',
    '!**/karma/**',
    '!**/test/**',
    '!**/testUtils/**',
    '!**/stories/**',
  ],
  modulePathIgnorePatterns: ['<rootDir>/build', '<rootDir>/vendor'],
  reporters: [
    [
      'jest-silent-reporter',
      { useDots: true, showWarnings: true, showPaths: true },
    ],
  ],
};<|MERGE_RESOLUTION|>--- conflicted
+++ resolved
@@ -41,7 +41,6 @@
     '**/test/**/*.[jt]s',
     '**/?(*.)test.[jt]s',
   ],
-<<<<<<< HEAD
   globals: {
     WEB_STORIES_ENV: 'development',
     WEB_STORIES_DISABLE_PREVENT: true,
@@ -49,10 +48,7 @@
     WEB_STORIES_DISABLE_QUICK_TIPS: true,
     WEB_STORIES_DISABLE_OPTIMIZED_RENDERING: true,
   },
-  setupFilesAfterEnv: ['<rootDir>/tests/js/jest.setup'],
-=======
   setupFilesAfterEnv: ['jest-extended/all', '<rootDir>/tests/js/jest.setup'],
->>>>>>> e25c0813
   testPathIgnorePatterns: [
     '<rootDir>/.git',
     '<rootDir>/build',
