/*
 * Copyright 2020 Google LLC
 *
 * Licensed under the Apache License, Version 2.0 (the "License");
 * you may not use this file except in compliance with the License.
 * You may obtain a copy of the License at
 *
 *     https://www.apache.org/licenses/LICENSE-2.0
 *
 * Unless required by applicable law or agreed to in writing, software
 * distributed under the License is distributed on an "AS IS" BASIS,
 * WITHOUT WARRANTIES OR CONDITIONS OF ANY KIND, either express or implied.
 * See the License for the specific language governing permissions and
 * limitations under the License.
 */

/**
 * External dependencies
 */
import { dirname, join } from 'path';
import { fileURLToPath } from 'url';

const __dirname = dirname(fileURLToPath(import.meta.url));

export default {
  rootDir: '../../',
  resolver: '@web-stories-wp/jest-resolver',
  moduleNameMapper: {
    '\\.svg': join(__dirname, '/svgrMock.js'),
    '\\.css': join(__dirname, '/styleMock.js'),
    '\\.png': join(__dirname, '/imageMock.js'),
  },
  setupFiles: [
    '<rootDir>/tests/js/setup-globals',
    '<rootDir>/tests/js/setup-mocks',
    'jest-canvas-mock',
    'core-js',
  ],
  testEnvironment: 'jsdom',
  testMatch: [
    '**/__tests__/**/*.[jt]s',
    '**/test/**/*.[jt]s',
    '**/?(*.)test.[jt]s',
  ],
  globals: {
    WEB_STORIES_ENV: 'development',
<<<<<<< HEAD
    WEB_STORIES_DISABLE_PREVENT: true,
    WEB_STORIES_DISABLE_ERROR_BOUNDARIES: true,
    WEB_STORIES_DISABLE_QUICK_TIPS: true,
    WEB_STORIES_DISABLE_OPTIMIZED_RENDERING: true,
=======
    WEB_STORIES_DISABLE_ERROR_BOUNDARIES: true,
    WEB_STORIES_DISABLE_OPTIMIZED_RENDERING: true,
    WEB_STORIES_DISABLE_PREVENT: true,
    WEB_STORIES_DISABLE_QUICK_TIPS: true,
>>>>>>> 8359db31
  },
  // @jest/test-sequencer is the default.
  testSequencer:
    'true' === process.env.CI
      ? '@web-stories-wp/jest-parallel-sequencer'
      : undefined,
  setupFilesAfterEnv: [
    'jest-extended/all',
    '<rootDir>/tests/js/jest.setup',
    '@wordpress/jest-console',
  ],
  testPathIgnorePatterns: [
    '<rootDir>/.git',
    '<rootDir>/build',
    '<rootDir>/node_modules',
    '<rootDir>/vendor',
    'testUtils',
    '_utils',
  ],
  coveragePathIgnorePatterns: [
    '<rootDir>/node_modules',
    '<rootDir>/build',
    'testUtils',
    '_utils',
    'types.js',
    'rollup.config.js',
  ],
  coverageReporters: ['lcov'],
  coverageDirectory: '<rootDir>/build/logs',
  collectCoverageFrom: [
    '<rootDir>/packages/**/*.js',
    '<rootDir>/bin/**/*.js',
    '!<rootDir>/packages/fonts/**',
    '!**/karma/**',
    '!**/test/**',
    '!**/testUtils/**',
    '!**/stories/**',
  ],
  modulePathIgnorePatterns: ['<rootDir>/build', '<rootDir>/vendor'],
  reporters: [
    [
      'jest-silent-reporter',
      { useDots: true, showWarnings: true, showPaths: true },
    ],
  ],
};<|MERGE_RESOLUTION|>--- conflicted
+++ resolved
@@ -44,17 +44,10 @@
   ],
   globals: {
     WEB_STORIES_ENV: 'development',
-<<<<<<< HEAD
-    WEB_STORIES_DISABLE_PREVENT: true,
-    WEB_STORIES_DISABLE_ERROR_BOUNDARIES: true,
-    WEB_STORIES_DISABLE_QUICK_TIPS: true,
-    WEB_STORIES_DISABLE_OPTIMIZED_RENDERING: true,
-=======
     WEB_STORIES_DISABLE_ERROR_BOUNDARIES: true,
     WEB_STORIES_DISABLE_OPTIMIZED_RENDERING: true,
     WEB_STORIES_DISABLE_PREVENT: true,
     WEB_STORIES_DISABLE_QUICK_TIPS: true,
->>>>>>> 8359db31
   },
   // @jest/test-sequencer is the default.
   testSequencer:
