/*
 * Copyright 2020 Google LLC
 *
 * Licensed under the Apache License, Version 2.0 (the "License");
 * you may not use this file except in compliance with the License.
 * You may obtain a copy of the License at
 *
 *     https://www.apache.org/licenses/LICENSE-2.0
 *
 * Unless required by applicable law or agreed to in writing, software
 * distributed under the License is distributed on an "AS IS" BASIS,
 * WITHOUT WARRANTIES OR CONDITIONS OF ANY KIND, either express or implied.
 * See the License for the specific language governing permissions and
 * limitations under the License.
 */

export { default as createNewStory } from './createNewStory';
export { default as previewStory } from './previewStory';
export { default as visitDashboard } from './visitDashboard';
export { default as addRequestInterception } from './addRequestInterception';
export { default as withExperimentalFeatures } from './experimentalFeatures';
export { default as withDisabledToolbarOnFrontend } from './toolbarProfileOption';
<<<<<<< HEAD
export { default as deactivateRTL } from './deactivateRTL';
export { default as activateRTL } from './activateRTL';
export { default as publishPost } from './publishPost';
=======
export { default as publishPost } from './publishPost';
export { default as addTextElement } from './addTextElement';
>>>>>>> 048f754f
<|MERGE_RESOLUTION|>--- conflicted
+++ resolved
@@ -20,11 +20,7 @@
 export { default as addRequestInterception } from './addRequestInterception';
 export { default as withExperimentalFeatures } from './experimentalFeatures';
 export { default as withDisabledToolbarOnFrontend } from './toolbarProfileOption';
-<<<<<<< HEAD
 export { default as deactivateRTL } from './deactivateRTL';
 export { default as activateRTL } from './activateRTL';
 export { default as publishPost } from './publishPost';
-=======
-export { default as publishPost } from './publishPost';
-export { default as addTextElement } from './addTextElement';
->>>>>>> 048f754f
+export { default as addTextElement } from './addTextElement';