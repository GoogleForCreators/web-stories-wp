--- conflicted
+++ resolved
@@ -27,8 +27,5 @@
 export { default as insertStoryTitle } from './insertStoryTitle';
 export { default as setAnalyticsCode } from './setAnalyticsCode';
 export { default as clickButton } from './clickButton';
-<<<<<<< HEAD
 export { default as uploadFile } from './uploadFile';
-=======
-export { default as insertBlock } from './insertBlock';
->>>>>>> 0994fd18
+export { default as insertBlock } from './insertBlock';