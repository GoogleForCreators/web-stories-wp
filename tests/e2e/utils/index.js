--- conflicted
+++ resolved
@@ -15,8 +15,5 @@
  */
 
 export { default as createNewStory } from './createNewStory';
-<<<<<<< HEAD
-export { default as addRequestInterception } from './addRequestInterception';
-=======
 export { default as previewStory } from './previewStory';
->>>>>>> b9e0fe85
+export { default as addRequestInterception } from './addRequestInterception';