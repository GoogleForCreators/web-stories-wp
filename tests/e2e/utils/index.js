--- conflicted
+++ resolved
@@ -16,8 +16,5 @@
 
 export { default as createNewStory } from './createNewStory';
 export { default as previewStory } from './previewStory';
-<<<<<<< HEAD
 export { default as visitDashboard } from './visitDashboard';
-=======
-export { default as addRequestInterception } from './addRequestInterception';
->>>>>>> 8b4cd9d9
+export { default as addRequestInterception } from './addRequestInterception';