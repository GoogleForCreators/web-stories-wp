--- conflicted
+++ resolved
@@ -24,14 +24,11 @@
  * @coversDefaultClass \Google\Web_Stories\User\Preferences
  */
 class Preferences extends \WP_UnitTestCase {
-<<<<<<< HEAD
-=======
 	/**
 	 * Admin user for test.
 	 *
 	 * @var int
 	 */
->>>>>>> d580788a
 	protected static $admin_id;
 
 	/**
