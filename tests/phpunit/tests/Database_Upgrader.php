--- conflicted
+++ resolved
@@ -26,17 +26,10 @@
  * @coversDefaultClass \Google\Web_Stories\Database_Upgrader
  *
  */
-<<<<<<< HEAD
-class Database_Upgrader extends Test_Case {
-
+class Database_Upgrader extends TestCase {
 	public function set_up() {
 		parent::set_up();
-=======
-class Database_Upgrader extends TestCase {
-	public function setUp() {
-		parent::setUp();
 
->>>>>>> db1a6c83
 		delete_option( \Google\Web_Stories\Database_Upgrader::OPTION );
 		delete_option( \Google\Web_Stories\Database_Upgrader::PREVIOUS_OPTION );
 	}
