--- conflicted
+++ resolved
@@ -138,13 +138,8 @@
 		$html      = "<img src='http://www.google.com/test.jpg' alt='test' />";
 		$attribute = 'src';
 		$url       = 'http://www.google.com/test.jpg';
-<<<<<<< HEAD
-		$result    = $this->call_private_method( $object, 'add_attribute', [ $html, $attribute, $url ] );
+		$result    = $this->call_private_method( $instance, 'add_attribute', [ $html, $attribute, $url ] );
 		$this->assertStringContainsString( 'crossorigin', $result );
-=======
-		$result    = $this->call_private_method( $instance, 'add_attribute', [ $html, $attribute, $url ] );
-		$this->assertContains( 'crossorigin', $result );
->>>>>>> db1a6c83
 	}
 	/**
 	 * @covers ::add_attribute
@@ -156,13 +151,8 @@
 		$url       = site_url( '/test.jpg' );
 		$html      = sprintf( "<img src='%s' alt='test' />", $url );
 		$attribute = 'src';
-<<<<<<< HEAD
-		$result    = $this->call_private_method( $object, 'add_attribute', [ $html, $attribute, $url ] );
+		$result    = $this->call_private_method( $instance, 'add_attribute', [ $html, $attribute, $url ] );
 		$this->assertStringNotContainsString( 'crossorigin', $result );
-=======
-		$result    = $this->call_private_method( $instance, 'add_attribute', [ $html, $attribute, $url ] );
-		$this->assertNotContains( 'crossorigin', $result );
->>>>>>> db1a6c83
 	}
 
 	/**
@@ -175,13 +165,8 @@
 		$html      = "<img src='/test.jpg' alt='test' />";
 		$attribute = 'src';
 		$url       = '/test.jpg';
-<<<<<<< HEAD
-		$result    = $this->call_private_method( $object, 'add_attribute', [ $html, $attribute, $url ] );
+		$result    = $this->call_private_method( $instance, 'add_attribute', [ $html, $attribute, $url ] );
 		$this->assertStringNotContainsString( 'crossorigin', $result );
-=======
-		$result    = $this->call_private_method( $instance, 'add_attribute', [ $html, $attribute, $url ] );
-		$this->assertNotContains( 'crossorigin', $result );
->>>>>>> db1a6c83
 	}
 
 	/**
@@ -269,17 +254,10 @@
 	 * @covers ::replace_in_dom
 	 */
 	public function test_replace_in_dom_invalid() {
-<<<<<<< HEAD
-		$html   = '<html><img src="http://www.example.com/test1.jpg" /><invalid /</html';
-		$object = $this->get_coi_object();
-		$result = $this->call_private_method( $object, 'replace_in_dom', [ $html ] );
+		$html     = '<html><img src="http://www.example.com/test1.jpg" /><invalid /</html';
+		$instance = new \Google\Web_Stories\Admin\Cross_Origin_Isolation();
+		$result   = $this->call_private_method( $instance, 'replace_in_dom', [ $html ] );
 		$this->assertStringContainsString( '<img crossorigin="anonymous" src="http://www.example.com/test1.jpg" />', $result );
-=======
-		$html     = '<html><img src="http://www.example.com/test1.jpg" /><invalid /</html';
-		$instance = new \Google\Web_Stories\Admin\Cross_Origin_Isolation();
-		$result   = $this->call_private_method( $instance, 'replace_in_dom', [ $html ] );
-		$this->assertContains( '<img crossorigin="anonymous" src="http://www.example.com/test1.jpg" />', $result );
->>>>>>> db1a6c83
 	}
 
 	/**
@@ -289,18 +267,10 @@
 	 */
 	public function test_custom_print_media_templates() {
 		require_once ABSPATH . WPINC . '/media-template.php';
-<<<<<<< HEAD
-		$object = $this->get_coi_object();
-		$output = get_echo( [ $object, 'custom_print_media_templates' ] );
+		$instance = new \Google\Web_Stories\Admin\Cross_Origin_Isolation();
+		$output   = get_echo( [ $instance, 'custom_print_media_templates' ] );
 		$this->assertStringContainsString( '<audio crossorigin="anonymous"', $output );
 		$this->assertStringContainsString( '<img crossorigin="anonymous"', $output );
 		$this->assertStringContainsString( '<video crossorigin="anonymous"', $output );
-=======
-		$instance = new \Google\Web_Stories\Admin\Cross_Origin_Isolation();
-		$output   = get_echo( [ $instance, 'custom_print_media_templates' ] );
-		$this->assertContains( '<audio crossorigin="anonymous"', $output );
-		$this->assertContains( '<img crossorigin="anonymous"', $output );
-		$this->assertContains( '<video crossorigin="anonymous"', $output );
->>>>>>> db1a6c83
 	}
 }