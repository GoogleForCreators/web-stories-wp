<?php
/*
 * Copyright 2021 Google LLC
 *
 * Licensed under the Apache License, Version 2.0 (the "License");
 * you may not use this file except in compliance with the License.
 * You may obtain a copy of the License at
 *
 *     https://www.apache.org/licenses/LICENSE-2.0
 *
 * Unless required by applicable law or agreed to in writing, software
 * distributed under the License is distributed on an "AS IS" BASIS,
 * WITHOUT WARRANTIES OR CONDITIONS OF ANY KIND, either express or implied.
 * See the License for the specific language governing permissions and
 * limitations under the License.
 */

namespace Google\Web_Stories\Tests\AMP;

use Google\Web_Stories\Experiments;
use Google\Web_Stories\Model\Story;
use Google\Web_Stories\Renderer\Story\HTML;
use Google\Web_Stories\Settings;
use Google\Web_Stories\Story_Post_Type;
use Google\Web_Stories\AMP\Sanitization;
use Google\Web_Stories\AMP\Optimization;
use Google\Web_Stories\Tests\TestCase;

/**
 * @coversDefaultClass \Google\Web_Stories\AMP\Output_Buffer
 */
<<<<<<< HEAD
class Output_Buffer extends Test_Case {
	public function set_up() {
		parent::set_up();
=======
class Output_Buffer extends TestCase {
	public function setUp() {
		parent::setUp();
>>>>>>> db1a6c83

		// When running the tests, we don't have unfiltered_html capabilities.
		// This change avoids HTML in post_content being stripped in our test posts because of KSES.
		remove_filter( 'content_save_pre', 'wp_filter_post_kses' );
		remove_filter( 'content_filtered_save_pre', 'wp_filter_post_kses' );
	}

	public function tear_down() {
		add_filter( 'content_save_pre', 'wp_filter_post_kses' );
		add_filter( 'content_filtered_save_pre', 'wp_filter_post_kses' );

		parent::tear_down();
	}

	protected function prepare_response( $post ): string {
		$instance = new \Google\Web_Stories\AMP\Output_Buffer( new Sanitization( new Experiments() ), new Optimization() );
		$story    = new Story();
		$story->load_from_post( $post );

		return $instance->prepare_response( ( new HTML( $story ) )->render() );
	}

	/**
	 * @covers ::prepare_response
	 */
	public function test_sanitizes_and_optimizes_markup() {
		$post = self::factory()->post->create_and_get(
			[
				'post_type'    => Story_Post_Type::POST_TYPE_SLUG,
				'post_content' => '<html><head></head><body><amp-story standalone="" publisher="Web Stories" title="Example Story" publisher-logo-src="https://example.com/image.png" poster-portrait-src="https://example.com/image.png"></amp-story></body></html>',
			]
		);

		$actual = $this->prepare_response( $post );

		$this->assertStringContainsString( 'transformed="self;v=1"', $actual );
		$this->assertStringNotContainsString( 'AMP optimization could not be completed', $actual );
	}

	/**
	 * Tests that publisher name is correctly replaced.
	 *
	 * @covers \Google\Web_Stories\Traits\Publisher::get_publisher_name
	 * @covers \Google\Web_Stories\AMP\Traits\Sanitization_Utils::add_publisher
	 */
	public function test_add_publisher() {
		$post = self::factory()->post->create_and_get(
			[
				'post_type'    => Story_Post_Type::POST_TYPE_SLUG,
				'post_content' => '<html><head></head><body><amp-story standalone="" title="Example Story"  poster-portrait-src="https://example.com/image.png"></amp-story></body></html>',
			]
		);

		$this->go_to( get_permalink( $post ) );

		$name = get_bloginfo( 'name' );

		$actual = $this->prepare_response( $post );

		$this->assertStringContainsString( 'publisher=', $actual );
		$this->assertStringContainsString( $name, $actual );
	}

	/**
	 * Tests that publisher logo is correctly replaced.
	 *
	 * @covers \Google\Web_Stories\Traits\Publisher::get_publisher_logo
	 * @covers \Google\Web_Stories\AMP\Traits\Sanitization_Utils::add_publisher_logo
	 */
	public function test_add_publisher_logo() {
		$attachment_id = self::factory()->attachment->create_upload_object( WEB_STORIES_TEST_DATA_DIR . '/attachment.jpg', 0 );
		add_option( Settings::SETTING_NAME_ACTIVE_PUBLISHER_LOGO, $attachment_id );

		$post = self::factory()->post->create_and_get(
			[
				'post_type'    => Story_Post_Type::POST_TYPE_SLUG,
				'post_content' => '<html><head></head><body><amp-story standalone="" publisher="Web Stories" title="Example Story"  poster-portrait-src="https://example.com/image.png"></amp-story></body></html>',
			]
		);

		$this->go_to( get_permalink( $post ) );

		$logo = wp_get_attachment_url( $attachment_id );
		$name = get_bloginfo( 'name' );

		$actual = $this->prepare_response( $post );

		delete_option( Settings::SETTING_NAME_ACTIVE_PUBLISHER_LOGO );

		$this->assertStringContainsString( 'publisher-logo-src="http', $actual );
		$this->assertStringContainsString( $name, $actual );
		$this->assertStringContainsString( $logo, $actual );

		$actual = $this->prepare_response( $post );

		$this->assertStringContainsString( 'publisher-logo-src=""', $actual );
		$this->assertStringContainsString( 'amp=', $actual );
	}

	/**
	 * Tests that publisher logo is correctly replaced.
	 *
	 * @covers \Google\Web_Stories\Traits\Publisher::get_publisher_logo
	 * @covers \Google\Web_Stories\AMP\Traits\Sanitization_Utils::add_publisher_logo
	 */
	public function test_add_publisher_logo_missing() {
		$post = self::factory()->post->create_and_get(
			[
				'post_type'    => Story_Post_Type::POST_TYPE_SLUG,
				'post_content' => '<html><head></head><body><amp-story standalone="" publisher="Web Stories" title="Example Story"  poster-portrait-src="https://example.com/image.png"></amp-story></body></html>',
			]
		);

		$this->go_to( get_permalink( $post ) );

		$actual = $this->prepare_response( $post );

		$this->assertStringContainsString( 'publisher-logo-src=""', $actual );
		$this->assertStringContainsString( 'amp=', $actual );
	}

	/**
	 * @covers \Google\Web_Stories\AMP\Traits\Sanitization_Utils::add_poster_images
	 */
	public function test_add_poster_images() {
		$attachment_id = self::factory()->attachment->create_upload_object( WEB_STORIES_TEST_DATA_DIR . '/attachment.jpg', 0 );

		$post = self::factory()->post->create_and_get(
			[
				'post_type'    => Story_Post_Type::POST_TYPE_SLUG,
				'post_content' => '<html><head></head><body><amp-story standalone="" publisher="Web Stories" title="Example Story" publisher-logo-src="https://example.com/image.png" poster-portrait-src="https://example.com/image.png"></amp-story></body></html>',
			]
		);

		$this->go_to( get_permalink( $post ) );

		set_post_thumbnail( $post->ID, $attachment_id );

		$actual = $this->prepare_response( $post );

		$this->assertStringContainsString( 'poster-portrait-src=', $actual );
	}

	/**
	 * @covers \Google\Web_Stories\AMP\Traits\Sanitization_Utils::add_publisher_logo
	 */
	public function test_add_poster_images_overrides_existing_poster() {
		$attachment_id = self::factory()->attachment->create_upload_object( WEB_STORIES_TEST_DATA_DIR . '/attachment.jpg', 0 );

		$post = self::factory()->post->create_and_get(
			[
				'post_type'    => Story_Post_Type::POST_TYPE_SLUG,
				'post_content' => '<html><head></head><body><amp-story standalone="" publisher="Web Stories" title="Example Story"  publisher-logo="https://example.com/image.png" poster-portrait-src="https://example.com/poster.jpg"></amp-story></body></html>',
			]
		);

		$this->go_to( get_permalink( $post ) );

		set_post_thumbnail( $post->ID, $attachment_id );

		$actual = $this->prepare_response( $post );

		$this->assertStringNotContainsString( 'https://example.com/poster.jpg', $actual );
		$this->assertStringContainsString( 'poster-portrait-src=', $actual );
		$this->assertStringContainsString( wp_get_attachment_url( $attachment_id ), $actual );
		$this->assertStringNotContainsString( 'poster-portrait-src=""', $actual );
	}

	/**
	 * @covers \Google\Web_Stories\AMP\Traits\Sanitization_Utils::add_publisher_logo
	 */
	public function test_add_poster_images_no_fallback_image_added() {
		$post = self::factory()->post->create_and_get(
			[
				'post_type'    => Story_Post_Type::POST_TYPE_SLUG,
				'post_content' => '<html><head></head><body><amp-story standalone="" publisher="Web Stories" title="Example Story" publisher-logo-src="https://example.com/image.png"></amp-story></body></html>',
			]
		);

		$this->go_to( get_permalink( $post ) );

		$actual = $this->prepare_response( $post );

		$this->assertStringContainsString( 'poster-portrait-src=""', $actual );
	}

	/**
	 * @covers \Google\Web_Stories\AMP\Traits\Sanitization_Utils::add_publisher_logo
	 */
	public function test_add_poster_images_no_poster_no_amp() {
		$post = self::factory()->post->create_and_get(
			[
				'post_type'    => Story_Post_Type::POST_TYPE_SLUG,
				'post_content' => '<html><head></head><body><amp-story standalone="" publisher="Web Stories" title="Example Story" publisher-logo-src="https://example.com/image.png"></amp-story></body></html>',
			]
		);

		$this->go_to( get_permalink( $post ) );

		$actual = $this->prepare_response( $post );

		$this->assertStringContainsString( 'amp=', $actual );
	}
}<|MERGE_RESOLUTION|>--- conflicted
+++ resolved
@@ -29,15 +29,9 @@
 /**
  * @coversDefaultClass \Google\Web_Stories\AMP\Output_Buffer
  */
-<<<<<<< HEAD
-class Output_Buffer extends Test_Case {
+class Output_Buffer extends TestCase {
 	public function set_up() {
 		parent::set_up();
-=======
-class Output_Buffer extends TestCase {
-	public function setUp() {
-		parent::setUp();
->>>>>>> db1a6c83
 
 		// When running the tests, we don't have unfiltered_html capabilities.
 		// This change avoids HTML in post_content being stripped in our test posts because of KSES.
