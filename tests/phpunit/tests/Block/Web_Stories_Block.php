<?php
/**
 * Copyright 2020 Google LLC
 *
 * Licensed under the Apache License, Version 2.0 (the "License");
 * you may not use this file except in compliance with the License.
 * You may obtain a copy of the License at
 *
 *     https://www.apache.org/licenses/LICENSE-2.0
 *
 * Unless required by applicable law or agreed to in writing, software
 * distributed under the License is distributed on an "AS IS" BASIS,
 * WITHOUT WARRANTIES OR CONDITIONS OF ANY KIND, either express or implied.
 * See the License for the specific language governing permissions and
 * limitations under the License.
 */

namespace Google\Web_Stories\Tests\Block;

use Google\Web_Stories\Assets;
use Google\Web_Stories\Block\Web_Stories_Block as Block;
use Google\Web_Stories\Tests\TestCase;
use WP_Block_Type_Registry;

/**
 * @coversDefaultClass \Google\Web_Stories\Block\Web_Stories_Block
 */
<<<<<<< HEAD
class Web_Stories_Block extends Test_Case {
	public function tear_down() {
		unregister_block_type( 'web-stories/embed' );

		parent::tear_down();
	}

=======
class Web_Stories_Block extends TestCase {
>>>>>>> db1a6c83
	/**
	 * @covers ::register
	 * @covers ::register_block_type
	 */
	public function test_registers_block_type() {
		$this->assertTrue( WP_Block_Type_Registry::get_instance()->is_registered( 'web-stories/embed' ) );
	}

	/**
	 * @covers ::render_block
	 * @covers \Google\Web_Stories\Embed_Base::render
	 * @covers \Google\Web_Stories\Embed_Base::default_attrs
	 * @covers \Google\Web_Stories\Renderer\Story\Embed::render
	 */
	public function test_render_block() {
		$assets      = new Assets();
		$embed_block = new Block( $assets );

		$actual = $embed_block->render_block(
			[
				'url'    => 'https://example.com/story.html',
				'title'  => 'Example Story',
				'align'  => 'none',
				'width'  => 360,
				'height' => 600,
			],
			''
		);

		$this->assertStringContainsString( '<amp-story-player', $actual );
	}

	/**
	 * @covers ::render_block
	 * @covers \Google\Web_Stories\Embed_Base::render
	 * @covers \Google\Web_Stories\Embed_Base::default_attrs
	 * @covers \Google\Web_Stories\Renderer\Story\Embed::render
	 */
	public function test_render_block_missing_url() {
		$assets      = new Assets();
		$embed_block = new Block( $assets );

		$actual = $embed_block->render_block(
			[
				'url'    => '',
				'title'  => 'Example Story',
				'align'  => 'none',
				'width'  => 360,
				'height' => 600,
			],
			''
		);

		$this->assertEmpty( $actual );
	}

	/**
	 * @covers ::render_block
	 * @covers \Google\Web_Stories\Embed_Base::render
	 * @covers \Google\Web_Stories\Embed_Base::default_attrs
	 * @covers \Google\Web_Stories\Renderer\Story\Embed::render
	 */
	public function test_render_block_missing_title() {
		$assets      = new Assets();
		$embed_block = new Block( $assets );

		$actual = $embed_block->render_block(
			[
				'url'    => 'https://example.com/story.html',
				'title'  => '',
				'align'  => 'none',
				'width'  => 360,
				'height' => 600,
			],
			''
		);

		$this->assertStringContainsString( __( 'Web Story', 'web-stories' ), $actual );
	}

	/**
	 * @covers ::render_block
	 * @covers \Google\Web_Stories\Embed_Base::render
	 * @covers \Google\Web_Stories\Embed_Base::default_attrs
	 * @covers \Google\Web_Stories\Renderer\Story\Image::render
	 */
	public function test_render_block_feed_no_poster() {
		$assets      = new Assets();
		$embed_block = new Block( $assets );

		$this->go_to( '/?feed=rss2' );

		$actual = $embed_block->render_block(
			[
				'url'   => 'https://example.com/story.html',
				'title' => 'Example Story',
			],
			''
		);

		$this->assertStringNotContainsString( '<amp-story-player', $actual );
		$this->assertStringNotContainsString( '<img', $actual );
	}

	/**
	 * @covers ::render_block
	 * @covers \Google\Web_Stories\Embed_Base::render
	 * @covers \Google\Web_Stories\Embed_Base::default_attrs
	 * @covers \Google\Web_Stories\Renderer\Story\Image::render
	 */
	public function test_render_block_with_poster() {
		$assets      = new Assets();
		$embed_block = new Block( $assets );

		$this->go_to( '/?feed=rss2' );

		$actual = $embed_block->render_block(
			[
				'url'    => 'https://example.com/story.html',
				'title'  => 'Example Story',
				'poster' => 'https://example.com/story.jpg',
				'width'  => 360,
				'height' => 600,
			],
			''
		);

		$this->assertStringNotContainsString( '<amp-story-player', $actual );
		$this->assertStringContainsString( '<img', $actual );
	}
}<|MERGE_RESOLUTION|>--- conflicted
+++ resolved
@@ -25,17 +25,13 @@
 /**
  * @coversDefaultClass \Google\Web_Stories\Block\Web_Stories_Block
  */
-<<<<<<< HEAD
-class Web_Stories_Block extends Test_Case {
+class Web_Stories_Block extends TestCase {
 	public function tear_down() {
 		unregister_block_type( 'web-stories/embed' );
 
 		parent::tear_down();
 	}
 
-=======
-class Web_Stories_Block extends TestCase {
->>>>>>> db1a6c83
 	/**
 	 * @covers ::register
 	 * @covers ::register_block_type
