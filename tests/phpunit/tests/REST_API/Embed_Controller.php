--- conflicted
+++ resolved
@@ -108,14 +108,7 @@
 
 		$this->remove_caps_from_roles();
 
-<<<<<<< HEAD
-		$this->set_permalink_structure( '' );
-		$_SERVER['REQUEST_URI'] = '';
-
 		parent::tear_down();
-=======
-		parent::tearDown();
->>>>>>> db1a6c83
 	}
 
 	/**
