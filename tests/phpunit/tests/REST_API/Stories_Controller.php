--- conflicted
+++ resolved
@@ -476,8 +476,6 @@
 	}
 
 	/**
-<<<<<<< HEAD
-=======
 	 * @covers ::get_collection_params
 	 */
 	public function test_get_collection_params() {
@@ -492,7 +490,6 @@
 	}
 
 	/**
->>>>>>> 0c28c2b6
 	 * @covers ::create_item
 	 */
 	public function test_create_item_as_author_should_not_strip_markup() {
