--- conflicted
+++ resolved
@@ -208,10 +208,10 @@
 		$this->assertArrayHasKey( 'preview_link', $data );
 		$view_link = get_preview_post_link( $story );
 		$this->assertSame( $view_link, $data['preview_link'] );
-<<<<<<< HEAD
 		$this->assertArrayHasKey( 'edit_link', $data );
 		$edit_link = get_edit_post_link( $story, 'rest-api' );
 		$this->assertSame( $edit_link, $data['edit_link'] );
+    $this->assertArrayHasKey( 'embed_post_link', $data );
 	}
 
 	/**
@@ -232,11 +232,8 @@
 		$data     = $response->get_data();
 		$this->assertArrayNotHasKey( 'edit_link', $data );
 		$this->assertArrayNotHasKey( 'preview_link', $data );
-=======
-
 		$this->assertArrayHasKey( 'embed_post_link', $data );
 		$this->assertContains( (string) $story, $data['embed_post_link'] );
->>>>>>> 349bfc19
 	}
 
 
