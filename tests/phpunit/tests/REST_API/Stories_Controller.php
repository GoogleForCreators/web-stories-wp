<?php
/**
 * Copyright 2020 Google LLC
 *
 * Licensed under the Apache License, Version 2.0 (the "License");
 * you may not use this file except in compliance with the License.
 * You may obtain a copy of the License at
 *
 *     https://www.apache.org/licenses/LICENSE-2.0
 *
 * Unless required by applicable law or agreed to in writing, software
 * distributed under the License is distributed on an "AS IS" BASIS,
 * WITHOUT WARRANTIES OR CONDITIONS OF ANY KIND, either express or implied.
 * See the License for the specific language governing permissions and
 * limitations under the License.
 */

namespace Google\Web_Stories\Tests\REST_API;

use Google\Web_Stories\Settings;
use Google\Web_Stories\Tests\Test_REST_TestCase;
use Spy_REST_Server;
use WP_REST_Request;

/**
 * Class Stories_Controller
 *
 * @package Google\Web_Stories\Tests\REST_API
 *
 * @coversDefaultClass \Google\Web_Stories\REST_API\Stories_Controller
 */
class Stories_Controller extends Test_REST_TestCase {

	protected $server;

	protected static $user_id;
	protected static $user2_id;
	protected static $user3_id;

	protected static $author_id;
	protected static $contributor_id;

	public static function wpSetUpBeforeClass( $factory ) {
		self::$user_id = $factory->user->create(
			[
				'role'         => 'administrator',
				'display_name' => 'Andrea Adams',
			]
		);

		self::$user2_id = $factory->user->create(
			[
				'role'         => 'administrator',
				'display_name' => 'Jane Doe',
			]
		);

		self::$user3_id = $factory->user->create(
			[
				'role'         => 'administrator',
				'display_name' => 'Zane Doe',
			]
		);

		self::$author_id = $factory->user->create(
			[
				'role' => 'author',
			]
		);

		self::$contributor_id = $factory->user->create(
			[
				'role' => 'contributor',
			]
		);

		$post_type = \Google\Web_Stories\Story_Post_Type::POST_TYPE_SLUG;

		$factory->post->create_many(
			3,
			[
				'post_status' => 'publish',
				'post_author' => self::$user_id,
				'post_type'   => $post_type,
			]
		);

		$future_date = strtotime( '+1 day' );

		$factory->post->create_many(
			3,
			[
				'post_status' => 'future',
				'post_date'   => strftime( '%Y-%m-%d %H:%M:%S', $future_date ),
				'post_author' => self::$user_id,
				'post_type'   => $post_type,
			]
		);

		$factory->post->create_many(
			2,
			[
				'post_status' => 'publish',
				'post_author' => self::$user2_id,
				'post_type'   => $post_type,
			]
		);

		$factory->post->create_many(
			2,
			[
				'post_status' => 'publish',
				'post_author' => self::$user3_id,
				'post_type'   => $post_type,
			]
		);

		$factory->post->create_many(
			3,
			[
				'post_status' => 'draft',
				'post_author' => self::$user_id,
				'post_type'   => $post_type,
			]
		);
	}

	public static function wpTearDownAfterClass() {
		self::delete_user( self::$user_id );
		self::delete_user( self::$user2_id );
		self::delete_user( self::$user3_id );
		self::delete_user( self::$author_id );
		self::delete_user( self::$contributor_id );
	}

	public function setUp() {
		parent::setUp();

		/** @var \WP_REST_Server $wp_rest_server */
		global $wp_rest_server;
		$wp_rest_server = new Spy_REST_Server();
		do_action( 'rest_api_init', $wp_rest_server );

		$this->add_caps_to_roles();

		$this->set_permalink_structure( '/%postname%/' );
	}

	public function tearDown() {
		/** @var \WP_REST_Server $wp_rest_server */
		global $wp_rest_server;
		$wp_rest_server = null;

		$this->remove_caps_from_roles();

		$this->set_permalink_structure( '' );

		parent::tearDown();
	}

	/**
	 * @covers ::register_routes
	 */
	public function test_register_routes() {
		$routes = rest_get_server()->get_routes();

		$this->assertArrayHasKey( '/web-stories/v1/web-story', $routes );
		$this->assertCount( 2, $routes['/web-stories/v1/web-story'] );
	}

	/**
	 * @covers ::get_items
	 */
	public function test_get_items() {
		wp_set_current_user( self::$user_id );
		$request = new WP_REST_Request( \WP_REST_Server::READABLE, '/web-stories/v1/web-story' );
		$request->set_param( 'status', [ 'draft' ] );
		$request->set_param( 'context', 'edit' );
		$response = rest_get_server()->dispatch( $request );
		$headers  = $response->get_headers();

		$this->assertFalse( $response->is_error() );
		$this->assertArrayHasKey( 'X-WP-TotalByStatus', $headers );

		$statuses = json_decode( $headers['X-WP-TotalByStatus'], true );

		$this->assertArrayHasKey( 'all', $statuses );
		$this->assertArrayHasKey( 'publish', $statuses );
		$this->assertArrayHasKey( 'draft', $statuses );
		$this->assertArrayHasKey( 'future', $statuses );
		$this->assertArrayHasKey( 'private', $statuses );

		$this->assertEquals( 13, $statuses['all'] );
		$this->assertEquals( 7, $statuses['publish'] );
		$this->assertEquals( 3, $statuses['future'] );
		$this->assertEquals( 3, $statuses['draft'] );
		$this->assertEquals( 0, $statuses['private'] );

		$this->assertEquals( 3, $headers['X-WP-Total'] );
	}

	/**
	 * @covers ::get_items
	 */
	public function test_get_items_no_perm() {
		$request  = new WP_REST_Request( \WP_REST_Server::READABLE, '/web-stories/v1/web-story' );
		$response = rest_get_server()->dispatch( $request );
		$headers  = $response->get_headers();

		$this->assertFalse( $response->is_error() );
		$this->assertArrayNotHasKey( 'X-WP-TotalByStatus', $headers );
	}

	/**
	 * @covers ::get_items
	 */
	public function test_get_items_contributor() {
		wp_set_current_user( self::$contributor_id );
		$request = new WP_REST_Request( \WP_REST_Server::READABLE, '/web-stories/v1/web-story' );
		$request->set_param( 'context', 'edit' );
		$response = rest_get_server()->dispatch( $request );
		$headers  = $response->get_headers();

		$this->assertFalse( $response->is_error() );
		$this->assertArrayHasKey( 'X-WP-TotalByStatus', $headers );

		$statuses = json_decode( $headers['X-WP-TotalByStatus'], true );

		$this->assertArrayHasKey( 'all', $statuses );
		$this->assertArrayHasKey( 'publish', $statuses );
		$this->assertArrayHasKey( 'draft', $statuses );
		$this->assertArrayHasKey( 'future', $statuses );
		$this->assertArrayNotHasKey( 'private', $statuses );

		$this->assertEquals( 13, $statuses['all'] );
		$this->assertEquals( 7, $statuses['publish'] );
		$this->assertEquals( 3, $statuses['future'] );
		$this->assertEquals( 3, $statuses['draft'] );

		$this->assertEquals( 7, $headers['X-WP-Total'] );
	}

	/**
	 * @covers ::get_item
	 * @covers ::prepare_item_for_response
	 */
	public function test_get_item() {
		wp_set_current_user( self::$user_id );
		$story   = self::factory()->post->create(
			[
				'post_type'   => \Google\Web_Stories\Story_Post_Type::POST_TYPE_SLUG,
				'post_status' => 'draft',
				'post_author' => self::$user_id,
			]
		);
		$request = new WP_REST_Request( \WP_REST_Server::READABLE, '/web-stories/v1/web-story/' . $story );
		$request->set_param( 'context', 'edit' );
		$response = rest_get_server()->dispatch( $request );
		$data     = $response->get_data();
		$this->assertArrayHasKey( 'preview_link', $data );
		$view_link = get_preview_post_link( $story );
		$this->assertSame( $view_link, $data['preview_link'] );
		$this->assertArrayHasKey( 'edit_link', $data );
		$edit_link = get_edit_post_link( $story, 'rest-api' );
		$this->assertSame( $edit_link, $data['edit_link'] );
		$this->assertArrayHasKey( 'embed_post_link', $data );
		$this->assertContains( (string) $story, $data['embed_post_link'] );
	}

	/**
	 * @covers ::get_item
	 * @covers ::prepare_item_for_response
	 */
	public function test_get_item_no_user() {
		$story = self::factory()->post->create(
			[
				'post_type'   => \Google\Web_Stories\Story_Post_Type::POST_TYPE_SLUG,
				'post_status' => 'publish',
				'post_author' => self::$user_id,
			]
		);
		wp_set_current_user( 0 );
		$request  = new WP_REST_Request( \WP_REST_Server::READABLE, '/web-stories/v1/web-story/' . $story );
		$response = rest_get_server()->dispatch( $request );
		$data     = $response->get_data();
		$this->assertArrayNotHasKey( 'edit_link', $data );
		$this->assertArrayNotHasKey( 'preview_link', $data );
		$this->assertArrayNotHasKey( 'embed_post_link', $data );
	}


	/**
	 * @covers ::get_item
	 * @covers ::prepare_item_for_response
	 */
	public function test_get_item_future() {
		wp_set_current_user( self::$user_id );
		$future_date = strtotime( '+1 day' );
		$story       = self::factory()->post->create(
			[
				'post_type'   => \Google\Web_Stories\Story_Post_Type::POST_TYPE_SLUG,
				'post_status' => 'future',
				'post_date'   => strftime( '%Y-%m-%d %H:%M:%S', $future_date ),
				'post_author' => self::$user_id,
			]
		);
		$request     = new WP_REST_Request( \WP_REST_Server::READABLE, '/web-stories/v1/web-story/' . $story );
		$request->set_param( 'context', 'edit' );
		$response = rest_get_server()->dispatch( $request );
		$data     = $response->get_data();
		$this->assertArrayHasKey( 'preview_link', $data );
		$story_object = get_post( $story );
		$slug         = $story_object->post_name;
		$this->assertContains( $slug, $data['preview_link'] );
	}

	/**
	 * @covers ::get_item
	 * @covers ::prepare_item_for_response
	 * @covers \Google\Web_Stories\REST_API\Stories_Base_Controller::prepare_links
	 */
	public function test_get_item_lock() {
		wp_set_current_user( self::$user_id );
		$future_date = strtotime( '+1 day' );
		$story       = self::factory()->post->create(
			[
				'post_type'   => \Google\Web_Stories\Story_Post_Type::POST_TYPE_SLUG,
				'post_status' => 'future',
				'post_date'   => strftime( '%Y-%m-%d %H:%M:%S', $future_date ),
				'post_author' => self::$user_id,
			]
		);
		$new_lock    = ( time() - 100 ) . ':' . self::$user_id;
		update_post_meta( $story, '_edit_lock', $new_lock );
		$request  = new WP_REST_Request( \WP_REST_Server::READABLE, '/web-stories/v1/web-story/' . $story );
		$response = rest_get_server()->dispatch( $request );
		$links    = $response->get_links();

		$this->assertArrayHasKey( 'https://api.w.org/lockuser', $links );
		$this->assertArrayHasKey( 'https://api.w.org/lock', $links );
	}

	/**
	 * @covers ::get_item
	 * @covers \Google\Web_Stories\REST_API\Stories_Base_Controller::get_available_actions
	 */
	public function test_get_available_actions() {
		wp_set_current_user( self::$user_id );
		$future_date = strtotime( '+1 day' );
		$story       = self::factory()->post->create(
			[
				'post_type'   => \Google\Web_Stories\Story_Post_Type::POST_TYPE_SLUG,
				'post_status' => 'future',
				'post_date'   => strftime( '%Y-%m-%d %H:%M:%S', $future_date ),
				'post_author' => self::$user_id,
			]
		);
		$new_lock    = ( time() - 100 ) . ':' . self::$user_id;
		update_post_meta( $story, '_edit_lock', $new_lock );
		$request  = new WP_REST_Request( \WP_REST_Server::READABLE, '/web-stories/v1/web-story/' . $story );
		$response = rest_get_server()->dispatch( $request );
		$links    = $response->get_links();

		$this->assertArrayHasKey( 'https://api.w.org/action-delete', $links );
		$this->assertArrayHasKey( 'https://api.w.org/action-edit', $links );
	}

	/**
	 * @covers ::get_items
	 */
	public function test_get_items_format() {
		wp_set_current_user( self::$user_id );
		$request = new WP_REST_Request( \WP_REST_Server::READABLE, '/web-stories/v1/web-story' );
		$request->set_param( 'status', [ 'draft' ] );
		$request->set_param( 'context', 'edit' );
		$request->set_param( '_web_stories_envelope', true );
		$response = rest_get_server()->dispatch( $request );
		$data     = $response->get_data();

		// Body of request.
		$this->assertArrayHasKey( 'headers', $data );
		$this->assertArrayHasKey( 'body', $data );
		$this->assertArrayHasKey( 'status', $data );

		$statues  = $data['headers']['X-WP-TotalByStatus'];
		$statuses = json_decode( $statues, true );

		// Headers.
		$this->assertArrayHasKey( 'all', $statuses );
		$this->assertArrayHasKey( 'publish', $statuses );
		$this->assertArrayHasKey( 'future', $statuses );
		$this->assertArrayHasKey( 'draft', $statuses );
		$this->assertArrayHasKey( 'private', $statuses );

		$this->assertEquals( 3, $data['headers']['X-WP-Total'] );
	}

	/**
	 * @covers ::get_item_schema
	 */
	public function test_get_item_schema() {
		$request  = new WP_REST_Request( 'OPTIONS', '/web-stories/v1/web-story' );
		$response = rest_get_server()->dispatch( $request );
		$data     = $response->get_data();

		$this->assertNotEmpty( $data );

		$properties = $data['schema']['properties'];
		$this->assertArrayHasKey( 'story_data', $properties );
		$this->assertArrayHasKey( 'featured_media_url', $properties );
	}

	/**
	 * @covers ::filter_posts_clauses
	 */
	public function test_filter_posts_by_author_display_names() {
		$request = new WP_REST_Request( \WP_REST_Server::READABLE, '/web-stories/v1/web-story' );
		$request->set_param( 'order', 'asc' );
		$request->set_param( 'orderby', 'story_author' );

		$response = rest_get_server()->dispatch( $request );
		$results  = wp_list_pluck( $response->get_data(), 'author' );

		$this->assertSame(
			[
				self::$user_id,
				self::$user_id,
				self::$user_id,
				self::$user2_id,
				self::$user2_id,
				self::$user3_id,
				self::$user3_id,
			],
			$results,
			'Expected posts ordered by author display names'
		);

		$request = new WP_REST_Request( \WP_REST_Server::READABLE, '/web-stories/v1/web-story' );
		$request->set_param( 'order', 'desc' );
		$request->set_param( 'orderby', 'story_author' );

		$response = rest_get_server()->dispatch( $request );
		$results  = wp_list_pluck( $response->get_data(), 'author' );

		$this->assertSame(
			[
				self::$user3_id,
				self::$user3_id,
				self::$user2_id,
				self::$user2_id,
				self::$user_id,
				self::$user_id,
				self::$user_id,
			],
			$results,
			'Expected posts ordered by author display names'
		);
	}

	/**
	 * @covers ::filter_posts_clauses
	 */
	public function test_filter_posts_clauses_irrelevant_query() {
		$controller = new \Google\Web_Stories\REST_API\Stories_Controller( \Google\Web_Stories\Story_Post_Type::POST_TYPE_SLUG );

		$initial_clauses = [
			'join'    => '',
			'orderby' => '',
		];

		$query = new \WP_Query();
		$query->set( 'post_type', 'post' );
		$query->set( 'orderby', 'story_author' );

		$orderby = $controller->filter_posts_clauses( $initial_clauses, $query );
		$this->assertEquals( $orderby, $initial_clauses );

		$query = new \WP_Query();
		$query->set( 'post_type', \Google\Web_Stories\Story_Post_Type::POST_TYPE_SLUG );
		$query->set( 'orderby', 'author' );

		$orderby = $controller->filter_posts_clauses( $initial_clauses, $query );
		$this->assertEquals( $orderby, $initial_clauses );
	}

	/**
<<<<<<< HEAD
	 * @covers ::create_item
=======
	 * @covers ::get_collection_params
	 */
	public function test_get_collection_params() {
		$controller = new \Google\Web_Stories\REST_API\Stories_Controller( \Google\Web_Stories\Story_Post_Type::POST_TYPE_SLUG );

		$collection_params = $controller->get_collection_params();
		$this->assertArrayHasKey( '_web_stories_envelope', $collection_params );
		$this->assertArrayHasKey( 'web_stories_demo', $collection_params );
		$this->assertArrayHasKey( 'orderby', $collection_params );
		$this->assertArrayHasKey( 'enum', $collection_params['orderby'] );
		$this->assertContains( 'story_author', $collection_params['orderby']['enum'] );
	}

	/**
	 *
>>>>>>> 1ce0a284
	 */
	public function test_create_item_as_author_should_not_strip_markup() {
		wp_set_current_user( self::$author_id );

		$this->kses_int();

		$unsanitized_content    = file_get_contents( WEB_STORIES_TEST_DATA_DIR . '/story_post_content.html' );
		$unsanitized_story_data = json_decode( file_get_contents( WEB_STORIES_TEST_DATA_DIR . '/story_post_content_filtered.json' ), true );

		$request = new WP_REST_Request( \WP_REST_Server::CREATABLE, '/web-stories/v1/web-story' );
		$request->set_body_params(
			[
				'content'    => $unsanitized_content,
				'story_data' => $unsanitized_story_data,
			]
		);

		$response = rest_get_server()->dispatch( $request );
		$new_data = $response->get_data();
		$this->assertEquals( $unsanitized_content, $new_data['content']['raw'] );
		$this->assertEquals( $unsanitized_story_data, $new_data['story_data'] );

		$this->kses_remove_filters();
	}

	/**
	 * @covers ::create_item
	 */
	public function test_create_item_duplicate_id() {

		$unsanitized_content    = file_get_contents( WEB_STORIES_TEST_DATA_DIR . '/story_post_content.html' );
		$unsanitized_story_data = wp_json_encode( [ 'pages' => [] ] );
		$original_id            = self::factory()->post->create(
			[
				'post_type'             => \Google\Web_Stories\Story_Post_Type::POST_TYPE_SLUG,
				'post_content'          => $unsanitized_content,
				'post_title'            => 'Example title',
				'post_excerpt'          => 'Example excerpt',
				'post_author'           => self::$user_id,
				'post_content_filtered' => $unsanitized_story_data,
			]
		);

		$attachment_id = self::factory()->attachment->create_upload_object( WEB_STORIES_TEST_DATA_DIR . '/attachment.jpg', 0 );
		set_post_thumbnail( $original_id, $attachment_id );

		wp_set_current_user( self::$user_id );
		$this->kses_int();

		$request = new WP_REST_Request( \WP_REST_Server::CREATABLE, '/web-stories/v1/web-story' );
		$request->set_body_params(
			[
				'original_id' => $original_id,
			]
		);

		$response = rest_get_server()->dispatch( $request );
		$new_data = $response->get_data();
		$this->assertArrayHasKey( 'content', $new_data );
		$this->assertArrayHasKey( 'raw', $new_data['content'] );
		$this->assertArrayHasKey( 'title', $new_data );
		$this->assertArrayHasKey( 'raw', $new_data['title'] );
		$this->assertArrayHasKey( 'excerpt', $new_data );
		$this->assertArrayHasKey( 'raw', $new_data['excerpt'] );
		$this->assertArrayHasKey( 'story_data', $new_data );
		$this->assertArrayHasKey( 'featured_media', $new_data );

		$this->assertEquals( 'Example title (Copy)', $new_data['title']['raw'] );
		$this->assertEquals( 'Example excerpt', $new_data['excerpt']['raw'] );
		$this->assertEquals( $attachment_id, $new_data['featured_media'] );
		$this->assertEqualSets( [ 'pages' => [] ], $new_data['story_data'] );

		$this->kses_remove_filters();
	}

	/**
	 * @covers ::create_item
	 */
	public function test_create_item_duplicate_id_invalid_id() {
		wp_set_current_user( self::$user_id );
		$this->kses_int();

		$request = new WP_REST_Request( \WP_REST_Server::CREATABLE, '/web-stories/v1/web-story' );
		$request->set_body_params(
			[
				'original_id' => 9999,
			]
		);

		$response = rest_get_server()->dispatch( $request );
		$this->assertErrorResponse( 'rest_post_invalid_id', $response, 404 );

		$this->kses_remove_filters();
	}

	/**
	 * @covers ::create_item
	 */
	public function test_create_item_duplicate_id_permission() {

		$unsanitized_content    = file_get_contents( WEB_STORIES_TEST_DATA_DIR . '/story_post_content.html' );
		$unsanitized_story_data = wp_json_encode( [ 'pages' => [] ] );
		$original_id            = self::factory()->post->create(
			[
				'post_type'             => \Google\Web_Stories\Story_Post_Type::POST_TYPE_SLUG,
				'post_content'          => $unsanitized_content,
				'post_title'            => 'Example title',
				'post_excerpt'          => 'Example excerpt',
				'post_author'           => self::$user_id,
				'post_status'           => 'private',
				'post_content_filtered' => $unsanitized_story_data,
			]
		);

		$attachment_id = self::factory()->attachment->create_upload_object( WEB_STORIES_TEST_DATA_DIR . '/attachment.jpg', 0 );
		set_post_thumbnail( $original_id, $attachment_id );

		wp_set_current_user( self::$contributor_id );
		$this->kses_int();

		$request = new WP_REST_Request( \WP_REST_Server::CREATABLE, '/web-stories/v1/web-story' );
		$request->set_body_params(
			[
				'original_id' => $original_id,
			]
		);

		$response = rest_get_server()->dispatch( $request );
		$this->assertErrorResponse( 'rest_cannot_create', $response, 403 );

		$this->kses_remove_filters();
	}

	/**
	 * @covers ::update_item
	 * @covers \Google\Web_Stories\REST_API\Stories_Base_Controller::update_item
	 */
	public function test_update_item_as_author_should_not_strip_markup() {
		wp_set_current_user( self::$author_id );
		$this->kses_int();

		$unsanitized_content    = file_get_contents( WEB_STORIES_TEST_DATA_DIR . '/story_post_content.html' );
		$unsanitized_story_data = json_decode( file_get_contents( WEB_STORIES_TEST_DATA_DIR . '/story_post_content_filtered.json' ), true );

		$story = self::factory()->post->create(
			[
				'post_type' => \Google\Web_Stories\Story_Post_Type::POST_TYPE_SLUG,
			]
		);

		$request = new WP_REST_Request( \WP_REST_Server::CREATABLE, '/web-stories/v1/web-story/' . $story );
		$request->set_body_params(
			[
				'content'    => $unsanitized_content,
				'story_data' => $unsanitized_story_data,
			]
		);

		$response = rest_get_server()->dispatch( $request );
		$new_data = $response->get_data();
		$this->assertEquals( $unsanitized_content, $new_data['content']['raw'] );
		$this->assertEquals( $unsanitized_story_data, $new_data['story_data'] );
		$this->kses_remove_filters();
	}

	/**
	 * @covers ::update_item
	 */
	public function test_update_item_publisher_id() {
		wp_set_current_user( self::$user_id );
		$this->kses_int();

		$unsanitized_content    = file_get_contents( WEB_STORIES_TEST_DATA_DIR . '/story_post_content.html' );
		$unsanitized_story_data = json_decode( file_get_contents( WEB_STORIES_TEST_DATA_DIR . '/story_post_content_filtered.json' ), true );

		$story = self::factory()->post->create(
			[
				'post_type' => \Google\Web_Stories\Story_Post_Type::POST_TYPE_SLUG,
			]
		);

		update_option( Settings::SETTING_NAME_ACTIVE_PUBLISHER_LOGO, 0, false );
		update_option( Settings::SETTING_NAME_PUBLISHER_LOGOS, [], false );

		$attachment_id = self::factory()->attachment->create_upload_object( WEB_STORIES_TEST_DATA_DIR . '/attachment.jpg', 0 );

		$request = new WP_REST_Request( \WP_REST_Server::CREATABLE, '/web-stories/v1/web-story/' . $story );
		$request->set_body_params(
			[
				'content'        => $unsanitized_content,
				'story_data'     => $unsanitized_story_data,
				'publisher_logo' => $attachment_id,
			]
		);

		$response = rest_get_server()->dispatch( $request );
		$data     = $response->get_data();

		$all_publisher_logos   = get_option( Settings::SETTING_NAME_PUBLISHER_LOGOS );
		$active_publisher_logo = (int) get_option( Settings::SETTING_NAME_ACTIVE_PUBLISHER_LOGO );

		$this->assertEquals( $unsanitized_content, $data['content']['raw'] );
		$this->assertEquals( $unsanitized_story_data, $data['story_data'] );

		$this->assertEquals( $attachment_id, $active_publisher_logo );
		$this->assertContains( $attachment_id, $all_publisher_logos );
		$this->kses_remove_filters();
	}
}<|MERGE_RESOLUTION|>--- conflicted
+++ resolved
@@ -484,9 +484,6 @@
 	}
 
 	/**
-<<<<<<< HEAD
-	 * @covers ::create_item
-=======
 	 * @covers ::get_collection_params
 	 */
 	public function test_get_collection_params() {
@@ -501,8 +498,7 @@
 	}
 
 	/**
-	 *
->>>>>>> 1ce0a284
+	 * @covers ::create_item
 	 */
 	public function test_create_item_as_author_should_not_strip_markup() {
 		wp_set_current_user( self::$author_id );
