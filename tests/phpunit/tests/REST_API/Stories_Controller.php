--- conflicted
+++ resolved
@@ -99,12 +99,9 @@
 
 	public static function wpTearDownAfterClass() {
 		self::delete_user( self::$user_id );
-<<<<<<< HEAD
 		self::delete_user( self::$user2_id );
 		self::delete_user( self::$user3_id );
-=======
 		self::delete_user( self::$author_id );
->>>>>>> b9e0fe85
 	}
 
 	public function setUp() {
