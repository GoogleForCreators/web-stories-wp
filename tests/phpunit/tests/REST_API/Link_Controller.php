--- conflicted
+++ resolved
@@ -2,15 +2,12 @@
 
 namespace Google\Web_Stories\Tests\REST_API;
 
+use Google\Web_Stories\Tests\Capabilities_Setup;
 use Spy_REST_Server;
 use WP_Error;
 use WP_REST_Request;
 use WP_REST_Server;
-use Google\Web_Stories\Tests\Test_REST_TestCase;
-
-<<<<<<< HEAD
-class Link_Controller extends Test_REST_TestCase {
-=======
+
 /**
  * Class Link_Controller
  *
@@ -20,7 +17,6 @@
  */
 class Link_Controller extends \WP_Test_REST_TestCase {
 	use Capabilities_Setup;
->>>>>>> 1bf52874
 	/**
 	 * @var WP_REST_Server
 	 */
