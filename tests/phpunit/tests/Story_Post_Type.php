--- conflicted
+++ resolved
@@ -71,14 +71,8 @@
 		$this->add_caps_to_roles();
 	}
 
-<<<<<<< HEAD
 	public function tear_down() {
-		$this->set_permalink_structure( '' );
-		$_SERVER['REQUEST_URI'] = '';
 
-=======
-	public function tearDown() {
->>>>>>> db1a6c83
 		$this->remove_caps_from_roles();
 
 		parent::tear_down();
