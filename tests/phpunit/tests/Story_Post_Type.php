--- conflicted
+++ resolved
@@ -121,16 +121,10 @@
 		$experiments = $this->createMock( \Google\Web_Stories\Experiments::class );
 		$experiments->method( 'get_experiment_statuses' )
 					->willReturn( [] );
-<<<<<<< HEAD
-		$meta_boxes = $this->createMock( \Google\Web_Stories\Admin\Meta_Boxes::class );
-		$decoder    = $this->createMock( \Google\Web_Stories\Decoder::class );
-		$locale     = $this->createMock( \Google\Web_Stories\Locale::class );
-=======
 		$meta_boxes    = $this->createMock( \Google\Web_Stories\Meta_Boxes::class );
 		$decoder       = $this->createMock( \Google\Web_Stories\Decoder::class );
 		$locale        = $this->createMock( \Google\Web_Stories\Locale::class );
 		$register_font = $this->createMock( \Google\Web_Stories\Register_Font::class );
->>>>>>> 1bf52874
 
 		$post_type = new \Google\Web_Stories\Story_Post_Type( $experiments, $meta_boxes, $decoder, $locale, $register_font );
 		$results   = $post_type->get_editor_settings();
@@ -146,13 +140,6 @@
 		$experiments = $this->createMock( \Google\Web_Stories\Experiments::class );
 		$experiments->method( 'get_experiment_statuses' )
 					->willReturn( [] );
-<<<<<<< HEAD
-		$meta_boxes = $this->createMock( \Google\Web_Stories\Admin\Meta_Boxes::class );
-		$decoder    = $this->createMock( \Google\Web_Stories\Decoder::class );
-		$locale     = $this->createMock( \Google\Web_Stories\Locale::class );
-		$post_type  = new \Google\Web_Stories\Story_Post_Type( $experiments, $meta_boxes, $decoder, $locale );
-		$results    = $post_type->get_editor_settings();
-=======
 		$meta_boxes    = $this->createMock( \Google\Web_Stories\Meta_Boxes::class );
 		$decoder       = $this->createMock( \Google\Web_Stories\Decoder::class );
 		$locale        = $this->createMock( \Google\Web_Stories\Locale::class );
@@ -160,7 +147,6 @@
 
 		$post_type = new \Google\Web_Stories\Story_Post_Type( $experiments, $meta_boxes, $decoder, $locale, $register_font );
 		$results   = $post_type->get_editor_settings();
->>>>>>> 1bf52874
 		$this->assertFalse( $results['config']['capabilities']['hasUploadMediaAction'] );
 	}
 
@@ -254,16 +240,10 @@
 		$experiments = $this->createMock( \Google\Web_Stories\Experiments::class );
 		$experiments->method( 'get_experiment_statuses' )
 					->willReturn( [] );
-<<<<<<< HEAD
-		$meta_boxes = $this->createMock( \Google\Web_Stories\Admin\Meta_Boxes::class );
-		$decoder    = $this->createMock( \Google\Web_Stories\Decoder::class );
-		$locale     = $this->createMock( \Google\Web_Stories\Locale::class );
-=======
 		$meta_boxes    = $this->createMock( \Google\Web_Stories\Meta_Boxes::class );
 		$decoder       = $this->createMock( \Google\Web_Stories\Decoder::class );
 		$locale        = $this->createMock( \Google\Web_Stories\Locale::class );
 		$register_font = $this->createMock( \Google\Web_Stories\Register_Font::class );
->>>>>>> 1bf52874
 
 		$args            = [ $experiments, $meta_boxes, $decoder, $locale, $register_font ];
 		$story_post_type = $this->getMockBuilder( \Google\Web_Stories\Story_Post_Type::class )
