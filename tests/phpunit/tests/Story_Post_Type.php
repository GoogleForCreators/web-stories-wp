<?php
/**
 * Copyright 2020 Google LLC
 *
 * Licensed under the Apache License, Version 2.0 (the "License");
 * you may not use this file except in compliance with the License.
 * You may obtain a copy of the License at
 *
 *     https://www.apache.org/licenses/LICENSE-2.0
 *
 * Unless required by applicable law or agreed to in writing, software
 * distributed under the License is distributed on an "AS IS" BASIS,
 * WITHOUT WARRANTIES OR CONDITIONS OF ANY KIND, either express or implied.
 * See the License for the specific language governing permissions and
 * limitations under the License.
 */

namespace Google\Web_Stories\Tests;

/**
 * @coversDefaultClass \Google\Web_Stories\Story_Post_Type
 */
class Story_Post_Type extends \WP_UnitTestCase {

	use Private_Access;

	/**
	 * Admin user for test.
	 *
	 * @var int
	 */
	protected static $admin_id;

	/**
	 * Subscriber user for test.
	 *
	 * @var int
	 */
	protected static $subscriber_id;

	/**
	 * Story id.
	 *
	 * @var int
	 */
	protected static $story_id;

	public static function wpSetUpBeforeClass( $factory ) {
		self::$admin_id      = $factory->user->create(
			[ 'role' => 'administrator' ]
		);
		self::$subscriber_id = $factory->user->create(
			[ 'role' => 'subscriber' ]
		);

		self::$story_id = $factory->post->create(
			[
				'post_type'    => \Google\Web_Stories\Story_Post_Type::POST_TYPE_SLUG,
				'post_title'   => 'Example title',
				'post_status'  => 'publish',
				'post_content' => 'Example content',
				'post_author'  => self::$admin_id,
			]
		);
	}

<<<<<<< HEAD
=======
	public function setUp() {
		parent::setUp();

		do_action( 'init' );

		// Registered during init.
		unregister_block_type( 'web-stories/embed' );
	}

	/**
	 * @covers ::get_editor_settings
	 */
>>>>>>> b1a4a7bb
	public function test_get_editor_settings_admin() {
		wp_set_current_user( self::$admin_id );
		$post_type = new \Google\Web_Stories\Story_Post_Type();
		$results   = $post_type->get_editor_settings();
		$this->assertTrue( $results['config']['capabilities']['hasUploadMediaAction'] );
	}

	/**
	 * @covers ::get_editor_settings
	 */
	public function test_get_editor_settings_sub() {
		wp_set_current_user( self::$subscriber_id );
		$post_type = new \Google\Web_Stories\Story_Post_Type();
		$results   = $post_type->get_editor_settings();
		$this->assertFalse( $results['config']['capabilities']['hasUploadMediaAction'] );
	}

	/**
	 * @covers ::filter_rest_collection_params
	 */
	public function test_filter_rest_collection_params() {
		$query_params = [
			'foo',
			'orderby' => [
				'enum' => [],
			],
		];

		$post_type        = get_post_type_object( \Google\Web_Stories\Story_Post_Type::POST_TYPE_SLUG );
		$post_type_object = new \Google\Web_Stories\Story_Post_Type();
		$filtered_params  = $post_type_object->filter_rest_collection_params( $query_params, $post_type );
		$this->assertEquals(
			$filtered_params,
			[
				'foo',
				'orderby' => [
					'enum' => [ 'story_author' ],
				],
			]
		);
	}

	/**
	 * @covers ::filter_rest_collection_params
	 */
	public function test_filter_rest_collection_params_incorrect_post_type() {
		$query_params = [
			'foo',
			'orderby' => [
				'enum' => [],
			],
		];

		$post_type        = new \stdClass();
		$post_type->name  = 'post';
		$post_type_object = new \Google\Web_Stories\Story_Post_Type();
		$filtered_params  = $post_type_object->filter_rest_collection_params( $query_params, $post_type );
		$this->assertEquals( $filtered_params, $query_params );
	}

	/**
	 * @covers ::get_post_type_icon
	 */
	public function test_get_post_type_icon() {
		$post_type_object = new \Google\Web_Stories\Story_Post_Type();
		$valid            = $this->call_private_method( $post_type_object, 'get_post_type_icon' );
		$this->assertContains( 'data:image/svg+xml;base64', $valid );
	}

	/**
	 * @covers ::admin_enqueue_scripts
	 */
	public function test_admin_enqueue_scripts() {
		$post_type_object          = new \Google\Web_Stories\Story_Post_Type();
		$GLOBALS['current_screen'] = convert_to_screen( \Google\Web_Stories\Story_Post_Type::POST_TYPE_SLUG );
		$post_type_object->admin_enqueue_scripts( 'post.php' );
		$this->assertTrue( wp_script_is( \Google\Web_Stories\Story_Post_Type::WEB_STORIES_SCRIPT_HANDLE, 'registered' ) );
		$this->assertTrue( wp_style_is( \Google\Web_Stories\Story_Post_Type::WEB_STORIES_SCRIPT_HANDLE, 'registered' ) );
	}

	/**
	 * @covers ::filter_site_kit_gtag_opt
	 */
	public function test_filter_site_kit_gtag_opt() {
		$this->go_to( get_permalink( self::$story_id ) );
		$post_type_object = new \Google\Web_Stories\Story_Post_Type();
		$gtag             = [
			'vars'     => [
				'gtag_id' => 'hello',
			],
			'triggers' => [],
		];
		$result           = $post_type_object->filter_site_kit_gtag_opt( $gtag );

		$this->assertArrayHasKey( 'storyProgress', $result['triggers'] );
		$this->assertArrayHasKey( 'storyEnd', $result['triggers'] );
		$this->assertSame( 'Example title', $result['triggers']['storyProgress']['vars']['event_category'] );
		$this->assertSame( 'Example title', $result['triggers']['storyEnd']['vars']['event_category'] );
	}

	/**
	 * @covers ::filter_use_block_editor_for_post_type
	 */
	public function test_filter_use_block_editor_for_post_type() {
		$post_type_object = new \Google\Web_Stories\Story_Post_Type();
		$use_block_editor = $post_type_object->filter_use_block_editor_for_post_type( true, $post_type_object::POST_TYPE_SLUG );
		$this->assertFalse( $use_block_editor );
	}

	/**
	 * @covers ::skip_amp
	 */
	public function test_skip_amp() {
		$post_type_object = new \Google\Web_Stories\Story_Post_Type();
		$skip_amp         = $post_type_object->skip_amp( true, get_post( self::$story_id ) );
		$this->assertTrue( $skip_amp );
	}


	/**
	 * @covers ::filter_template_include
	 */
	public function test_filter_template_include() {
		$this->go_to( get_permalink( self::$story_id ) );
		$post_type_object = new \Google\Web_Stories\Story_Post_Type();
		$template_include = $post_type_object->filter_template_include( 'current' );
		$this->assertContains( WEBSTORIES_PLUGIN_DIR_PATH, $template_include );
	}

	/**
	 * @covers ::show_admin_bar
	 */
	public function test_show_admin_bar() {
		$this->go_to( get_permalink( self::$story_id ) );
		$post_type_object = new \Google\Web_Stories\Story_Post_Type();
		$show_admin_bar   = $post_type_object->show_admin_bar( 'current' );
		$this->assertFalse( $show_admin_bar );
	}

	/**
	 * @covers ::replace_editor
	 */
	public function test_replace_editor() {
		$post_type_object = new \Google\Web_Stories\Story_Post_Type();
		$replace_editor   = $post_type_object->replace_editor( false, get_post( self::$story_id ) );
		$this->assertTrue( $replace_editor );
	}
}<|MERGE_RESOLUTION|>--- conflicted
+++ resolved
@@ -64,21 +64,9 @@
 		);
 	}
 
-<<<<<<< HEAD
-=======
-	public function setUp() {
-		parent::setUp();
-
-		do_action( 'init' );
-
-		// Registered during init.
-		unregister_block_type( 'web-stories/embed' );
-	}
-
 	/**
 	 * @covers ::get_editor_settings
 	 */
->>>>>>> b1a4a7bb
 	public function test_get_editor_settings_admin() {
 		wp_set_current_user( self::$admin_id );
 		$post_type = new \Google\Web_Stories\Story_Post_Type();
