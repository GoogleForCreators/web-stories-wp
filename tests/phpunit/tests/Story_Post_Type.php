--- conflicted
+++ resolved
@@ -279,12 +279,11 @@
 	}
 
 	/**
-<<<<<<< HEAD
-=======
+
+	/**
 	 * @covers ::show_admin_bar
 	 */
 	public function test_show_admin_bar() {
-		$this->set_permalink_structure( '/%postname%/' );
 		$this->go_to( get_permalink( self::$story_id ) );
 		$story_post_type = new \Google\Web_Stories\Story_Post_Type( $this->createMock( \Google\Web_Stories\Experiments::class ) );
 		$show_admin_bar  = $story_post_type->show_admin_bar( 'current' );
@@ -293,7 +292,6 @@
 	}
 
 	/**
->>>>>>> adf7c374
 	 * @covers ::add_to_jetpack_sitemap
 	 */
 	public function test_add_to_jetpack_sitemap() {
