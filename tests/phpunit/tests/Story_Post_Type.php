--- conflicted
+++ resolved
@@ -198,7 +198,7 @@
 	 * @covers ::filter_amp_options
 	 */
 	public function test_filter_amp_options_if_not_requested_post_type() {
-		$story_post_type = new \Google\Web_Stories\Story_Post_Type();
+		$story_post_type = new \Google\Web_Stories\Story_Post_Type( $this->createMock( \Google\Web_Stories\Experiments::class ) );
 		$this->assertEqualSets( [], $story_post_type->filter_amp_options( [] ) );
 	}
 
@@ -220,7 +220,7 @@
 			'supported_templates'  => [ 'is_page', 'is_singular' ],
 		];
 
-		$story_post_type = new \Google\Web_Stories\Story_Post_Type();
+		$story_post_type = new \Google\Web_Stories\Story_Post_Type( $this->createMock( \Google\Web_Stories\Experiments::class ) );
 		$actual          = $story_post_type->filter_amp_options( $before );
 
 		$this->assertEqualSets( $expected, $actual );
@@ -229,9 +229,8 @@
 	/**
 	 * @covers ::filter_supportable_post_types
 	 */
-<<<<<<< HEAD
 	public function test_filter_supportable_post_types_if_not_requested_post_type() {
-		$story_post_type = new \Google\Web_Stories\Story_Post_Type();
+		$story_post_type = new \Google\Web_Stories\Story_Post_Type( $this->createMock( \Google\Web_Stories\Experiments::class ) );
 		$this->assertEqualSets( [], $story_post_type->filter_supportable_post_types( [ \Google\Web_Stories\Story_Post_Type::POST_TYPE_SLUG ] ) );
 	}
 
@@ -241,16 +240,10 @@
 	public function test_filter_supportable_post_types() {
 		$GLOBALS['current_screen'] = convert_to_screen( \Google\Web_Stories\Story_Post_Type::POST_TYPE_SLUG );
 
-		$story_post_type = new \Google\Web_Stories\Story_Post_Type();
+		$story_post_type = new \Google\Web_Stories\Story_Post_Type( $this->createMock( \Google\Web_Stories\Experiments::class ) );
 		$actual          = $story_post_type->filter_supportable_post_types( [] );
 
 		$this->assertEqualSets( [ \Google\Web_Stories\Story_Post_Type::POST_TYPE_SLUG ], $actual );
-=======
-	public function test_skip_amp() {
-		$story_post_type = new \Google\Web_Stories\Story_Post_Type( $this->createMock( \Google\Web_Stories\Experiments::class ) );
-		$skip_amp        = $story_post_type->skip_amp( true, get_post( self::$story_id ) );
-		$this->assertTrue( $skip_amp );
->>>>>>> fe271e9c
 	}
 
 	/**
