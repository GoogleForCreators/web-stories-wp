--- conflicted
+++ resolved
@@ -259,139 +259,9 @@
 		$this->assertFalse( $result );
 	}
 
-	/**
-<<<<<<< HEAD
-=======
-	 * @covers ::remove_caps_from_roles
-	 */
-	public function test_remove_caps_from_roles() {
-		$story_post_type = $this->get_story_object();
-		$story_post_type->remove_caps_from_roles();
-
-		$post_type_object = get_post_type_object( \Google\Web_Stories\Story_Post_Type::POST_TYPE_SLUG );
-		$all_capabilities = array_values( (array) $post_type_object->cap );
-		$all_capabilities = array_filter(
-			$all_capabilities,
-			function ( $value ) {
-				return 'read' !== $value;
-			}
-		);
-		$all_roles        = wp_roles();
-		$roles            = array_values( (array) $all_roles->role_objects );
-
-		foreach ( $roles as $role ) {
-			foreach ( $all_capabilities as $cap ) {
-				$this->assertFalse( $role->has_cap( $cap ) );
-			}
-			$this->assertTrue( $role->has_cap( 'read' ) );
-		}
-		// Add back roles after test.
-		$story_post_type->add_caps_to_roles();
-	}
-
-	/**
-	 * @covers ::add_caps_to_roles
-	 * @group ms-required
-	 */
-	public function test_add_caps_to_roles_multisite() {
-		$blog_id = $this->factory->blog->create();
-		switch_to_blog( $blog_id );
-
-		$post_type_object = get_post_type_object( \Google\Web_Stories\Story_Post_Type::POST_TYPE_SLUG );
-		$all_capabilities = array_values( (array) $post_type_object->cap );
-
-		$administrator = get_role( 'administrator' );
-		$editor        = get_role( 'editor' );
-
-		foreach ( $all_capabilities as $cap ) {
-			$this->assertTrue( $administrator->has_cap( $cap ) );
-			$this->assertTrue( $editor->has_cap( $cap ) );
-		}
-
-		restore_current_blog();
-	}
-
-	/**
-	 * @covers ::embed_image
-	 * @throws \Exception
-	 */
-	public function test_the_content_feed() {
-		$this->go_to( '/?feed=rss2&post_type=' . \Google\Web_Stories\Story_Post_Type::POST_TYPE_SLUG );
-		$feed = $this->do_rss2();
-
-		$this->assertContains( '<img', $feed );
-		$this->assertContains( 'images/canola.jpg', $feed );
-		$this->assertContains( 'wp-block-web-stories-embed', $feed );
-	}
-
-	/**
-	 * @covers ::embed_player
-	 */
-	public function test_embed_player() {
-		$this->go_to( get_post_type_archive_link( \Google\Web_Stories\Story_Post_Type::POST_TYPE_SLUG ) );
-
-		$content = get_echo( 'the_content' );
-		$this->assertContains( '<amp-story-player', $content );
-
-		$excerpt = get_echo( 'the_excerpt' );
-		$this->assertContains( '<amp-story-player', $excerpt );
-	}
-
-	/**
-	 * @covers ::get_embed_height_width
-	 */
-	public function test_get_embed_height_width() {
-		$story_post_type = $this->get_story_object();
-		$actual          = $this->call_private_method( $story_post_type, 'get_embed_height_width', [ 600 ] );
-		$expected        = [
-			'width'  => 360,
-			'height' => 600,
-		];
-
-		$this->assertEqualSets( $expected, $actual );
-	}
-
-	/**
-	 * @covers ::filter_oembed_response_data
-	 */
-	public function test_filter_oembed_response_data() {
-		$story_post_type = $this->get_story_object();
-		$old             = [
-			'existing' => 'data',
-		];
-		$actual          = $story_post_type->filter_oembed_response_data( $old, get_post( self::$story_id ), 600 );
-		$expected        = [
-			'existing' => 'data',
-			'width'    => 360,
-			'height'   => 600,
-		];
-
-		$this->assertEqualSets( $expected, $actual );
-	}
-
-	/**
-	 * @covers ::filter_embed_html
-	 */
-	public function test_filter_embed_htmla() {
-		$story_post_type = $this->get_story_object();
-		$current_post    = get_post( self::$story_id );
-		$story           = new \Google\Web_Stories\Model\Story();
-		$story->load_from_post( $current_post );
-		$renderer = new \Google\Web_Stories\Story_Renderer\Image( $story );
-		$output   = $renderer->render(
-			[
-				'height' => 10000,
-				'width'  => 2000,
-			]
-		);
-
-		$actual = $story_post_type->filter_embed_html( $output, $current_post, 2000, 10000 );
-		$this->assertContains( 'width="360"', $actual );
-		$this->assertContains( 'height="600"', $actual );
-	}
-
-	/**
->>>>>>> d0ffcff8
+
+
+	/**
 	 * @covers ::change_default_title
 	 */
 	public function test_change_default_title() {
