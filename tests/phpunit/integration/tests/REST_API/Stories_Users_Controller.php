--- conflicted
+++ resolved
@@ -18,10 +18,6 @@
 namespace Google\Web_Stories\Tests\Integration\REST_API;
 
 use Google\Web_Stories\Tests\Integration\Test_REST_TestCase;
-<<<<<<< HEAD
-use Spy_REST_Server;
-=======
->>>>>>> a80735ef
 
 /**
  * Class Stories_Users_Controller
@@ -63,34 +59,20 @@
 		);
 	}
 
-<<<<<<< HEAD
 	public function set_up() {
 		parent::set_up();
 
-		/** @var \WP_REST_Server $wp_rest_server */
-		global $wp_rest_server;
-		$wp_rest_server = new Spy_REST_Server();
-		do_action( 'rest_api_init', $wp_rest_server );
-
 		$this->controller = new \Google\Web_Stories\REST_API\Stories_Users_Controller();
-
-		$this->add_caps_to_roles();
 
 		$this->set_permalink_structure( '/%postname%/' );
 	}
 
 	public function tear_down() {
-		/** @var \WP_REST_Server $wp_rest_server */
-		global $wp_rest_server;
-		$wp_rest_server = null;
-
-		$this->remove_caps_from_roles();
+		$this->set_permalink_structure( '' );
 
 		parent::tear_down();
 	}
 
-=======
->>>>>>> a80735ef
 	/**
 	 * @covers ::register
 	 */
