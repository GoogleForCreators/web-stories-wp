--- conflicted
+++ resolved
@@ -17,7 +17,10 @@
 
 namespace Google\Web_Stories\Tests\Integration\REST_API;
 
+use Google\Web_Stories\Settings;
 use Google\Web_Stories\Tests\Integration\Test_REST_TestCase;
+use Spy_REST_Server;
+use WP_REST_Request;
 
 /**
  * Class Stories_Users_Controller
@@ -53,10 +56,6 @@
 
 	}
 
-<<<<<<< HEAD
-	public static function wpTearDownAfterClass() {
-		self::delete_user( self::$user_id );
-=======
 	public function set_up() {
 		parent::set_up();
 
@@ -80,7 +79,6 @@
 		$this->set_permalink_structure( '' );
 
 		parent::tear_down();
->>>>>>> 35a65a98
 	}
 
 	/**
