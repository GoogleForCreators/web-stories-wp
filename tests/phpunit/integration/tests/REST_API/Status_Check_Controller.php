--- conflicted
+++ resolved
@@ -17,6 +17,7 @@
 
 namespace Google\Web_Stories\Tests\Integration\REST_API;
 
+use Spy_REST_Server;
 use WP_REST_Request;
 use Google\Web_Stories\Tests\Integration\Test_REST_TestCase;
 
@@ -60,12 +61,16 @@
 	public function set_up() {
 		parent::set_up();
 
+		/** @var \WP_REST_Server $wp_rest_server */
+		global $wp_rest_server;
+		$wp_rest_server = new Spy_REST_Server();
+		do_action( 'rest_api_init', $wp_rest_server );
+
 		$this->request_count = 0;
+
+		$this->add_caps_to_roles();
 	}
 
-<<<<<<< HEAD
-
-=======
 	public function tear_down() {
 		/** @var \WP_REST_Server $wp_rest_server */
 		global $wp_rest_server;
@@ -75,7 +80,6 @@
 
 		parent::tear_down();
 	}
->>>>>>> 35a65a98
 
 	/**
 	 * @covers ::register_routes
