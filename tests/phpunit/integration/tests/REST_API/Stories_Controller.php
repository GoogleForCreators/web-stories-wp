--- conflicted
+++ resolved
@@ -127,6 +127,14 @@
 		);
 	}
 
+	public static function wpTearDownAfterClass() {
+		self::delete_user( self::$user_id );
+		self::delete_user( self::$user2_id );
+		self::delete_user( self::$user3_id );
+		self::delete_user( self::$author_id );
+		self::delete_user( self::$contributor_id );
+	}
+
 	public function set_up() {
 		parent::set_up();
 
@@ -149,13 +157,9 @@
 
 		$this->set_permalink_structure( '' );
 
-<<<<<<< HEAD
+		$this->kses_remove_filters();
+
 		parent::tear_down();
-=======
-		$this->kses_remove_filters();
-
-		parent::tearDown();
->>>>>>> 36f34ea5
 	}
 
 	/**
@@ -264,7 +268,7 @@
 		$edit_link = get_edit_post_link( $story, 'rest-api' );
 		$this->assertSame( $edit_link, $data['edit_link'] );
 		$this->assertArrayHasKey( 'embed_post_link', $data );
-		$this->assertStringContainsString( (string) $story, $data['embed_post_link'] );
+		$this->assertContains( (string) $story, $data['embed_post_link'] );
 	}
 
 	/**
