<?php
/**
 * Copyright 2020 Google LLC
 *
 * Licensed under the Apache License, Version 2.0 (the "License");
 * you may not use this file except in compliance with the License.
 * You may obtain a copy of the License at
 *
 *     https://www.apache.org/licenses/LICENSE-2.0
 *
 * Unless required by applicable law or agreed to in writing, software
 * distributed under the License is distributed on an "AS IS" BASIS,
 * WITHOUT WARRANTIES OR CONDITIONS OF ANY KIND, either express or implied.
 * See the License for the specific language governing permissions and
 * limitations under the License.
 */

namespace Google\Web_Stories\Tests\Integration\REST_API;

use Google\Web_Stories\Tests\Integration\Fixture\DummyTaxonomy;
use Google\Web_Stories\Tests\Integration\Test_REST_TestCase;
use WP_REST_Request;

/**
 * Class Stories_Media_Controller
 *
 * @package Google\Web_Stories\Tests\REST_API
 *
 * @coversDefaultClass \Google\Web_Stories\REST_API\Stories_Media_Controller
 */
class Stories_Media_Controller extends Test_REST_TestCase {
	/**
	 * @var int
	 */
	protected static $user_id;

	/**
	 * Test instance.
	 *
	 * @var \Google\Web_Stories\REST_API\Stories_Media_Controller
	 */
	private $controller;

	/**
	 * @param $factory
	 */
	public static function wpSetUpBeforeClass( $factory ) {
		$factory->attachment->create_object(
			[
				'file'           => DIR_TESTDATA . '/images/canola.jpg',
				'post_parent'    => 0,
				'post_mime_type' => 'image/jpeg',
				'post_title'     => 'Test Image',
			]
		);

		$factory->attachment->create_object(
			[
				'file'           => DIR_TESTDATA . '/uploads/test-video.mp4',
				'post_parent'    => 0,
				'post_mime_type' => 'video/mp4',
				'post_title'     => 'Test Video',
			]
		);

		$factory->attachment->create_object(
			[
				'file'           => DIR_TESTDATA . '/uploads/test-video.mov',
				'post_parent'    => 0,
				'post_mime_type' => 'video/mov',
				'post_title'     => 'Test Video Move',
			]
		);

		self::$user_id = $factory->user->create(
			[
				'role'         => 'administrator',
				'display_name' => 'Andrea Adams',
			]
		);
	}

<<<<<<< HEAD
	public function set_up() {
		parent::set_up();

		/** @var \WP_REST_Server $wp_rest_server */
		global $wp_rest_server;
		$wp_rest_server = new Spy_REST_Server();
		do_action( 'rest_api_init', $wp_rest_server );

		$this->controller = new \Google\Web_Stories\REST_API\Stories_Media_Controller();

		$this->add_caps_to_roles();

		$this->set_permalink_structure( '/%postname%/' );
	}

	public function tear_down() {
		/** @var \WP_REST_Server $wp_rest_server */
		global $wp_rest_server;
		$wp_rest_server = null;

		$this->remove_caps_from_roles();

		parent::tear_down();
	}

=======
>>>>>>> a80735ef
	/**
	 * @covers ::get_items
	 */
	public function test_get_items_format() {
		$this->controller->register();

		wp_set_current_user( self::$user_id );
		$request = new WP_REST_Request( \WP_REST_Server::READABLE, '/web-stories/v1/media' );
		$request->set_param( 'context', 'edit' );
		$request->set_param( '_web_stories_envelope', true );
		$response = rest_get_server()->dispatch( $request );
		$data     = $response->get_data();

		// Body of request.
		$this->assertArrayHasKey( 'headers', $data );
		$this->assertArrayHasKey( 'body', $data );
		$this->assertArrayHasKey( 'status', $data );
	}

	/**
	 * @covers ::get_items
	 * @covers ::prepare_items_query
	 */
	public function test_get_items_filter_mime() {
		$this->controller->register();

		wp_set_current_user( self::$user_id );
		$request  = new WP_REST_Request( \WP_REST_Server::READABLE, '/web-stories/v1/media' );
		$response = rest_get_server()->dispatch( $request );
		$data     = $response->get_data();

		$this->assertCount( 2, $data );
		$mime_type = wp_list_pluck( $data, 'mime_type' );
		$this->assertNotContains( 'video/mov', $mime_type );
		$this->assertContains( 'image/jpeg', $mime_type );
		$this->assertContains( 'video/mp4', $mime_type );
	}

	/**
	 * @covers ::get_items
	 * @covers ::get_media_types
	 */
	public function test_get_items_filter_video() {
		$this->controller->register();

		wp_set_current_user( self::$user_id );
		$request = new WP_REST_Request( \WP_REST_Server::READABLE, '/web-stories/v1/media' );
		$request->set_param( 'media_type', 'video' );
		$response = rest_get_server()->dispatch( $request );
		$data     = $response->get_data();

		$this->assertCount( 1, $data );
		$mime_type = wp_list_pluck( $data, 'mime_type' );
		$this->assertNotContains( 'video/mov', $mime_type );
		$this->assertContains( 'video/mp4', $mime_type );
	}

	/**
	 * @covers ::create_item
	 * @covers ::process_post
	 */
	public function test_create_item() {
		$this->controller->register();

		$poster_attachment_id = self::factory()->attachment->create_object(
			[
				'file'           => DIR_TESTDATA . '/images/canola.jpg',
				'post_parent'    => 0,
				'post_mime_type' => 'image/jpeg',
				'post_title'     => 'Test Image',
			]
		);

		wp_set_current_user( self::$user_id );

		$request = new WP_REST_Request( \WP_REST_Server::CREATABLE, '/web-stories/v1/media' );
		$request->set_header( 'Content-Type', 'image/jpeg' );
		$request->set_header( 'Content-Disposition', 'attachment; filename=canola.jpg' );
		$request->set_param( 'title', 'My title is very cool' );
		$request->set_param( 'caption', 'This is a better caption.' );
		$request->set_param( 'description', 'Without a description, my attachment is descriptionless.' );
		$request->set_param( 'alt_text', 'Alt text is stored outside post schema.' );
		$request->set_param( 'post', $poster_attachment_id );

		$request->set_body( file_get_contents( DIR_TESTDATA . '/images/canola.jpg' ) );
		$response = rest_get_server()->dispatch( $request );
		$data     = $response->get_data();

		$this->assertEquals( 201, $response->get_status() );
		$this->assertEquals( 'image', $data['media_type'] );

		$this->assertArrayHasKey( 'post', $data );
		$this->assertSame( $data['post'], $poster_attachment_id );
	}

	/**
	 * @covers ::create_item
	 * @covers ::process_post
	 */
	public function test_create_item_with_revision() {
		$this->controller->register();

		$revision_id = self::factory()->post->create_object(
			[
				'post_type'   => 'revision',
				'post_author' => self::$user_id,
			]
		);
		wp_set_current_user( self::$user_id );
		$request = new WP_REST_Request( \WP_REST_Server::CREATABLE, '/web-stories/v1/media' );
		$request->set_header( 'Content-Type', 'image/jpeg' );
		$request->set_header( 'Content-Disposition', 'attachment; filename=canola.jpg' );
		$request->set_param( 'title', 'My title is very cool' );
		$request->set_param( 'caption', 'This is a better caption.' );
		$request->set_param( 'description', 'Without a description, my attachment is descriptionless.' );
		$request->set_param( 'alt_text', 'Alt text is stored outside post schema.' );
		$request->set_param( 'post', $revision_id );

		$request->set_body( file_get_contents( DIR_TESTDATA . '/images/canola.jpg' ) );
		$response = rest_get_server()->dispatch( $request );
		$this->assertErrorResponse( 'rest_cannot_edit', $response, 403 );
	}


	/**
	 * @covers ::create_item
	 * @covers ::process_post
	 */
	public function test_create_item_migrate_data() {
		$this->controller->register();

		$original_attachment_id = self::factory()->attachment->create_object(
			[
				'file'           => DIR_TESTDATA . '/uploads/test-video.mp4',
				'post_parent'    => 0,
				'post_mime_type' => 'video/mp4',
				'post_title'     => 'Test Video',
				'post_content'   => 'Test content',
				'post_excerpt'   => 'Test excerpt',
			]
		);

		update_post_meta( $original_attachment_id, '_wp_attachment_image_alt', 'Test alt' );

		wp_set_current_user( self::$user_id );

		$request = new WP_REST_Request( \WP_REST_Server::CREATABLE, '/web-stories/v1/media' );
		$request->set_header( 'Content-Type', 'image/jpeg' );
		$request->set_header( 'Content-Disposition', 'attachment; filename=canola.jpg' );
		$request->set_param( 'original_id', $original_attachment_id );
		$request->set_body( file_get_contents( DIR_TESTDATA . '/images/canola.jpg' ) );
		$response = rest_get_server()->dispatch( $request );
		$data     = $response->get_data();

		$this->assertEquals( 201, $response->get_status() );
		$this->assertEquals( 'image', $data['media_type'] );

		$attachment = get_post( $data['id'] );

		$this->assertSame( 'Test Video', $data['title']['raw'] );
		$this->assertSame( 'Test Video', $attachment->post_title );
		$this->assertSame( 'Test excerpt', $data['caption']['raw'] );
		$this->assertSame( 'Test excerpt', $attachment->post_excerpt );
		$this->assertSame( 'Test content', $attachment->post_content );
		$this->assertSame( 'Test alt', $data['alt_text'] );
		$this->assertSame( 'Test alt', get_post_meta( $attachment->ID, '_wp_attachment_image_alt', true ) );
	}

	/**
	 * @covers ::get_item
	 * @covers ::prepare_links
	 * @covers ::add_taxonomy_links
	 */
	public function test_get_add_taxonomy_links() {
		$this->controller->register();

		$object = new DummyTaxonomy();
		$this->set_private_property( $object, 'taxonomy_post_type', 'attachment' );
		$object->register_taxonomy();

		wp_set_current_user( self::$user_id );

		$original_attachment_id = self::factory()->attachment->create_object(
			[
				'file'           => DIR_TESTDATA . '/uploads/test-video.mp4',
				'post_parent'    => 0,
				'post_mime_type' => 'video/mp4',
				'post_title'     => 'Test Video',
				'post_content'   => 'Test content',
				'post_excerpt'   => 'Test excerpt',
			]
		);

		$request = new WP_REST_Request( \WP_REST_Server::READABLE, '/web-stories/v1/media/' . $original_attachment_id );
		$request->set_param( 'context', 'edit' );
		$response = rest_get_server()->dispatch( $request );
		$links    = $response->get_links();

		$this->assertArrayHasKey( 'https://api.w.org/term', $links );
		foreach ( $links['https://api.w.org/term'] as $taxonomy ) {
			$this->assertArrayHasKey( 'href', $taxonomy );
			$this->assertStringContainsString( 'web-stories/v1', $taxonomy['href'] );
		}
	}

	/**
	 * @covers ::create_item
	 * @covers ::process_post
	 */
	public function test_create_item_migrate_data_invalid() {
		$this->controller->register();

		wp_set_current_user( self::$user_id );

		$request = new WP_REST_Request( \WP_REST_Server::CREATABLE, '/web-stories/v1/media' );
		$request->set_header( 'Content-Type', 'image/jpeg' );
		$request->set_header( 'Content-Disposition', 'attachment; filename=canola.jpg' );
		$request->set_param( 'title', 'My title is very cool' );
		$request->set_param( 'caption', 'This is a better caption.' );
		$request->set_param( 'description', 'Without a description, my attachment is descriptionless.' );
		$request->set_param( 'alt_text', 'Alt text is stored outside post schema.' );
		$request->set_param( 'original_id', 999 );

		$request->set_body( file_get_contents( DIR_TESTDATA . '/images/canola.jpg' ) );
		$response = rest_get_server()->dispatch( $request );

		$this->assertErrorResponse( 'rest_post_invalid_id', $response, 404 );
	}

	/**
	 * @covers ::get_item_schema
	 */
	public function test_get_item_schema() {
		$this->controller->register();

		$request  = new WP_REST_Request( 'OPTIONS', '/web-stories/v1/media' );
		$response = rest_get_server()->dispatch( $request );
		$data     = $response->get_data();

		$this->assertNotEmpty( $data );

		$this->assertArrayHasKey( 'schema', $data );
		$this->assertArrayHasKey( 'properties', $data['schema'] );
		$properties = $data['schema']['properties'];
		$this->assertArrayNotHasKey( 'permalink_template', $properties );
		$this->assertArrayNotHasKey( 'generated_slug', $properties );
		$this->assertArrayHasKey( 'original_id', $properties );
	}
}<|MERGE_RESOLUTION|>--- conflicted
+++ resolved
@@ -80,34 +80,20 @@
 		);
 	}
 
-<<<<<<< HEAD
 	public function set_up() {
 		parent::set_up();
 
-		/** @var \WP_REST_Server $wp_rest_server */
-		global $wp_rest_server;
-		$wp_rest_server = new Spy_REST_Server();
-		do_action( 'rest_api_init', $wp_rest_server );
-
 		$this->controller = new \Google\Web_Stories\REST_API\Stories_Media_Controller();
 
-		$this->add_caps_to_roles();
-
 		$this->set_permalink_structure( '/%postname%/' );
 	}
 
 	public function tear_down() {
-		/** @var \WP_REST_Server $wp_rest_server */
-		global $wp_rest_server;
-		$wp_rest_server = null;
-
-		$this->remove_caps_from_roles();
+		$this->set_permalink_structure( '' );
 
 		parent::tear_down();
 	}
 
-=======
->>>>>>> a80735ef
 	/**
 	 * @covers ::get_items
 	 */
