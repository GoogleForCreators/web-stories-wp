--- conflicted
+++ resolved
@@ -19,6 +19,7 @@
 
 use Google\Web_Stories\Tests\Integration\Fixture\DummyTaxonomy;
 use Google\Web_Stories\Tests\Integration\Test_REST_TestCase;
+use Spy_REST_Server;
 use WP_REST_Request;
 
 /**
@@ -73,10 +74,6 @@
 		);
 	}
 
-<<<<<<< HEAD
-	public static function wpTearDownAfterClass() {
-		self::delete_user( self::$user_id );
-=======
 	public function set_up() {
 		parent::set_up();
 
@@ -98,7 +95,6 @@
 		$this->remove_caps_from_roles();
 
 		parent::tear_down();
->>>>>>> 35a65a98
 	}
 
 	/**
@@ -288,11 +284,7 @@
 		$this->assertArrayHasKey( 'https://api.w.org/term', $links );
 		foreach ( $links['https://api.w.org/term'] as $taxonomy ) {
 			$this->assertArrayHasKey( 'href', $taxonomy );
-<<<<<<< HEAD
-			$this->assertContains( 'web-stories/v1', $taxonomy['href'] );
-=======
 			$this->assertStringContainsString( 'web-stories/v1', $taxonomy['href'] );
->>>>>>> 35a65a98
 		}
 	}
 
