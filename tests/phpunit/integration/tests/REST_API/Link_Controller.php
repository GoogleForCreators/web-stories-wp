<?php

namespace Google\Web_Stories\Tests\Integration\REST_API;

use Google\Web_Stories\Tests\Integration\Test_REST_TestCase;
use WP_Error;
use WP_REST_Request;
use WP_REST_Server;

/**
 * Class Link_Controller
 *
 * @package Google\Web_Stories\Tests\REST_API
 *
 * @coversDefaultClass \Google\Web_Stories\REST_API\Link_Controller
 */
class Link_Controller extends Test_REST_TestCase {
	/**
	 * @var WP_REST_Server
	 */
	protected $server;

	protected static $editor;
	protected static $subscriber;

	const URL_INVALID          = 'https://https://invalid.commmm';
	const URL_404              = 'https://example.com/404';
	const URL_500              = 'https://example.com/500';
	const URL_CHARACTERS       = 'https://example.com/characters';
	const URL_EMPTY_DOCUMENT   = 'https://example.com/empty';
	const URL_VALID_TITLE_ONLY = 'https://example.com';
	const URL_VALID            = 'https://amp.dev';

	/**
	 * Count of the number of requests attempted.
	 *
	 * @var int
	 */
	protected $request_count = 0;

	/**
	 * Test instance.
	 *
	 * @var \Google\Web_Stories\REST_API\Link_Controller
	 */
	private $controller;

	public static function wpSetUpBeforeClass( $factory ) {
		self::$subscriber = $factory->user->create(
			[
				'role' => 'subscriber',
			]
		);
		self::$editor     = $factory->user->create(
			[
				'role'       => 'editor',
				'user_email' => 'editor@example.com',
			]
		);
	}

	public function set_up() {
		parent::set_up();

<<<<<<< HEAD
		/** @var \WP_REST_Server $wp_rest_server */
		global $wp_rest_server;
		$wp_rest_server = new Spy_REST_Server();
		do_action( 'rest_api_init', $wp_rest_server );

=======
>>>>>>> a80735ef
		add_filter( 'pre_http_request', [ $this, 'mock_http_request' ], 10, 3 );
		$this->request_count = 0;
<<<<<<< HEAD

		$this->controller = new \Google\Web_Stories\REST_API\Link_Controller();

		$this->add_caps_to_roles();
=======
>>>>>>> a80735ef
	}

	public function tear_down() {
		remove_filter( 'pre_http_request', [ $this, 'mock_http_request' ] );

		parent::tear_down();
	}

	/**
	 * Intercept link processing requests and mock responses.
	 *
	 * @param mixed  $preempt Whether to preempt an HTTP request's return value. Default false.
	 * @param mixed  $r       HTTP request arguments.
	 * @param string $url     The request URL.
	 * @return array|WP_Error Response data.
	 */
	public function mock_http_request( $preempt, $r, $url ) {
		++ $this->request_count;

		if ( false !== strpos( $url, self::URL_INVALID ) ) {
			return $preempt;
		}

		if ( false !== strpos( $url, self::URL_404 ) ) {
			return [
				'response' => [
					'code' => 404,
				],
			];
		}

		if ( false !== strpos( $url, self::URL_500 ) ) {
			return new WP_Error( 'http_request_failed', 'A valid URL was not provided.' );
		}

		if ( false !== strpos( $url, self::URL_EMPTY_DOCUMENT ) ) {
			return [
				'response' => [
					'code' => 200,
				],
				'body'     => '<html></html>',
			];
		}

		if ( false !== strpos( $url, self::URL_CHARACTERS ) ) {
			return [
				'response' => [
					'code' => 200,
				],
				'body'     => file_get_contents( WEB_STORIES_TEST_DATA_DIR . '/characters.example.com.html' ),
			];
		}

		if ( false !== strpos( $url, self::URL_VALID_TITLE_ONLY ) ) {
			return [
				'response' => [
					'code' => 200,
				],
				'body'     => file_get_contents( WEB_STORIES_TEST_DATA_DIR . '/example.com.html' ),
			];
		}

		if ( false !== strpos( $url, self::URL_VALID ) ) {
			return [
				'response' => [
					'code' => 200,
				],
				'body'     => file_get_contents( WEB_STORIES_TEST_DATA_DIR . '/amp.dev.html' ),
			];
		}

		return $preempt;
	}

	/**
	 * @covers ::register
	 */
	public function test_register() {
		$this->controller->register();

		$routes = rest_get_server()->get_routes();

		$this->assertArrayHasKey( '/web-stories/v1/link', $routes );

		$route = $routes['/web-stories/v1/link'];
		$this->assertCount( 1, $route );
		$this->assertArrayHasKey( 'callback', $route[0] );
		$this->assertArrayHasKey( 'permission_callback', $route[0] );
		$this->assertArrayHasKey( 'methods', $route[0] );
		$this->assertArrayHasKey( 'args', $route[0] );
	}

	/**
	 * @covers ::parse_link_permissions_check
	 */
	public function test_no_user() {
		$this->controller->register();

		$request  = new WP_REST_Request( WP_REST_Server::READABLE, '/web-stories/v1/link' );
		$response = rest_get_server()->dispatch( $request );

		$this->assertEquals( 400, $response->get_status() );
	}

	/**
	 * @covers ::parse_link_permissions_check
	 */
	public function test_without_permission() {
		$this->controller->register();

		wp_set_current_user( self::$subscriber );
		$request = new WP_REST_Request( WP_REST_Server::READABLE, '/web-stories/v1/link' );
		$request->set_param( 'url', self::URL_VALID );
		$response = rest_get_server()->dispatch( $request );

		$this->assertEquals( 403, $response->get_status() );
		$data = $response->get_data();
		$this->assertEquals( $data['code'], 'rest_forbidden' );
	}

	/**
	 * @covers ::parse_link
	 */
	public function test_url_invalid_url() {
		$this->controller->register();

		wp_set_current_user( self::$editor );
		$request = new WP_REST_Request( WP_REST_Server::READABLE, '/web-stories/v1/link' );
		$request->set_param( 'url', self::URL_INVALID );
		$response = rest_get_server()->dispatch( $request );

		$this->assertEquals( 0, $this->request_count );
		$this->assertErrorResponse( 'rest_invalid_param', $response, 400 );
	}

	public function test_url_returning_500() {
		$this->controller->register();

		wp_set_current_user( self::$editor );
		$request = new WP_REST_Request( WP_REST_Server::READABLE, '/web-stories/v1/link' );
		$request->set_param( 'url', self::URL_500 );
		$response = rest_get_server()->dispatch( $request );

		$this->assertErrorResponse( 'rest_invalid_url', $response, 404 );
	}

	public function test_url_returning_404() {
		$this->controller->register();

		wp_set_current_user( self::$editor );
		$request = new WP_REST_Request( WP_REST_Server::READABLE, '/web-stories/v1/link' );
		$request->set_param( 'url', self::URL_404 );
		$response = rest_get_server()->dispatch( $request );
		$data     = $response->get_data();

		$this->assertEquals( 200, $response->get_status() );
		$this->assertEqualSetsWithIndex(
			[
				'title'       => '',
				'image'       => '',
				'description' => '',
			],
			$data
		);
	}

	public function test_url_empty_string() {
		$this->controller->register();

		wp_set_current_user( self::$editor );
		$request = new WP_REST_Request( WP_REST_Server::READABLE, '/web-stories/v1/link' );
		$request->set_param( 'url', '' );
		$response = rest_get_server()->dispatch( $request );

		$this->assertEquals( 0, $this->request_count );
		$this->assertErrorResponse( 'rest_invalid_param', $response, 400 );
	}

	public function test_empty_url() {
		$this->controller->register();

		wp_set_current_user( self::$editor );
		$request = new WP_REST_Request( WP_REST_Server::READABLE, '/web-stories/v1/link' );
		$request->set_param( 'url', self::URL_EMPTY_DOCUMENT );
		$response = rest_get_server()->dispatch( $request );
		$data     = $response->get_data();

		$expected = [
			'title'       => '',
			'image'       => '',
			'description' => '',
		];

		// Subsequent requests is cached and so it should not cause a request.
		rest_get_server()->dispatch( $request );

		$this->assertEquals( 1, $this->request_count );
		$this->assertNotEmpty( $data );
		$this->assertEqualSetsWithIndex( $expected, $data );
	}

	public function test_characters_url() {
		$this->controller->register();

		wp_set_current_user( self::$editor );
		$request = new WP_REST_Request( WP_REST_Server::READABLE, '/web-stories/v1/link' );
		$request->set_param( 'url', self::URL_CHARACTERS );
		$response = rest_get_server()->dispatch( $request );
		$data     = $response->get_data();

		$expected = [
			'title'       => 'Chizuru Kagura estará em The King of Fighters XV; novo trailer',
			'image'       => '',
			'description' => 'Com a revelação de Chizuru, foi revelado a segunda equipe: a “Team Sacred Treasures”, […]',
		];

		// Subsequent requests is cached and so it should not cause a request.
		rest_get_server()->dispatch( $request );
		$this->assertEquals( 1, $this->request_count );

		$this->assertNotEmpty( $data );
		$this->assertEqualSetsWithIndex( $expected, $data );
	}

	public function test_example_url() {
		$this->controller->register();

		wp_set_current_user( self::$editor );
		$request = new WP_REST_Request( WP_REST_Server::READABLE, '/web-stories/v1/link' );
		$request->set_param( 'url', self::URL_VALID_TITLE_ONLY );
		$response = rest_get_server()->dispatch( $request );
		$data     = $response->get_data();

		$expected = [
			'title'       => 'Example Domain',
			'image'       => '',
			'description' => '',
		];

		// Subsequent requests is cached and so it should not cause a request.
		rest_get_server()->dispatch( $request );
		$this->assertEquals( 1, $this->request_count );

		$this->assertNotEmpty( $data );
		$this->assertEqualSetsWithIndex( $expected, $data );
	}

	public function test_valid_url() {
		$this->controller->register();

		wp_set_current_user( self::$editor );
		$request = new WP_REST_Request( WP_REST_Server::READABLE, '/web-stories/v1/link' );
		$request->set_param( 'url', self::URL_VALID );
		$response = rest_get_server()->dispatch( $request );
		$data     = $response->get_data();

		$expected = [
			'title'       => 'AMP - a web component framework to easily create user-first web experiences - amp.dev',
			'image'       => 'https://amp.dev/static/img/sharing/default-600x314.png',
			'description' => 'Whether you are a publisher, e-commerce company, storyteller, advertiser or email sender, AMP makes it easy to create great experiences on the web. Use AMP to build websites, stories, ads and emails.',
		];

		// Subsequent requests is cached and so it should not cause a request.
		rest_get_server()->dispatch( $request );
		$this->assertEquals( 1, $this->request_count );

		$this->assertNotEmpty( $data );
		$this->assertEqualSetsWithIndex( $expected, $data );
	}

	public function test_removes_trailing_slashes() {
		$this->controller->register();

		wp_set_current_user( self::$editor );
		$request = new WP_REST_Request( WP_REST_Server::READABLE, '/web-stories/v1/link' );
		$request->set_param( 'url', self::URL_VALID_TITLE_ONLY );
		$response = rest_get_server()->dispatch( $request );
		$data     = $response->get_data();

		$expected = [
			'title'       => 'Example Domain',
			'image'       => '',
			'description' => '',
		];

		$request = new WP_REST_Request( WP_REST_Server::READABLE, '/web-stories/v1/link' );
		$request->set_param( 'url', self::URL_VALID_TITLE_ONLY . '/' );
		rest_get_server()->dispatch( $request );
		$this->assertEquals( 1, $this->request_count );

		$this->assertNotEmpty( $data );
		$this->assertEqualSetsWithIndex( $expected, $data );
	}
}<|MERGE_RESOLUTION|>--- conflicted
+++ resolved
@@ -62,23 +62,11 @@
 	public function set_up() {
 		parent::set_up();
 
-<<<<<<< HEAD
-		/** @var \WP_REST_Server $wp_rest_server */
-		global $wp_rest_server;
-		$wp_rest_server = new Spy_REST_Server();
-		do_action( 'rest_api_init', $wp_rest_server );
-
-=======
->>>>>>> a80735ef
-		add_filter( 'pre_http_request', [ $this, 'mock_http_request' ], 10, 3 );
+		add_filter( 'pre_http_request', [ $this, 'mock_http_request' ], 10, 3 );        
 		$this->request_count = 0;
-<<<<<<< HEAD
 
 		$this->controller = new \Google\Web_Stories\REST_API\Link_Controller();
 
-		$this->add_caps_to_roles();
-=======
->>>>>>> a80735ef
 	}
 
 	public function tear_down() {
