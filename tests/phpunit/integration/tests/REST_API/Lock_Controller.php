--- conflicted
+++ resolved
@@ -18,6 +18,7 @@
 namespace Google\Web_Stories\Tests\Integration\REST_API;
 
 use Google\Web_Stories\Tests\Integration\Test_REST_TestCase;
+use Spy_REST_Server;
 use WP_REST_Request;
 
 /**
@@ -53,11 +54,6 @@
 		);
 	}
 
-<<<<<<< HEAD
-	public static function wpTearDownAfterClass() {
-		self::delete_user( self::$author_id );
-		self::delete_user( self::$subscriber );
-=======
 	public function set_up() {
 		parent::set_up();
 
@@ -77,7 +73,6 @@
 		$this->remove_caps_from_roles();
 
 		parent::tear_down();
->>>>>>> 35a65a98
 	}
 
 	/**
