<?php
/**
 * Copyright 2020 Google LLC
 *
 * Licensed under the Apache License, Version 2.0 (the "License");
 * you may not use this file except in compliance with the License.
 * You may obtain a copy of the License at
 *
 *     https://www.apache.org/licenses/LICENSE-2.0
 *
 * Unless required by applicable law or agreed to in writing, software
 * distributed under the License is distributed on an "AS IS" BASIS,
 * WITHOUT WARRANTIES OR CONDITIONS OF ANY KIND, either express or implied.
 * See the License for the specific language governing permissions and
 * limitations under the License.
 */

namespace Google\Web_Stories\Tests\Integration\REST_API;

use DateTime;
use Google\Web_Stories\Tests\Integration\Test_REST_TestCase;
use WP_REST_Request;

/**
 * Class Page_Template_Controller
 *
 * @package Google\Web_Stories\Tests\REST_API
 *
 * @coversDefaultClass \Google\Web_Stories\REST_API\Page_Template_Controller
 */
class Page_Template_Controller extends Test_REST_TestCase {

	protected $server;

	protected static $user_id;
	protected static $user2_id;
	protected static $user3_id;

	protected static $author_id;

	/**
	 * Test instance.
	 *
	 * @var \Google\Web_Stories\REST_API\Page_Template_Controller
	 */
	private $controller;

	public static function wpSetUpBeforeClass( $factory ) {
		self::$user_id = $factory->user->create(
			[
				'role'         => 'administrator',
				'display_name' => 'Andrea Adams',
			]
		);

		self::$user2_id = $factory->user->create(
			[
				'role'         => 'administrator',
				'display_name' => 'Jane Doe',
			]
		);

		self::$user3_id = $factory->user->create(
			[
				'role'         => 'administrator',
				'display_name' => 'Zane Doe',
			]
		);

		self::$author_id = $factory->user->create(
			[
				'role' => 'author',
			]
		);

		$post_type = \Google\Web_Stories\Story_Post_Type::POST_TYPE_SLUG;

		$factory->post->create_many(
			3,
			[
				'post_status' => 'publish',
				'post_author' => self::$user_id,
				'post_type'   => $post_type,
			]
		);

		$factory->post->create_many(
			3,
			[
				'post_status' => 'future',
				'post_date'   => ( new DateTime( '+1day' ) )->format( 'Y-m-d H:i:s' ),
				'post_author' => self::$user_id,
				'post_type'   => $post_type,
			]
		);

		$factory->post->create_many(
			2,
			[
				'post_status' => 'publish',
				'post_author' => self::$user2_id,
				'post_type'   => $post_type,
			]
		);

		$factory->post->create_many(
			2,
			[
				'post_status' => 'publish',
				'post_author' => self::$user3_id,
				'post_type'   => $post_type,
			]
		);

		$factory->post->create_many(
			3,
			[
				'post_status' => 'draft',
				'post_author' => self::$user_id,
				'post_type'   => $post_type,
			]
		);
	}

<<<<<<< HEAD
	public function set_up() {
		parent::set_up();

		/** @var \WP_REST_Server $wp_rest_server */
		global $wp_rest_server;
		$wp_rest_server = new Spy_REST_Server();
		do_action( 'rest_api_init', $wp_rest_server );

		$this->controller = new \Google\Web_Stories\REST_API\Page_Template_Controller( \Google\Web_Stories\Story_Post_Type::POST_TYPE_SLUG );

		$this->add_caps_to_roles();

		$this->set_permalink_structure( '/%postname%/' );
	}

	public function tear_down() {
		/** @var \WP_REST_Server $wp_rest_server */
		global $wp_rest_server;
		$wp_rest_server = null;

		$this->remove_caps_from_roles();

		parent::tear_down();
	}

=======
>>>>>>> a80735ef
	/**
	 * @covers ::register_routes
	 */
	public function test_register_routes() {
		$routes = rest_get_server()->get_routes();

		$this->assertArrayHasKey( '/web-stories/v1/web-story', $routes );
		$this->assertCount( 2, $routes['/web-stories/v1/web-story'] );
	}

	/**
	 * @covers ::get_items
	 */
	public function test_get_items_format() {
		$this->controller->register_routes();

		wp_set_current_user( self::$user_id );

		$request = new WP_REST_Request( \WP_REST_Server::READABLE, '/web-stories/v1/web-story' );
		$request->set_param( 'status', [ 'draft' ] );
		$request->set_param( 'context', 'edit' );
		$request->set_param( '_web_stories_envelope', true );
		$response = rest_get_server()->dispatch( $request );
		$data     = $response->get_data();

		// Body of request.
		$this->assertArrayHasKey( 'headers', $data );
		$this->assertArrayHasKey( 'body', $data );
		$this->assertArrayHasKey( 'status', $data );

		$this->assertEquals( 3, $data['headers']['X-WP-Total'] );
	}
}<|MERGE_RESOLUTION|>--- conflicted
+++ resolved
@@ -122,34 +122,20 @@
 		);
 	}
 
-<<<<<<< HEAD
 	public function set_up() {
 		parent::set_up();
 
-		/** @var \WP_REST_Server $wp_rest_server */
-		global $wp_rest_server;
-		$wp_rest_server = new Spy_REST_Server();
-		do_action( 'rest_api_init', $wp_rest_server );
-
 		$this->controller = new \Google\Web_Stories\REST_API\Page_Template_Controller( \Google\Web_Stories\Story_Post_Type::POST_TYPE_SLUG );
-
-		$this->add_caps_to_roles();
 
 		$this->set_permalink_structure( '/%postname%/' );
 	}
 
 	public function tear_down() {
-		/** @var \WP_REST_Server $wp_rest_server */
-		global $wp_rest_server;
-		$wp_rest_server = null;
-
-		$this->remove_caps_from_roles();
+		$this->set_permalink_structure( '' );
 
 		parent::tear_down();
 	}
 
-=======
->>>>>>> a80735ef
 	/**
 	 * @covers ::register_routes
 	 */
