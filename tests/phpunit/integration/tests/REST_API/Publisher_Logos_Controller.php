--- conflicted
+++ resolved
@@ -4,6 +4,7 @@
 
 use Google\Web_Stories\Settings;
 use Google\Web_Stories\Tests\Integration\Test_REST_TestCase;
+use Spy_REST_Server;
 use WP_REST_Request;
 use WP_REST_Server;
 
@@ -85,9 +86,6 @@
 		self::delete_user( self::$editor );
 	}
 
-<<<<<<< HEAD
-	public function tearDown() {
-=======
 	public function set_up() {
 		parent::set_up();
 
@@ -106,7 +104,6 @@
 
 		$this->remove_caps_from_roles();
 
->>>>>>> 35a65a98
 		delete_option( Settings::SETTING_NAME_PUBLISHER_LOGOS );
 		delete_option( Settings::SETTING_NAME_ACTIVE_PUBLISHER_LOGO );
 
