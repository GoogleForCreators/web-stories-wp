--- conflicted
+++ resolved
@@ -392,7 +392,6 @@
 	}
 
 	/**
-<<<<<<< HEAD
 	 * @covers ::parse_url
 	 * @covers ::parse_url_permissions_check
 	 */
@@ -415,7 +414,8 @@
 			$data
 		);
 	}
-=======
+
+	/**
 	 * @covers ::get_allowed_mime_types
 	 */
 	public function test_get_allowed_mime_types(): void {
@@ -431,8 +431,5 @@
 		$this->assertArrayHasKey( 'caption', $mime_types );
 		$this->assertArrayHasKey( 'video', $mime_types );
 		$this->assertSame( 'text/vtt', $mime_types['caption'][0] );
-
-	}
-
->>>>>>> 256639d8
+	}
 }