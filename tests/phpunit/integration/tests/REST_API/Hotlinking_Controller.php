--- conflicted
+++ resolved
@@ -77,7 +77,7 @@
 		add_filter( 'pre_http_request', [ $this, 'mock_http_request' ], 10, 3 );
 		$this->request_count = 0;
 
-		$this->controller = new \Google\Web_Stories\REST_API\Hotlinking_Controller();
+		$this->controller = new \Google\Web_Stories\REST_API\Hotlinking_Controller( new \Google\Web_Stories\Experiments() );
 	}
 
 	public function tear_down() {
@@ -161,12 +161,7 @@
 	 * @covers ::validate_url
 	 */
 	public function test_validate_url() {
-<<<<<<< HEAD
-		$controller = new \Google\Web_Stories\REST_API\Hotlinking_Controller( new \Google\Web_Stories\Experiments() );
-		$result     = $controller->validate_url( self::URL_VALID );
-=======
 		$result = $this->controller->validate_url( self::URL_VALID );
->>>>>>> 2d72d47f
 		$this->assertTrue( $result );
 	}
 
@@ -174,12 +169,7 @@
 	 * @covers ::validate_url
 	 */
 	public function test_validate_url_empty() {
-<<<<<<< HEAD
-		$controller = new \Google\Web_Stories\REST_API\Hotlinking_Controller( new \Google\Web_Stories\Experiments() );
-		$result     = $controller->validate_url( '' );
-=======
 		$result = $this->controller->validate_url( '' );
->>>>>>> 2d72d47f
 		$this->assertErrorResponse( 'rest_invalid_url', $result, 400 );
 	}
 
@@ -187,12 +177,7 @@
 	 * @covers ::validate_url
 	 */
 	public function test_validate_url_domain() {
-<<<<<<< HEAD
-		$controller = new \Google\Web_Stories\REST_API\Hotlinking_Controller( new \Google\Web_Stories\Experiments() );
-		$result     = $controller->validate_url( self::URL_DOMAIN );
-=======
 		$result = $this->controller->validate_url( self::URL_DOMAIN );
->>>>>>> 2d72d47f
 		$this->assertErrorResponse( 'rest_invalid_url_path', $result, 400 );
 	}
 
@@ -200,12 +185,8 @@
 	 * @covers ::validate_url
 	 */
 	public function test_validate_url_path() {
-<<<<<<< HEAD
-		$controller = new \Google\Web_Stories\REST_API\Hotlinking_Controller( new \Google\Web_Stories\Experiments() );
-		$result     = $controller->validate_url( self::URL_PATH );
-=======
 		$result = $this->controller->validate_url( self::URL_PATH );
->>>>>>> 2d72d47f
+    
 		$this->assertErrorResponse( 'rest_invalid_url', $result, 400 );
 	}
 
@@ -213,12 +194,8 @@
 	 * @covers ::validate_url
 	 */
 	public function test_validate_url_invalid() {
-<<<<<<< HEAD
-		$controller = new \Google\Web_Stories\REST_API\Hotlinking_Controller( new \Google\Web_Stories\Experiments() );
-		$result     = $controller->validate_url( '-1' );
-=======
 		$result = $this->controller->validate_url( '-1' );
->>>>>>> 2d72d47f
+
 		$this->assertErrorResponse( 'rest_invalid_url', $result, 400 );
 	}
 
@@ -226,12 +203,8 @@
 	 * @covers ::validate_url
 	 */
 	public function test_validate_url_invalid2() {
-<<<<<<< HEAD
-		$controller = new \Google\Web_Stories\REST_API\Hotlinking_Controller( new \Google\Web_Stories\Experiments() );
-		$result     = $controller->validate_url( 'wibble' );
-=======
 		$result = $this->controller->validate_url( 'wibble' );
->>>>>>> 2d72d47f
+
 		$this->assertErrorResponse( 'rest_invalid_url', $result, 400 );
 	}
 
@@ -239,12 +212,7 @@
 	 * @covers ::get_item_schema
 	 */
 	public function test_get_item_schema() {
-<<<<<<< HEAD
-		$controller = new \Google\Web_Stories\REST_API\Hotlinking_Controller( new \Google\Web_Stories\Experiments() );
-		$data       = $controller->get_item_schema();
-=======
 		$data = $this->controller->get_item_schema();
->>>>>>> 2d72d47f
 
 		$properties = $data['properties'];
 		$this->assertArrayHasKey( 'ext', $properties );
