<?php
/**
 * Copyright 2020 Google LLC
 *
 * Licensed under the Apache License, Version 2.0 (the "License");
 * you may not use this file except in compliance with the License.
 * You may obtain a copy of the License at
 *
 *     https://www.apache.org/licenses/LICENSE-2.0
 *
 * Unless required by applicable law or agreed to in writing, software
 * distributed under the License is distributed on an "AS IS" BASIS,
 * WITHOUT WARRANTIES OR CONDITIONS OF ANY KIND, either express or implied.
 * See the License for the specific language governing permissions and
 * limitations under the License.
 */

namespace Google\Web_Stories\Tests\Integration\REST_API;

use Google\Web_Stories\Story_Post_Type;
use Google\Web_Stories\Tests\Integration\Test_REST_TestCase;
use WP_REST_Request;
use WP_REST_Response;
use WP_REST_Server;

/**
 * Class Embed_Controller
 *
 * @package Google\Web_Stories\Tests\REST_API
 *
 * @coversDefaultClass \Google\Web_Stories\REST_API\Embed_Controller
 */
class Embed_Controller extends Test_REST_TestCase {
	/**
	 * @var WP_REST_Server
	 */
	protected $server;

	protected static $story_id;
	protected static $subscriber;
	protected static $editor;
	protected static $admin;

	const INVALID_URL              = 'https://www.notreallyawebsite.com/foobar.html';
	const VALID_URL_EMPTY_DOCUMENT = 'https://empty.example.com';
	const VALID_URL                = 'https://preview.amp.dev/documentation/examples/introduction/stories_in_amp';

	/**
	 * Count of the number of requests attempted.
	 *
	 * @var int
	 */
	protected $request_count = 0;

	/**
	 * Test instance.
	 *
	 * @var \Google\Web_Stories\REST_API\Embed_Controller
	 */
	private $controller;

	public static function wpSetUpBeforeClass( $factory ) {
		self::$subscriber = $factory->user->create(
			[
				'role' => 'subscriber',
			]
		);
		self::$editor     = $factory->user->create(
			[
				'role'       => 'editor',
				'user_email' => 'editor@example.com',
			]
		);
		self::$admin      = $factory->user->create(
			[ 'role' => 'administrator' ]
		);

		// When running the tests, we don't have unfiltered_html capabilities.
		// This change avoids HTML in post_content being stripped in our test posts because of KSES.
		remove_filter( 'content_save_pre', 'wp_filter_post_kses' );
		remove_filter( 'content_filtered_save_pre', 'wp_filter_post_kses' );

		$story_content  = file_get_contents( WEB_STORIES_TEST_DATA_DIR . '/story_post_content.html' );
		self::$story_id = $factory->post->create(
			[
				'post_type'    => Story_Post_Type::POST_TYPE_SLUG,
				'post_title'   => 'Embed Controller Test Story',
				'post_status'  => 'publish',
				'post_content' => $story_content,
			]
		);

		add_filter( 'content_save_pre', 'wp_filter_post_kses' );
		add_filter( 'content_filtered_save_pre', 'wp_filter_post_kses' );
	}

	public function set_up() {
		parent::set_up();

<<<<<<< HEAD
		/** @var WP_REST_Server $wp_rest_server */
		global $wp_rest_server;
		$wp_rest_server = new Spy_REST_Server();
		do_action( 'rest_api_init', $wp_rest_server );

		add_filter( 'pre_http_request', [ $this, 'mock_http_request' ], 10, 3 );
		$this->request_count = 0;

		$this->controller = new \Google\Web_Stories\REST_API\Embed_Controller();

		$this->add_caps_to_roles();
	}

	public function tear_down() {
		/** @var WP_REST_Server $wp_rest_server */
		global $wp_rest_server;
		$wp_rest_server = null;

=======
		add_filter( 'pre_http_request', [ $this, 'mock_http_request' ], 10, 3 );
		$this->request_count = 0;
	}

	public function tear_down() {
>>>>>>> a80735ef
		remove_filter( 'pre_http_request', [ $this, 'mock_http_request' ] );

		parent::tear_down();
	}

	/**
	 * Intercept link processing requests and mock responses.
	 *
	 * @param mixed  $preempt Whether to preempt an HTTP request's return value. Default false.
	 * @param mixed  $r       HTTP request arguments.
	 * @param string $url     The request URL.
	 * @return array Response data.
	 */
	public function mock_http_request( $preempt, $r, $url ): array {
		++ $this->request_count;

		if ( false !== strpos( $url, self::VALID_URL_EMPTY_DOCUMENT ) ) {
			return [
				'response' => [
					'code' => 200,
				],
				'body'     => '<html></html>',
			];
		}

		if ( false !== strpos( $url, self::VALID_URL ) ) {
			return [
				'response' => [
					'code' => 200,
				],
				'body'     => file_get_contents( WEB_STORIES_TEST_DATA_DIR . '/stories_in_amp.html' ),
			];
		}

		return [
			'response' => [
				'code' => 404,
			],
		];
	}

	/**
	 * @covers ::register_routes
	 */
	public function test_register_routes() {
		$this->controller->register_routes();

		$routes = rest_get_server()->get_routes();

		$this->assertArrayHasKey( '/web-stories/v1/embed', $routes );

		$route = $routes['/web-stories/v1/embed'];
		$this->assertCount( 1, $route );
		$this->assertArrayHasKey( 'callback', $route[0] );
		$this->assertArrayHasKey( 'permission_callback', $route[0] );
		$this->assertArrayHasKey( 'methods', $route[0] );
		$this->assertArrayHasKey( 'args', $route[0] );
	}

	protected function dispatch_request( $url = null ): WP_REST_Response {
		$request = new WP_REST_Request( WP_REST_Server::READABLE, '/web-stories/v1/embed' );
		if ( null !== $url ) {
			$request->set_param( 'url', $url );
		}
		return rest_get_server()->dispatch( $request );
	}

	public function test_missing_param() {
		$this->controller->register();

		$response = $this->dispatch_request();

		$this->assertErrorResponse( 'rest_missing_callback_param', $response, 400 );
	}

	public function test_not_logged_in() {
		$this->controller->register();


		$response = $this->dispatch_request( '' );

		$this->assertErrorResponse( 'rest_forbidden', $response, 401 );
	}

	public function test_without_permission() {
		$this->controller->register();

		wp_set_current_user( self::$subscriber );

		$response = $this->dispatch_request( self::VALID_URL );

		$this->assertEquals( 0, $this->request_count );
		$this->assertErrorResponse( 'rest_forbidden', $response, 403 );
	}

	public function test_url_empty_string() {
		$this->controller->register();

		wp_set_current_user( self::$editor );

		$response = $this->dispatch_request( '' );

		$this->assertEquals( 0, $this->request_count );
		$this->assertErrorResponse( 'rest_invalid_url', $response, 404 );
	}

	public function test_invalid_url() {
		$this->controller->register();

		wp_set_current_user( self::$editor );

		$response = $this->dispatch_request( self::INVALID_URL );

		$this->assertErrorResponse( 'rest_invalid_url', $response, 404 );
	}

	public function test_empty_url() {
		$this->controller->register();

		wp_set_current_user( self::$editor );

		$response = $this->dispatch_request( self::VALID_URL_EMPTY_DOCUMENT );

		$this->assertErrorResponse( 'rest_invalid_story', $response, 404 );
	}

	public function test_valid_url() {
		$this->controller->register();

		wp_set_current_user( self::$editor );
		$response = $this->dispatch_request( self::VALID_URL );
		$data     = $response->get_data();

		$expected = [
			'title'  => 'Stories in AMP - Hello World',
			'poster' => 'https://amp.dev/static/samples/img/story_dog2_portrait.jpg',
		];

		// Subsequent requests are cached, so it should not perform another HTTP request.
		$this->dispatch_request( self::VALID_URL );
		$this->assertEquals( 1, $this->request_count );

		$this->assertNotEmpty( $data );
		$this->assertEqualSetsWithIndex( $expected, $data );
	}

	public function test_removes_trailing_slashes() {
		$this->controller->register();

		wp_set_current_user( self::$editor );
		$response = $this->dispatch_request( self::VALID_URL );
		$data     = $response->get_data();

		$expected = [
			'title'  => 'Stories in AMP - Hello World',
			'poster' => 'https://amp.dev/static/samples/img/story_dog2_portrait.jpg',
		];

		$request = new WP_REST_Request( WP_REST_Server::READABLE, '/web-stories/v1/embed' );
		$request->set_param( 'url', self::VALID_URL . '/' );
		rest_get_server()->dispatch( $request );
		$this->assertEquals( 1, $this->request_count );

		$this->assertNotEmpty( $data );
		$this->assertEqualSetsWithIndex( $expected, $data );
	}

	public function test_local_url() {
		$this->controller->register();

		wp_set_current_user( self::$editor );
		$this->set_permalink_structure( '' );
		$response = $this->dispatch_request( get_permalink( self::$story_id ) );
		$data     = $response->get_data();

		$expected = [
			'title'  => '',
			'poster' => 'https:/example.com/poster.png',
		];

		$this->assertEquals( 0, $this->request_count );
		$this->assertNotEmpty( $data );
		$this->assertEqualSetsWithIndex( $expected, $data );
	}

	public function test_local_url_pretty_permalinks() {
		$this->controller->register();

		$this->set_permalink_structure( '/%postname%/' );

		// Without (re-)registering the post type here there won't be any rewrite rules for it
		// and get_permalink() will return "http://example.org/?web-story=embed-controller-test-story"
		// instead of "http://example.org/web-stories/embed-controller-test-story/".
		// @todo Investigate why this is  needed (leakage between tests?)
		$story_post_type = new Story_Post_Type();
		$story_post_type->register();

		flush_rewrite_rules( false );

		wp_set_current_user( self::$editor );

		$response = $this->dispatch_request( get_permalink( self::$story_id ) );
		$data     = $response->get_data();

		$expected = [
			'title'  => '',
			'poster' => 'https:/example.com/poster.png',
		];

		$this->assertEquals( 0, $this->request_count );
		$this->assertNotEmpty( $data );
		$this->assertEqualSetsWithIndex( $expected, $data );
	}

	/**
	 * @group ms-required
	 */
	public function test_local_url_pretty_permalinks_multisite() {
		$this->controller->register();

		$this->set_permalink_structure( '/%postname%/' );

		// Without (re-)registering the post type here there won't be any rewrite rules for it
		// and get_permalink() will return "http://example.org/?web-story=embed-controller-test-story"
		// instead of "http://example.org/web-stories/embed-controller-test-story/".
		// @todo Investigate why this is  needed (leakage between tests?).
		$story_post_type = new Story_Post_Type();
		$story_post_type->register();

		flush_rewrite_rules( false );

		wp_set_current_user( self::$admin );

		$permalink = get_permalink( self::$story_id );

		$blog_id = (int) self::factory()->blog->create();
		add_user_to_blog( $blog_id, self::$admin, 'administrator' );
		switch_to_blog( $blog_id );

		$this->set_permalink_structure( '/%postname%/' );

		$response = $this->dispatch_request( $permalink );
		$data     = $response->get_data();

		restore_current_blog();

		$expected = [
			'title'  => '',
			'poster' => 'https:/example.com/poster.png',
		];

		$this->assertEquals( 0, $this->request_count );
		$this->assertNotEmpty( $data );
		$this->assertEqualSetsWithIndex( $expected, $data );
	}
}<|MERGE_RESOLUTION|>--- conflicted
+++ resolved
@@ -97,32 +97,13 @@
 	public function set_up() {
 		parent::set_up();
 
-<<<<<<< HEAD
-		/** @var WP_REST_Server $wp_rest_server */
-		global $wp_rest_server;
-		$wp_rest_server = new Spy_REST_Server();
-		do_action( 'rest_api_init', $wp_rest_server );
-
 		add_filter( 'pre_http_request', [ $this, 'mock_http_request' ], 10, 3 );
 		$this->request_count = 0;
 
 		$this->controller = new \Google\Web_Stories\REST_API\Embed_Controller();
-
-		$this->add_caps_to_roles();
 	}
 
 	public function tear_down() {
-		/** @var WP_REST_Server $wp_rest_server */
-		global $wp_rest_server;
-		$wp_rest_server = null;
-
-=======
-		add_filter( 'pre_http_request', [ $this, 'mock_http_request' ], 10, 3 );
-		$this->request_count = 0;
-	}
-
-	public function tear_down() {
->>>>>>> a80735ef
 		remove_filter( 'pre_http_request', [ $this, 'mock_http_request' ] );
 
 		parent::tear_down();
