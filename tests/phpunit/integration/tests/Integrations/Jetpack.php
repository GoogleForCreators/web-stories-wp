--- conflicted
+++ resolved
@@ -20,35 +20,17 @@
 use Google\Web_Stories\Media\Media_Source_Taxonomy;
 use Google\Web_Stories\Story_Post_Type;
 use Google\Web_Stories\Tests\Integration\DependencyInjectedTestCase;
-<<<<<<< HEAD
-use Google\Web_Stories\Tests\Integration\TestCase;
-=======
->>>>>>> ec477028
 use Google\Web_Stories\Integrations\Jetpack as Jetpack_Integration;
 
 /**
  * @coversDefaultClass \Google\Web_Stories\Integrations\Jetpack
  */
 class Jetpack extends DependencyInjectedTestCase {
-<<<<<<< HEAD
-=======
 	const ATTACHMENT_URL = 'https://www.example.com/test.mp4';
 	const MP4_FILE       = 'video.mp4';
 	const POSTER_URL     = 'https://www.example.com/test.mp4';
->>>>>>> ec477028
-
-	/**
-	 * Test instance.
-	 *
-	 * @var \Google\Web_Stories\Integrations\Jetpack
-	 */
-	protected $instance;
-
-	public function set_up() {
-		parent::set_up();
-
-		$this->instance = $this->injector->make( \Google\Web_Stories\Integrations\Jetpack::class );
-	}
+
+	const ATTACHMENT_URL = 'http://www.example.com/test.mp4';
 
 	/**
 	 * Test instance.
@@ -113,12 +95,7 @@
 			]
 		);
 
-<<<<<<< HEAD
-		// wp_prepare_attachment_for_js doesn't exactly match the output of media REST API, but it good enough for these tests.
-		$original_data = wp_prepare_attachment_for_js( $attachment );
-=======
 		$post = get_post( $video_attachment_id );
->>>>>>> ec477028
 
 		$data = [
 			'source_url'         => self::ATTACHMENT_URL,
@@ -131,24 +108,15 @@
 
 		$results = $this->instance->filter_rest_api_response( $response, $post );
 
-<<<<<<< HEAD
-		$results = $this->instance->filter_api_response( $response, $attachment );
-		$data    = $results->get_data();
-=======
 		remove_filter( 'get_post_metadata', [ $this, 'filter_wp_get_attachment_metadata' ] );
 
 		$data = $results->get_data();
->>>>>>> ec477028
 
 		$this->assertArrayHasKey( 'mime_type', $data );
 		$this->assertSame( 'video/mp4', $data['mime_type'] );
 
 		$this->assertArrayHasKey( $this->container->get( 'media.media_source' )::MEDIA_SOURCE_KEY, $data );
-<<<<<<< HEAD
-		$this->assertSame( $data[ $this->container->get( 'media.media_source' )::MEDIA_SOURCE_KEY ], 'video-optimization' );
-=======
 		$this->assertSame( 'video-optimization', $data[ $this->container->get( 'media.media_source' )::MEDIA_SOURCE_KEY ] );
->>>>>>> ec477028
 
 		$this->assertArrayHasKey( 'source_url', $data );
 		$this->assertSame( 'https://videopress.example.com/videos/video.mp4', $data['source_url'] );
@@ -164,11 +132,8 @@
 	 * @covers ::add_term
 	 */
 	public function test_add_term() {
-<<<<<<< HEAD
 		$this->instance->register();
 
-=======
->>>>>>> ec477028
 		$poster_attachment_id = self::factory()->attachment->create_object(
 			[
 				'file'           => DIR_TESTDATA . '/images/canola.jpg',
@@ -177,11 +142,8 @@
 				'post_title'     => 'Test Image',
 			]
 		);
-<<<<<<< HEAD
-=======
 
 		$this->instance->register();
->>>>>>> ec477028
 
 		add_post_meta( $poster_attachment_id, Jetpack_Integration::VIDEOPRESS_POSTER_META_KEY, 'hello world' );
 
@@ -207,15 +169,11 @@
 
 		add_filter( 'get_post_metadata', [ $this, 'filter_wp_get_attachment_metadata' ], 10, 3 );
 
-<<<<<<< HEAD
-		$data = $this->instance->filter_admin_ajax_response( $response, $attachment );
-=======
 		$attachment = get_post( $video_attachment_id );
 		$response   = wp_prepare_attachment_for_js( $attachment );
 		$data       = $this->instance->filter_admin_ajax_response( $response, $attachment );
 
 		remove_filter( 'get_post_metadata', [ $this, 'filter_wp_get_attachment_metadata' ] );
->>>>>>> ec477028
 
 		$this->assertArrayHasKey( 'mime', $data );
 		$this->assertSame( 'video/mp4', $data['mime'] );
@@ -224,11 +182,7 @@
 		$this->assertSame( 'mp4', $data['subtype'] );
 
 		$this->assertArrayHasKey( $this->container->get( 'media.media_source' )::MEDIA_SOURCE_KEY, $data );
-<<<<<<< HEAD
-		$this->assertSame( $data[ $this->container->get( 'media.media_source' )::MEDIA_SOURCE_KEY ], 'video-optimization' );
-=======
 		$this->assertSame( 'video-optimization', $data[ $this->container->get( 'media.media_source' )::MEDIA_SOURCE_KEY ] );
->>>>>>> ec477028
 
 		$this->assertArrayHasKey( 'url', $data );
 		$this->assertSame( 'https://videopress.example.com/videos/video.mp4', $data['url'] );
