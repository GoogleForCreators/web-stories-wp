--- conflicted
+++ resolved
@@ -60,14 +60,9 @@
 		);
 	}
 
-<<<<<<< HEAD
-	public static function wpTearDownAfterClass() {
-		self::delete_user( self::$admin_id );
-		self::delete_user( self::$author_id );
-	}
-
-	public function setUp() {
-		parent::setUp();
+
+	public function set_up() {
+		parent::set_up();
 
 		/** @var WP_REST_Server $wp_rest_server */
 		global $wp_rest_server;
@@ -77,7 +72,7 @@
 		$this->instance = new \Google\Web_Stories\User\Preferences();
 	}
 
-	public function tearDown() {
+	public function tear_down() {
 		/** @var WP_REST_Server $wp_rest_server */
 		global $wp_rest_server;
 		$wp_rest_server = null;
@@ -86,20 +81,7 @@
 		unregister_meta_key( 'user', \Google\Web_Stories\User\Preferences::ONBOARDING_META_KEY );
 		unregister_meta_key( 'user', \Google\Web_Stories\User\Preferences::MEDIA_OPTIMIZATION_META_KEY );
 
-		parent::tearDown();
-=======
-	public function set_up() {
-		$up = new \Google\Web_Stories\User\Preferences();
-		$up->register();
-		parent::set_up();
-	}
-
-	public function tear_down() {
-		unregister_meta_key( 'user', \Google\Web_Stories\User\Preferences::OPTIN_META_KEY );
-		unregister_meta_key( 'user', \Google\Web_Stories\User\Preferences::ONBOARDING_META_KEY );
-		unregister_meta_key( 'user', \Google\Web_Stories\User\Preferences::MEDIA_OPTIMIZATION_META_KEY );
 		parent::tear_down();
->>>>>>> 35a65a98
 	}
 
 	/**
