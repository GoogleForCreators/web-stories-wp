<?php
/**
 * Copyright 2020 Google LLC
 *
 * Licensed under the Apache License, Version 2.0 (the "License");
 * you may not use this file except in compliance with the License.
 * You may obtain a copy of the License at
 *
 *     https://www.apache.org/licenses/LICENSE-2.0
 *
 * Unless required by applicable law or agreed to in writing, software
 * distributed under the License is distributed on an "AS IS" BASIS,
 * WITHOUT WARRANTIES OR CONDITIONS OF ANY KIND, either express or implied.
 * See the License for the specific language governing permissions and
 * limitations under the License.
 */

namespace Google\Web_Stories\Tests\Integration;

/**
 * @coversDefaultClass \Google\Web_Stories\KSES
 */
class KSES extends TestCase {
	/**
	 * Testing the safecss_filter_attr() function.
	 *
	 * @dataProvider data_test_safecss_filter_attr
	 * @covers ::safecss_filter_attr
	 *
	 * @param string $css      A string of CSS rules.
	 * @param string $expected Expected string of CSS rules.
	 */
	public function test_safecss_filter_attr( $css, $expected ) {
		$kses = new \Google\Web_Stories\KSES();
		$this->assertSame( $expected, $kses->safecss_filter_attr( $css ) );
	}

	/**
	 * Testing the safecss_filter_attr() function with transform attributes.
	 *
	 * @dataProvider data_test_safecss_filter_attr
	 * @dataProvider data_test_safecss_filter_attr_extended
	 * @covers ::safecss_filter_attr
	 *
	 * @param string $css      A string of CSS rules.
	 * @param string $expected Expected string of CSS rules.
	 */
	public function test_safecss_filter_attr_extended( $css, $expected ) {
		$kses = new \Google\Web_Stories\KSES();
		add_filter( 'safe_style_css', [ $kses, 'filter_safe_style_css' ] );
		$this->assertSame( $expected, $kses->safecss_filter_attr( $css ) );
		remove_filter( 'safe_style_css', [ $kses, 'filter_safe_style_css' ] );
	}

	/**
	 * Tests if two arrays are recursively merged, the latter overwriting the first.
	 *
	 * @covers ::array_merge_recursive_distinct
	 */
	public function test_array_merge_recursive_distinct() {
		$kses         = new \Google\Web_Stories\KSES();
		$input_array1 = [
			'one' => [
				'one-one' => [],
			],
		];

		$input_array2 = [
			'one' => [
				'one-one' => 'string',
			],
		];

		$output = $this->call_private_method(
			$kses,
			'array_merge_recursive_distinct',
			[
				$input_array1,
				$input_array2,
			]
		);
		$this->assertEquals( $output['one']['one-one'], 'string' );
	}

	/**
	 * Data Provider for test_safecss_filter_attr().
	 *
	 * @return array {
	 *     @type array {
	 *         @string string $css      A string of CSS rules.
	 *         @string string $expected Expected string of CSS rules.
	 *     }
	 * }
	 */
	public function data_test_safecss_filter_attr(): array {
		return [
			// Empty input, empty output.
			[
				'css'      => '',
				'expected' => '',
			],
			// An arbitrary attribute name isn't allowed.
			[
				'css'      => 'foo:bar',
				'expected' => '',
			],
			// A single attribute name, with a single value.
			[
				'css'      => 'margin-top: 2px',
				'expected' => 'margin-top: 2px',
			],
			// Backslash \ isn't supported.
			[
				'css'      => 'margin-top: \2px',
				'expected' => '',
			],
			// Curly bracket } isn't supported.
			[
				'css'      => 'margin-bottom: 2px}',
				'expected' => '',
			],
			// A single attribute name, with a single text value.
			[
				'css'      => 'text-transform: uppercase',
				'expected' => 'text-transform: uppercase',
			],
			// Only lowercase attribute names are supported.
			[
				'css'      => 'Text-transform: capitalize',
				'expected' => '',
			],
			// Uppercase attribute values goes through.
			[
				'css'      => 'text-transform: None',
				'expected' => 'text-transform: None',
			],
			// A single attribute, with multiple values.
			[
				'css'      => 'font: bold 15px arial, sans-serif',
				'expected' => 'font: bold 15px arial, sans-serif',
			],
			// Multiple attributes, with single values.
			[
				'css'      => 'font-weight: bold;font-size: 15px',
				'expected' => 'font-weight: bold;font-size: 15px',
			],
			// Multiple attributes, separated by a space.
			[
				'css'      => 'font-weight: bold; font-size: 15px',
				'expected' => 'font-weight: bold;font-size: 15px',
			],
			// Multiple attributes, with multiple values.
			[
				'css'      => 'margin: 10px 20px;padding: 5px 10px',
				'expected' => 'margin: 10px 20px;padding: 5px 10px',
			],
			// Parenthesis ( is supported for some attributes.
			[
				'css'      => 'background: green url("foo.jpg") no-repeat fixed center',
				'expected' => 'background: green url("foo.jpg") no-repeat fixed center',
			],
			// Additional background attributes introduced in 5.3.
			[
				'css'      => 'background-size: cover;background-size: 200px 100px;background-attachment: local, scroll;background-blend-mode: hard-light',
				'expected' => 'background-size: cover;background-size: 200px 100px;background-attachment: local, scroll;background-blend-mode: hard-light',
			],
			// `border-radius` attribute introduced in 5.3.
			[
				'css'      => 'border-radius: 10% 30% 50% 70%;border-radius: 30px',
				'expected' => 'border-radius: 10% 30% 50% 70%;border-radius: 30px',
			],
			// `flex` and related attributes introduced in 5.3.
			[
				'css'      => 'flex: 0 1 auto;flex-basis: 75%;flex-direction: row-reverse;flex-flow: row-reverse nowrap;flex-grow: 2;flex-shrink: 1',
				'expected' => 'flex: 0 1 auto;flex-basis: 75%;flex-direction: row-reverse;flex-flow: row-reverse nowrap;flex-grow: 2;flex-shrink: 1',
			],
			// `grid` and related attributes introduced in 5.3.
			[
				'css'      => 'grid-template-columns: 1fr 60px;grid-auto-columns: min-content;grid-column-start: span 2;grid-column-end: -1;grid-column-gap: 10%;grid-gap: 10px 20px',
				'expected' => 'grid-template-columns: 1fr 60px;grid-auto-columns: min-content;grid-column-start: span 2;grid-column-end: -1;grid-column-gap: 10%;grid-gap: 10px 20px',
			],
			[
				'css'      => 'grid-template-rows: 40px 4em 40px;grid-auto-rows: min-content;grid-row-start: -1;grid-row-end: 3;grid-row-gap: 1em',
				'expected' => 'grid-template-rows: 40px 4em 40px;grid-auto-rows: min-content;grid-row-start: -1;grid-row-end: 3;grid-row-gap: 1em',
			],
			// `grid` does not yet support functions or `\`.
			[
				'css'      => 'grid-template-columns: repeat(2, 50px 1fr);grid-template: 1em / 20% 20px 1fr',
				'expected' => '',
			],
			// `flex` and `grid` alignments introduced in 5.3.
			[
				'css'      => 'align-content: space-between;align-items: start;align-self: center;justify-items: center;justify-content: space-between;justify-self: end',
				'expected' => 'align-content: space-between;align-items: start;align-self: center;justify-items: center;justify-content: space-between;justify-self: end',
			],
			// `columns` and related attributes introduced in 5.3.
			[
				'css'      => 'columns: 6rem auto;column-count: 4;column-fill: balance;column-gap: 9px;column-rule: thick inset blue;column-span: none;column-width: 120px',
				'expected' => 'columns: 6rem auto;column-count: 4;column-fill: balance;column-gap: 9px;column-rule: thick inset blue;column-span: none;column-width: 120px',
			],
			// Gradients introduced in 5.3.
			[
				'css'      => 'background: linear-gradient(135deg,rgba(6,147,227,1) 0%,rgb(155,81,224) 100%)',
				'expected' => 'background: linear-gradient(135deg,rgba(6,147,227,1) 0%,rgb(155,81,224) 100%)',
			],
			[
				'css'      => 'background: linear-gradient(135deg,rgba(6,147,227,1) ) (0%,rgb(155,81,224) 100%)',
				'expected' => '',
			],
			[
				'css'      => 'background-image: linear-gradient(red,yellow);',
				'expected' => 'background-image: linear-gradient(red,yellow)',
			],
			[
				'css'      => 'color: linear-gradient(red,yellow);',
				'expected' => '',
			],
			[
				'css'      => 'background-image: linear-gradient(red,yellow); background: prop( red,yellow); width: 100px;',
				'expected' => 'background-image: linear-gradient(red,yellow);width: 100px',
			],
			[
				'css'      => 'background: unknown-gradient(135deg,rgba(6,147,227,1) 0%,rgb(155,81,224) 100%)',
				'expected' => '',
			],
			[
				'css'      => 'background: repeating-linear-gradient(135deg,rgba(6,147,227,1) 0%,rgb(155,81,224) 100%)',
				'expected' => 'background: repeating-linear-gradient(135deg,rgba(6,147,227,1) 0%,rgb(155,81,224) 100%)',
			],
			[
				'css'      => 'width: 100px; height: 100px; background: linear-gradient(135deg,rgba(0,208,132,1) 0%,rgba(6,147,227,1) 100%);',
				'expected' => 'width: 100px;height: 100px;background: linear-gradient(135deg,rgba(0,208,132,1) 0%,rgba(6,147,227,1) 100%)',
			],
			[
				'css'      => 'background: radial-gradient(#ff0, red, yellow, green, rgba(6,147,227,1), rgb(155,81,224) 90%);',
				'expected' => 'background: radial-gradient(#ff0, red, yellow, green, rgba(6,147,227,1), rgb(155,81,224) 90%)',
			],
			[
				'css'      => 'background: radial-gradient(#ff0, red, yellow, green, rgba(6,147,227,1), rgb(155,81,224) 90%);',
				'expected' => 'background: radial-gradient(#ff0, red, yellow, green, rgba(6,147,227,1), rgb(155,81,224) 90%)',
			],
			[
				'css'      => 'background: conic-gradient(at 0% 30%, red 10%, yellow 30%, #1e90ff 50%)',
				'expected' => 'background: conic-gradient(at 0% 30%, red 10%, yellow 30%, #1e90ff 50%)',
			],
			// Expressions are not allowed.
			[
				'css'      => 'height: expression( body.scrollTop + 50 + "px" )',
				'expected' => '',
			],
			// Other than in core, RGB color values ARE allowed.
			[
				'css'      => 'color: rgb( 100, 100, 100 )',
				'expected' => 'color: rgb( 100, 100, 100 )',
			],
			// Other than in core, RGBA color values ARE allowed.
			[
				'css'      => 'color: rgb( 100, 100, 100, .4 )',
				'expected' => 'color: rgb( 100, 100, 100, .4 )',
			],
		];
	}

	/**
	 * Data Provider for test_safecss_filter_attr_extended().
	 *
	 * @return array {
	 *     @type array {
	 *         @string string $css      A string of CSS rules.
	 *         @string string $expected Expected string of CSS rules.
	 *     }
	 * }
	 */
	public function data_test_safecss_filter_attr_extended(): array {
		return [
			// Keyword values.
			[
				'css'      => 'transform: none;',
				'expected' => 'transform: none',
			],
			// Function values.
			[
				'css'      => 'transform: rotate(90deg);',
				'expected' => 'transform: rotate(90deg)',
			],
			// Multiple function values.
			[
				'css'      => 'transform: perspective(500px) translate(10px, 0, 20px) rotateY(3deg);',
				'expected' => 'transform: perspective(500px) translate(10px, 0, 20px) rotateY(3deg)',
			],
			[
				'css'      => '--initial-opacity: 1;',
				'expected' => '--initial-opacity: 1',
			],
			[
				'css'      => '--initial-transform: rotate(4deg) translate3d(108.30768%, 0px, 0) rotate(-4deg);',
				'expected' => '--initial-transform: rotate(4deg) translate3d(108.30768%, 0px, 0) rotate(-4deg)',
			],
			// Global values.
			[
				'css'      => 'transform: inherit;',
				'expected' => 'transform: inherit',
			],
			// Multiple fonts.
			[
				'css'      => 'font-family: "Roboto", "Helvetica Neue", "Helvetica", sans-serif',
				'expected' => 'font-family: "Roboto", "Helvetica Neue", "Helvetica", sans-serif',
			],
			// RGBA Background color.
			[
				'css'      => 'background-color:rgba(255,255,255,0.6);',
				'expected' => 'background-color:rgba(255,255,255,0.6)',
			],
			// CSS clip paths.
			[
				'css'      => 'clip-path:url(#mask-circle-foo-bar)',
				'expected' => 'clip-path:url(#mask-circle-foo-bar)',
			],
			[
				'css'      => '-webkit-clip-path:url(#mask-circle-foo-bar)',
				'expected' => '-webkit-clip-path:url(#mask-circle-foo-bar)',
			],
			// Pointer events.
			[
				'css'      => 'pointer-events: initial',
				'expected' => 'pointer-events: initial',
			],
			// See https://github.com/google/web-stories-wp/pull/7380.
			[
				'css'      => 'will-change: transform',
				'expected' => 'will-change: transform',
			],
			// CSS calc().
			[
				'width: calc(2em + 3px)',
				'width: calc(2em + 3px)',
			],
			// CSS variable.
			[
				'padding: var(--wp-var1) var(--wp-var2)',
				'padding: var(--wp-var1) var(--wp-var2)',
			],
			// CSS calc() with var() custom property.
			[
				'margin-top: calc(var(--wp-var1) * 3 + 2em)',
				'margin-top: calc(var(--wp-var1) * 3 + 2em)',
			],
			// Malformed calc, no closing `)`.
			[
				'width: calc(3em + 10px',
				'',
			],
			// Malformed var, no closing `)`.
			[
				'width: var(--wp-var1',
				'',
			],
		];
	}

	/**
	 * Testing the filter_kses_allowed_html() method.
	 *
	 * @dataProvider data_test_filter_kses_allowed_html
	 * @covers ::filter_kses_allowed_html
	 * @covers ::add_global_attributes
	 * @covers ::array_merge_recursive_distinct
	 *
	 * @param string $html     HTML string.
	 * @param string $expected Expected output.
	 */
	public function test_filter_kses_allowed_html( $html, $expected ) {
		$kses = new \Google\Web_Stories\KSES();
		add_filter( 'wp_kses_allowed_html', [ $kses, 'filter_kses_allowed_html' ] );

		$this->assertSame( $expected, wp_unslash( wp_filter_post_kses( $html ) ) );
		remove_filter( 'wp_kses_allowed_html', [ $kses, 'filter_kses_allowed_html' ] );
	}

	/**
	 * Testing the filter_kses_allowed_html() method.
	 *
	 * @covers ::filter_kses_allowed_html
	 * @covers ::array_merge_recursive_distinct
	 */
	public function test_filter_kses_allowed_html_uses_deep_merge() {
		$kses         = new \Google\Web_Stories\KSES();
		$allowed_tags = [
			'img'     => [
				'width' => true,
			],
			'testing' => [
				'width' => true,
			],
		];

		$result = $kses->filter_kses_allowed_html( $allowed_tags );

		$this->assertArrayHasKey( 'img', $result );
		$this->assertArrayHasKey( 'width', $result['img'] );
		$this->assertArrayHasKey( 'intrinsicsize', $result['img'] );
		$this->assertArrayHasKey( 'testing', $result );
		$this->assertArrayHasKey( 'width', $result['testing'] );
	}

	public function data_test_filter_kses_allowed_html(): array {
		$blue_rings_svg = file_get_contents( WEB_STORIES_TEST_DATA_DIR . '/multipleBlueRings.svg' );

		return [
			'Video Element'                    => [
				'<amp-video autoplay="autoplay" poster="https://example.com/poster.png" artwork="https://example.com/poster.png" title="Some Video" alt="Some Video" layout="fill" id="foo"><source type="video/mp4" src="https://example.com/video.mp4"></source></amp-video>',
				'<amp-video autoplay="autoplay" poster="https://example.com/poster.png" artwork="https://example.com/poster.png" title="Some Video" alt="Some Video" layout="fill" id="foo"><source type="video/mp4" src="https://example.com/video.mp4"></source></amp-video>',
			],
			'Masking'                          => [
				'<svg width="0" height="0"><defs><clippath id="mask-foo" transform="scale(1 1)" clippathunits="objectBoundingBox"><path d="M 0.5 0 C 0.777344 0 1 0.222656 1 0.5 C 1 0.777344 0.777344 1 0.5 1 C 0.222656 1 0 0.777344 0 0.5 C 0 0.222656 0.222656 0 0.5 0 Z"></path></clippath></defs></svg></div>',
				'<svg width="0" height="0"><defs><clippath id="mask-foo" transform="scale(1 1)" clippathunits="objectBoundingBox"><path d="M 0.5 0 C 0.777344 0 1 0.222656 1 0.5 C 1 0.777344 0.777344 1 0.5 1 C 0.222656 1 0 0.777344 0 0.5 C 0 0.222656 0.222656 0 0.5 0 Z"></path></clippath></defs></svg></div>',
			],
			'ARIA Roles'                       => [
				'<div aria-describedby="foo"></div><div aria-details="bar"></div><div aria-label="Hello World"></div><div aria-labelledby="foo bar baz"></div><div aria-hidden="true"></div>',
				'<div aria-describedby="foo"></div><div aria-details="bar"></div><div aria-label="Hello World"></div><div aria-labelledby="foo bar baz"></div><div aria-hidden="true"></div>',
			],
			'Global Attributes'                => [
				'<div class="foo" id="bar" style="color: pink" role="main" title="Test"></div>',
				'<div class="foo" id="bar" style="color: pink" role="main" title="Test"></div>',
			],
			'Img Attributes'                   => [
				'<img src="http://www.example.com/test.jpg" alt="Example" height="200" width="500" />',
				'<img src="http://www.example.com/test.jpg" alt="Example" height="200" width="500" />',
			],
			'Data Attributes'                  => [
				'<a href="https://example.com" data-vars-tooltip-click-id="link1" data-vars-tooltip-href="example.com"></a>',
				'<a href="https://example.com" data-vars-tooltip-click-id="link1" data-vars-tooltip-href="example.com"></a>',
			],
			'AMP Layout'                       => [
				'<amp-img layout="fill" src="https://example.com/image.png" />',
				'<amp-img layout="fill" src="https://example.com/image.png" />',
			],
			'AMP Animations'                   => [
				'<p id="foo" animate-in="fly-in-left" animate-in-delay="0.3s" animate-in-duration="0.5s" animate-in-layout="nodisplay">Hello World</p><p id="bar" animate-in="fade-in" animate-in-after="foo">Hello World</p>',
				'<p id="foo" animate-in="fly-in-left" animate-in-delay="0.3s" animate-in-duration="0.5s" animate-in-layout="nodisplay">Hello World</p><p id="bar" animate-in="fade-in" animate-in-after="foo">Hello World</p>',
			],
			'AMP Story Animations'             => [
				'<amp-story-animation layout="nodisplay" trigger="visibility"><script type="application/json">[{"selector":"#anim-9d7bb1a9-8839-4629-b26c-d1863e675c36","keyframes":{"transform":["translate3d(-110.30303%, 0px, 0)","none"]},"fill":"forwards","duration":600,"delay":0,"easing":"cubic-bezier(0.4, 0.4, 0.0, 1)"}]</script></amp-story-animation>',
				'<amp-story-animation layout="nodisplay" trigger="visibility"><script type="application/json">[{"selector":"#anim-9d7bb1a9-8839-4629-b26c-d1863e675c36","keyframes":{"transform":["translate3d(-110.30303%, 0px, 0)","none"]},"fill":"forwards","duration":600,"delay":0,"easing":"cubic-bezier(0.4, 0.4, 0.0, 1)"}]</script></amp-story-animation>',
			],
			'Page Attachment'                  => [
				'<amp-story-page-attachment layout="nodisplay" href="https://www.example.com" data-cta-text="Read more" data-title="My title" theme="dark"></amp-story-page-attachment>',
				'<amp-story-page-attachment layout="nodisplay" href="https://www.example.com" data-cta-text="Read more" data-title="My title" theme="dark"></amp-story-page-attachment>',
			],
			'Images with disable-inline-width' => [
				'<amp-img layout="fill" src="https://example.com/image.jpg" alt="example" srcset="https://example.com/image.jpg 900w,https://example.com/image-768x1024.jpg 768w,https://example.com/image-640x853.jpg 640w,https://example.com/image-225x300.jpg 225w,https://example.com/image-150x200.jpg 150w" sizes="(min-width: 1024px) 14vh, 32vw" disable-inline-width="true"></amp-img>',
				'<amp-img layout="fill" src="https://example.com/image.jpg" alt="example" srcset="https://example.com/image.jpg 900w,https://example.com/image-768x1024.jpg 768w,https://example.com/image-640x853.jpg 640w,https://example.com/image-225x300.jpg 225w,https://example.com/image-150x200.jpg 150w" sizes="(min-width: 1024px) 14vh, 32vw" disable-inline-width="true"></amp-img>',
			],
			'Page Outlink'                     => [
				'<amp-story-page-outlink layout="nodisplay" theme="custom" cta-accent-color="#0047FF" cta-image="https://example.com/32x32icon.jpg" cta-accent-element="background"><a href="https://www.google.com">Read More</a></amp-story-page-outlink>',
				'<amp-story-page-outlink layout="nodisplay" theme="custom" cta-accent-color="#0047FF" cta-image="https://example.com/32x32icon.jpg" cta-accent-element="background"><a href="https://www.google.com">Read More</a></amp-story-page-outlink>',
			],
<<<<<<< HEAD
			'Complex SVG'                      => [
				$blue_rings_svg,
				$blue_rings_svg,
=======
			'Video Captions'                   => [
				'<amp-story-captions id="video-123-captions" layout="fixed-height" height="100" />',
				'<amp-story-captions id="video-123-captions" layout="fixed-height" height="100" />',
			],
			'Video with Captions ID'           => [
				'<amp-video autoplay="autoplay" poster="https://example.com/poster.png" artwork="https://example.com/poster.png" title="Some Video" alt="Some Video" layout="fill" id="foo" captions-id="foo-captions"><source type="video/mp4" src="https://example.com/video.mp4"></source></amp-video>',
				'<amp-video autoplay="autoplay" poster="https://example.com/poster.png" artwork="https://example.com/poster.png" title="Some Video" alt="Some Video" layout="fill" id="foo" captions-id="foo-captions"><source type="video/mp4" src="https://example.com/video.mp4"></source></amp-video>',
>>>>>>> 94aa5519
			],
		];
	}
}<|MERGE_RESOLUTION|>--- conflicted
+++ resolved
@@ -455,11 +455,10 @@
 				'<amp-story-page-outlink layout="nodisplay" theme="custom" cta-accent-color="#0047FF" cta-image="https://example.com/32x32icon.jpg" cta-accent-element="background"><a href="https://www.google.com">Read More</a></amp-story-page-outlink>',
 				'<amp-story-page-outlink layout="nodisplay" theme="custom" cta-accent-color="#0047FF" cta-image="https://example.com/32x32icon.jpg" cta-accent-element="background"><a href="https://www.google.com">Read More</a></amp-story-page-outlink>',
 			],
-<<<<<<< HEAD
 			'Complex SVG'                      => [
 				$blue_rings_svg,
 				$blue_rings_svg,
-=======
+			],
 			'Video Captions'                   => [
 				'<amp-story-captions id="video-123-captions" layout="fixed-height" height="100" />',
 				'<amp-story-captions id="video-123-captions" layout="fixed-height" height="100" />',
@@ -467,7 +466,6 @@
 			'Video with Captions ID'           => [
 				'<amp-video autoplay="autoplay" poster="https://example.com/poster.png" artwork="https://example.com/poster.png" title="Some Video" alt="Some Video" layout="fill" id="foo" captions-id="foo-captions"><source type="video/mp4" src="https://example.com/video.mp4"></source></amp-video>',
 				'<amp-video autoplay="autoplay" poster="https://example.com/poster.png" artwork="https://example.com/poster.png" title="Some Video" alt="Some Video" layout="fill" id="foo" captions-id="foo-captions"><source type="video/mp4" src="https://example.com/video.mp4"></source></amp-video>',
->>>>>>> 94aa5519
 			],
 		];
 	}
