<?php
/**
 * Copyright 2020 Google LLC
 *
 * Licensed under the Apache License, Version 2.0 (the "License");
 * you may not use this file except in compliance with the License.
 * You may obtain a copy of the License at
 *
 *     https://www.apache.org/licenses/LICENSE-2.0
 *
 * Unless required by applicable law or agreed to in writing, software
 * distributed under the License is distributed on an "AS IS" BASIS,
 * WITHOUT WARRANTIES OR CONDITIONS OF ANY KIND, either express or implied.
 * See the License for the specific language governing permissions and
 * limitations under the License.
 */

namespace Google\Web_Stories\Tests\Integration\Admin;

use Google\Web_Stories\Tests\Integration\DependencyInjectedTestCase;
use Google\Web_Stories\Tests\Integration\Capabilities_Setup;

/**
 * @coversDefaultClass \Google\Web_Stories\Admin\Editor
 */
class Editor extends DependencyInjectedTestCase {
	use Capabilities_Setup;

	/**
	 * Admin user for test.
	 *
	 * @var int
	 */
	protected static $admin_id;

	/**
	 * Subscriber user for test.
	 *
	 * @var int
	 */
	protected static $subscriber_id;

	/**
	 * Story id.
	 *
	 * @var int
	 */
	protected static $story_id;

	/**
	 * @var \Google\Web_Stories\Experiments
	 */
	private $experiments;

	/**
	 * @var \Google\Web_Stories\Assets
	 */
	private $assets;

	/**
	 * @var \Google\Web_Stories\Admin\Meta_Boxes
	 */
	private $meta_boxes;

	/**
	 * @var \Google\Web_Stories\Admin\Google_Fonts
	 */
	private $google_fonts;

	/**
	 * @var \Google\Web_Stories\Decoder
	 */
	private $decoder;

	/**
	 * @var \Google\Web_Stories\Locale
	 */
	private $locale;

	/**
	 * @var \Google\Web_Stories\Story_Post_Type
	 */
	private $story_post_type;

	/**
	 * @var \Google\Web_Stories\Page_Template_Post_Type
	 */
	private $page_template_post_type;

	/**
	 * @var \Google\Web_Stories\Media\Types
	 */
	private $types;

	/**
	 * @var \Google\Web_Stories\Admin\Editor
	 */
	private $instance;

	/**
	 * @var \Google\Web_Stories\Context
	 */
	private $context;

	/**
	 * @param \WP_UnitTest_Factory $factory
	 */
	public static function wpSetUpBeforeClass( $factory ) {
		self::$admin_id      = $factory->user->create(
			[ 'role' => 'administrator' ]
		);
		self::$subscriber_id = $factory->user->create(
			[ 'role' => 'subscriber' ]
		);

		self::$story_id = $factory->post->create(
			[
				'post_type'    => \Google\Web_Stories\Story_Post_Type::POST_TYPE_SLUG,
				'post_title'   => 'Story_Post_Type Test Story',
				'post_status'  => 'publish',
				'post_content' => 'Example content',
				'post_author'  => self::$admin_id,
			]
		);

		$poster_attachment_id = self::factory()->attachment->create_object(
			[
				'file'           => DIR_TESTDATA . '/images/canola.jpg',
				'post_parent'    => 0,
				'post_mime_type' => 'image/jpeg',
				'post_title'     => 'Test Image',
			]
		);
		set_post_thumbnail( self::$story_id, $poster_attachment_id );
	}

	public function set_up() {
		parent::set_up();

		$this->experiments             = $this->createMock( \Google\Web_Stories\Experiments::class );
		$this->meta_boxes              = $this->injector->make( \Google\Web_Stories\Admin\Meta_Boxes::class );
		$this->decoder                 = $this->injector->make( \Google\Web_Stories\Decoder::class );
		$this->locale                  = $this->injector->make( \Google\Web_Stories\Locale::class );
		$this->google_fonts            = $this->injector->make( \Google\Web_Stories\Admin\Google_Fonts::class );
		$this->assets                  = $this->createMock( \Google\Web_Stories\Assets::class );
		$this->story_post_type         = $this->injector->make( \Google\Web_Stories\Story_Post_Type::class );
		$this->page_template_post_type = $this->injector->make( \Google\Web_Stories\Page_Template_Post_Type::class );
<<<<<<< HEAD
		$this->context                 = $this->injector->make( \Google\Web_Stories\Context::class );
=======
		$this->type                    = $this->injector->make( \Google\Web_Stories\Media\Types::class );
>>>>>>> cb240b16

		$this->instance = new \Google\Web_Stories\Admin\Editor(
			$this->experiments,
			$this->meta_boxes,
			$this->decoder,
			$this->locale,
			$this->google_fonts,
			$this->assets,
			$this->story_post_type,
			$this->page_template_post_type,
<<<<<<< HEAD
			$this->context
=======
			$this->type
>>>>>>> cb240b16
		);

		$this->add_caps_to_roles();
	}

	public function tear_down() {
		delete_post_meta( self::$story_id, '_edit_lock' );

		$this->remove_caps_from_roles();

		parent::tear_down();
	}

	/**
	 * @covers ::admin_enqueue_scripts
	 */
	public function test_admin_enqueue_scripts() {
		$this->assets->expects( $this->once() )->method( 'enqueue_script_asset' )->with(
			\Google\Web_Stories\Admin\Editor::SCRIPT_HANDLE
		);
		$this->assets->expects( $this->once() )->method( 'remove_admin_style' )->with( [ 'forms' ] );

		$GLOBALS['current_screen'] = convert_to_screen( $this->story_post_type->get_slug() );

		$this->instance->admin_enqueue_scripts( 'post.php' );
	}

	/**
	 * @covers ::get_editor_settings
	 */
	public function test_get_editor_settings_admin() {
		wp_set_current_user( self::$admin_id );

		$this->experiments->method( 'get_experiment_statuses' )->willReturn( [] );

		$results = $this->instance->get_editor_settings();
		$this->assertTrue( $results['config']['capabilities']['hasUploadMediaAction'] );
	}

	/**
	 * @covers ::get_editor_settings
	 */
	public function test_get_editor_settings_subscriber() {
		wp_set_current_user( self::$subscriber_id );

		$this->experiments->method( 'get_experiment_statuses' )->willReturn( [] );

		$results = $this->instance->get_editor_settings();
		$this->assertFalse( $results['config']['capabilities']['hasUploadMediaAction'] );
	}

	/**
	 * @covers ::setup_lock
	 */
	public function test_setup_lock_admin() {
		wp_set_current_user( self::$admin_id );

		$this->experiments->method( 'get_experiment_statuses' )->willReturn( [] );
		$this->experiments->method( 'is_experiment_enabled' )->willReturn( true );

		$this->call_private_method( $this->instance, 'setup_lock', [ self::$story_id ] );

		$value = get_post_meta( self::$story_id, '_edit_lock', true );

		$this->assertNotEmpty( $value );
	}

	/**
	 * @covers ::setup_lock
	 */
	public function test_setup_lock_experiment_disabled() {
		wp_set_current_user( self::$admin_id );

		$this->experiments->method( 'get_experiment_statuses' )->willReturn( [] );
		$this->experiments->method( 'is_experiment_enabled' )->willReturn( false );

		$this->call_private_method( $this->instance, 'setup_lock', [ self::$story_id ] );

		$value = get_post_meta( self::$story_id, '_edit_lock', true );

		$this->assertEmpty( $value );
	}

	/**
	 * @covers ::setup_lock
	 */
	public function test_setup_lock_subscriber() {
		wp_set_current_user( self::$subscriber_id );

		$this->experiments->method( 'get_experiment_statuses' )->willReturn( [] );
		$this->experiments->method( 'is_experiment_enabled' )->willReturn( true );

		$this->call_private_method( $this->instance, 'setup_lock', [ self::$story_id ] );

		$value = get_post_meta( self::$story_id, '_edit_lock', true );

		$this->assertEmpty( $value );
	}

	/**
	 * @covers ::filter_use_block_editor_for_post_type
	 */
	public function test_filter_use_block_editor_for_post_type() {
		$this->experiments->method( 'get_experiment_statuses' )->willReturn( [] );

		$use_block_editor = $this->instance->filter_use_block_editor_for_post_type( true, $this->story_post_type->get_slug() );
		$this->assertFalse( $use_block_editor );
	}

}<|MERGE_RESOLUTION|>--- conflicted
+++ resolved
@@ -145,11 +145,8 @@
 		$this->assets                  = $this->createMock( \Google\Web_Stories\Assets::class );
 		$this->story_post_type         = $this->injector->make( \Google\Web_Stories\Story_Post_Type::class );
 		$this->page_template_post_type = $this->injector->make( \Google\Web_Stories\Page_Template_Post_Type::class );
-<<<<<<< HEAD
 		$this->context                 = $this->injector->make( \Google\Web_Stories\Context::class );
-=======
 		$this->type                    = $this->injector->make( \Google\Web_Stories\Media\Types::class );
->>>>>>> cb240b16
 
 		$this->instance = new \Google\Web_Stories\Admin\Editor(
 			$this->experiments,
@@ -160,11 +157,8 @@
 			$this->assets,
 			$this->story_post_type,
 			$this->page_template_post_type,
-<<<<<<< HEAD
-			$this->context
-=======
+			$this->context,
 			$this->type
->>>>>>> cb240b16
 		);
 
 		$this->add_caps_to_roles();
