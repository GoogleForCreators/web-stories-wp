--- conflicted
+++ resolved
@@ -183,13 +183,8 @@
 			$this->createMock( Locale::class ),
 			( new Google_Fonts() ),
 			$assets,
-<<<<<<< HEAD
-			$post_type,
 			new Context( $post_type )
-=======
-			new Story_Post_Type( new Settings(), $experiments ),
 			$this->createMock( \Google\Web_Stories\Media\Types::class )
->>>>>>> cb240b16
 		);
 
 		$this->instance->add_menu_page();
