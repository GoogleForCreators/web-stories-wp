<?php
/**
 * Copyright 2021 Google LLC
 *
 * Licensed under the Apache License, Version 2.0 (the "License");
 * you may not use this file except in compliance with the License.
 * You may obtain a copy of the License at
 *
 *     https://www.apache.org/licenses/LICENSE-2.0
 *
 * Unless required by applicable law or agreed to in writing, software
 * distributed under the License is distributed on an "AS IS" BASIS,
 * WITHOUT WARRANTIES OR CONDITIONS OF ANY KIND, either express or implied.
 * See the License for the specific language governing permissions and
 * limitations under the License.
 */

namespace Google\Web_Stories\Tests\Integration\Admin;

use Google\Web_Stories\Tests\Integration\DependencyInjectedTestCase;

/**
 * @coversDefaultClass \Google\Web_Stories\Admin\Cross_Origin_Isolation
 */
class Cross_Origin_Isolation extends DependencyInjectedTestCase {
	/**
	 * Admin user for test.
	 *
	 * @var int
	 */
	protected static $admin_id;

	/**
	 * Contributor user for test.
	 *
	 * @var int
	 */
	protected static $contributor_id;

	/**
	 * Test instance.
	 *
	 * @var \Google\Web_Stories\Admin\Cross_Origin_Isolation
	 */
	private $instance;

	public static function wpSetUpBeforeClass( $factory ) {
		self::$admin_id = $factory->user->create(
			[ 'role' => 'administrator' ]
		);

		self::$contributor_id = $factory->user->create(
			[ 'role' => 'contributor' ]
		);
	}

	public function set_up() {
		parent::set_up();

		$this->instance = $this->injector->make( \Google\Web_Stories\Admin\Cross_Origin_Isolation::class );
	}

	/**
	 * @covers ::register
	 */
	public function test_register() {
		wp_set_current_user( self::$admin_id );
		update_user_meta( self::$admin_id, \Google\Web_Stories\User\Preferences::MEDIA_OPTIMIZATION_META_KEY, true );

		$GLOBALS['current_screen'] = convert_to_screen( \Google\Web_Stories\Story_Post_Type::POST_TYPE_SLUG );

		$this->instance->register();

		$this->assertSame( 10, has_action( 'load-post.php', [ $this->instance, 'admin_header' ] ) );
		$this->assertSame( 10, has_action( 'load-post-new.php', [ $this->instance, 'admin_header' ] ) );

		$this->assertSame( 10, has_filter( 'style_loader_tag', [ $this->instance, 'style_loader_tag' ] ) );
		$this->assertSame( 10, has_filter( 'script_loader_tag', [ $this->instance, 'script_loader_tag' ] ) );
		$this->assertSame( 10, has_filter( 'get_avatar', [ $this->instance, 'get_avatar' ] ) );

		delete_user_meta( self::$admin_id, \Google\Web_Stories\User\Preferences::MEDIA_OPTIMIZATION_META_KEY );
	}

	/**
	 * @covers ::is_needed
	 */
	public function test_is_needed() {
		wp_set_current_user( self::$admin_id );
		update_user_meta( self::$admin_id, \Google\Web_Stories\User\Preferences::MEDIA_OPTIMIZATION_META_KEY, true );

		$this->assertTrue( \Google\Web_Stories\Admin\Cross_Origin_Isolation::is_needed() );
	}

	/**
	 * @covers ::is_needed
	 */
	public function test_is_needed_default_user_meta_value() {
		wp_set_current_user( self::$admin_id );
		delete_user_meta( self::$admin_id, \Google\Web_Stories\User\Preferences::MEDIA_OPTIMIZATION_META_KEY );

		$this->assertTrue( \Google\Web_Stories\Admin\Cross_Origin_Isolation::is_needed() );
	}

	/**
	 * @covers ::is_needed
	 */
	public function test_is_needed_no_user() {
		$this->assertFalse( \Google\Web_Stories\Admin\Cross_Origin_Isolation::is_needed() );
	}

	/**
	 * @covers ::is_needed
	 */
	public function test_is_needed_opt_out() {
		wp_set_current_user( self::$admin_id );
		update_user_meta( self::$admin_id, \Google\Web_Stories\User\Preferences::MEDIA_OPTIMIZATION_META_KEY, false );

		$this->assertFalse( \Google\Web_Stories\Admin\Cross_Origin_Isolation::is_needed() );
	}

	/**
	 * @covers ::is_needed
	 */
	public function test_is_needed_no_upload_caps() {
		wp_set_current_user( self::$contributor_id );
		update_user_meta( self::$contributor_id, \Google\Web_Stories\User\Preferences::MEDIA_OPTIMIZATION_META_KEY, true );

		$this->assertFalse( \Google\Web_Stories\Admin\Cross_Origin_Isolation::is_needed() );
	}

	/**
	 * @covers ::add_attribute
	 * @covers ::starts_with
	 */
	public function test_add_attribute() {
		$html      = "<img src='http://www.google.com/test.jpg' alt='test' />";
		$attribute = 'src';
		$url       = 'http://www.google.com/test.jpg';
<<<<<<< HEAD
		$result    = $this->call_private_method( $this->instance, 'add_attribute', [ $html, $attribute, $url ] );
		$this->assertContains( 'crossorigin', $result );
=======
		$result    = $this->call_private_method( $instance, 'add_attribute', [ $html, $attribute, $url ] );
		$this->assertStringContainsString( 'crossorigin', $result );
>>>>>>> 35a65a98
	}
	/**
	 * @covers ::add_attribute
	 * @covers ::starts_with
	 */
	public function test_add_attribute_local_image() {
		$url       = site_url( '/test.jpg' );
		$html      = sprintf( "<img src='%s' alt='test' />", $url );
		$attribute = 'src';
<<<<<<< HEAD
		$result    = $this->call_private_method( $this->instance, 'add_attribute', [ $html, $attribute, $url ] );
		$this->assertNotContains( 'crossorigin', $result );
=======
		$result    = $this->call_private_method( $instance, 'add_attribute', [ $html, $attribute, $url ] );
		$this->assertStringNotContainsString( 'crossorigin', $result );
>>>>>>> 35a65a98
	}

	/**
	 * @covers ::add_attribute
	 * @covers ::starts_with
	 */
	public function test_add_attribute_relative_image() {
		$html      = "<img src='/test.jpg' alt='test' />";
		$attribute = 'src';
		$url       = '/test.jpg';
<<<<<<< HEAD
		$result    = $this->call_private_method( $this->instance, 'add_attribute', [ $html, $attribute, $url ] );
		$this->assertNotContains( 'crossorigin', $result );
=======
		$result    = $this->call_private_method( $instance, 'add_attribute', [ $html, $attribute, $url ] );
		$this->assertStringNotContainsString( 'crossorigin', $result );
>>>>>>> 35a65a98
	}

	/**
	 * @covers ::starts_with
	 */
	public function test_starts_with() {
		$string       = 'hello world';
		$start_string = 'hello';
		$result       = $this->call_private_method( $this->instance, 'starts_with', [ $string, $start_string ] );
		$this->assertTrue( $result );
	}

	/**
	 * @covers ::starts_with
	 */
	public function test_starts_with_fail() {
		$string       = 'hello world';
		$start_string = 'world';
		$result       = $this->call_private_method( $this->instance, 'starts_with', [ $string, $start_string ] );
		$this->assertFalse( $result );
	}

	/**
	 * @covers ::is_edit_screen
	 * @covers ::get_current_screen
	 * @covers \Google\Web_Stories\Traits\Screen::is_edit_screen
	 * @covers \Google\Web_Stories\Traits\Screen::get_current_screen
	 */
	public function test_is_edit_screen() {
		$GLOBALS['current_screen'] = convert_to_screen( \Google\Web_Stories\Story_Post_Type::POST_TYPE_SLUG );

		$result = $this->call_private_method( $this->instance, 'is_edit_screen' );
		$this->assertTrue( $result );
	}

	/**
	 * @covers ::get_current_screen
	 * @covers \Google\Web_Stories\Traits\Screen::get_current_screen
	 */
	public function test_get_current_screen() {
		$result = $this->call_private_method( $this->instance, 'get_current_screen' );
		$this->assertFalse( $result );
	}

	/**
	 * @covers ::replace_in_dom
	 */
	public function test_replace_in_dom() {
		$site_url = site_url();

		$html   = file_get_contents( WEB_STORIES_TEST_DATA_DIR . '/cross_origin_content.html' );
		$html   = str_replace( '--SITE_URL--', $site_url, $html );
		$result = $this->call_private_method( $this->instance, 'replace_in_dom', [ $html ] );

		$this->assertStringContainsString( '<script async="" crossorigin="anonymous" src="https://cdn.ampproject.org/v0.js"></script>', $result );
		$this->assertStringContainsString( '<script async="" crossorigin="anonymous" src="https://cdn.ampproject.org/v0/amp-story-1.0.js" custom-element="amp-story"></script>', $result );
		$this->assertStringContainsString( '<link crossorigin="anonymous" href="https://fonts.googleapis.com/css2?display=swap&#038;family=Roboto" rel="stylesheet" />', $result );
		$this->assertStringContainsString( '<img alt="test" crossorigin="anonymous" src="http://www.example.com/test1.jpg" loading="eager" />', $result );
		$this->assertStringContainsString( "<img crossorigin='anonymous' src='http://www.example.com/test2.jpg' alt='test' />", $result );
		$this->assertStringContainsString( '<iframe src="http://www.example.com"></iframe>', $result );
		$this->assertStringContainsString( 'crossorigin="use-credentials"', $result );
		$this->assertStringContainsString( '<a href="http://www.example.com/test1.jpg">Test</a>', $result );
		$this->assertStringContainsString( '<video crossorigin="anonymous"><source src="http://www.example.com/video1.mp4"></video>', $result );
		$this->assertStringContainsString( '<video crossorigin="anonymous" src="http://www.example.com/video3.mp4"></video>', $result );
		$this->assertStringContainsString( '<audio crossorigin="anonymous"><source src="http://www.example.com/audio1.mp3"></audio>', $result );
		$this->assertStringContainsString( '<audio crossorigin="anonymous" src="http://www.example.com/audio3.mp3"></audio>', $result );
		$this->assertStringContainsString( "<img src='$site_url/test3.jpg' alt=\"test\" />", $result );
		$this->assertStringContainsString( "<iframe src=\"$site_url\"></iframe>", $result );
		$this->assertStringContainsString( "<video><source src=\"$site_url/video2.mp4\"></video>", $result );
		$this->assertStringContainsString( "<video src=\"$site_url/video4.mp4\"></video>", $result );
		$this->assertStringContainsString( "<audio><source src=\"$site_url/audio2.mp3\"></audio>", $result );
		$this->assertStringContainsString( "<audio src=\"$site_url/audio4.mp3\"></audio>", $result );
		$this->assertStringContainsString( "<script async=\"\" src=\"$site_url\"></script>", $result );
		$this->assertStringContainsString( "<link href=\"$site_url/site.css\" rel=\"stylesheet\" />", $result );
	}

	/**
	 * @covers ::replace_in_dom
	 */
	public function test_replace_in_dom_invalid() {
<<<<<<< HEAD
		$html   = '<html><img src="http://www.example.com/test1.jpg" /><invalid /</html';
		$result = $this->call_private_method( $this->instance, 'replace_in_dom', [ $html ] );
		$this->assertContains( '<img crossorigin="anonymous" src="http://www.example.com/test1.jpg" />', $result );
=======
		$html     = '<html><img src="http://www.example.com/test1.jpg" /><invalid /</html';
		$instance = new \Google\Web_Stories\Admin\Cross_Origin_Isolation();
		$result   = $this->call_private_method( $instance, 'replace_in_dom', [ $html ] );
		$this->assertStringContainsString( '<img crossorigin="anonymous" src="http://www.example.com/test1.jpg" />', $result );
>>>>>>> 35a65a98
	}

	/**
	 * @covers ::custom_print_media_templates
	 * @runInSeparateProcess
	 * @preserveGlobalState disabled
	 */
	public function test_custom_print_media_templates() {
		require_once ABSPATH . WPINC . '/media-template.php';
<<<<<<< HEAD
		$output = get_echo( [ $this->instance, 'custom_print_media_templates' ] );
		$this->assertContains( '<audio crossorigin="anonymous"', $output );
		$this->assertContains( '<img crossorigin="anonymous"', $output );
		$this->assertContains( '<video crossorigin="anonymous"', $output );
=======
		$instance = new \Google\Web_Stories\Admin\Cross_Origin_Isolation();
		$output   = get_echo( [ $instance, 'custom_print_media_templates' ] );
		$this->assertStringContainsString( '<audio crossorigin="anonymous"', $output );
		$this->assertStringContainsString( '<img crossorigin="anonymous"', $output );
		$this->assertStringContainsString( '<video crossorigin="anonymous"', $output );
>>>>>>> 35a65a98
	}
}<|MERGE_RESOLUTION|>--- conflicted
+++ resolved
@@ -136,13 +136,8 @@
 		$html      = "<img src='http://www.google.com/test.jpg' alt='test' />";
 		$attribute = 'src';
 		$url       = 'http://www.google.com/test.jpg';
-<<<<<<< HEAD
 		$result    = $this->call_private_method( $this->instance, 'add_attribute', [ $html, $attribute, $url ] );
-		$this->assertContains( 'crossorigin', $result );
-=======
-		$result    = $this->call_private_method( $instance, 'add_attribute', [ $html, $attribute, $url ] );
 		$this->assertStringContainsString( 'crossorigin', $result );
->>>>>>> 35a65a98
 	}
 	/**
 	 * @covers ::add_attribute
@@ -152,13 +147,8 @@
 		$url       = site_url( '/test.jpg' );
 		$html      = sprintf( "<img src='%s' alt='test' />", $url );
 		$attribute = 'src';
-<<<<<<< HEAD
 		$result    = $this->call_private_method( $this->instance, 'add_attribute', [ $html, $attribute, $url ] );
-		$this->assertNotContains( 'crossorigin', $result );
-=======
-		$result    = $this->call_private_method( $instance, 'add_attribute', [ $html, $attribute, $url ] );
 		$this->assertStringNotContainsString( 'crossorigin', $result );
->>>>>>> 35a65a98
 	}
 
 	/**
@@ -169,13 +159,8 @@
 		$html      = "<img src='/test.jpg' alt='test' />";
 		$attribute = 'src';
 		$url       = '/test.jpg';
-<<<<<<< HEAD
 		$result    = $this->call_private_method( $this->instance, 'add_attribute', [ $html, $attribute, $url ] );
-		$this->assertNotContains( 'crossorigin', $result );
-=======
-		$result    = $this->call_private_method( $instance, 'add_attribute', [ $html, $attribute, $url ] );
 		$this->assertStringNotContainsString( 'crossorigin', $result );
->>>>>>> 35a65a98
 	}
 
 	/**
@@ -256,16 +241,9 @@
 	 * @covers ::replace_in_dom
 	 */
 	public function test_replace_in_dom_invalid() {
-<<<<<<< HEAD
 		$html   = '<html><img src="http://www.example.com/test1.jpg" /><invalid /</html';
 		$result = $this->call_private_method( $this->instance, 'replace_in_dom', [ $html ] );
-		$this->assertContains( '<img crossorigin="anonymous" src="http://www.example.com/test1.jpg" />', $result );
-=======
-		$html     = '<html><img src="http://www.example.com/test1.jpg" /><invalid /</html';
-		$instance = new \Google\Web_Stories\Admin\Cross_Origin_Isolation();
-		$result   = $this->call_private_method( $instance, 'replace_in_dom', [ $html ] );
 		$this->assertStringContainsString( '<img crossorigin="anonymous" src="http://www.example.com/test1.jpg" />', $result );
->>>>>>> 35a65a98
 	}
 
 	/**
@@ -275,17 +253,9 @@
 	 */
 	public function test_custom_print_media_templates() {
 		require_once ABSPATH . WPINC . '/media-template.php';
-<<<<<<< HEAD
 		$output = get_echo( [ $this->instance, 'custom_print_media_templates' ] );
-		$this->assertContains( '<audio crossorigin="anonymous"', $output );
-		$this->assertContains( '<img crossorigin="anonymous"', $output );
-		$this->assertContains( '<video crossorigin="anonymous"', $output );
-=======
-		$instance = new \Google\Web_Stories\Admin\Cross_Origin_Isolation();
-		$output   = get_echo( [ $instance, 'custom_print_media_templates' ] );
 		$this->assertStringContainsString( '<audio crossorigin="anonymous"', $output );
 		$this->assertStringContainsString( '<img crossorigin="anonymous"', $output );
 		$this->assertStringContainsString( '<video crossorigin="anonymous"', $output );
->>>>>>> 35a65a98
 	}
 }