<?php

namespace Google\Web_Stories\Tests\Integration\Renderer\Story;

use Google\Web_Stories\Tests\Integration\DependencyInjectedTestCase;

/**
 * @coversDefaultClass \Google\Web_Stories\Renderer\Story\Embed
 */
class Embed extends DependencyInjectedTestCase {

	/**
	 * @var \Google\Web_Stories\Context
	 */
	private $context;

	/**
	 * @var \Google\Web_Stories\Assets
	 */
	private $assets;


	public function set_up() {
		parent::set_up();

		$this->assets  = $this->injector->make( \Google\Web_Stories\Assets::class );
		$this->context = $this->injector->make( \Google\Web_Stories\Context::class );
	}

	/**
	 * @covers ::render
	 */
	public function test_render() {
		$post = self::factory()->post->create_and_get(
			[
				'post_title'   => 'test title',
				'post_type'    => \Google\Web_Stories\Story_Post_Type::POST_TYPE_SLUG,
				'post_content' => '<html><head></head><body><amp-story></amp-story></body></html>',
			]
		);

		$story = new \Google\Web_Stories\Model\Story();
		$story->load_from_post( $post );

		$embed  = new \Google\Web_Stories\Renderer\Story\Embed( $story, $this->assets, $this->context );
		$args   = [
			'align'  => 'none',
			'height' => 600,
			'width'  => 360,
		];
		$render = $embed->render( $args );
		$this->assertStringContainsString( 'test title', $render );
		$this->assertStringNotContainsString( '<img', $render );
	}

	/**
	 * @covers ::render
	 */
	public function test_render_with_image() {
		$post = self::factory()->post->create_and_get(
			[
				'post_title'   => 'test title',
				'post_type'    => \Google\Web_Stories\Story_Post_Type::POST_TYPE_SLUG,
				'post_content' => '<html><head></head><body><amp-story></amp-story></body></html>',
			]
		);

		$poster_attachment_id = self::factory()->attachment->create_object(
			[
				'file'           => DIR_TESTDATA . '/images/canola.jpg',
				'post_parent'    => 0,
				'post_mime_type' => 'image/jpeg',
				'post_title'     => 'Test Image',
			]
		);
		wp_maybe_generate_attachment_metadata( get_post( $poster_attachment_id ) );
		set_post_thumbnail( $post->ID, $poster_attachment_id );

		$story = new \Google\Web_Stories\Model\Story();
		$story->load_from_post( $post );

		$this->assertNotEmpty( $story->get_poster_portrait() );
		$this->assertNotEmpty( $story->get_poster_sizes() );
		$this->assertNotEmpty( $story->get_poster_srcset() );

		$embed  = new \Google\Web_Stories\Renderer\Story\Embed( $story, $this->assets, $this->context );
		$args   = [
			'align'  => 'none',
			'height' => 600,
			'width'  => 360,
		];
		$render = $embed->render( $args );
		$this->assertStringContainsString( 'test title', $render );
		$this->assertStringContainsString( '<img', $render );
		$this->assertStringContainsString( 'loading=', $render );
		$this->assertStringContainsString( 'decoding=', $render );
<<<<<<< HEAD
=======
		$this->assertStringContainsString( 'srcset=', $render );
		$this->assertStringContainsString( 'sizes=', $render );
>>>>>>> 7101f5f0
	}
}<|MERGE_RESOLUTION|>--- conflicted
+++ resolved
@@ -94,10 +94,7 @@
 		$this->assertStringContainsString( '<img', $render );
 		$this->assertStringContainsString( 'loading=', $render );
 		$this->assertStringContainsString( 'decoding=', $render );
-<<<<<<< HEAD
-=======
 		$this->assertStringContainsString( 'srcset=', $render );
 		$this->assertStringContainsString( 'sizes=', $render );
->>>>>>> 7101f5f0
 	}
 }