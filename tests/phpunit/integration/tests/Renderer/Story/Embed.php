<?php

namespace Google\Web_Stories\Tests\Integration\Renderer\Story;

use Google\Web_Stories\Tests\Integration\DependencyInjectedTestCase;

/**
 * @coversDefaultClass \Google\Web_Stories\Renderer\Story\Embed
 */
class Embed extends DependencyInjectedTestCase {

	/**
	 * @var \Google\Web_Stories\Context
	 */
	private $context;

	/**
	 * @var \Google\Web_Stories\Assets
	 */
	private $assets;


	public function set_up() {
		parent::set_up();

		$this->assets  = $this->injector->make( \Google\Web_Stories\Assets::class );
		$this->context = $this->injector->make( \Google\Web_Stories\Context::class );
	}

	/**
	 * @covers ::render
	 */
	public function test_render() {
		$post = self::factory()->post->create_and_get(
			[
				'post_title'   => 'test title',
				'post_type'    => \Google\Web_Stories\Story_Post_Type::POST_TYPE_SLUG,
				'post_content' => '<html><head></head><body><amp-story></amp-story></body></html>',
			]
		);

		$story = new \Google\Web_Stories\Model\Story();
		$story->load_from_post( $post );

		$embed  = new \Google\Web_Stories\Renderer\Story\Embed( $story, $this->assets, $this->context );
		$args   = [
			'align'  => 'none',
			'height' => 600,
			'width'  => 360,
		];
		$render = $embed->render( $args );
		$this->assertStringContainsString( 'test title', $render );
		$this->assertStringNotContainsString( '<img', $render );
	}

	/**
	 * @covers ::render
	 */
	public function test_render_with_image() {
		$post = self::factory()->post->create_and_get(
			[
				'post_title'   => 'test title',
				'post_type'    => \Google\Web_Stories\Story_Post_Type::POST_TYPE_SLUG,
				'post_content' => '<html><head></head><body><amp-story></amp-story></body></html>',
			]
		);

		$poster_attachment_id = self::factory()->attachment->create_object(
			[
				'file'           => DIR_TESTDATA . '/images/canola.jpg',
				'post_parent'    => 0,
				'post_mime_type' => 'image/jpeg',
				'post_title'     => 'Test Image',
			]
		);
		wp_maybe_generate_attachment_metadata( get_post( $poster_attachment_id ) );
		set_post_thumbnail( $post->ID, $poster_attachment_id );

		$story = new \Google\Web_Stories\Model\Story();
		$story->load_from_post( $post );

		$this->assertNotEmpty( $story->get_poster_portrait() );
		$this->assertNotEmpty( $story->get_poster_sizes() );
		$this->assertNotEmpty( $story->get_poster_srcset() );

		$embed  = new \Google\Web_Stories\Renderer\Story\Embed( $story, $this->assets, $this->context );
		$args   = [
			'align'  => 'none',
			'height' => 600,
			'width'  => 360,
		];
		$render = $embed->render( $args );
		$this->assertStringContainsString( 'test title', $render );
		$this->assertStringContainsString( '<img', $render );
<<<<<<< HEAD
		$this->assertStringContainsString( 'loading=', $render );
		$this->assertStringContainsString( 'decoding=', $render );
=======
		$this->assertStringContainsString( 'srcset=', $render );
		$this->assertStringContainsString( 'sizes=', $render );
>>>>>>> d41a94f1
	}
}<|MERGE_RESOLUTION|>--- conflicted
+++ resolved
@@ -92,12 +92,9 @@
 		$render = $embed->render( $args );
 		$this->assertStringContainsString( 'test title', $render );
 		$this->assertStringContainsString( '<img', $render );
-<<<<<<< HEAD
 		$this->assertStringContainsString( 'loading=', $render );
 		$this->assertStringContainsString( 'decoding=', $render );
-=======
 		$this->assertStringContainsString( 'srcset=', $render );
 		$this->assertStringContainsString( 'sizes=', $render );
->>>>>>> d41a94f1
 	}
 }