<?php
/**
 * Copyright 2022 Google LLC
 *
 * Licensed under the Apache License, Version 2.0 (the "License");
 * you may not use this file except in compliance with the License.
 * You may obtain a copy of the License at
 *
 *     https://www.apache.org/licenses/LICENSE-2.0
 *
 * Unless required by applicable law or agreed to in writing, software
 * distributed under the License is distributed on an "AS IS" BASIS,
 * WITHOUT WARRANTIES OR CONDITIONS OF ANY KIND, either express or implied.
 * See the License for the specific language governing permissions and
 * limitations under the License.
 */

namespace Google\Web_Stories\Tests\Integration\Shopping;

use Google\Web_Stories\Settings;
use Google\Web_Stories\Shopping\Product;
use Google\Web_Stories\Tests\Integration\DependencyInjectedTestCase;

/**
 * @coversDefaultClass \Google\Web_Stories\Shopping\Shopify_Query
 */
class Shopify_Query extends DependencyInjectedTestCase {
	/**
	 * Test instance.
	 *
	 * @var \Google\Web_Stories\Shopping\Shopify_Query
	 */
	private $instance;

	/**
	 * Count of the number of requests attempted.
	 *
	 * @var int
	 */
	protected $request_count = 0;

	/**
	 * Most recent request body.
	 *
	 * @var string
	 */
	protected $request_body;

	public function set_up(): void {
		parent::set_up();

		$this->request_count = 0;
		$this->request_body  = null;
		$this->response_body = null;

		$this->instance = $this->injector->make( \Google\Web_Stories\Shopping\Shopify_Query::class );
	}

	/**
	 * Mock default response.
	 *
	 * @param mixed  $preempt Whether to preempt an HTTP request's return value. Default false.
	 * @param mixed  $r       HTTP request arguments.
	 * @return mixed Response data.
	 */
	public function mock_response_default( $preempt, $r ) {
		++$this->request_count;
		$this->request_body = $r['body'];

		return [
			'response' => [
				'code' => 200,
			],
			'body'     => file_get_contents( WEB_STORIES_TEST_DATA_DIR . '/shopify_response_default.json' ),
		];
	}

	/**
	 * Mock unauthorized response.
	 *
	 * @param mixed  $preempt Whether to preempt an HTTP request's return value. Default false.
	 * @param mixed  $r       HTTP request arguments.
	 * @return mixed Response data.
	 */
	public function mock_response_unauthorized( $preempt, $r ) {
		++$this->request_count;
		$this->request_body = $r['body'];

		return [
			'response' => [
				'code' => 401,
			],
		];
	}

	/**
	 * Mock 404 response.
	 *
	 * @param mixed  $preempt Whether to preempt an HTTP request's return value. Default false.
	 * @param mixed  $r       HTTP request arguments.
	 * @return mixed Response data.
	 */
	public function mock_response_not_found( $preempt, $r ) {
		++$this->request_count;
		$this->request_body = $r['body'];

		return [
			'response' => [
				'code' => 404,
			],
		];
	}

	/**
	 * Mock extensions[code] response.
	 *
	 * @param mixed  $preempt Whether to preempt an HTTP request's return value. Default false.
	 * @param mixed  $r       HTTP request arguments.
	 * @return mixed Response data.
	 */
	public function mock_response_extensions_code( $preempt, $r ) {
		++$this->request_count;
		$this->request_body = $r['body'];
		return [
			'response' => [
				'code' => 200,
			],
			'body'     => $this->response_body,
		];
	}

	/**
	 * Mock no results response.
	 *
	 * @param mixed  $preempt Whether to preempt an HTTP request's return value. Default false.
	 * @param mixed  $r       HTTP request arguments.
	 * @return mixed Response data.
	 */
	public function mock_response_no_results( $preempt, $r ) {
		++$this->request_count;
		$this->request_body = $r['body'];

		return [
			'response' => [
				'code' => 200,
			],
			'body'     => wp_json_encode( [ 'data' => [ 'products' => [ 'edges' => [] ] ] ] ),
		];
	}

	/**
	 * @covers ::fetch_remote_products
	 * @covers ::get_host
	 * @covers ::get_access_token
	 */
	public function test_fetch_remote_products_missing_credentials(): void {
		$actual = $this->instance->get_search( '' );

		$this->assertWPError( $actual );
		$this->assertSame( 'rest_missing_credentials', $actual->get_error_code() );
	}

	/**
	 * @covers ::fetch_remote_products
	 */
	public function test_fetch_remote_products_missing_host(): void {
		update_option( Settings::SETTING_NAME_SHOPIFY_ACCESS_TOKEN, '1234' );

		$actual = $this->instance->get_search( '' );

		$this->assertWPError( $actual );
		$this->assertSame( 'rest_missing_credentials', $actual->get_error_code() );
	}

	/**
	 * @covers ::fetch_remote_products
	 */
	public function test_fetch_remote_products_missing_access_token(): void {
		update_option( Settings::SETTING_NAME_SHOPIFY_HOST, 'example.myshopify.com' );

		$actual = $this->instance->get_search( '' );

		$this->assertWPError( $actual );
		$this->assertSame( 'rest_missing_credentials', $actual->get_error_code() );
	}

	/**
	 * @covers ::fetch_remote_products
	 */
	public function test_fetch_remote_products_invalid_hostname(): void {
		update_option( Settings::SETTING_NAME_SHOPIFY_HOST, 'example.yourshopify.com' );
		update_option( Settings::SETTING_NAME_SHOPIFY_ACCESS_TOKEN, '1234' );

		$actual = $this->instance->get_search( '' );

		$this->assertWPError( $actual );
		$this->assertSame( 'rest_invalid_hostname', $actual->get_error_code() );
	}

	/**
	 * @covers ::fetch_remote_products
	 * @covers ::get_search
	 */
	public function test_fetch_remote_products_returns_from_transient(): void {
		$search_term = '';
		$orderby     = 'date';
		$order       = 'desc';

		update_option( Settings::SETTING_NAME_SHOPIFY_HOST, 'example.myshopify.com' );
		update_option( Settings::SETTING_NAME_SHOPIFY_ACCESS_TOKEN, '1234' );
		set_transient( 'web_stories_shopify_data_' . md5( $search_term . '-' . $orderby . '-' . $order ), wp_json_encode( [ 'data' => [ 'products' => [ 'edges' => [] ] ] ] ) );

		$actual = $this->instance->get_search( '', $orderby, $order );

		$this->assertNotWPError( $actual );
		$this->assertSame( [], $actual );
		$this->assertSame( 0, $this->request_count );
	}

	/**
	 * @covers ::fetch_remote_products
	 * @covers ::get_search
	 * @covers ::get_products_query
	 * @covers ::execute_query
	 */
	public function test_get_search_default_response(): void {
		update_option( Settings::SETTING_NAME_SHOPIFY_HOST, 'example.myshopify.com' );
		update_option( Settings::SETTING_NAME_SHOPIFY_ACCESS_TOKEN, '1234' );

		add_filter( 'pre_http_request', [ $this, 'mock_response_default' ], 10, 2 );

		$actual = $this->instance->get_search( '' );

		remove_filter( 'pre_http_request', [ $this, 'mock_response_default' ] );

		$this->assertNotWPError( $actual );
		$this->assertNotEmpty( $actual );
		$this->assertCount( 3, $actual );
		$this->assertSame( 1, $this->request_count );
		$this->assertStringContainsString( 'query: "title:*"', $this->request_body );

		foreach ( $actual as $product ) {
			$this->assertInstanceOf( Product::class, $product );

			$this->assertMatchesProductSchema( json_decode( wp_json_encode( $product ), true ) );
		}
	}

	/**
	 * @covers ::fetch_remote_products
	 * @covers ::get_search
	 * @covers ::get_products_query
	 * @covers ::execute_query
	 */
	public function test_get_search_unauthorized_response(): void {
		update_option( Settings::SETTING_NAME_SHOPIFY_HOST, 'example.myshopify.com' );
		update_option( Settings::SETTING_NAME_SHOPIFY_ACCESS_TOKEN, '1234' );

		add_filter( 'pre_http_request', [ $this, 'mock_response_unauthorized' ], 10, 2 );

		$actual = $this->instance->get_search( '' );

		remove_filter( 'pre_http_request', [ $this, 'mock_response_unauthorized' ] );

		$this->assertWPError( $actual );
		$this->assertSame( 'rest_invalid_credentials', $actual->get_error_code() );
	}

	/**
	 * @covers ::fetch_remote_products
	 * @covers ::get_search
	 * @covers ::get_products_query
	 * @covers ::execute_query
	 */
	public function test_get_search_not_found_response(): void {
		update_option( Settings::SETTING_NAME_SHOPIFY_HOST, 'example.myshopify.com' );
		update_option( Settings::SETTING_NAME_SHOPIFY_ACCESS_TOKEN, '1234' );

		add_filter( 'pre_http_request', [ $this, 'mock_response_not_found' ], 10, 2 );

		$actual = $this->instance->get_search( '' );

		remove_filter( 'pre_http_request', [ $this, 'mock_response_not_found' ] );

		$this->assertWPError( $actual );
		$this->assertSame( 'rest_invalid_credentials', $actual->get_error_code() );
	}


	/**
	 * @covers ::fetch_remote_products
	 * @covers ::get_search
	 * @covers ::get_products_query
	 * @covers ::execute_query
	 */
	public function test_get_search_empty_search_response(): void {
		update_option( Settings::SETTING_NAME_SHOPIFY_HOST, 'example.myshopify.com' );
		update_option( Settings::SETTING_NAME_SHOPIFY_ACCESS_TOKEN, '1234' );

		add_filter( 'pre_http_request', [ $this, 'mock_response_no_results' ], 10, 2 );

		$actual = $this->instance->get_search( 'some search term' );

		remove_filter( 'pre_http_request', [ $this, 'mock_response_no_results' ] );

		$this->assertNotWPError( $actual );
		$this->assertEmpty( $actual );
		$this->assertCount( 0, $actual );
		$this->assertSame( 1, $this->request_count );
		$this->assertStringContainsString( 'query: "title:*some search term*"', $this->request_body );
	}
<<<<<<< HEAD


	/**
	* @dataProvider data_test_get_search_extensions_code_response
	*/
	public function data_test_get_search_extensions_code_response(): array {
		return [
			'THROTTLED'             => [
				'throttled',
				'rest_throttled',
			],
			'ACCESS_DENIED'         => [
				'access_denied',
				'rest_invalid_credentials',
			],
			'SHOP_INACTIVE'         => [
				'shop_inactive',
				'rest_inactive_shop',
			],

			'INTERNAL_SERVER_ERROR' => [
				'internal_server_error',
				'rest_internal_error',
			],
			'UKKNOWN_ERROR'         => [
				'unknown',
				'rest_unknown',
=======
	
	/**
	* @dataProvider data_test_get_search_sort_by_query
	*/
	public function data_test_get_search_sort_by_query(): array {
		return [
			'Default search'  => [
				[ 'some search term', 'date', '' ],
				[ 'sortKey: CREATED_AT', 'reverse: true' ],
			],
			'Sort title asc'  => [
				[ '', 'title', 'asc' ],
				[ 'sortKey: TITLE', 'reverse: false' ],
			],
			'Sort title desc' => [
				[ '', 'title', 'desc' ],
				[ 'sortKey: TITLE', 'reverse: true' ],
			],
			'Sort price asc'  => [
				[ '', 'price', 'asc' ],
				[ 'sortKey: PRICE', 'reverse: false' ],
			],
			'Sort price desc' => [
				[ '', 'price', 'desc' ],
				[ 'sortKey: PRICE', 'reverse: true' ],
>>>>>>> 0b74f98c
			],
		];
	}

	/**
	 * @covers ::fetch_remote_products
	 * @covers ::get_search
	 * @covers ::get_products_query
	 * @covers ::execute_query
<<<<<<< HEAD
	 * @dataProvider data_test_get_search_extensions_code_response
	 */
	public function test_get_search_extensions_code_response( $args, $expected ): void {
		update_option( Settings::SETTING_NAME_SHOPIFY_HOST, 'example.myshopify.com' );
		update_option( Settings::SETTING_NAME_SHOPIFY_ACCESS_TOKEN, '1234' );

		$this->response_body = file_get_contents( WEB_STORIES_TEST_DATA_DIR . '/shopify_response_' . $args . '.json' );

		add_filter( 'pre_http_request', [ $this, 'mock_response_extensions_code' ], 10, 2 );

		$actual = $this->instance->get_search( '' );

		remove_filter( 'pre_http_request', [ $this, 'mock_response_extensions_code' ] );

		$this->assertWPError( $actual );
		$this->assertSame( $expected, $actual->get_error_code() );
=======
	 * @covers ::parse_sort_by
	 * @dataProvider data_test_get_search_sort_by_query
	 */
	public function test_get_search_sort_by_query( $args, $expected ): void {
		update_option( Settings::SETTING_NAME_SHOPIFY_HOST, 'example.myshopify.com' );
		update_option( Settings::SETTING_NAME_SHOPIFY_ACCESS_TOKEN, '1234' );
		add_filter( 'pre_http_request', [ $this, 'mock_response_no_results' ], 10, 2 );
		$actual = $this->instance->get_search( $args[0], $args[1], $args[2] );
		remove_filter( 'pre_http_request', [ $this, 'mock_response_no_results' ] );
		$this->assertNotWPError( $actual );
		$this->assertStringContainsString( $expected[0], $this->request_body );
		$this->assertStringContainsString( $expected[1], $this->request_body );
>>>>>>> 0b74f98c
	}
}<|MERGE_RESOLUTION|>--- conflicted
+++ resolved
@@ -286,7 +286,6 @@
 		$this->assertSame( 'rest_invalid_credentials', $actual->get_error_code() );
 	}
 
-
 	/**
 	 * @covers ::fetch_remote_products
 	 * @covers ::get_search
@@ -309,35 +308,6 @@
 		$this->assertSame( 1, $this->request_count );
 		$this->assertStringContainsString( 'query: "title:*some search term*"', $this->request_body );
 	}
-<<<<<<< HEAD
-
-
-	/**
-	* @dataProvider data_test_get_search_extensions_code_response
-	*/
-	public function data_test_get_search_extensions_code_response(): array {
-		return [
-			'THROTTLED'             => [
-				'throttled',
-				'rest_throttled',
-			],
-			'ACCESS_DENIED'         => [
-				'access_denied',
-				'rest_invalid_credentials',
-			],
-			'SHOP_INACTIVE'         => [
-				'shop_inactive',
-				'rest_inactive_shop',
-			],
-
-			'INTERNAL_SERVER_ERROR' => [
-				'internal_server_error',
-				'rest_internal_error',
-			],
-			'UKKNOWN_ERROR'         => [
-				'unknown',
-				'rest_unknown',
-=======
 	
 	/**
 	* @dataProvider data_test_get_search_sort_by_query
@@ -363,34 +333,15 @@
 			'Sort price desc' => [
 				[ '', 'price', 'desc' ],
 				[ 'sortKey: PRICE', 'reverse: true' ],
->>>>>>> 0b74f98c
-			],
-		];
-	}
-
-	/**
-	 * @covers ::fetch_remote_products
-	 * @covers ::get_search
-	 * @covers ::get_products_query
-	 * @covers ::execute_query
-<<<<<<< HEAD
-	 * @dataProvider data_test_get_search_extensions_code_response
-	 */
-	public function test_get_search_extensions_code_response( $args, $expected ): void {
-		update_option( Settings::SETTING_NAME_SHOPIFY_HOST, 'example.myshopify.com' );
-		update_option( Settings::SETTING_NAME_SHOPIFY_ACCESS_TOKEN, '1234' );
-
-		$this->response_body = file_get_contents( WEB_STORIES_TEST_DATA_DIR . '/shopify_response_' . $args . '.json' );
-
-		add_filter( 'pre_http_request', [ $this, 'mock_response_extensions_code' ], 10, 2 );
-
-		$actual = $this->instance->get_search( '' );
-
-		remove_filter( 'pre_http_request', [ $this, 'mock_response_extensions_code' ] );
-
-		$this->assertWPError( $actual );
-		$this->assertSame( $expected, $actual->get_error_code() );
-=======
+			],
+		];
+	}
+
+	/**
+	 * @covers ::fetch_remote_products
+	 * @covers ::get_search
+	 * @covers ::get_products_query
+	 * @covers ::execute_query
 	 * @covers ::parse_sort_by
 	 * @dataProvider data_test_get_search_sort_by_query
 	 */
@@ -403,6 +354,57 @@
 		$this->assertNotWPError( $actual );
 		$this->assertStringContainsString( $expected[0], $this->request_body );
 		$this->assertStringContainsString( $expected[1], $this->request_body );
->>>>>>> 0b74f98c
+	}
+
+	/**
+	* @dataProvider data_test_get_search_extensions_code_response
+	*/
+	public function data_test_get_search_extensions_code_response(): array {
+		return [
+			'THROTTLED'             => [
+				'throttled',
+				'rest_throttled',
+			],
+			'ACCESS_DENIED'         => [
+				'access_denied',
+				'rest_invalid_credentials',
+			],
+			'SHOP_INACTIVE'         => [
+				'shop_inactive',
+				'rest_inactive_shop',
+			],
+
+			'INTERNAL_SERVER_ERROR' => [
+				'internal_server_error',
+				'rest_internal_error',
+			],
+			'UKKNOWN_ERROR'         => [
+				'unknown',
+				'rest_unknown',
+			],
+		];
+	}
+
+	/**
+	 * @covers ::fetch_remote_products
+	 * @covers ::get_search
+	 * @covers ::get_products_query
+	 * @covers ::execute_query
+	 * @dataProvider data_test_get_search_extensions_code_response
+	 */
+	public function test_get_search_extensions_code_response( $args, $expected ): void {
+		update_option( Settings::SETTING_NAME_SHOPIFY_HOST, 'example.myshopify.com' );
+		update_option( Settings::SETTING_NAME_SHOPIFY_ACCESS_TOKEN, '1234' );
+
+		$this->response_body = file_get_contents( WEB_STORIES_TEST_DATA_DIR . '/shopify_response_' . $args . '.json' );
+
+		add_filter( 'pre_http_request', [ $this, 'mock_response_extensions_code' ], 10, 2 );
+
+		$actual = $this->instance->get_search( '' );
+
+		remove_filter( 'pre_http_request', [ $this, 'mock_response_extensions_code' ] );
+
+		$this->assertWPError( $actual );
+		$this->assertSame( $expected, $actual->get_error_code() );
 	}
 }