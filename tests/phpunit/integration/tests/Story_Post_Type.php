--- conflicted
+++ resolved
@@ -40,19 +40,18 @@
 	protected static $story_id;
 
 	/**
-<<<<<<< HEAD
 	 * Test instance.
 	 *
 	 * @var \Google\Web_Stories\Story_Post_Type
 	 */
 	protected $instance;
-=======
+
+	/**
 	 * Archive page ID.
 	 *
 	 * @var int
 	 */
 	protected static $archive_page_id;
->>>>>>> 721a329f
 
 	/**
 	 * @param \WP_UnitTest_Factory $factory
@@ -106,12 +105,7 @@
 	 * @covers ::register
 	 */
 	public function test_register() {
-<<<<<<< HEAD
 		$this->instance->register();
-=======
-		$story_post_type = new \Google\Web_Stories\Story_Post_Type();
-		$story_post_type->register();
->>>>>>> 721a329f
 
 		$this->assertSame( 10, has_filter( '_wp_post_revision_fields', [ $this->instance, 'filter_revision_fields' ] ) );
 		$this->assertSame( 10, has_filter( 'wp_insert_post_data', [ $this->instance, 'change_default_title' ] ) );
@@ -125,26 +119,15 @@
 	 * @covers ::get_post_type_icon
 	 */
 	public function test_get_post_type_icon() {
-<<<<<<< HEAD
 		$valid = $this->call_private_method( $this->instance, 'get_post_type_icon' );
 		$this->assertStringContainsString( 'data:image/svg+xml;base64', $valid );
-=======
-		$story_post_type = new \Google\Web_Stories\Story_Post_Type();
-		$valid           = $this->call_private_method( $story_post_type, 'get_post_type_icon' );
-		$this->assertContains( 'data:image/svg+xml;base64', $valid );
->>>>>>> 721a329f
 	}
 
 	/**
 	 * @covers ::register_post_type
 	 */
 	public function test_register_post_type() {
-<<<<<<< HEAD
 		$post_type = $this->instance->register_post_type();
-=======
-		$story_post_type = new \Google\Web_Stories\Story_Post_Type();
-		$post_type       = $story_post_type->register_post_type();
->>>>>>> 721a329f
 		$this->assertTrue( $post_type->has_archive );
 	}
 
@@ -152,10 +135,6 @@
 	 * @covers ::register_post_type
 	 */
 	public function test_register_post_type_disabled() {
-<<<<<<< HEAD
-=======
-		$story_post_type = new \Google\Web_Stories\Story_Post_Type();
->>>>>>> 721a329f
 		update_option( \Google\Web_Stories\Settings::SETTING_NAME_ARCHIVE, 'disabled' );
 		$post_type = $this->instance->register_post_type();
 		$this->assertFalse( $post_type->has_archive );
@@ -165,10 +144,6 @@
 	 * @covers ::register_post_type
 	 */
 	public function test_register_post_type_default() {
-<<<<<<< HEAD
-=======
-		$story_post_type = new \Google\Web_Stories\Story_Post_Type();
->>>>>>> 721a329f
 		update_option( \Google\Web_Stories\Settings::SETTING_NAME_ARCHIVE, 'default' );
 		$post_type = $this->instance->register_post_type();
 		$this->assertTrue( $post_type->has_archive );
@@ -178,12 +153,7 @@
 	 * @covers ::register_meta
 	 */
 	public function test_register_meta() {
-<<<<<<< HEAD
 		$this->call_private_method( $this->instance, 'register_meta' );
-=======
-		$story_post_type = new \Google\Web_Stories\Story_Post_Type();
-		$this->call_private_method( $story_post_type, 'register_meta' );
->>>>>>> 721a329f
 
 		$this->assertTrue( registered_meta_key_exists( 'post', $this->instance::PUBLISHER_LOGO_META_KEY, $this->instance::POST_TYPE_SLUG ) );
 	}
@@ -203,8 +173,6 @@
 
 		$this->assertSame( '', $post->post_title );
 	}
-<<<<<<< HEAD
-=======
 
 	/**
 	 * @covers ::get_has_archive
@@ -428,5 +396,4 @@
 
 		$this->assertSame( [], $actual );
 	}
->>>>>>> 721a329f
 }