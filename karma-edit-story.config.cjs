--- conflicted
+++ resolved
@@ -57,21 +57,12 @@
 
     // Frameworks to use.
     // Available frameworks: https://npmjs.org/browse/keyword/karma-adapter
-<<<<<<< HEAD
-    frameworks: ['jasmine', 'karma-puppeteer-client', 'webpack'],
+    frameworks: ['jasmine', '@web-stories-wp/karma-puppeteer-client', 'webpack'],
 
     // list of files / patterns to load in the browser
     files: [
-      { pattern: 'assets/src/edit-story/**/karma/**/*.js', watched: false },
-      { pattern: 'assets/src/karma-fixture/init.js', watched: false },
-=======
-    frameworks: ['jasmine', '@web-stories-wp/karma-puppeteer-client'],
-
-    // list of files / patterns to load in the browser
-    files: [
-      { pattern: 'packages/story-editor/src/karma-tests.cjs', watched: false },
+      { pattern: 'packages/story-editor/src/**/karma/**/*.js', watched: false },
       { pattern: 'packages/karma-fixture/src/init.js', watched: false },
->>>>>>> 6ace712f
       {
         pattern: '__static__/**/*',
         watched: false,
@@ -88,11 +79,7 @@
     // preprocess matching files before serving them to the browser
     // available preprocessors: https://npmjs.org/browse/keyword/karma-preprocessor
     preprocessors: {
-<<<<<<< HEAD
-      'assets/src/edit-story/**/karma/**/*.js': ['webpack', 'sourcemap'],
-=======
-      'packages/story-editor/src/karma-tests.cjs': ['webpack', 'sourcemap'],
->>>>>>> 6ace712f
+      'packages/story-editor/src/**/karma/**/*.js': ['webpack', 'sourcemap'],
     },
 
     proxies: {
