--- conflicted
+++ resolved
@@ -16,11 +16,7 @@
 
 export async function getFonts(params) {
   let { default: fonts } = await import(
-<<<<<<< HEAD
-    /* webpackChunkName: "chunk-fonts" */ '@googleforcreators/fonts/raw' // eslint-disable-line import/no-unresolved
-=======
     /* webpackChunkName: "chunk-fonts" */ '@googleforcreators/fonts/src/fonts.json' //eslint-disable-line import/no-internal-modules -- TODO: Improve export in module.
->>>>>>> 05643640
   );
 
   fonts = fonts.map((font) => ({
