/*
 * Copyright 2020 Google LLC
 *
 * Licensed under the Apache License, Version 2.0 (the "License");
 * you may not use this file except in compliance with the License.
 * You may obtain a copy of the License at
 *
 *     https://www.apache.org/licenses/LICENSE-2.0
 *
 * Unless required by applicable law or agreed to in writing, software
 * distributed under the License is distributed on an "AS IS" BASIS,
 * WITHOUT WARRANTIES OR CONDITIONS OF ANY KIND, either express or implied.
 * See the License for the specific language governing permissions and
 * limitations under the License.
 */

/**
 * External dependencies
 */
import StoryEditor, { InterfaceSkeleton } from '@web-stories-wp/story-editor';
import styled from 'styled-components';

/**
 * Internal dependencies
 */
import { getMedia, saveStoryById, getFonts } from './api';
import { HeaderLayout } from './header';
import { LOCAL_STORAGE_CONTENT_KEY } from './constants';

export default {
  title: 'Playground/Stories Editor',
};

const AppContainer = styled.div`
  height: 100vh;
`;

<<<<<<< HEAD
// @todo None of these should be required by default, https://github.com/google/web-stories-wp/pull/9569#discussion_r738458801
const apiCallbacksNames = [
  'getAuthors',
  'getStoryById',
  'getDemoStoryById',
  'saveStoryById',
  'autoSaveById',
  'getMedia',
  'getMediaById',
  'getMutedMediaById',
  'getOptimizedMediaById',
  'uploadMedia',
  'updateMedia',
  'deleteMedia',
  'getPosterMediaById',
  'getLinkMetadata',
  'getCustomPageTemplates',
  'addPageTemplate',
  'deletePageTemplate',
  'getCurrentUser',
  'updateCurrentUser',
  'getHotlinkInfo',
  'getProxyUrl',
  'getPublisherLogos',
  'addPublisherLogo',
  'getTaxonomies',
  'getTaxonomyTerm',
  'createTaxonomyTerm',
  'getFonts',
];

const apiCallbacks = apiCallbacksNames.reduce((callbacks, name) => {
  switch (name) {
    case 'getCurrentUser':
      callbacks[name] = () => Promise.resolve({ id: 1 });
      break;
    case 'getPublisherLogos':
      callbacks[name] = () => Promise.resolve([{ url: '' }]);
      break;
    case 'saveStoryById':
      callbacks[name] = saveStoryById;
      break;
    case 'getMedia':
      callbacks[name] = getMedia;
      break;
    case 'getFonts':
      callbacks[name] = getFonts;
      break;
    default:
      callbacks[name] = Promise.resolve({});
  }

  return callbacks;
}, {});

const getInitialStory = () => {
  const defaultStory = {
    title: { raw: '' },
    excerpt: { raw: '' },
    permalink_template: 'https://example.org/web-stories/%pagename%/',
    style_presets: {
      color: [],
      textStyles: [],
    },
    date: '2021-10-26T12:38:38', // Publishing field breaks if date is not provided.
  };

=======
export const _default = () => {
>>>>>>> 3b0af267
  const content = window.localStorage.getItem(LOCAL_STORAGE_CONTENT_KEY);
  const story = content ? JSON.parse(content) : {};
  const apiCallbacks = { saveStoryById, getMedia };

  return (
    <AppContainer>
      <StoryEditor config={{ apiCallbacks }} initialEdits={{ story }}>
        <InterfaceSkeleton header={<HeaderLayout />} />
      </StoryEditor>
    </AppContainer>
  );
};<|MERGE_RESOLUTION|>--- conflicted
+++ resolved
@@ -35,80 +35,10 @@
   height: 100vh;
 `;
 
-<<<<<<< HEAD
-// @todo None of these should be required by default, https://github.com/google/web-stories-wp/pull/9569#discussion_r738458801
-const apiCallbacksNames = [
-  'getAuthors',
-  'getStoryById',
-  'getDemoStoryById',
-  'saveStoryById',
-  'autoSaveById',
-  'getMedia',
-  'getMediaById',
-  'getMutedMediaById',
-  'getOptimizedMediaById',
-  'uploadMedia',
-  'updateMedia',
-  'deleteMedia',
-  'getPosterMediaById',
-  'getLinkMetadata',
-  'getCustomPageTemplates',
-  'addPageTemplate',
-  'deletePageTemplate',
-  'getCurrentUser',
-  'updateCurrentUser',
-  'getHotlinkInfo',
-  'getProxyUrl',
-  'getPublisherLogos',
-  'addPublisherLogo',
-  'getTaxonomies',
-  'getTaxonomyTerm',
-  'createTaxonomyTerm',
-  'getFonts',
-];
-
-const apiCallbacks = apiCallbacksNames.reduce((callbacks, name) => {
-  switch (name) {
-    case 'getCurrentUser':
-      callbacks[name] = () => Promise.resolve({ id: 1 });
-      break;
-    case 'getPublisherLogos':
-      callbacks[name] = () => Promise.resolve([{ url: '' }]);
-      break;
-    case 'saveStoryById':
-      callbacks[name] = saveStoryById;
-      break;
-    case 'getMedia':
-      callbacks[name] = getMedia;
-      break;
-    case 'getFonts':
-      callbacks[name] = getFonts;
-      break;
-    default:
-      callbacks[name] = Promise.resolve({});
-  }
-
-  return callbacks;
-}, {});
-
-const getInitialStory = () => {
-  const defaultStory = {
-    title: { raw: '' },
-    excerpt: { raw: '' },
-    permalink_template: 'https://example.org/web-stories/%pagename%/',
-    style_presets: {
-      color: [],
-      textStyles: [],
-    },
-    date: '2021-10-26T12:38:38', // Publishing field breaks if date is not provided.
-  };
-
-=======
 export const _default = () => {
->>>>>>> 3b0af267
   const content = window.localStorage.getItem(LOCAL_STORAGE_CONTENT_KEY);
   const story = content ? JSON.parse(content) : {};
-  const apiCallbacks = { saveStoryById, getMedia };
+  const apiCallbacks = { saveStoryById, getMedia, getFonts };
 
   return (
     <AppContainer>
