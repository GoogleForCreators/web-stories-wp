/*
 * Copyright 2020 Google LLC
 *
 * Licensed under the Apache License, Version 2.0 (the "License");
 * you may not use this file except in compliance with the License.
 * You may obtain a copy of the License at
 *
 *     https://www.apache.org/licenses/LICENSE-2.0
 *
 * Unless required by applicable law or agreed to in writing, software
 * distributed under the License is distributed on an "AS IS" BASIS,
 * WITHOUT WARRANTIES OR CONDITIONS OF ANY KIND, either express or implied.
 * See the License for the specific language governing permissions and
 * limitations under the License.
 */

/**
 * Internal dependencies
 */
import App from '../../../assets/src/edit-story/app';

export default {
  title: 'Playground|Stories Editor',
};

// @todo: Find better way to mock these.
const config = {
<<<<<<< HEAD
	allowedMimeTypes: {
		image: [
			'image/png',
			'image/jpeg',
			'image/jpg',
			'image/gif',
		],
		audio: [],
		video: [ 'video/mp4' ],
	},
	storyId: 1234,
	api: {
		stories: '',
		media: '',
		fonts: '',
	},
=======
  allowedVideoMimeTypes: ['video/mp4'],
  storyId: 1234,
  api: {
    stories: '',
    media: '',
    fonts: '',
  },
>>>>>>> 42d62087
};

export const _default = () => {
  return <App config={config} />;
};<|MERGE_RESOLUTION|>--- conflicted
+++ resolved
@@ -25,32 +25,17 @@
 
 // @todo: Find better way to mock these.
 const config = {
-<<<<<<< HEAD
-	allowedMimeTypes: {
-		image: [
-			'image/png',
-			'image/jpeg',
-			'image/jpg',
-			'image/gif',
-		],
-		audio: [],
-		video: [ 'video/mp4' ],
-	},
-	storyId: 1234,
-	api: {
-		stories: '',
-		media: '',
-		fonts: '',
-	},
-=======
-  allowedVideoMimeTypes: ['video/mp4'],
+  allowedMimeTypes: {
+    image: ['image/png', 'image/jpeg', 'image/jpg', 'image/gif'],
+    audio: [],
+    video: ['video/mp4'],
+  },
   storyId: 1234,
   api: {
     stories: '',
     media: '',
     fonts: '',
   },
->>>>>>> 42d62087
 };
 
 export const _default = () => {
