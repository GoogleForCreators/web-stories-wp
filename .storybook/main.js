/*
 * Copyright 2020 Google LLC
 *
 * Licensed under the Apache License, Version 2.0 (the "License");
 * you may not use this file except in compliance with the License.
 * You may obtain a copy of the License at
 *
 *     https://www.apache.org/licenses/LICENSE-2.0
 *
 * Unless required by applicable law or agreed to in writing, software
 * distributed under the License is distributed on an "AS IS" BASIS,
 * WITHOUT WARRANTIES OR CONDITIONS OF ANY KIND, either express or implied.
 * See the License for the specific language governing permissions and
 * limitations under the License.
 */

module.exports = {
<<<<<<< HEAD
  stories: [
    './stories/**/*.js',
    '../assets/src/edit-story/components/**/*.stories.(js|mdx)',
  ],
  addons: [
    '@storybook/addon-a11y/register',
    '@storybook/addon-docs',
    '@storybook/addon-knobs/register',
    '@storybook/addon-storysource/register',
    '@storybook/addon-viewport/register',
  ],
=======
	stories: [
		'./stories/**/*.js',
		'../assets/src/edit-story/**/stories/*.(js|mdx)',
	],
	addons: [
		'@storybook/addon-a11y/register',
		'@storybook/addon-docs',
		'@storybook/addon-knobs/register',
		'@storybook/addon-storysource/register',
		'@storybook/addon-viewport/register',
	],
>>>>>>> 165962df
};<|MERGE_RESOLUTION|>--- conflicted
+++ resolved
@@ -15,10 +15,9 @@
  */
 
 module.exports = {
-<<<<<<< HEAD
   stories: [
     './stories/**/*.js',
-    '../assets/src/edit-story/components/**/*.stories.(js|mdx)',
+    '../assets/src/edit-story/**/stories/*.(js|mdx)',
   ],
   addons: [
     '@storybook/addon-a11y/register',
@@ -27,17 +26,4 @@
     '@storybook/addon-storysource/register',
     '@storybook/addon-viewport/register',
   ],
-=======
-	stories: [
-		'./stories/**/*.js',
-		'../assets/src/edit-story/**/stories/*.(js|mdx)',
-	],
-	addons: [
-		'@storybook/addon-a11y/register',
-		'@storybook/addon-docs',
-		'@storybook/addon-knobs/register',
-		'@storybook/addon-storysource/register',
-		'@storybook/addon-viewport/register',
-	],
->>>>>>> 165962df
 };