--- conflicted
+++ resolved
@@ -15,7 +15,6 @@
  */
 
 module.exports = {
-<<<<<<< HEAD
   stories: [
     './stories/**/*.js',
     '../assets/src/edit-story/**/stories/*.(js|mdx)',
@@ -26,19 +25,6 @@
     '@storybook/addon-knobs/register',
     '@storybook/addon-storysource/register',
     '@storybook/addon-viewport/register',
+    '@storybook/addon-backgrounds/register',
   ],
-=======
-	stories: [
-		'./stories/**/*.js',
-		'../assets/src/edit-story/**/stories/*.(js|mdx)',
-	],
-	addons: [
-		'@storybook/addon-a11y/register',
-		'@storybook/addon-docs',
-		'@storybook/addon-knobs/register',
-		'@storybook/addon-storysource/register',
-		'@storybook/addon-viewport/register',
-		'@storybook/addon-backgrounds/register',
-	],
->>>>>>> c43668a7
 };