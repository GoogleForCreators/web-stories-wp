--- conflicted
+++ resolved
@@ -59,20 +59,11 @@
 addDecorator(withA11y);
 addDecorator(withKnobs);
 
-<<<<<<< HEAD
 addDecorator((story) => (
   <ThemeProvider theme={theme}>
     <GlobalStyle />
+    <CropMoveableGlobalStyle />
+    <ModalGlobalStyle />
     { story() }
   </ThemeProvider>
-));
-=======
-addDecorator( ( story ) => (
-	<ThemeProvider theme={ theme }>
-		<GlobalStyle />
-		<CropMoveableGlobalStyle />
-		<ModalGlobalStyle />
-		{ story() }
-	</ThemeProvider>
-) );
->>>>>>> 165962df
+));