--- conflicted
+++ resolved
@@ -20,13 +20,6 @@
     - tests/phpstan/stubs/wpdotcom.php
   bootstrapFiles:
     - tests/phpstan/bootstrap.php
-<<<<<<< HEAD
-  scanFiles:
-    - includes/namespace.php
-=======
-    - third-party/vendor/ampproject/amp-wp/includes/sanitizers/class-amp-base-sanitizer.php
-    - third-party/vendor/ampproject/amp-wp/includes/sanitizers/class-amp-meta-sanitizer.php
->>>>>>> 8e5982d9
   dynamicConstantNames:
     - WP_DEBUG
     - WP_DEBUG_LOG
@@ -49,9 +42,6 @@
     - '#^Function apply_filters(_ref_array)? invoked with [34567] parameters, 2 required\.$#'
 
     # False positive for wp_unslash()
-<<<<<<< HEAD
-    - '#^Cannot cast array<string>\|string to string\.$#'
-=======
     - '#^Cannot cast array<string>\|string to string.$#'
 
     # wp_die() is called with [ 'exit' => false ]
@@ -60,5 +50,4 @@
 
     # wp_robots() is called.
     - message: '/^Parameter #2 \$function_to_add of function add_action expects callable\(\): mixed, \S+ given\.$/'
-      path: includes/Discovery.php
->>>>>>> 8e5982d9
+      path: includes/Discovery.php