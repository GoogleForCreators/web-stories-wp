<?php
/**
 * Class Media
 *
 * @package   Google\Web_Stories
 * @copyright 2020 Google LLC
 * @license   https://www.apache.org/licenses/LICENSE-2.0 Apache License 2.0
 * @link      https://github.com/google/web-stories-wp
 */

/**
 * Copyright 2020 Google LLC
 *
 * Licensed under the Apache License, Version 2.0 (the "License");
 * you may not use this file except in compliance with the License.
 * You may obtain a copy of the License at
 *
 *     https://www.apache.org/licenses/LICENSE-2.0
 *
 * Unless required by applicable law or agreed to in writing, software
 * distributed under the License is distributed on an "AS IS" BASIS,
 * WITHOUT WARRANTIES OR CONDITIONS OF ANY KIND, either express or implied.
 * See the License for the specific language governing permissions and
 * limitations under the License.
 */

namespace Google\Web_Stories;

/**
 * Class Media
 */
class Media {
	/**
	 * The image size for the AMP story card, used in an embed and the Latest Stories block.
	 *
	 * @var string
	 */
	const STORY_CARD_IMAGE_SIZE = 'web-stories-poster-portrait';

	/**
	 * The image size for the poster-landscape-src.
	 *
	 * @var string
	 */
	const STORY_LANDSCAPE_IMAGE_SIZE = 'web-stories-poster-landscape';

	/**
	 * The image size for the poster-square-src.
	 *
	 * @var string
	 */
	const STORY_SQUARE_IMAGE_SIZE = 'web-stories-poster-square';

	/**
	 * The large dimension of the AMP Story poster images.
	 *
	 * @var int
	 */
	const STORY_LARGE_IMAGE_DIMENSION = 928;

	/**
	 * The small dimension of the AMP Story poster images.
	 *
	 * @var int
	 */
	const STORY_SMALL_IMAGE_DIMENSION = 696;

	/**
	 * The poster post meta key.
	 *
	 * @var string
	 */
	const POSTER_POST_META_KEY = 'web_stories_is_poster';

	/**
	 * Init.
	 *
<<<<<<< HEAD
	 * @todo refactor
=======
	 * @return void
>>>>>>> 8ce44842
	 */
	public static function init() {
		register_meta(
			'post',
			self::POSTER_POST_META_KEY,
			[
				'sanitize_callback' => 'rest_sanitize_boolean',
				'type'              => 'boolean',
				'description'       => __( 'Whether the attachment is a poster image.', 'web-stories' ),
				'show_in_rest'      => true,
				'single'            => true,
				'object_subtype'    => 'attachment',
			]
		);

		// Used for amp-story[poster-portrait-src]: The story poster in portrait format (3x4 aspect ratio).
		add_image_size( self::STORY_CARD_IMAGE_SIZE, self::STORY_SMALL_IMAGE_DIMENSION, self::STORY_LARGE_IMAGE_DIMENSION, true );

		// Used for amp-story[poster-square-src]: The story poster in square format (1x1 aspect ratio).
		add_image_size( self::STORY_SQUARE_IMAGE_SIZE, self::STORY_LARGE_IMAGE_DIMENSION, self::STORY_LARGE_IMAGE_DIMENSION, true );

		// Used for amp-story[poster-landscape-src]: The story poster in square format (1x1 aspect ratio).
		add_image_size( self::STORY_LANDSCAPE_IMAGE_SIZE, self::STORY_LARGE_IMAGE_DIMENSION, self::STORY_SMALL_IMAGE_DIMENSION, true );

		add_action( 'pre_get_posts', [ __CLASS__, 'filter_poster_attachments' ] );

		add_action( 'rest_api_init', [ __CLASS__, 'rest_api_init' ] );

		add_filter( 'wp_prepare_attachment_for_js', [ __CLASS__, 'wp_prepare_attachment_for_js' ], 10, 2 );
	}

	/**
	 * Get story meta images.
	 *
	 * There is a fallback poster-portrait image added via a filter, in case there's no featured image.
	 *
	 * @since 1.2.1
	 * @see AMP_Story_Media::poster_portrait_fallback()
	 *
	 * @param int|\WP_Post|null $post Post.
	 * @return string[] Images.
	 */
	public static function get_story_meta_images( $post = null ) {
		$thumbnail_id = (int) get_post_thumbnail_id( $post );

		if ( 0 === $thumbnail_id ) {
			return [];
		}

		$images = [
			'poster-portrait'  => wp_get_attachment_image_url( $thumbnail_id, self::STORY_CARD_IMAGE_SIZE ),
			'poster-square'    => wp_get_attachment_image_url( $thumbnail_id, self::STORY_SQUARE_IMAGE_SIZE ),
			'poster-landscape' => wp_get_attachment_image_url( $thumbnail_id, self::STORY_LANDSCAPE_IMAGE_SIZE ),
		];

		return array_filter( $images );
	}

	/**
	 * Filters the current query to hide all automatically extracted poster image attachments.
	 *
	 * Reduces unnecessary noise in the media library.
	 *
	 * @param \WP_Query $query WP_Query instance, passed by reference.
	 * @return void
	 */
	public static function filter_poster_attachments( &$query ) {
		$post_type = (array) $query->get( 'post_type' );

		if ( ! in_array( 'any', $post_type, true ) && ! in_array( 'attachment', $post_type, true ) ) {
			return;
		}

		$meta_query = (array) $query->get( 'meta_query' );

		$meta_query[] = [
			'key'     => self::POSTER_POST_META_KEY,
			'compare' => 'NOT EXISTS',
		];

		$query->set( 'meta_query', $meta_query );
	}

	/**
	 * Registers additional REST API fields upon API initialization.
	 *
	 * @return void
	 */
	public static function rest_api_init() {
		register_rest_field(
			'attachment',
			'featured_media',
			[
				'schema' => [
					'description' => __( 'The ID of the featured media for the object.', 'web-stories' ),
					'type'        => 'integer',
					'context'     => [ 'view', 'edit', 'embed' ],
				],
			]
		);

		register_rest_field(
			'attachment',
			'featured_media_src',
			[
				'get_callback' => static function ( $prepared, $field_name, $request ) {

					$id    = $prepared['featured_media'];
					$image = '';
					if ( $id ) {
						$image = wp_get_attachment_image_url( $id, 'medium' );
					}

					return $image;
				},
				'schema'       => [
					'description' => __( 'URL', 'web-stories' ),
					'type'        => 'string',
					'format'      => 'uri',
					'context'     => [ 'view', 'edit', 'embed' ],
				],
			]
		);
	}

	/**
	 * Filters the attachment data prepared for JavaScript.
	 *
	 * @param array    $response   Array of prepared attachment data.
	 * @param \WP_Post $attachment Attachment object.
	 *
	 * @return array $response;
	 */
	public static function wp_prepare_attachment_for_js( $response, $attachment ) {

		if ( 'video' === $response['type'] ) {
			$thumbnail_id = (int) get_post_thumbnail_id( $attachment );
			$image        = '';
			if ( 0 === $thumbnail_id ) {
				$image = wp_get_attachment_image_url( $thumbnail_id, 'medium' );
			}
			$response['featured_media']     = $thumbnail_id;
			$response['featured_media_src'] = $image;
		}

		return $response;
	}
}<|MERGE_RESOLUTION|>--- conflicted
+++ resolved
@@ -75,11 +75,7 @@
 	/**
 	 * Init.
 	 *
-<<<<<<< HEAD
-	 * @todo refactor
-=======
 	 * @return void
->>>>>>> 8ce44842
 	 */
 	public static function init() {
 		register_meta(
