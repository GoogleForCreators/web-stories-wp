--- conflicted
+++ resolved
@@ -105,16 +105,8 @@
 	 * @return array An array of Story posts.
 	 */
 	public function get_stories() {
-<<<<<<< HEAD
-		$stories_query = new WP_Query( $this->query_args );
-		$posts         = ( ! empty( $stories_query->posts ) && is_array( $stories_query->posts ) ) ? $stories_query->posts : [];
-=======
-
-		$query_args    = $this->get_query_args();
 		$stories_query = new WP_Query();
->>>>>>> 597d1e69
-
-		return $stories_query->query( $query_args );
+		return $stories_query->query( $this->query_args );
 	}
 
 	/**
