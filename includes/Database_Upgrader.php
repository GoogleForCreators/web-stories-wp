<?php
/**
 * Class Database_Upgrader
 *
 * @package   Google\Web_Stories
 * @copyright 2020 Google LLC
 * @license   https://www.apache.org/licenses/LICENSE-2.0 Apache License 2.0
 * @link      https://github.com/google/web-stories-wp
 */

/**
 * Copyright 2020 Google LLC
 *
 * Licensed under the Apache License, Version 2.0 (the "License");
 * you may not use this file except in compliance with the License.
 * You may obtain a copy of the License at
 *
 *     https://www.apache.org/licenses/LICENSE-2.0
 *
 * Unless required by applicable law or agreed to in writing, software
 * distributed under the License is distributed on an "AS IS" BASIS,
 * WITHOUT WARRANTIES OR CONDITIONS OF ANY KIND, either express or implied.
 * See the License for the specific language governing permissions and
 * limitations under the License.
 */

namespace Google\Web_Stories;

use Google\Web_Stories\Infrastructure\Injector;
use Google\Web_Stories\Infrastructure\Service;

/**
 * Class Database_Upgrader
 *
 * @package Google\Web_Stories
 */
class Database_Upgrader extends Service_Base {

	/**
	 * The slug of database option.
	 *
	 * @var string
	 */
	const OPTION = 'web_stories_db_version';

	/**
	 * The slug of database option.
	 *
	 * @var string
	 */
	const PREVIOUS_OPTION = 'web_stories_previous_db_version';

	/**
	 * Array of classes to run migration routines.
	 *
	 * @var array
	 */
	const ROUTINES = [
		'1.0.0' => Migrations\Update_1::class,
		'2.0.0' => Migrations\Replace_Conic_Style_Presets::class,
		'2.0.1' => Migrations\Add_Media_Source_Editor::class,
		'2.0.2' => Migrations\Remove_Broken_Text_Styles::class,
		'2.0.3' => Migrations\Unify_Color_Presets::class,
		'2.0.4' => Migrations\Update_Publisher_Logos::class,
		'3.0.0' => Migrations\Add_Stories_Caps::class,
		'3.0.1' => Migrations\Rewrite_Flush::class,
		'3.0.2' => Migrations\Rewrite_Flush::class,
		'3.0.3' => Migrations\Yoast_Reindex_Stories::class,
		'3.0.4' => Migrations\Add_Poster_Generation_Media_Source::class,
		'3.0.5' => Migrations\Remove_Unneeded_Attachment_Meta::class,
		'3.0.6' => Migrations\Add_Media_Source_Video_Optimization::class,
		'3.0.7' => Migrations\Add_Media_Source_Source_Video::class,
		'3.0.8' => Migrations\Rewrite_Flush::class,
<<<<<<< HEAD
		'3.0.9' => Migrations\Add_Media_Source_Gif_Conversion::class,
=======
		'3.0.9' => Migrations\Add_VideoPress_Poster_Generation_Media_Source::class,
>>>>>>> 6ada8974
	];

	/**
	 * Injector instance.
	 *
	 * @var Injector|Service Locale instance.
	 */
	private $injector;

	/**
	 * Hooked into admin_init and walks through an array of upgrade methods.
	 *
	 * @since 1.0.0
	 *
	 * @return void
	 */
	public function register() {
		$version = get_option( self::OPTION, '0.0.0' );

		if ( version_compare( WEBSTORIES_DB_VERSION, $version, '=' ) ) {
			return;
		}

		$this->injector = Services::get_injector();

		$routines = self::ROUTINES;
		array_walk( $routines, [ $this, 'run_upgrade_routine' ], $version );
		$this->finish_up( $version );
	}

	/**
	 * Get the action to use for registering the service.
	 *
	 * @since 1.6.0
	 *
	 * @return string Registration action to use.
	 */
	public static function get_registration_action() {
		return 'admin_init';
	}

	/**
	 * Get the action priority to use for registering the service.
	 *
	 * @since 1.6.0
	 *
	 * @return int Registration action priority to use.
	 */
	public static function get_registration_action_priority() {
		return 5;
	}

	/**
	 * Runs the upgrade routine.
	 *
	 * @since 1.0.0
	 *
	 * @param string $class           The Class to call.
	 * @param string $version         The new version.
	 * @param string $current_version The current set version.
	 *
	 * @return void
	 */
	protected function run_upgrade_routine( $class, $version, $current_version ) {
		if ( version_compare( $current_version, $version, '<' ) ) {
			if ( ! method_exists( $this->injector, 'make' ) ) {
				return;
			}
			$routine = $this->injector->make( $class );
			$routine->migrate();
		}
	}

	/**
	 * Runs the needed cleanup after an update, setting the DB version to latest version, flushing caches etc.
	 *
	 * @since 1.0.0
	 *
	 * @param string $previous_version The previous version.
	 *
	 * @return void
	 */
	protected function finish_up( $previous_version ) {
		update_option( self::PREVIOUS_OPTION, $previous_version );
		update_option( self::OPTION, WEBSTORIES_DB_VERSION );
	}
}<|MERGE_RESOLUTION|>--- conflicted
+++ resolved
@@ -56,26 +56,23 @@
 	 * @var array
 	 */
 	const ROUTINES = [
-		'1.0.0' => Migrations\Update_1::class,
-		'2.0.0' => Migrations\Replace_Conic_Style_Presets::class,
-		'2.0.1' => Migrations\Add_Media_Source_Editor::class,
-		'2.0.2' => Migrations\Remove_Broken_Text_Styles::class,
-		'2.0.3' => Migrations\Unify_Color_Presets::class,
-		'2.0.4' => Migrations\Update_Publisher_Logos::class,
-		'3.0.0' => Migrations\Add_Stories_Caps::class,
-		'3.0.1' => Migrations\Rewrite_Flush::class,
-		'3.0.2' => Migrations\Rewrite_Flush::class,
-		'3.0.3' => Migrations\Yoast_Reindex_Stories::class,
-		'3.0.4' => Migrations\Add_Poster_Generation_Media_Source::class,
-		'3.0.5' => Migrations\Remove_Unneeded_Attachment_Meta::class,
-		'3.0.6' => Migrations\Add_Media_Source_Video_Optimization::class,
-		'3.0.7' => Migrations\Add_Media_Source_Source_Video::class,
-		'3.0.8' => Migrations\Rewrite_Flush::class,
-<<<<<<< HEAD
-		'3.0.9' => Migrations\Add_Media_Source_Gif_Conversion::class,
-=======
-		'3.0.9' => Migrations\Add_VideoPress_Poster_Generation_Media_Source::class,
->>>>>>> 6ada8974
+		'1.0.0'  => Migrations\Update_1::class,
+		'2.0.0'  => Migrations\Replace_Conic_Style_Presets::class,
+		'2.0.1'  => Migrations\Add_Media_Source_Editor::class,
+		'2.0.2'  => Migrations\Remove_Broken_Text_Styles::class,
+		'2.0.3'  => Migrations\Unify_Color_Presets::class,
+		'2.0.4'  => Migrations\Update_Publisher_Logos::class,
+		'3.0.0'  => Migrations\Add_Stories_Caps::class,
+		'3.0.1'  => Migrations\Rewrite_Flush::class,
+		'3.0.2'  => Migrations\Rewrite_Flush::class,
+		'3.0.3'  => Migrations\Yoast_Reindex_Stories::class,
+		'3.0.4'  => Migrations\Add_Poster_Generation_Media_Source::class,
+		'3.0.5'  => Migrations\Remove_Unneeded_Attachment_Meta::class,
+		'3.0.6'  => Migrations\Add_Media_Source_Video_Optimization::class,
+		'3.0.7'  => Migrations\Add_Media_Source_Source_Video::class,
+		'3.0.8'  => Migrations\Rewrite_Flush::class
+		'3.0.9'  => Migrations\Add_VideoPress_Poster_Generation_Media_Source::class,
+		'3.0.10' => Migrations\Add_Media_Source_Gif_Conversion::class,
 	];
 
 	/**
