--- conflicted
+++ resolved
@@ -68,11 +68,7 @@
 			'3.0.1' => 'rewrite_flush',
 			'3.0.2' => 'rewrite_flush',
 			'3.0.3' => 'yoast_reindex_stories',
-<<<<<<< HEAD
-			'3.0.5' => 'delete_post_meta',
-=======
 			'3.0.4' => 'add_poster_generation_media_source',
->>>>>>> 62549bab
 		];
 
 		$version = get_option( self::OPTION, '0.0.0' );
@@ -338,20 +334,12 @@
 	}
 
 	/**
-<<<<<<< HEAD
-	 * Delete old post meta.
-=======
 	 * Migration media post meta to taxonomy term.
->>>>>>> 62549bab
 	 *
 	 * @global wpdb $wpdb WordPress database abstraction object.
 	 *
 	 * @return void
 	 */
-<<<<<<< HEAD
-	protected function delete_post_meta() {
-		delete_post_meta_by_key( Media::POSTER_POST_META_KEY );
-=======
 	protected function add_poster_generation_media_source() {
 		global $wpdb;
 
@@ -369,7 +357,6 @@
 				wp_set_object_terms( (int) $post_id, 'poster-generation', Media::STORY_MEDIA_TAXONOMY );
 			}
 		}
->>>>>>> 62549bab
 	}
 
 	/**
