--- conflicted
+++ resolved
@@ -120,11 +120,7 @@
 	 *
 	 * @since 1.2.0
 	 *
-<<<<<<< HEAD
 	 * @param string[]|mixed $post_types Supportable post types.
-=======
-	 * @param string[]|mixed $post_types Post types.
->>>>>>> 94aa5519
 	 *
 	 * @return array|mixed Supportable post types.
 	 */
