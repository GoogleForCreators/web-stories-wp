<?php
/**
 * Class ShortPixel.
 *
 * @link      https://github.com/googleforcreators/web-stories-wp
 *
 * @copyright 2022 Google LLC
 * @license   https://www.apache.org/licenses/LICENSE-2.0 Apache License 2.0
 */

/**
 * Copyright 2022 Google LLC
 *
 * Licensed under the Apache License, Version 2.0 (the "License");
 * you may not use this file except in compliance with the License.
 * You may obtain a copy of the License at
 *
 *     https://www.apache.org/licenses/LICENSE-2.0
 *
 * Unless required by applicable law or agreed to in writing, software
 * distributed under the License is distributed on an "AS IS" BASIS,
 * WITHOUT WARRANTIES OR CONDITIONS OF ANY KIND, either express or implied.
 * See the License for the specific language governing permissions and
 * limitations under the License.
 */

declare(strict_types = 1);

namespace Google\Web_Stories\Integrations;

use Google\Web_Stories\Service_Base;

/**
 * Class ShortPixel
 */
class ShortPixel extends Service_Base {

	/**
	 * Runs on instantiation.
	 *
	 * @since 1.23.0
	 */
	public function register(): void {
		add_filter( 'shortpixel_image_urls', [ $this, 'image_urls' ] );
	}

	/**
	 * Ensures page template urls bypass optimisation.
	 *
	 * @since 1.23.0
	 *
	 * @param string[] $urls  Urls that will be sent to optimisation.
	 * @return string[] The filtered Urls.
	 */
	public function image_urls( $urls ): array {
		return array_filter(
			$urls,
<<<<<<< HEAD
			static function( $url ) {
				return ! str_contains( $url, 'web-stories-page-template' );
			}
=======
			static fn( $url ) => false === strpos( $url, 'web-stories-page-template' )
>>>>>>> f0a21f41
		);
	}
}<|MERGE_RESOLUTION|>--- conflicted
+++ resolved
@@ -55,13 +55,7 @@
 	public function image_urls( $urls ): array {
 		return array_filter(
 			$urls,
-<<<<<<< HEAD
-			static function( $url ) {
-				return ! str_contains( $url, 'web-stories-page-template' );
-			}
-=======
-			static fn( $url ) => false === strpos( $url, 'web-stories-page-template' )
->>>>>>> f0a21f41
+			static fn( $url ) => ! str_contains( $url, 'web-stories-page-template' )
 		);
 	}
 }