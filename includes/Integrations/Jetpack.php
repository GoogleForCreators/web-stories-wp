--- conflicted
+++ resolved
@@ -67,19 +67,18 @@
 	protected $media_source_taxonomy;
 
 	/**
-<<<<<<< HEAD
 	 * Context instance.
 	 *
 	 * @var Context Context instance.
 	 */
 	private $context;
-=======
+	
+  /**
 	 * Types instance.
 	 *
 	 * @var Types Types instance.
 	 */
 	private $types;
->>>>>>> cb240b16
 
 	/**
 	 * Jetpack constructor.
@@ -87,19 +86,13 @@
 	 * @since 1.12.0
 	 *
 	 * @param Media_Source_Taxonomy $media_source_taxonomy Media_Source_Taxonomy instance.
-<<<<<<< HEAD
 	 * @param Context               $context Context instance.
-	 */
-	public function __construct( Media_Source_Taxonomy $media_source_taxonomy, Context $context ) {
+   * @param Types                 $types                 Types instance.
+	 */
+	public function __construct( Media_Source_Taxonomy $media_source_taxonomy, Context $context, Types $types ) {
 		$this->media_source_taxonomy = $media_source_taxonomy;
 		$this->context               = $context;
-=======
-	 * @param Types                 $types                 Types instance.
-	 */
-	public function __construct( Media_Source_Taxonomy $media_source_taxonomy, Types $types ) {
-		$this->media_source_taxonomy = $media_source_taxonomy;
 		$this->types                 = $types;
->>>>>>> cb240b16
 	}
 
 	/**
