<?php
/**
 * Dashboard class.
 *
 * Responsible for adding the stories dashboard to WordPress admin.
 *
 * @package   Google\Web_Stories
 * @copyright 2020 Google LLC
 * @license   https://www.apache.org/licenses/LICENSE-2.0 Apache License 2.0
 * @link      https://github.com/google/web-stories-wp
 */

/**
 * Copyright 2020 Google LLC
 *
 * Licensed under the Apache License, Version 2.0 (the "License");
 * you may not use this file except in compliance with the License.
 * You may obtain a copy of the License at
 *
 *     https://www.apache.org/licenses/LICENSE-2.0
 *
 * Unless required by applicable law or agreed to in writing, software
 * distributed under the License is distributed on an "AS IS" BASIS,
 * WITHOUT WARRANTIES OR CONDITIONS OF ANY KIND, either express or implied.
 * See the License for the specific language governing permissions and
 * limitations under the License.
 */

namespace Google\Web_Stories;

use Google\Web_Stories\Integrations\Site_Kit;
use Google\Web_Stories\Traits\Assets;
use WP_Screen;

/**
 * Dashboard class.
 */
class Dashboard {
	use Assets;

	/**
	 * Script handle.
	 *
	 * @var string
	 */
	const SCRIPT_HANDLE = 'stories-dashboard';

	/**
	 * Admin page hook suffixes.
	 *
	 * @var array List of the admin pages' hook_suffix values.
	 */
	private $hook_suffix = [];

	/**
	 * Experiments instance.
	 *
	 * @var Experiments Experiments instance.
	 */
	private $experiments;

	/**
	 * Site_Kit instance.
	 *
	 * @var Site_Kit Site_Kit instance.
	 */
	private $site_kit;

	/**
	 * Decoder instance.
	 *
	 * @var Decoder Decoder instance.
	 */
	private $decoder;

	/**
	 * Dashboard constructor.
	 *
	 * @since 1.0.0
	 *
	 * @param Experiments $experiments Experiments instance.
	 * @param Site_Kit    $site_kit    Site_Kit instance.
	 */
	public function __construct( Experiments $experiments, Site_Kit $site_kit ) {
		$this->experiments = $experiments;
		$this->decoder     = new Decoder( $this->experiments );
		$this->site_kit    = $site_kit;
	}

	/**
	 * Initializes the dashboard logic.
	 *
	 * @since 1.0.0
	 *
	 * @return void
	 */
	public function init() {
		add_action( 'admin_menu', [ $this, 'add_menu_page' ] );
		add_action( 'admin_init', [ $this, 'redirect_menu_page' ] );
		add_action( 'admin_enqueue_scripts', [ $this, 'enqueue_assets' ] );
		add_action( 'admin_notices', [ $this, 'display_link_to_dashboard' ] );
		add_action( 'load-web-story_page_stories-dashboard', [ $this, 'load_stories_dashboard' ] );
		add_action( 'is_site_kit_plugin_installed', [ $this, 'is_site_kit_plugin_installed' ] );
	}

	/**
	 * Returns the admin page's hook suffix.
	 *
	 * @since 1.0.0
	 *
	 * @param string $key The current admin page key.
	 *
	 * @return string|false|null The dashboard page's hook_suffix, or false if the user does not have the capability required.
	 */
	public function get_hook_suffix( $key ) {
		if ( ! isset( $this->hook_suffix[ $key ] ) ) {
			return false;
		}

		return $this->hook_suffix[ $key ];
	}

	/**
	 * Registers the dashboard admin menu page.
	 *
	 * @since 1.0.0
	 *
	 * @return void
	 */
	public function add_menu_page() {
		$parent = 'edit.php?post_type=' . Story_Post_Type::POST_TYPE_SLUG;

		$this->hook_suffix['stories-dashboard'] = add_submenu_page(
			$parent,
			__( 'Dashboard', 'web-stories' ),
			__( 'My Stories', 'web-stories' ),
			'edit_web-stories',
			'stories-dashboard',
			[ $this, 'render' ],
			0
		);

		$this->hook_suffix['stories-dashboard-explore'] = add_submenu_page(
			$parent,
			__( 'Explore Templates', 'web-stories' ),
			__( 'Explore Templates', 'web-stories' ),
			'edit_web-stories',
			'stories-dashboard#/templates-gallery',
			'__return_null',
			1
		);

		$this->hook_suffix['stories-dashboard-settings'] = add_submenu_page(
			$parent,
			__( 'Settings', 'web-stories' ),
			__( 'Settings', 'web-stories' ),
			'edit_web-stories',
			'stories-dashboard#/editor-settings',
			'__return_null',
			20
		);
	}

	/**
	 * Redirects to the correct Dashboard page when clicking on the top-level "Stories" menu item.
	 *
	 * @codeCoverageIgnore
	 *
	 * @since 1.0.0
	 *
	 * @return void
	 */
	public function redirect_menu_page() {
		global $pagenow;

		if ( ! isset( $_GET['page'] ) ) { // phpcs:ignore WordPress.Security.NonceVerification.Recommended
			return;
		}

		$page = sanitize_text_field( (string) wp_unslash( $_GET['page'] ) ); // phpcs:ignore WordPress.Security.NonceVerification.Recommended

		if ( 'admin.php' === $pagenow && 'stories-dashboard' === $page ) {
			wp_safe_redirect(
				add_query_arg(
					[
						'post_type' => Story_Post_Type::POST_TYPE_SLUG,
						'page'      => 'stories-dashboard',
					],
					admin_url( 'edit.php' )
				)
			);
			exit;
		}
	}

	/**
	 * Preload api requests in the dashboard.
	 *
	 * @since 1.0.0
	 *
	 * @return void
	 */
	public function load_stories_dashboard() {
		// Preload common data.
		// TODO Preload templates.
		$preload_paths = [
<<<<<<< HEAD
			'/wp/v2/settings/',
			'/web-stories/v1/web-story/?_embed=author&context=edit&order=desc&orderby=modified&page=1&per_page=24&status=publish%2Cdraft%2Cfuture&_web_stories_envelope=true',
=======
			'/web-stories/v1/settings',
			'/web-stories/v1/users/me',
			'/web-stories/v1/web-story?_embed=author&context=edit&order=desc&orderby=modified&page=1&per_page=24&status=publish%2Cdraft%2Cfuture&_web_stories_envelope=true',
>>>>>>> 09e9907c
		];

		/**
		 * Preload common data by specifying an array of REST API paths that will be preloaded.
		 *
		 * Filters the array of paths that will be preloaded.
		 *
		 * @since 1.0.0
		 *
		 * @param string[] $preload_paths Array of paths to preload.
		 */
		$preload_paths = apply_filters( 'web_stories_dashboard_preload_paths', $preload_paths );

		$preload_data = array_reduce(
			$preload_paths,
<<<<<<< HEAD
			'\Google\Web_Stories\rest_preload_api_request',
=======
			__NAMESPACE__ . '\rest_preload_api_request',
>>>>>>> 09e9907c
			[]
		);

		wp_add_inline_script(
			'wp-api-fetch',
			sprintf( 'wp.apiFetch.use( wp.apiFetch.createPreloadingMiddleware( %s ) );', wp_json_encode( $preload_data ) ),
			'after'
		);
	}

	/**
	 * Find status of site kit plugin in site.
	 *
	 * @since 1.1.0
	 *
	 * @return boolean 
	 */
	public function is_site_kit_plugin_installed() {
		$all_plugins = get_plugins();

		return array_key_exists( 'google-site-kit/google-site-kit.php', $all_plugins );
	}

	/**
	 * Renders the dashboard page.
	 *
	 * @since 1.0.0
	 *
	 * @return void
	 */
	public function render() {
		require_once WEBSTORIES_PLUGIN_DIR_PATH . 'includes/templates/admin/dashboard.php';
	}

	/**
	 * Enqueues dashboard scripts and styles.
	 *
	 * @since 1.0.0
	 *
	 * @param string $hook_suffix The current admin page.
	 *
	 * @return void
	 */
	public function enqueue_assets( $hook_suffix ) {
		if ( $this->get_hook_suffix( 'stories-dashboard' ) !== $hook_suffix ) {
			return;
		}

		wp_register_style(
			'google-fonts',
			'https://fonts.googleapis.com/css?family=Google+Sans|Google+Sans:b|Google+Sans:500',
			[],
			WEBSTORIES_VERSION
		);

		$this->enqueue_script( self::SCRIPT_HANDLE, [ Tracking::SCRIPT_HANDLE ] );
		$this->enqueue_style( self::SCRIPT_HANDLE, [ 'google-fonts' ] );

		wp_localize_script(
			self::SCRIPT_HANDLE,
			'webStoriesDashboardSettings',
			$this->get_dashboard_settings()
		);

		// Dequeue forms.css, see https://github.com/google/web-stories-wp/issues/349 .
		$this->remove_admin_style( [ 'forms' ] );
	}

	/**
	 * Get dashboard settings as an array.
	 *
	 * @since 1.0.0
	 *
	 * @return array
	 */
	public function get_dashboard_settings() {
		$rest_base     = Story_Post_Type::POST_TYPE_SLUG;
		$new_story_url = admin_url(
			add_query_arg(
				[
					'post_type' => Story_Post_Type::POST_TYPE_SLUG,
				],
				'post-new.php'
			)
		);

		$edit_story_url = admin_url(
			add_query_arg(
				[
					'action' => 'edit',
				],
				'post.php'
			)
		);

		$classic_wp_list_url = admin_url(
			add_query_arg(
				[
					'post_type' => 'web-story',
				],
				'edit.php'
			)
		);

		// Media settings.
		$max_upload_size = wp_max_upload_size();
		if ( ! $max_upload_size ) {
			$max_upload_size = 0;
		}

		$settings = [
			'id'         => 'web-stories-dashboard',
			'config'     => [
<<<<<<< HEAD
				'isRTL'              => is_rtl(),
				'locale'             => ( new Locale() )->get_locale_settings(),
				'newStoryURL'        => $new_story_url,
				'editStoryURL'       => $edit_story_url,
				'wpListURL'          => $classic_wp_list_url,
				'assetsURL'          => trailingslashit( WEBSTORIES_ASSETS_URL ),
				'cdnURL'             => trailingslashit( WEBSTORIES_CDN_URL ),
				'version'            => WEBSTORIES_VERSION,
				'encodeMarkup'       => $this->decoder->supports_decoding(),
				'api'                => [
					'stories'     => sprintf( '/web-stories/v1/%s/', $rest_base ),
					'media'       => '/web-stories/v1/media/',
					'currentUser' => '/wp/v2/users/me/',
					'users'       => '/wp/v2/users/',
					'templates'   => '/web-stories/v1/web-story-template/',
					'settings'    => '/wp/v2/settings/',
=======
				'isRTL'               => is_rtl(),
				'locale'              => ( new Locale() )->get_locale_settings(),
				'newStoryURL'         => $new_story_url,
				'editStoryURL'        => $edit_story_url,
				'wpListURL'           => $classic_wp_list_url,
				'assetsURL'           => trailingslashit( WEBSTORIES_ASSETS_URL ),
				'cdnURL'              => trailingslashit( WEBSTORIES_CDN_URL ),
				'version'             => WEBSTORIES_VERSION,
				'encodeMarkup'        => $this->decoder->supports_decoding(),
				'api'                 => [
					'stories'     => sprintf( '/web-stories/v1/%s', $rest_base ),
					'media'       => '/web-stories/v1/media',
					'currentUser' => '/web-stories/v1/users/me',
					'users'       => '/web-stories/v1/users',
					'templates'   => '/web-stories/v1/web-story-template',
					'settings'    => '/web-stories/v1/settings',
>>>>>>> 09e9907c
				],
				'maxUpload'           => $max_upload_size,
				'maxUploadFormatted'  => size_format( $max_upload_size ),
				'capabilities'        => [
					'canManageSettings' => current_user_can( 'manage_options' ),
					'canUploadFiles'    => current_user_can( 'upload_files' ),
					
				],
				'siteKitCapabilities' => [
					'siteKitInstalled'      => $this->is_site_kit_plugin_installed(),
					'siteKitActive'         => defined( 'GOOGLESITEKIT_VERSION' ),
					'analyticsModuleActive' => false, // TODO: copy the logic from Analytics.php we need to share somehow.
					'canInstallPlugins'     => current_user_can( 'install_plugins' ),
					'canActivatePlugins'    => current_user_can( 'activate_plugin', 'google-site-kit/google-site-kit.php' ),
				],
				'siteKitStatus'       => $this->site_kit->get_plugin_status(),
			],
			'flags'      => array_merge(
				$this->experiments->get_experiment_statuses( 'general' ),
				$this->experiments->get_experiment_statuses( 'dashboard' )
			),
			'publicPath' => WEBSTORIES_PLUGIN_DIR_URL . 'assets/js/',
		];

		/**
		 * Filters settings passed to the web stories dashboard.
		 *
		 * @since 1.0.0
		 *
		 * @param array $settings Array of settings passed to web stories dashboard.
		 */
		return apply_filters( 'web_stories_dashboard_settings', $settings );
	}

	/**
	 * Displays a link to the Web Stories dashboard on the WordPress list table view.
	 *
	 * @since 1.0.0
	 *
	 * @return void
	 */
	public function display_link_to_dashboard() {
		$screen = get_current_screen();

		if ( ! $screen instanceof WP_Screen ) {
			return;
		}

		if ( 'edit' !== $screen->base ) {
			return;
		}

		if ( Story_Post_Type::POST_TYPE_SLUG !== $screen->post_type ) {
			return;
		}

		$dashboard_url = add_query_arg(
			[
				'post_type' => Story_Post_Type::POST_TYPE_SLUG,
				'page'      => 'stories-dashboard',
			],
			admin_url( 'edit.php' )
		)
		?>
		<div style="margin-top: 20px;">
			<a href="<?php echo esc_url( $dashboard_url ); ?>">
				<?php esc_html_e( '&larr; Return to Web Stories Dashboard', 'web-stories' ); ?>
			</a>
		</div>
		<?php
	}
}<|MERGE_RESOLUTION|>--- conflicted
+++ resolved
@@ -204,14 +204,9 @@
 		// Preload common data.
 		// TODO Preload templates.
 		$preload_paths = [
-<<<<<<< HEAD
-			'/wp/v2/settings/',
+			'/web-stories/v1/settings/',
+			'/web-stories/v1/users/me/',
 			'/web-stories/v1/web-story/?_embed=author&context=edit&order=desc&orderby=modified&page=1&per_page=24&status=publish%2Cdraft%2Cfuture&_web_stories_envelope=true',
-=======
-			'/web-stories/v1/settings',
-			'/web-stories/v1/users/me',
-			'/web-stories/v1/web-story?_embed=author&context=edit&order=desc&orderby=modified&page=1&per_page=24&status=publish%2Cdraft%2Cfuture&_web_stories_envelope=true',
->>>>>>> 09e9907c
 		];
 
 		/**
@@ -227,11 +222,7 @@
 
 		$preload_data = array_reduce(
 			$preload_paths,
-<<<<<<< HEAD
-			'\Google\Web_Stories\rest_preload_api_request',
-=======
 			__NAMESPACE__ . '\rest_preload_api_request',
->>>>>>> 09e9907c
 			[]
 		);
 
@@ -345,24 +336,6 @@
 		$settings = [
 			'id'         => 'web-stories-dashboard',
 			'config'     => [
-<<<<<<< HEAD
-				'isRTL'              => is_rtl(),
-				'locale'             => ( new Locale() )->get_locale_settings(),
-				'newStoryURL'        => $new_story_url,
-				'editStoryURL'       => $edit_story_url,
-				'wpListURL'          => $classic_wp_list_url,
-				'assetsURL'          => trailingslashit( WEBSTORIES_ASSETS_URL ),
-				'cdnURL'             => trailingslashit( WEBSTORIES_CDN_URL ),
-				'version'            => WEBSTORIES_VERSION,
-				'encodeMarkup'       => $this->decoder->supports_decoding(),
-				'api'                => [
-					'stories'     => sprintf( '/web-stories/v1/%s/', $rest_base ),
-					'media'       => '/web-stories/v1/media/',
-					'currentUser' => '/wp/v2/users/me/',
-					'users'       => '/wp/v2/users/',
-					'templates'   => '/web-stories/v1/web-story-template/',
-					'settings'    => '/wp/v2/settings/',
-=======
 				'isRTL'               => is_rtl(),
 				'locale'              => ( new Locale() )->get_locale_settings(),
 				'newStoryURL'         => $new_story_url,
@@ -373,13 +346,12 @@
 				'version'             => WEBSTORIES_VERSION,
 				'encodeMarkup'        => $this->decoder->supports_decoding(),
 				'api'                 => [
-					'stories'     => sprintf( '/web-stories/v1/%s', $rest_base ),
-					'media'       => '/web-stories/v1/media',
-					'currentUser' => '/web-stories/v1/users/me',
-					'users'       => '/web-stories/v1/users',
-					'templates'   => '/web-stories/v1/web-story-template',
-					'settings'    => '/web-stories/v1/settings',
->>>>>>> 09e9907c
+					'stories'     => sprintf( '/web-stories/v1/%s/', $rest_base ),
+					'media'       => '/web-stories/v1/media/',
+					'currentUser' => '/web-stories/v1/users/me/',
+					'users'       => '/web-stories/v1/users/',
+					'templates'   => '/web-stories/v1/web-story-template/',
+					'settings'    => '/web-stories/v1/settings/',
 				],
 				'maxUpload'           => $max_upload_size,
 				'maxUploadFormatted'  => size_format( $max_upload_size ),
