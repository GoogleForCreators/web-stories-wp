--- conflicted
+++ resolved
@@ -386,7 +386,6 @@
 				 * Creation date: 2020-06-04
 				 */
 				'showKeyboardShortcutsButton' => false,
-<<<<<<< HEAD
 				/**
 				 * Description: Flag for hiding/enabling text sets.
 				 * Author: @dmmulroy
@@ -408,8 +407,6 @@
 				 * Creation date: 2020-06-04
 				 */
 				'showAnimationTab'            => false,
-=======
->>>>>>> 70fc1870
 			],
 
 		];
