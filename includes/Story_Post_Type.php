--- conflicted
+++ resolved
@@ -422,15 +422,11 @@
 	 *
 	 * @return bool|string Whether the post type should have an archive, or archive slug.
 	 */
-<<<<<<< HEAD
 	public function get_has_archive() {
-=======
-	private function get_has_archive() {
 		if ( ! $this->experiments->is_experiment_enabled( 'archivePageCustomization' ) ) {
 			return true;
 		}
 
->>>>>>> c280df10
 		$archive_page_option    = $this->settings->get_setting( $this->settings::SETTING_NAME_ARCHIVE );
 		$custom_archive_page_id = (int) $this->settings->get_setting( $this->settings::SETTING_NAME_ARCHIVE_PAGE_ID );
 		$has_archive            = true;
