<?php
/**
 * Class Story_Post_Type.
 *
 * @package   Google\Web_Stories
 * @copyright 2020 Google LLC
 * @license   https://www.apache.org/licenses/LICENSE-2.0 Apache License 2.0
 * @link      https://github.com/google/web-stories-wp
 */

/**
 * Copyright 2020 Google LLC
 *
 * Licensed under the Apache License, Version 2.0 (the "License");
 * you may not use this file except in compliance with the License.
 * You may obtain a copy of the License at
 *
 *     https://www.apache.org/licenses/LICENSE-2.0
 *
 * Unless required by applicable law or agreed to in writing, software
 * distributed under the License is distributed on an "AS IS" BASIS,
 * WITHOUT WARRANTIES OR CONDITIONS OF ANY KIND, either express or implied.
 * See the License for the specific language governing permissions and
 * limitations under the License.
 */

namespace Google\Web_Stories;

use Google\Web_Stories\Model\Story;
use Google\Web_Stories\REST_API\Stories_Controller;
use Google\Web_Stories\Story_Renderer\Embed;
use Google\Web_Stories\Story_Renderer\Image;
use Google\Web_Stories\Traits\Assets;
use Google\Web_Stories\Traits\Publisher;
use Google\Web_Stories\Traits\Types;
use WP_Post;
use WP_Role;
use WP_Post_Type;
use WP_Screen;

/**
 * Class Story_Post_Type.
 *
 * @SuppressWarnings(PHPMD.ExcessivePublicCount)
 * @SuppressWarnings(PHPMD.ExcessiveClassComplexity)
 * @SuppressWarnings(PHPMD.ExcessiveClassLength)
 * @SuppressWarnings(PHPMD.TooManyFields)
 * @SuppressWarnings(PHPMD.TooManyPublicMethods)
 */
class Story_Post_Type {
	use Publisher;
	use Types;
	use Assets;

	/**
	 * The slug of the stories post type.
	 *
	 * @var string
	 */
	const POST_TYPE_SLUG = 'web-story';

	/**
	 * Web Stories editor script handle.
	 *
	 * @var string
	 */
	const WEB_STORIES_SCRIPT_HANDLE = 'edit-story';

	/**
	 * The rewrite slug for this post type.
	 *
	 * @var string
	 */
	const REWRITE_SLUG = 'web-stories';

	/**
	 * Style Present options name.
	 *
	 * @var string
	 */
	const STYLE_PRESETS_OPTION = 'web_stories_style_presets';

	/**
	 * Experiments instance.
	 *
	 * @var Experiments Experiments instance.
	 */
	private $experiments;

	/**
	 * Decoder instance.
	 *
	 * @var Decoder Decoder instance.
	 */
	private $decoder;

	/**
	 * Meta boxes instance.
	 *
	 * @var Meta_Boxes
	 */
	private $meta_boxes;

	/**
	 * Dashboard constructor.
	 *
	 * @since 1.0.0
	 *
	 * @param Experiments $experiments Experiments instance.
	 * @param Meta_Boxes  $meta_boxes Meta_Boxes instance.
	 */
	public function __construct( Experiments $experiments, Meta_Boxes $meta_boxes ) {
		$this->experiments = $experiments;
		$this->meta_boxes  = $meta_boxes;
		$this->decoder     = new Decoder();
	}

	/**
	 * Registers the post type for stories.
	 *
	 * @todo refactor
	 *
	 * @SuppressWarnings(PHPMD.ExcessiveMethodLength)
	 *
	 * @since 1.0.0
	 *
	 * @return void
	 */
	public function init() {
		register_post_type(
			self::POST_TYPE_SLUG,
			[
				'labels'                => [
					'name'                     => _x( 'Stories', 'post type general name', 'web-stories' ),
					'singular_name'            => _x( 'Story', 'post type singular name', 'web-stories' ),
					'add_new'                  => _x( 'Add New', 'story', 'web-stories' ),
					'add_new_item'             => __( 'Add New Story', 'web-stories' ),
					'edit_item'                => __( 'Edit Story', 'web-stories' ),
					'new_item'                 => __( 'New Story', 'web-stories' ),
					'view_item'                => __( 'View Story', 'web-stories' ),
					'view_items'               => __( 'View Stories', 'web-stories' ),
					'search_items'             => __( 'Search Stories', 'web-stories' ),
					'not_found'                => __( 'No stories found.', 'web-stories' ),
					'not_found_in_trash'       => __( 'No stories found in Trash.', 'web-stories' ),
					'all_items'                => __( 'All Stories', 'web-stories' ),
					'archives'                 => __( 'Story Archives', 'web-stories' ),
					'attributes'               => __( 'Story Attributes', 'web-stories' ),
					'insert_into_item'         => __( 'Insert into story', 'web-stories' ),
					'uploaded_to_this_item'    => __( 'Uploaded to this story', 'web-stories' ),
					'featured_image'           => __( 'Featured Image', 'web-stories' ),
					'set_featured_image'       => __( 'Set featured image', 'web-stories' ),
					'remove_featured_image'    => __( 'Remove featured image', 'web-stories' ),
					'use_featured_image'       => __( 'Use as featured image', 'web-stories' ),
					'filter_items_list'        => __( 'Filter stories list', 'web-stories' ),
					'items_list_navigation'    => __( 'Stories list navigation', 'web-stories' ),
					'items_list'               => __( 'Stories list', 'web-stories' ),
					'item_published'           => __( 'Story published.', 'web-stories' ),
					'item_published_privately' => __( 'Story published privately.', 'web-stories' ),
					'item_reverted_to_draft'   => __( 'Story reverted to draft.', 'web-stories' ),
					'item_scheduled'           => __( 'Story scheduled', 'web-stories' ),
					'item_updated'             => __( 'Story updated.', 'web-stories' ),
					'menu_name'                => _x( 'Stories', 'admin menu', 'web-stories' ),
					'name_admin_bar'           => _x( 'Story', 'add new on admin bar', 'web-stories' ),
				],
				'menu_icon'             => $this->get_post_type_icon(),
				'supports'              => [
					'title', // Used for amp-story[title].
					'author',
					'editor',
					'excerpt',
					'thumbnail', // Used for poster images.
					'revisions', // Without this, the REST API will return 404 for an autosave request.
				],
				'rewrite'               => [
					'slug'       => self::REWRITE_SLUG,
					'with_front' => false,
				],
				'public'                => true,
				'has_archive'           => true,
				'exclude_from_search'   => true,
				'show_ui'               => true,
				'show_in_rest'          => true,
				'rest_controller_class' => Stories_Controller::class,
				'capability_type'       => [ 'web-story', 'web-stories' ],
				'map_meta_cap'          => true,
			]
		);

		add_action( 'admin_enqueue_scripts', [ $this, 'admin_enqueue_scripts' ] );
		add_filter( 'show_admin_bar', [ $this, 'show_admin_bar' ] ); // phpcs:ignore WordPressVIPMinimum.UserExperience.AdminBarRemoval.RemovalDetected
		add_filter( 'replace_editor', [ $this, 'replace_editor' ], 10, 2 );
		add_filter( 'use_block_editor_for_post_type', [ $this, 'filter_use_block_editor_for_post_type' ], 10, 2 );

		// Custom Meta Boxes Support.
		$metabox = new Meta_Boxes();
		$metabox->init();

		add_filter( 'rest_' . self::POST_TYPE_SLUG . '_collection_params', [ $this, 'filter_rest_collection_params' ], 10, 2 );

		// Select the single-web-story.php template for Stories.
		add_filter( 'template_include', [ $this, 'filter_template_include' ], PHP_INT_MAX );
		add_filter( 'pre_handle_404', [ $this, 'redirect_post_type_archive_urls' ], 10, 2 );

		add_filter( '_wp_post_revision_fields', [ $this, 'filter_revision_fields' ], 10, 2 );

		// Filter RSS content fields.
		add_filter( 'the_content_feed', [ $this, 'embed_image' ] );
		add_filter( 'the_excerpt_rss', [ $this, 'embed_image' ] );

		// Filter content and excerpt for search and post type archive.
		add_filter( 'the_content', [ $this, 'embed_player' ], PHP_INT_MAX );
		add_filter( 'the_excerpt', [ $this, 'embed_player' ], PHP_INT_MAX );

		add_filter( 'wp_insert_post_data', [ $this, 'change_default_title' ] );

		add_filter( 'bulk_post_updated_messages', [ $this, 'bulk_post_updated_messages' ], 10, 2 );
		add_filter( 'site_option_upload_filetypes', [ $this, 'filter_list_of_allowed_filetypes' ] );
	}

	/**
	 * Adds story capabilities to default user roles.
	 *
	 * This gives WordPress site owners more granular control over story management,
	 * as they can customize this to their liking.
	 *
	 * @since 1.0.0
	 *
	 * @return void
	 */
	public function add_caps_to_roles() {
		$post_type_object = get_post_type_object( self::POST_TYPE_SLUG );

		if ( ! $post_type_object ) {
			return;
		}

		$all_capabilities = array_values( (array) $post_type_object->cap );

		$administrator = get_role( 'administrator' );
		$editor        = get_role( 'editor' );
		$author        = get_role( 'author' );
		$contributor   = get_role( 'contributor' );

		if ( $administrator instanceof WP_Role ) {
			foreach ( $all_capabilities as $cap ) {
				$administrator->add_cap( $cap );
			}
		}

		if ( $editor instanceof WP_Role ) {
			foreach ( $all_capabilities as $cap ) {
				$editor->add_cap( $cap );
			}
		}

		if ( $author instanceof WP_Role ) {
			$author->add_cap( 'edit_web-stories' );
			$author->add_cap( 'edit_published_web-stories' );
			$author->add_cap( 'delete_web-stories' );
			$author->add_cap( 'delete_published_web-stories' );
			$author->add_cap( 'publish_web-stories' );
		}

		if ( $contributor instanceof WP_Role ) {
			$contributor->add_cap( 'edit_web-stories' );
			$contributor->add_cap( 'delete_web-stories' );
		}

		/**
		 * Fires when adding the custom capabilities to existing roles.
		 *
		 * Can be used to add the capabilities to other, custom roles.
		 *
		 * @since 1.0.0
		 *
		 * @param array $all_capabilities List of all post type capabilities, for reference.
		 */
		do_action( 'web_stories_add_capabilities', $all_capabilities );
	}

	/**
	 * Removes story capabilities from all user roles.
	 *
	 * @since 1.0.0
	 *
	 * @return void
	 */
	public function remove_caps_from_roles() {
		$post_type_object = get_post_type_object( self::POST_TYPE_SLUG );

		if ( ! $post_type_object ) {
			return;
		}

		$all_capabilities = array_values( (array) $post_type_object->cap );
		$all_roles        = wp_roles();
		$roles            = array_values( (array) $all_roles->role_objects );
		foreach ( $roles as $role ) {
			if ( $role instanceof WP_Role ) {
				foreach ( $all_capabilities as $cap ) {
					$role->remove_cap( $cap );
				}
			}
		}

		/**
		 * Fires when removing the custom capabilities from existing roles.
		 *
		 * Can be used to remove the capabilities from other, custom roles.
		 *
		 * @since 1.0.0
		 *
		 * @param array $all_capabilities List of all post type capabilities, for reference.
		 */
		do_action( 'web_stories_remove_capabilities', $all_capabilities );
	}

	/**
	 * Base64 encoded svg icon.
	 *
	 * @since 1.0.0
	 *
	 * @return string Base64-encoded SVG icon.
	 */
	protected function get_post_type_icon() {
		return 'data:image/svg+xml;base64,PHN2ZyB3aWR0aD0iMjAiIGhlaWdodD0iMjAiIGZpbGw9Im5vbmUiIHhtbG5zPSJodHRwOi8vd3d3LnczLm9yZy8yMDAwL3N2ZyI+PHBhdGggZmlsbC1ydWxlPSJldmVub2RkIiBjbGlwLXJ1bGU9ImV2ZW5vZGQiIGQ9Ik0xMCAyMGM1LjUyMyAwIDEwLTQuNDc3IDEwLTEwUzE1LjUyMyAwIDEwIDAgMCA0LjQ3NyAwIDEwczQuNDc3IDEwIDEwIDEwek01LjUgNmExIDEgMCAwMTEtMUgxMWExIDEgMCAwMTEgMXY4YTEgMSAwIDAxLTEgMUg2LjVhMSAxIDAgMDEtMS0xVjZ6TTEzIDZhMSAxIDAgMDExIDF2NmExIDEgMCAwMS0xIDFWNnptMi43NSAxLjc1QS43NS43NSAwIDAwMTUgN3Y2YS43NS43NSAwIDAwLjc1LS43NXYtNC41eiIgZmlsbD0iI2EwYTVhYSIvPjwvc3ZnPg==';
	}

	/**
	 * Add story_author as allowed orderby value for REST API.
	 *
	 * @since 1.0.0
	 *
	 * @param array        $query_params Array of allowed query params.
	 * @param WP_Post_Type $post_type Post type.
	 *
	 * @return array Array of query params.
	 */
	public function filter_rest_collection_params( $query_params, $post_type ) {
		if ( self::POST_TYPE_SLUG !== $post_type->name ) {
			return $query_params;
		}

		if ( empty( $query_params['orderby'] ) ) {
			return $query_params;
		}
		$query_params['orderby']['enum'][] = 'story_author';
		return $query_params;
	}

	/**
	 * Filters the revision fields to ensure that JSON representation gets saved to Story revisions.
	 *
	 * @since 1.0.0
	 *
	 * @param array $fields Array of allowed revision fields.
	 * @param array $story Story post array.
	 *
	 * @return array Array of allowed fields.
	 */
	public function filter_revision_fields( $fields, $story ) {
		if ( self::POST_TYPE_SLUG === $story['post_type'] ) {
			$fields['post_content_filtered'] = __( 'Story data', 'web-stories' );
		}
		return $fields;
	}

	/**
	 * Filter if show admin bar on single post type.
	 *
	 * @since 1.0.0
	 *
	 * @param boolean $show Current value of filter.
	 *
	 * @return bool
	 */
	public function show_admin_bar( $show ) {
		if ( is_singular( self::POST_TYPE_SLUG ) ) {
			$show = false;
		}

		return $show;
	}

	/**
	 * Replace default post editor with our own implementation.
	 *
	 * @codeCoverageIgnore
	 *
	 * @since 1.0.0
	 *
	 * @param bool    $replace Bool if to replace editor or not.
	 * @param WP_Post $post    Current post object.
	 *
	 * @return bool Whether the editor has been replaced.
	 */
	public function replace_editor( $replace, $post ) {
		if ( self::POST_TYPE_SLUG === get_post_type( $post ) ) {

			// Since the 'replace_editor' filter can be run multiple times, only load the
			// custom editor after the 'current_screen' action and when we can be certain the
			// $post_type, $post_type_object, $post globals are all set by WordPress.
			if ( isset( $GLOBALS['post'] ) && $post === $GLOBALS['post'] && did_action( 'current_screen' ) ) {
				require_once WEBSTORIES_PLUGIN_DIR_PATH . 'includes/templates/admin/edit-story.php';
			}

			return true;
		}

		return $replace;
	}

	/**
	 * Filters whether post type supports the block editor.
	 *
	 * Disables the block editor and associated logic (like enqueueing assets)
	 * for the story post type.
	 *
	 * @since 1.0.0
	 *
	 * @param bool   $use_block_editor  Whether the post type can be edited or not. Default true.
	 * @param string $post_type         The post type being checked.
	 *
	 * @return bool Whether to use the block editor.
	 */
	public function filter_use_block_editor_for_post_type( $use_block_editor, $post_type ) {
		if ( self::POST_TYPE_SLUG === $post_type ) {
			return false;
		}

		return $use_block_editor;
	}

	/**
	 *
	 * Enqueue scripts for the element editor.
	 *
	 * @since 1.0.0
	 *
	 * @param string $hook The current admin page.
	 *
	 * @return void
	 */
	public function admin_enqueue_scripts( $hook ) {
		$screen = get_current_screen();

		if ( ! $screen instanceof WP_Screen ) {
			return;
		}

		if ( self::POST_TYPE_SLUG !== $screen->post_type ) {
			return;
		}

		// Only output scripts and styles where in edit screens.
		if ( ! in_array( $hook, [ 'post.php', 'post-new.php' ], true ) ) {
			return;
		}

		// Force media model to load.
		wp_enqueue_media();

		wp_register_style(
			'roboto',
			'https://fonts.googleapis.com/css2?family=Roboto:ital,wght@0,100;0,300;0,400;0,500;0,700;0,900;1,100;1,300;1,400;1,500;1,700;1,900&display=swap',
			[],
			WEBSTORIES_VERSION
		);

		$script_dependencies = [ Tracking::SCRIPT_HANDLE ];

		if ( $this->experiments->is_experiment_enabled( 'customMetaBoxes' ) ) {
			$script_dependencies[] = 'postbox';
		}

		$this->enqueue_script( self::WEB_STORIES_SCRIPT_HANDLE, $script_dependencies );
		$this->enqueue_style( self::WEB_STORIES_SCRIPT_HANDLE, [ 'roboto' ] );

		wp_localize_script(
			self::WEB_STORIES_SCRIPT_HANDLE,
			'webStoriesEditorSettings',
			$this->get_editor_settings()
		);

		// Dequeue forms.css, see https://github.com/google/web-stories-wp/issues/349 .
		$this->remove_admin_style( [ 'forms' ] );
	}

	/**
	 * Get editor settings as an array.
	 *
	 * @since 1.0.0
	 *
	 * @SuppressWarnings(PHPMD.ExcessiveMethodLength)
	 *
	 * @return array
	 */
	public function get_editor_settings() {
		$post                     = get_post();
		$story_id                 = ( $post ) ? $post->ID : null;
		$rest_base                = self::POST_TYPE_SLUG;
		$has_publish_action       = false;
		$has_assign_author_action = false;
		$has_upload_media_action  = current_user_can( 'upload_files' );
		$post_type_object         = get_post_type_object( self::POST_TYPE_SLUG );

		if ( $post_type_object instanceof WP_Post_Type ) {
			$rest_base = ! empty( $post_type_object->rest_base ) ? $post_type_object->rest_base : $post_type_object->name;
			if ( property_exists( $post_type_object->cap, 'publish_posts' ) ) {
				$has_publish_action = current_user_can( $post_type_object->cap->publish_posts );
			}
			if ( property_exists( $post_type_object->cap, 'edit_others_posts' ) ) {
				$has_assign_author_action = current_user_can( $post_type_object->cap->edit_others_posts );
			}
		}

		if ( $story_id ) {
			$this->setup_lock( $story_id );
		}

		// Media settings.
		$max_upload_size = wp_max_upload_size();
		if ( ! $max_upload_size ) {
			$max_upload_size = 0;
		}

		$is_demo = ( isset( $_GET['web-stories-demo'] ) && (bool) $_GET['web-stories-demo'] ); // phpcs:ignore WordPress.Security.NonceVerification.Recommended

<<<<<<< HEAD
		$dashboard_url = add_query_arg(
			[
				'post_type' => self::POST_TYPE_SLUG,
				'page'      => 'stories-dashboard',
			],
			admin_url( 'edit.php' )
		);

		/** This filter is documented in wp-admin/includes/ajax-actions.php */
		$time_window = apply_filters( 'wp_check_post_lock_window', 150 );

		$user = wp_get_current_user();
		/** This filter is documented in wp-admin/includes/post.php */
		$show_locked_dialog = apply_filters( 'show_post_locked_dialog', true, $post, $user );

		$nonce = wp_create_nonce( 'wp_rest' );
=======
		$mime_types       = $this->get_allowed_mime_types();
		$mime_image_types = $this->get_allowed_image_mime_types();
>>>>>>> bf414902

		$settings = [
			'id'         => 'web-stories-editor',
			'config'     => [
				'autoSaveInterval'      => defined( 'AUTOSAVE_INTERVAL' ) ? AUTOSAVE_INTERVAL : null,
				'isRTL'                 => is_rtl(),
				'locale'                => ( new Locale() )->get_locale_settings(),
				'allowedFileTypes'      => $this->get_allowed_file_types(),
				'allowedImageFileTypes' => $this->get_file_type_exts( $mime_image_types ),
				'allowedImageMimeTypes' => $mime_image_types,
				'allowedMimeTypes'      => $mime_types,
				'postType'              => self::POST_TYPE_SLUG,
				'storyId'               => $story_id,
				'dashboardLink'         => $dashboard_url,
				'assetsURL'             => trailingslashit( WEBSTORIES_ASSETS_URL ),
				'cdnURL'                => trailingslashit( WEBSTORIES_CDN_URL ),
				'maxUpload'             => $max_upload_size,
				'isDemo'                => $is_demo,
				'capabilities'          => [
					'hasPublishAction'      => $has_publish_action,
					'hasAssignAuthorAction' => $has_assign_author_action,
					'hasUploadMediaAction'  => $has_upload_media_action,
				],
				'api'                   => [
					'users'        => '/web-stories/v1/users/',
					'currentUser'  => '/web-stories/v1/users/me/',
					'stories'      => sprintf( '/web-stories/v1/%s/', $rest_base ),
					'media'        => '/web-stories/v1/media/',
					'link'         => '/web-stories/v1/link/',
					'statusCheck'  => '/web-stories/v1/status-check/',
					'metaBoxes'    => $this->meta_boxes->get_meta_box_url( (int) $story_id ),
					'storyLocking' => rest_url( sprintf( '/web-stories/v1/%s/%s/lock', $rest_base, $story_id ) ),
				],
				'metadata'              => [
					'publisher' => $this->get_publisher_data(),
				],
				'postLock'              => [
					'interval'         => $time_window,
					'showLockedDialog' => $show_locked_dialog,
				],
				'version'               => WEBSTORIES_VERSION,
				'nonce'                 => $nonce,
				'encodeMarkup'          => $this->decoder->supports_decoding(),
				'metaBoxes'             => $this->meta_boxes->get_meta_boxes_per_location(),
				'ffmpegCoreUrl'         => trailingslashit( WEBSTORIES_CDN_URL ) . 'js/@ffmpeg/core@0.8.5/dist/ffmpeg-core.js',
			],
			'flags'      => array_merge(
				$this->experiments->get_experiment_statuses( 'general' ),
				$this->experiments->get_experiment_statuses( 'editor' )
			),
			'publicPath' => WEBSTORIES_PLUGIN_DIR_URL . 'assets/js/',
		];

		/**
		 * Filters settings passed to the web stories editor.
		 *
		 * @since 1.0.0
		 *
		 * @param array $settings Array of settings passed to web stories editor.
		 */
		return apply_filters( 'web_stories_editor_settings', $settings );
	}

	/**
	 * Setup up post lock.
	 *
	 * @since 1.5.0
	 *
	 * @param int $story_id Post id of story.
	 *
	 * @return void
	 */
	protected function setup_lock( $story_id ) {
		if ( current_user_can( 'edit_post', $story_id ) ) {
			// Make sure these functions are loaded.
			if ( ! function_exists( 'wp_check_post_lock' ) || ! function_exists( 'wp_set_post_lock' ) ) {
				require_once ABSPATH . 'wp-admin/includes/post.php';
			}

			// Check current lock.
			$lock_user_id = wp_check_post_lock( $story_id );
			if ( ! $lock_user_id ) {
				// If no lock set, create new lock.
				wp_set_post_lock( $story_id );
			}
		}
	}

	/**
	 * Set template for web-story post type.
	 *
	 * @since 1.0.0
	 *
	 * @param string $template Template.
	 *
	 * @return string Template.
	 */
	public function filter_template_include( $template ) {
		if ( is_singular( self::POST_TYPE_SLUG ) && ! is_embed() ) {
			$template = WEBSTORIES_PLUGIN_DIR_PATH . 'includes/templates/frontend/single-web-story.php';
		}

		return $template;
	}

	/**
	 * Handles redirects to the post type archive.
	 *
	 * Redirects requests to `/stories` (old) to `/web-stories` (new).
	 * Redirects requests to `/stories/1234` (old) to `/web-stories/1234` (new).
	 *
	 * @since 1.0.0
	 *
	 * @param bool      $bypass Pass-through of the pre_handle_404 filter value.
	 * @param \WP_Query $query The WP_Query object.
	 * @return bool Whether to pass-through or not.
	 */
	public function redirect_post_type_archive_urls( $bypass, $query ) {
		global $wp_rewrite;

		// If a plugin has already utilized the pre_handle_404 function, return without action to avoid conflicts.
		if ( $bypass ) {
			return $bypass;
		}

		if ( ! $wp_rewrite instanceof \WP_Rewrite || ! $wp_rewrite->using_permalinks() ) {
			return $bypass;
		}
		// 'pagename' is for most permalink types, name is for when the %postname% is used as a top-level field.
		if ( isset( $query->query['pagename'] ) && 'stories' === $query->query['pagename'] && ( 'stories' === $query->get( 'pagename' ) || 'stories' === $query->get( 'name' ) ) ) {
			$redirect_url = get_post_type_archive_link( self::POST_TYPE_SLUG );
			if (
				$query->get( 'page' ) &&
				is_numeric( $query->get( 'page' ) ) &&
				self::POST_TYPE_SLUG === get_post_type( absint( $query->get( 'page' ) ) )
			) {
				$redirect_url = get_permalink( absint( $query->get( 'page' ) ) );
			} elseif ( $query->get( 'feed' ) ) {
				$feed         = ( 'feed ' === $query->get( 'feed' ) ) ? $query->get( 'feed' ) : '';
				$redirect_url = get_post_type_archive_feed_link( self::POST_TYPE_SLUG, $feed );
			}

			if ( ! $redirect_url ) {
				return $bypass;
			}

			wp_safe_redirect( $redirect_url, 301 );
			exit;
		}

		return $bypass;
	}

	/**
	 * Filters the bulk action updated messages.
	 *
	 * @since 1.1.0
	 *
	 * @param array[] $bulk_messages Arrays of messages, each keyed by the corresponding post type. Messages are
	 *                               keyed with 'updated', 'locked', 'deleted', 'trashed', and 'untrashed'.
	 * @param int[]   $bulk_counts   Array of item counts for each message, used to build internationalized strings.
	 *
	 * @return array Bulk counts.
	 */
	public function bulk_post_updated_messages( array $bulk_messages, $bulk_counts ) {
		$bulk_messages[ self::POST_TYPE_SLUG ] = [
			/* translators: %s: Number of stories. */
			'updated'   => _n( '%s story updated.', '%s stories updated.', $bulk_counts['updated'], 'web-stories' ),
			'locked'    => ( 1 === $bulk_counts['locked'] ) ? __( '1 story not updated, somebody is editing it.', 'web-stories' ) :
				/* translators: %s: Number of stories. */
				_n( '%s story not updated, somebody is editing it.', '%s stories not updated, somebody is editing them.', $bulk_counts['locked'], 'web-stories' ),
			/* translators: %s: Number of stories. */
			'deleted'   => _n( '%s story permanently deleted.', '%s stories permanently deleted.', $bulk_counts['deleted'], 'web-stories' ),
			/* translators: %s: Number of stories. */
			'trashed'   => _n( '%s story moved to the Trash.', '%s stories moved to the Trash.', $bulk_counts['trashed'], 'web-stories' ),
			/* translators: %s: Number of stories. */
			'untrashed' => _n( '%s story restored from the Trash.', '%s stories restored from the Trash.', $bulk_counts['untrashed'], 'web-stories' ),
		];

		return $bulk_messages;
	}

	/**
	 * Filter feed content for stories to render as an image.
	 *
	 * @since 1.0.0
	 *
	 * @param string $content Feed content.
	 *
	 * @return string
	 */
	public function embed_image( $content ) {
		$post = get_post();

		if ( $post instanceof WP_Post && self::POST_TYPE_SLUG === $post->post_type ) {
			$story = new Story();
			$story->load_from_post( $post );

			$image   = new Image( $story );
			$content = $image->render();
		}

		return $content;
	}

	/**
	 * Change the content to an embedded player
	 *
	 * @since 1.0.0
	 *
	 * @param string $content Current content of filter.
	 *
	 * @return string
	 */
	public function embed_player( $content ) {
		$post = get_post();

		if ( is_feed() ) {
			return $content;
		}

		if ( ! is_search() && ! is_post_type_archive( self::POST_TYPE_SLUG ) ) {
			return $content;
		}

		if ( $post instanceof WP_Post && self::POST_TYPE_SLUG === $post->post_type ) {
			$story = new Story();
			$story->load_from_post( $post );

			$embed   = new Embed( $story );
			$content = $embed->render();
		}

		return $content;
	}


	/**
	 * Reset default title to empty string for auto-drafts.
	 *
	 * @since 1.0.0
	 *
	 * @param array $data Array of data to save.
	 *
	 * @return array
	 */
	public function change_default_title( $data ) {
		if ( self::POST_TYPE_SLUG === $data['post_type'] && 'auto-draft' === $data['post_status'] ) {
			$data['post_title'] = '';
		}
		return $data;
	}

	/**
	 * Add VTT file type to allow file in multisite.
	 *
	 * @param string $value List of allowed file types.
	 * @return string List of allowed file types.
	 */
	public function filter_list_of_allowed_filetypes( $value ) {
		$filetypes = explode( ' ', $value );
		if ( ! in_array( 'vtt', $filetypes, true ) ) {
			$filetypes[] = 'vtt';
			$value       = implode( ' ', $filetypes );
		}

		return $value;
	}
}<|MERGE_RESOLUTION|>--- conflicted
+++ resolved
@@ -525,8 +525,7 @@
 		}
 
 		$is_demo = ( isset( $_GET['web-stories-demo'] ) && (bool) $_GET['web-stories-demo'] ); // phpcs:ignore WordPress.Security.NonceVerification.Recommended
-
-<<<<<<< HEAD
+		
 		$dashboard_url = add_query_arg(
 			[
 				'post_type' => self::POST_TYPE_SLUG,
@@ -543,10 +542,10 @@
 		$show_locked_dialog = apply_filters( 'show_post_locked_dialog', true, $post, $user );
 
 		$nonce = wp_create_nonce( 'wp_rest' );
-=======
+
 		$mime_types       = $this->get_allowed_mime_types();
 		$mime_image_types = $this->get_allowed_image_mime_types();
->>>>>>> bf414902
+
 
 		$settings = [
 			'id'         => 'web-stories-editor',
