<?php
/**
 * Class Story_Post_Type.
 *
 * @package   Google\Web_Stories
 * @copyright 2020 Google LLC
 * @license   https://www.apache.org/licenses/LICENSE-2.0 Apache License 2.0
 * @link      https://github.com/google/web-stories-wp
 */

/**
 * Copyright 2020 Google LLC
 *
 * Licensed under the Apache License, Version 2.0 (the "License");
 * you may not use this file except in compliance with the License.
 * You may obtain a copy of the License at
 *
 *     https://www.apache.org/licenses/LICENSE-2.0
 *
 * Unless required by applicable law or agreed to in writing, software
 * distributed under the License is distributed on an "AS IS" BASIS,
 * WITHOUT WARRANTIES OR CONDITIONS OF ANY KIND, either express or implied.
 * See the License for the specific language governing permissions and
 * limitations under the License.
 */

namespace Google\Web_Stories;

use Google\Web_Stories\Infrastructure\PluginDeactivationAware;
use Google\Web_Stories\Infrastructure\SiteInitializationAware;
use Google\Web_Stories\REST_API\Stories_Controller;
use Google\Web_Stories\Traits\Post_Type;
use WP_Post;
use WP_Query;
use WP_Site;

/**
 * Class Story_Post_Type.
 *
 * @SuppressWarnings(PHPMD.TooManyPublicMethods)
 */
class Story_Post_Type extends Service_Base implements PluginDeactivationAware, SiteInitializationAware {
	use Post_Type;

	/**
	 * The slug of the stories post type.
	 *
	 * @var string
	 */
	const POST_TYPE_SLUG = 'web-story';

	/**
	 * The rewrite slug for this post type.
	 *
	 * @var string
	 */
	const REWRITE_SLUG = 'web-stories';

	/**
	 * Style Present options name.
	 *
	 * @var string
	 */
	const STYLE_PRESETS_OPTION = 'web_stories_style_presets';

	/**
	 * Publisher logo meta key.
	 *
	 * @var string
	 */
	const PUBLISHER_LOGO_META_KEY = 'web_stories_publisher_logo';

	/**
	 * Registers the post type for stories.
	 *
	 * @todo refactor
	 *
	 * @SuppressWarnings(PHPMD.ExcessiveMethodLength)
	 *
	 * @since 1.0.0
	 *
	 * @return void
	 */
	public function register() {
		$this->register_post_type();
		$this->register_meta();

		add_filter( '_wp_post_revision_fields', [ $this, 'filter_revision_fields' ], 10, 2 );
		add_filter( 'wp_insert_post_data', [ $this, 'change_default_title' ] );
		add_filter( 'bulk_post_updated_messages', [ $this, 'bulk_post_updated_messages' ], 10, 2 );
		add_action( 'clean_post_cache', [ $this, 'clear_user_posts_count' ], 10, 2 );

		add_action( 'add_option_' . Settings::SETTING_NAME_ARCHIVE, [ $this, 'update_archive_setting' ] );
		add_action( 'update_option_' . Settings::SETTING_NAME_ARCHIVE, [ $this, 'update_archive_setting' ] );
		add_action( 'add_option_' . Settings::SETTING_NAME_ARCHIVE_PAGE_ID, [ $this, 'update_archive_setting' ] );
		add_action( 'update_option_' . Settings::SETTING_NAME_ARCHIVE_PAGE_ID, [ $this, 'update_archive_setting' ] );

		add_filter( 'display_post_states', [ $this, 'filter_display_post_states' ], 10, 2 );
		add_action( 'pre_get_posts', [ $this, 'pre_get_posts' ] );
	}

	/**
	 * Act on site initialization.
	 *
	 * @since 1.11.0
	 *
	 * @param WP_Site $site The site being initialized.
	 * @return void
	 */
	public function on_site_initialization( WP_Site $site ) {
		$this->register_post_type();
	}

	/**
	 * Act on plugin deactivation.
	 *
	 * @since 1.6.0
	 *
	 * @param bool $network_wide Whether the deactivation was done network-wide.
	 * @return void
	 */
	public function on_plugin_deactivation( $network_wide ) {
		$this->unregister_post_type();
	}

	/**
	 * Register post type.
	 *
	 * @since 1.12.0
	 *
	 * @return \WP_Post_Type|\WP_Error
	 */
	public function register_post_type() {
<<<<<<< HEAD
		$has_archive = 'default' === Services::get( 'settings' )->get_setting( Settings::SETTING_NAME_ARCHIVE, 'default' );

=======
>>>>>>> 35a65a98
		return register_post_type(
			self::POST_TYPE_SLUG,
			[
				'labels'                => [
					'name'                     => _x( 'Stories', 'post type general name', 'web-stories' ),
					'singular_name'            => _x( 'Story', 'post type singular name', 'web-stories' ),
					'add_new'                  => _x( 'Add New', 'story', 'web-stories' ),
					'add_new_item'             => __( 'Add New Story', 'web-stories' ),
					'edit_item'                => __( 'Edit Story', 'web-stories' ),
					'new_item'                 => __( 'New Story', 'web-stories' ),
					'view_item'                => __( 'View Story', 'web-stories' ),
					'view_items'               => __( 'View Stories', 'web-stories' ),
					'search_items'             => __( 'Search Stories', 'web-stories' ),
					'not_found'                => __( 'No stories found.', 'web-stories' ),
					'not_found_in_trash'       => __( 'No stories found in Trash.', 'web-stories' ),
					'all_items'                => __( 'All Stories', 'web-stories' ),
					'archives'                 => __( 'Story Archives', 'web-stories' ),
					'attributes'               => __( 'Story Attributes', 'web-stories' ),
					'insert_into_item'         => __( 'Insert into story', 'web-stories' ),
					'uploaded_to_this_item'    => __( 'Uploaded to this story', 'web-stories' ),
					'featured_image'           => _x( 'Featured Image', 'story', 'web-stories' ),
					'set_featured_image'       => _x( 'Set featured image', 'story', 'web-stories' ),
					'remove_featured_image'    => _x( 'Remove featured image', 'story', 'web-stories' ),
					'use_featured_image'       => _x( 'Use as featured image', 'story', 'web-stories' ),
					'filter_items_list'        => __( 'Filter stories list', 'web-stories' ),
					'filter_by_date'           => __( 'Filter by date', 'web-stories' ),
					'items_list_navigation'    => __( 'Stories list navigation', 'web-stories' ),
					'items_list'               => __( 'Stories list', 'web-stories' ),
					'item_published'           => __( 'Story published.', 'web-stories' ),
					'item_published_privately' => __( 'Story published privately.', 'web-stories' ),
					'item_reverted_to_draft'   => __( 'Story reverted to draft.', 'web-stories' ),
					'item_scheduled'           => __( 'Story scheduled', 'web-stories' ),
					'item_updated'             => __( 'Story updated.', 'web-stories' ),
					'menu_name'                => _x( 'Stories', 'admin menu', 'web-stories' ),
					'name_admin_bar'           => _x( 'Story', 'add new on admin bar', 'web-stories' ),
					'item_link'                => _x( 'Story Link', 'navigation link block title', 'web-stories' ),
					'item_link_description'    => _x( 'A link to a story.', 'navigation link block description', 'web-stories' ),
				],
				'menu_icon'             => $this->get_post_type_icon(),
				'supports'              => [
					'title', // Used for amp-story[title].
					'author',
					'editor',
					'excerpt',
					'thumbnail', // Used for poster images.
					'revisions', // Without this, the REST API will return 404 for an autosave request.
					'custom-fields',
				],
				'rewrite'               => [
					'slug'       => self::REWRITE_SLUG,
					'with_front' => false,
					'feeds'      => true,
				],
				'public'                => true,
				'has_archive'           => $this->get_has_archive(),
				'exclude_from_search'   => true,
				'show_ui'               => true,
				'show_in_rest'          => true,
				'rest_controller_class' => Stories_Controller::class,
				'capability_type'       => [ 'web-story', 'web-stories' ],
				'map_meta_cap'          => true,
			]
		);
	}

	/**
	 * Unregister post type.
	 *
	 * @since 1.12.0
	 *
	 * @return void
	 */
	public function unregister_post_type() {
		unregister_post_type( self::POST_TYPE_SLUG );
	}

	/**
	 * Register post meta.
	 *
	 * @since 1.12.0
	 *
	 * @return void
	 */
	protected function register_meta() {
		$active_publisher_logo_id = absint( Services::get( 'settings' )->get_setting( Settings::SETTING_NAME_ACTIVE_PUBLISHER_LOGO, 0 ) );

		register_post_meta(
			self::POST_TYPE_SLUG,
			self::PUBLISHER_LOGO_META_KEY,
			[
				'sanitize_callback' => 'absint',
				'type'              => 'integer',
				'description'       => __( 'Publisher logo ID.', 'web-stories' ),
				'show_in_rest'      => true,
				'default'           => $active_publisher_logo_id,
				'single'            => true,
			]
		);
	}

	/**
	 * Base64 encoded svg icon.
	 *
	 * @since 1.0.0
	 *
	 * @return string Base64-encoded SVG icon.
	 */
	protected function get_post_type_icon(): string {
		return 'data:image/svg+xml;base64,PHN2ZyB3aWR0aD0iMjAiIGhlaWdodD0iMjAiIGZpbGw9Im5vbmUiIHhtbG5zPSJodHRwOi8vd3d3LnczLm9yZy8yMDAwL3N2ZyI+PHBhdGggZmlsbC1ydWxlPSJldmVub2RkIiBjbGlwLXJ1bGU9ImV2ZW5vZGQiIGQ9Ik0xMCAyMGM1LjUyMyAwIDEwLTQuNDc3IDEwLTEwUzE1LjUyMyAwIDEwIDAgMCA0LjQ3NyAwIDEwczQuNDc3IDEwIDEwIDEwek01LjUgNmExIDEgMCAwMTEtMUgxMWExIDEgMCAwMTEgMXY4YTEgMSAwIDAxLTEgMUg2LjVhMSAxIDAgMDEtMS0xVjZ6TTEzIDZhMSAxIDAgMDExIDF2NmExIDEgMCAwMS0xIDFWNnptMi43NSAxLjc1QS43NS43NSAwIDAwMTUgN3Y2YS43NS43NSAwIDAwLjc1LS43NXYtNC41eiIgZmlsbD0iI2EwYTVhYSIvPjwvc3ZnPg==';
	}

	/**
	 * Filters the revision fields to ensure that JSON representation gets saved to Story revisions.
	 *
	 * @since 1.0.0
	 *
	 * @param array|mixed $fields Array of allowed revision fields.
	 * @param array       $story  Story post array.
	 *
	 * @return array|mixed Array of allowed fields.
	 */
	public function filter_revision_fields( $fields, $story ) {
		if ( ! is_array( $fields ) ) {
			return $fields;
		}

		if ( self::POST_TYPE_SLUG === $story['post_type'] ) {
			$fields['post_content_filtered'] = __( 'Story data', 'web-stories' );
		}

		return $fields;
	}

	/**
	 * Filters the bulk action updated messages.
	 *
	 * @since 1.1.0
	 *
	 * @param array[]|mixed $bulk_messages Arrays of messages, each keyed by the corresponding post type. Messages are
	 *                               keyed with 'updated', 'locked', 'deleted', 'trashed', and 'untrashed'.
	 * @param int[]         $bulk_counts   Array of item counts for each message, used to build internationalized strings.
	 *
	 * @return array|mixed Bulk counts.
	 */
	public function bulk_post_updated_messages( $bulk_messages, $bulk_counts ) {
		if ( ! is_array( $bulk_messages ) ) {
			return $bulk_messages;
		}
		$bulk_messages[ self::POST_TYPE_SLUG ] = [
			/* translators: %s: Number of stories. */
			'updated'   => _n( '%s story updated.', '%s stories updated.', $bulk_counts['updated'], 'web-stories' ),
			'locked'    => ( 1 === $bulk_counts['locked'] ) ? __( 'Story not updated, somebody is editing it.', 'web-stories' ) :
				/* translators: %s: Number of stories. */
				_n( '%s story not updated, somebody is editing it.', '%s stories not updated, somebody is editing them.', $bulk_counts['locked'], 'web-stories' ),
			/* translators: %s: Number of stories. */
			'deleted'   => _n( '%s story permanently deleted.', '%s stories permanently deleted.', $bulk_counts['deleted'], 'web-stories' ),
			/* translators: %s: Number of stories. */
			'trashed'   => _n( '%s story moved to the Trash.', '%s stories moved to the Trash.', $bulk_counts['trashed'], 'web-stories' ),
			/* translators: %s: Number of stories. */
			'untrashed' => _n( '%s story restored from the Trash.', '%s stories restored from the Trash.', $bulk_counts['untrashed'], 'web-stories' ),
		];

		return $bulk_messages;
	}

	/**
	 * Reset default title to empty string for auto-drafts.
	 *
	 * @since 1.0.0
	 *
	 * @param array|mixed $data Array of data to save.
	 *
	 * @return array|mixed
	 */
	public function change_default_title( $data ) {
		if ( ! is_array( $data ) ) {
			return $data;
		}
		if ( self::POST_TYPE_SLUG === $data['post_type'] && 'auto-draft' === $data['post_status'] ) {
			$data['post_title'] = '';
		}
		return $data;
	}

	/**
	 * Invalid cache.
	 *
	 * @since 1.10.0
	 *
	 * @param int     $post_id   Post ID.
	 * @param WP_Post $post  Post object.
	 *
	 * @return void
	 */
	public function clear_user_posts_count( $post_id, $post ) {
		if ( ! $post instanceof WP_Post || self::POST_TYPE_SLUG !== $post->post_type ) {
			return;
		}

		$cache_key   = "count_user_{$post->post_type}_{$post->post_author}";
		$cache_group = 'user_posts_count';
		wp_cache_delete( $cache_key, $cache_group );
	}

	/**
	 * Clear rewrite rules on update on setting.
	 *
	 * @since 1.12.0
	 *
	 * @return void
	 */
	public function update_archive_setting() {
		if ( ! defined( '\WPCOM_IS_VIP_ENV' ) || false === \WPCOM_IS_VIP_ENV ) {
			$this->unregister_post_type();
			$this->register_post_type();
			flush_rewrite_rules( false );
		}
	}

	/**
	 * Determines whether the post type should have an archive or not.
	 *
	 * @since 1.12.0
	 *
	 * @return bool|string Whether the post type should have an archive, or archive slug.
	 */
	private function get_has_archive() {
		$archive_page_option    = get_option( Settings::SETTING_NAME_ARCHIVE );
		$custom_archive_page_id = (int) get_option( Settings::SETTING_NAME_ARCHIVE_PAGE_ID );
		$has_archive            = true;

		if ( 'disabled' === $archive_page_option ) {
			$has_archive = false;
		} elseif (
			'custom' === $archive_page_option &&
			$custom_archive_page_id &&
			'publish' === get_post_status( $custom_archive_page_id )
		) {
			$uri = get_page_uri( $custom_archive_page_id );
			if ( $uri ) {
				$has_archive = urldecode( $uri );
			}
		}

		return $has_archive;
	}

	/**
	 * Modifies the current query to set up the custom archive page.
	 *
	 * @since 1.12.0
	 *
	 * @param WP_Query $query Current query instance, passed by reference.
	 * @return void
	 */
	public function pre_get_posts( WP_Query $query ) {
		if ( ! is_string( $this->get_has_archive() ) ) {
			return;
		}

		if ( $query->is_admin || ! $query->is_main_query() ) {
			return;
		}

		if ( ! $query->is_post_type_archive( self::POST_TYPE_SLUG ) ) {
			return;
		}

		$custom_archive_page_id = (int) get_option( Settings::SETTING_NAME_ARCHIVE_PAGE_ID );

		$query->set( 'page_id', $custom_archive_page_id );
		$query->set( 'post_type', 'page' );
		$query->is_post_type_archive = false;
		$query->is_archive           = false;
		$query->is_singular          = true;
		$query->is_page              = true;
	}

	/**
	 * Filters the default post display states used in the posts list table.
	 *
	 * @since 1.12.0
	 *
	 * @param string[]|mixed $post_states An array of post display states.
	 * @param WP_Post        $post        The current post object.
	 * @return string[]|mixed Filtered post display states.
	 */
	public function filter_display_post_states( $post_states, WP_Post $post ) {
		if ( ! is_array( $post_states ) ) {
			return $post_states;
		}

		if ( ! is_string( $this->get_has_archive() ) ) {
			return $post_states;
		}

		$custom_archive_page_id = (int) get_option( Settings::SETTING_NAME_ARCHIVE_PAGE_ID );

		if ( $post->ID === $custom_archive_page_id ) {
			$post_states['web_stories_archive_page'] = __( 'Web Stories Archive Page', 'web-stories' );
		}

		return $post_states;
	}
}<|MERGE_RESOLUTION|>--- conflicted
+++ resolved
@@ -131,11 +131,8 @@
 	 * @return \WP_Post_Type|\WP_Error
 	 */
 	public function register_post_type() {
-<<<<<<< HEAD
 		$has_archive = 'default' === Services::get( 'settings' )->get_setting( Settings::SETTING_NAME_ARCHIVE, 'default' );
 
-=======
->>>>>>> 35a65a98
 		return register_post_type(
 			self::POST_TYPE_SLUG,
 			[
