<?php
/**
 * Class Story_Post_Type.
 *
 * @package   Google\Web_Stories
 * @copyright 2020 Google LLC
 * @license   https://www.apache.org/licenses/LICENSE-2.0 Apache License 2.0
 * @link      https://github.com/google/web-stories-wp
 */

/**
 * Copyright 2020 Google LLC
 *
 * Licensed under the Apache License, Version 2.0 (the "License");
 * you may not use this file except in compliance with the License.
 * You may obtain a copy of the License at
 *
 *     https://www.apache.org/licenses/LICENSE-2.0
 *
 * Unless required by applicable law or agreed to in writing, software
 * distributed under the License is distributed on an "AS IS" BASIS,
 * WITHOUT WARRANTIES OR CONDITIONS OF ANY KIND, either express or implied.
 * See the License for the specific language governing permissions and
 * limitations under the License.
 */

namespace Google\Web_Stories;

use Google\Web_Stories\REST_API\Stories_Controller;
use WP_Post_Type;
use WP_Rewrite;
use WP_Query;
use WP_Post;

/**
 * Class Story_Post_Type.
 */
class Story_Post_Type extends Service_Base {

	/**
	 * The slug of the stories post type.
	 *
	 * @var string
	 */
	const POST_TYPE_SLUG = 'web-story';

	/**
	 * The rewrite slug for this post type.
	 *
	 * @var string
	 */
	const REWRITE_SLUG = 'web-stories';

	/**
	 * Style Present options name.
	 *
	 * @var string
	 */
	const STYLE_PRESETS_OPTION = 'web_stories_style_presets';

	/**
	 * Registers the post type for stories.
	 *
	 * @todo refactor
	 *
	 * @SuppressWarnings(PHPMD.ExcessiveMethodLength)
	 *
	 * @since 1.0.0
	 *
	 * @return void
	 */
	public function register() {
		register_post_type(
			self::POST_TYPE_SLUG,
			[
				'labels'                => [
					'name'                     => _x( 'Stories', 'post type general name', 'web-stories' ),
					'singular_name'            => _x( 'Story', 'post type singular name', 'web-stories' ),
					'add_new'                  => _x( 'Add New', 'story', 'web-stories' ),
					'add_new_item'             => __( 'Add New Story', 'web-stories' ),
					'edit_item'                => __( 'Edit Story', 'web-stories' ),
					'new_item'                 => __( 'New Story', 'web-stories' ),
					'view_item'                => __( 'View Story', 'web-stories' ),
					'view_items'               => __( 'View Stories', 'web-stories' ),
					'search_items'             => __( 'Search Stories', 'web-stories' ),
					'not_found'                => __( 'No stories found.', 'web-stories' ),
					'not_found_in_trash'       => __( 'No stories found in Trash.', 'web-stories' ),
					'all_items'                => __( 'All Stories', 'web-stories' ),
					'archives'                 => __( 'Story Archives', 'web-stories' ),
					'attributes'               => __( 'Story Attributes', 'web-stories' ),
					'insert_into_item'         => __( 'Insert into story', 'web-stories' ),
					'uploaded_to_this_item'    => __( 'Uploaded to this story', 'web-stories' ),
					'featured_image'           => _x( 'Featured Image', 'story', 'web-stories' ),
					'set_featured_image'       => _x( 'Set featured image', 'story', 'web-stories' ),
					'remove_featured_image'    => _x( 'Remove featured image', 'story', 'web-stories' ),
					'use_featured_image'       => _x( 'Use as featured image', 'story', 'web-stories' ),
					'filter_items_list'        => __( 'Filter stories list', 'web-stories' ),
					'filter_by_date'           => __( 'Filter by date', 'web-stories' ),
					'items_list_navigation'    => __( 'Stories list navigation', 'web-stories' ),
					'items_list'               => __( 'Stories list', 'web-stories' ),
					'item_published'           => __( 'Story published.', 'web-stories' ),
					'item_published_privately' => __( 'Story published privately.', 'web-stories' ),
					'item_reverted_to_draft'   => __( 'Story reverted to draft.', 'web-stories' ),
					'item_scheduled'           => __( 'Story scheduled', 'web-stories' ),
					'item_updated'             => __( 'Story updated.', 'web-stories' ),
					'menu_name'                => _x( 'Stories', 'admin menu', 'web-stories' ),
					'name_admin_bar'           => _x( 'Story', 'add new on admin bar', 'web-stories' ),
					'item_link'                => _x( 'Story Link', 'navigation link block title', 'web-stories' ),
					'item_link_description'    => _x( 'A link to a story.', 'navigation link block description', 'web-stories' ),
				],
				'menu_icon'             => $this->get_post_type_icon(),
				'supports'              => [
					'title', // Used for amp-story[title].
					'author',
					'editor',
					'excerpt',
					'thumbnail', // Used for poster images.
					'revisions', // Without this, the REST API will return 404 for an autosave request.
				],
				'rewrite'               => [
					'slug'       => self::REWRITE_SLUG,
					'with_front' => false,
				],
				'public'                => true,
				'has_archive'           => true,
				'exclude_from_search'   => true,
				'show_ui'               => true,
				'show_in_rest'          => true,
				'rest_controller_class' => Stories_Controller::class,
				'capability_type'       => [ 'web-story', 'web-stories' ],
				'map_meta_cap'          => true,
			]
		);

		add_filter( '_wp_post_revision_fields', [ $this, 'filter_revision_fields' ], 10, 2 );
		add_filter( 'wp_insert_post_data', [ $this, 'change_default_title' ] );
		add_filter( 'bulk_post_updated_messages', [ $this, 'bulk_post_updated_messages' ], 10, 2 );
		add_action( 'clean_post_cache', [ $this, 'clear_user_posts_count' ], 10, 2 );
	}

	/**
	 * Base64 encoded svg icon.
	 *
	 * @since 1.0.0
	 *
	 * @return string Base64-encoded SVG icon.
	 */
	protected function get_post_type_icon(): string {
		return 'data:image/svg+xml;base64,PHN2ZyB3aWR0aD0iMjAiIGhlaWdodD0iMjAiIGZpbGw9Im5vbmUiIHhtbG5zPSJodHRwOi8vd3d3LnczLm9yZy8yMDAwL3N2ZyI+PHBhdGggZmlsbC1ydWxlPSJldmVub2RkIiBjbGlwLXJ1bGU9ImV2ZW5vZGQiIGQ9Ik0xMCAyMGM1LjUyMyAwIDEwLTQuNDc3IDEwLTEwUzE1LjUyMyAwIDEwIDAgMCA0LjQ3NyAwIDEwczQuNDc3IDEwIDEwIDEwek01LjUgNmExIDEgMCAwMTEtMUgxMWExIDEgMCAwMTEgMXY4YTEgMSAwIDAxLTEgMUg2LjVhMSAxIDAgMDEtMS0xVjZ6TTEzIDZhMSAxIDAgMDExIDF2NmExIDEgMCAwMS0xIDFWNnptMi43NSAxLjc1QS43NS43NSAwIDAwMTUgN3Y2YS43NS43NSAwIDAwLjc1LS43NXYtNC41eiIgZmlsbD0iI2EwYTVhYSIvPjwvc3ZnPg==';
	}

	/**
	 * Filters the revision fields to ensure that JSON representation gets saved to Story revisions.
	 *
	 * @since 1.0.0
	 *
	 * @param array $fields Array of allowed revision fields.
	 * @param array $story Story post array.
	 *
	 * @return array Array of allowed fields.
	 */
	public function filter_revision_fields( $fields, $story ) {
		if ( self::POST_TYPE_SLUG === $story['post_type'] ) {
			$fields                          = (array) $fields;
			$fields['post_content_filtered'] = __( 'Story data', 'web-stories' );
		}
		return $fields;
	}

<<<<<<< HEAD


	/**
	 * Handles redirects to the post type archive.
	 *
	 * Redirects requests to `/stories` (old) to `/web-stories` (new).
	 * Redirects requests to `/stories/1234` (old) to `/web-stories/1234` (new).
	 *
	 * @since 1.0.0
	 *
	 * @param bool|mixed $bypass Pass-through of the pre_handle_404 filter value.
	 * @param WP_Query   $query The WP_Query object.
	 * @return bool|mixed Whether to pass-through or not.
	 */
	public function redirect_post_type_archive_urls( $bypass, $query ) {
		global $wp_rewrite;

		// If a plugin has already utilized the pre_handle_404 function, return without action to avoid conflicts.
		if ( $bypass ) {
			return $bypass;
		}

		if ( ! $wp_rewrite instanceof WP_Rewrite || ! $wp_rewrite->using_permalinks() ) {
			return $bypass;
		}
		// 'pagename' is for most permalink types, name is for when the %postname% is used as a top-level field.
		if ( isset( $query->query['pagename'] ) && 'stories' === $query->query['pagename'] && ( 'stories' === $query->get( 'pagename' ) || 'stories' === $query->get( 'name' ) ) ) {
			$redirect_url = get_post_type_archive_link( self::POST_TYPE_SLUG );
			if (
				$query->get( 'page' ) &&
				is_numeric( $query->get( 'page' ) ) &&
				self::POST_TYPE_SLUG === get_post_type( absint( $query->get( 'page' ) ) )
			) {
				$redirect_url = get_permalink( absint( $query->get( 'page' ) ) );
			} elseif ( $query->get( 'feed' ) ) {
				$feed         = ( 'feed ' === $query->get( 'feed' ) ) ? $query->get( 'feed' ) : '';
				$redirect_url = get_post_type_archive_feed_link( self::POST_TYPE_SLUG, $feed );
			}

			if ( ! $redirect_url ) {
				return $bypass;
			}

			wp_safe_redirect( $redirect_url, 301 );
			exit;
		}

		return $bypass;
	}

=======
>>>>>>> 3a6ae0a3
	/**
	 * Filters the bulk action updated messages.
	 *
	 * @since 1.1.0
	 *
	 * @param array[]|mixed $bulk_messages Arrays of messages, each keyed by the corresponding post type. Messages are
	 *                               keyed with 'updated', 'locked', 'deleted', 'trashed', and 'untrashed'.
	 * @param int[]         $bulk_counts   Array of item counts for each message, used to build internationalized strings.
	 *
	 * @return array|mixed Bulk counts.
	 */
	public function bulk_post_updated_messages( $bulk_messages, $bulk_counts ) {
		$bulk_messages                         = (array) $bulk_messages;
		$bulk_messages[ self::POST_TYPE_SLUG ] = [
			/* translators: %s: Number of stories. */
			'updated'   => _n( '%s story updated.', '%s stories updated.', $bulk_counts['updated'], 'web-stories' ),
			'locked'    => ( 1 === $bulk_counts['locked'] ) ? __( 'Story not updated, somebody is editing it.', 'web-stories' ) :
				/* translators: %s: Number of stories. */
				_n( '%s story not updated, somebody is editing it.', '%s stories not updated, somebody is editing them.', $bulk_counts['locked'], 'web-stories' ),
			/* translators: %s: Number of stories. */
			'deleted'   => _n( '%s story permanently deleted.', '%s stories permanently deleted.', $bulk_counts['deleted'], 'web-stories' ),
			/* translators: %s: Number of stories. */
			'trashed'   => _n( '%s story moved to the Trash.', '%s stories moved to the Trash.', $bulk_counts['trashed'], 'web-stories' ),
			/* translators: %s: Number of stories. */
			'untrashed' => _n( '%s story restored from the Trash.', '%s stories restored from the Trash.', $bulk_counts['untrashed'], 'web-stories' ),
		];

		return $bulk_messages;
	}

	/**
	 * Reset default title to empty string for auto-drafts.
	 *
	 * @since 1.0.0
	 *
	 * @param array|mixed $data Array of data to save.
	 *
	 * @return array
	 */
	public function change_default_title( $data ) {
		$data = (array) $data;
		if ( self::POST_TYPE_SLUG === $data['post_type'] && 'auto-draft' === $data['post_status'] ) {
			$data['post_title'] = '';
		}
		return $data;
	}

	/**
	 * Invalid cache.
	 *
	 * @since 1.10.0
	 *
	 * @param int     $post_id   Post ID.
	 * @param WP_Post $post  Post object.
	 *
	 * @return void
	 */
	public function clear_user_posts_count( $post_id, $post ) {
		if ( ! $post instanceof WP_Post || self::POST_TYPE_SLUG !== $post->post_type ) {
			return;
		}

		$cache_key   = "count_user_{$post->post_type}_{$post->post_author}";
		$cache_group = 'user_posts_count';
		wp_cache_delete( $cache_key, $cache_group );
	}
}<|MERGE_RESOLUTION|>--- conflicted
+++ resolved
@@ -167,59 +167,6 @@
 		return $fields;
 	}
 
-<<<<<<< HEAD
-
-
-	/**
-	 * Handles redirects to the post type archive.
-	 *
-	 * Redirects requests to `/stories` (old) to `/web-stories` (new).
-	 * Redirects requests to `/stories/1234` (old) to `/web-stories/1234` (new).
-	 *
-	 * @since 1.0.0
-	 *
-	 * @param bool|mixed $bypass Pass-through of the pre_handle_404 filter value.
-	 * @param WP_Query   $query The WP_Query object.
-	 * @return bool|mixed Whether to pass-through or not.
-	 */
-	public function redirect_post_type_archive_urls( $bypass, $query ) {
-		global $wp_rewrite;
-
-		// If a plugin has already utilized the pre_handle_404 function, return without action to avoid conflicts.
-		if ( $bypass ) {
-			return $bypass;
-		}
-
-		if ( ! $wp_rewrite instanceof WP_Rewrite || ! $wp_rewrite->using_permalinks() ) {
-			return $bypass;
-		}
-		// 'pagename' is for most permalink types, name is for when the %postname% is used as a top-level field.
-		if ( isset( $query->query['pagename'] ) && 'stories' === $query->query['pagename'] && ( 'stories' === $query->get( 'pagename' ) || 'stories' === $query->get( 'name' ) ) ) {
-			$redirect_url = get_post_type_archive_link( self::POST_TYPE_SLUG );
-			if (
-				$query->get( 'page' ) &&
-				is_numeric( $query->get( 'page' ) ) &&
-				self::POST_TYPE_SLUG === get_post_type( absint( $query->get( 'page' ) ) )
-			) {
-				$redirect_url = get_permalink( absint( $query->get( 'page' ) ) );
-			} elseif ( $query->get( 'feed' ) ) {
-				$feed         = ( 'feed ' === $query->get( 'feed' ) ) ? $query->get( 'feed' ) : '';
-				$redirect_url = get_post_type_archive_feed_link( self::POST_TYPE_SLUG, $feed );
-			}
-
-			if ( ! $redirect_url ) {
-				return $bypass;
-			}
-
-			wp_safe_redirect( $redirect_url, 301 );
-			exit;
-		}
-
-		return $bypass;
-	}
-
-=======
->>>>>>> 3a6ae0a3
 	/**
 	 * Filters the bulk action updated messages.
 	 *
