--- conflicted
+++ resolved
@@ -437,17 +437,10 @@
 				 */
 				'media3pTab'                   => false,
 				/**
-<<<<<<< HEAD
-				 * Description: Flag for displaying the elements tab/panel.
-				 * Author: @swissspidy
-				 * Issue: #2616
-				 * Creation date: 2020-06-19
-=======
 				 * Description: Flag to show or hide the elements tab.
 				 * Author: @diegovar
 				 * Issue: #2616
 				 * Creation date: 2020-06-23
->>>>>>> d80ec9b8
 				 */
 				'showElementsTab'              => false,
 			],
