<?php
/**
 * Class Story_Post_Type.
 *
 * @package   Google\Web_Stories
 * @copyright 2020 Google LLC
 * @license   https://www.apache.org/licenses/LICENSE-2.0 Apache License 2.0
 * @link      https://github.com/google/web-stories-wp
 */

/**
 * Copyright 2020 Google LLC
 *
 * Licensed under the Apache License, Version 2.0 (the "License");
 * you may not use this file except in compliance with the License.
 * You may obtain a copy of the License at
 *
 *     https://www.apache.org/licenses/LICENSE-2.0
 *
 * Unless required by applicable law or agreed to in writing, software
 * distributed under the License is distributed on an "AS IS" BASIS,
 * WITHOUT WARRANTIES OR CONDITIONS OF ANY KIND, either express or implied.
 * See the License for the specific language governing permissions and
 * limitations under the License.
 */

namespace Google\Web_Stories;

use Google\Web_Stories\REST_API\Stories_Controller;
use Google\Web_Stories\Traits\Assets;
use Google\Web_Stories\Traits\Publisher;
use Google\Web_Stories\Traits\Types;
use WP_Post;
use WP_Screen;

/**
 * Class Story_Post_Type.
 */
class Story_Post_Type {
	use Publisher;
	use Types;
	use Assets;
	/**
	 * The slug of the stories post type.
	 *
	 * @var string
	 */
	const POST_TYPE_SLUG = 'web-story';

	/**
	 * Web Stories editor script handle.
	 *
	 * @var string
	 */
	const WEB_STORIES_SCRIPT_HANDLE = 'edit-story';

	/**
	 * The rewrite slug for this post type.
	 *
	 * @var string
	 */
	const REWRITE_SLUG = 'stories';

	/**
	 * Style Present options name.
	 *
	 * @var string
	 */
	const STYLE_PRESETS_OPTION = 'web_stories_style_presets';
	/**
	 * Registers the post type for stories.
	 *
	 * @todo refactor
	 *
	 * @return void
	 */
	public function init() {
		register_post_type(
			self::POST_TYPE_SLUG,
			[
				'labels'                => [
					'name'                     => _x( 'Stories', 'post type general name', 'web-stories' ),
					'singular_name'            => _x( 'Story', 'post type singular name', 'web-stories' ),
					'add_new'                  => _x( 'Add New', 'story', 'web-stories' ),
					'add_new_item'             => __( 'Add New Story', 'web-stories' ),
					'edit_item'                => __( 'Edit Story', 'web-stories' ),
					'new_item'                 => __( 'New Story', 'web-stories' ),
					'view_item'                => __( 'View Story', 'web-stories' ),
					'view_items'               => __( 'View Stories', 'web-stories' ),
					'search_items'             => __( 'Search Stories', 'web-stories' ),
					'not_found'                => __( 'No stories found.', 'web-stories' ),
					'not_found_in_trash'       => __( 'No stories found in Trash.', 'web-stories' ),
					'all_items'                => __( 'All Stories', 'web-stories' ),
					'archives'                 => __( 'Story Archives', 'web-stories' ),
					'attributes'               => __( 'Story Attributes', 'web-stories' ),
					'insert_into_item'         => __( 'Insert into story', 'web-stories' ),
					'uploaded_to_this_item'    => __( 'Uploaded to this story', 'web-stories' ),
					'featured_image'           => __( 'Featured Image', 'web-stories' ),
					'set_featured_image'       => __( 'Set featured image', 'web-stories' ),
					'remove_featured_image'    => __( 'Remove featured image', 'web-stories' ),
					'use_featured_image'       => __( 'Use as featured image', 'web-stories' ),
					'filter_items_list'        => __( 'Filter stories list', 'web-stories' ),
					'items_list_navigation'    => __( 'Stories list navigation', 'web-stories' ),
					'items_list'               => __( 'Stories list', 'web-stories' ),
					'item_published'           => __( 'Story published.', 'web-stories' ),
					'item_published_privately' => __( 'Story published privately.', 'web-stories' ),
					'item_reverted_to_draft'   => __( 'Story reverted to draft.', 'web-stories' ),
					'item_scheduled'           => __( 'Story scheduled', 'web-stories' ),
					'item_updated'             => __( 'Story updated.', 'web-stories' ),
					'menu_name'                => _x( 'Stories', 'admin menu', 'web-stories' ),
					'name_admin_bar'           => _x( 'Story', 'add new on admin bar', 'web-stories' ),
				],
				'menu_icon'             => $this->get_post_type_icon(),
				'supports'              => [
					'title', // Used for amp-story[title].
					'author',
					'editor',
					'excerpt',
					'thumbnail', // Used for poster images.
					'revisions', // Without this, the REST API will return 404 for an autosave request.
				],
				'rewrite'               => [
					'slug' => self::REWRITE_SLUG,
				],
				'public'                => true,
				'show_ui'               => true,
				'show_in_rest'          => true,
				'rest_controller_class' => Stories_Controller::class,
			]
		);

		add_action( 'admin_enqueue_scripts', [ $this, 'admin_enqueue_scripts' ] );
		add_filter( 'show_admin_bar', [ $this, 'show_admin_bar' ] ); // phpcs:ignore WordPressVIPMinimum.UserExperience.AdminBarRemoval.RemovalDetected
		add_filter( 'replace_editor', [ $this, 'replace_editor' ], 10, 2 );
		add_filter( 'use_block_editor_for_post_type', [ $this, 'filter_use_block_editor_for_post_type' ], 10, 2 );


		add_filter( 'rest_' . self::POST_TYPE_SLUG . '_collection_params', [ $this, 'filter_rest_collection_params' ], 10, 2 );

		// Select the single-web-story.php template for Stories.
		add_filter( 'template_include', [ $this, 'filter_template_include' ] );

		add_filter( 'amp_skip_post', [ $this, 'skip_amp' ], PHP_INT_MAX, 2 );

		add_filter( '_wp_post_revision_fields', [ $this, 'filter_revision_fields' ], 10, 2 );

		add_filter( 'googlesitekit_amp_gtag_opt', [ $this, 'filter_site_kit_gtag_opt' ] );
	}

	/**
	 * Base64 encoded svg icon.
	 *
	 * @return string Base64-encoded SVG icon.
	 */
	protected function get_post_type_icon() {
		return 'data:image/svg+xml;base64,PHN2ZyB3aWR0aD0iNjMiIGhlaWdodD0iNTUiIGZpbGw9Im5vbmUiIHhtbG5zPSJodHRwOi8vd3d3LnczLm9yZy8yMDAwL3N2ZyI+PHBhdGggZD0iTTAgOGg0djM5SDBWOHpNNTkgOGg0djM5aC00Vjh6TTUwIDBIMTN2NTVoMzdWMHoiIGZpbGw9ImN1cnJlbnRDb2xvciIvPjwvc3ZnPg==';
	}

	/**
	 * AMP plugin compatibility.
	 *
	 * @todo Improve AMP plugin compatibility, see https://github.com/google/web-stories-wp/issues/967
	 *
	 * @param bool    $skipped Should this post type be skipped.
	 * @param WP_Post $post Post object.
	 *
	 * @return bool
	 */
	public function skip_amp( $skipped, $post ) {
		if ( self::POST_TYPE_SLUG === get_post_type( $post ) ) {
			$skipped = true;
		}
		return $skipped;
	}

	/**
	 * Add story_author as allowed orderby value for REST API.
	 *
	 * @param array         $query_params Array of allowed query params.
	 * @param \WP_Post_Type $post_type Post type.
	 * @return array Array of query params.
	 */
	public function filter_rest_collection_params( $query_params, $post_type ) {
		if ( self::POST_TYPE_SLUG !== $post_type->name ) {
			return $query_params;
		}

		if ( empty( $query_params['orderby'] ) ) {
			return $query_params;
		}
		$query_params['orderby']['enum'][] = 'story_author';
		return $query_params;
	}

	/**
	 * Filters the revision fields to ensure that JSON representation gets saved to Story revisions.
	 *
	 * @param array $fields Array of allowed revision fields.
	 * @param array $story Story post array.
	 * @return array Array of allowed fields.
	 */
	public function filter_revision_fields( $fields, $story ) {
		if ( self::POST_TYPE_SLUG === $story['post_type'] ) {
			$fields['post_content_filtered'] = __( 'Story data', 'web-stories' );
		}
		return $fields;
	}

	/**
	 * Filter if show admin bar on single post type.
	 *
	 * @param boolean $show Current value of filter.
	 *
	 * @return bool
	 */
	public function show_admin_bar( $show ) {
		if ( is_singular( self::POST_TYPE_SLUG ) ) {
			$show = false;
		}

		return $show;
	}

	/**
	 * Replace default post editor with our own implementation.
	 *
	 * @codeCoverageIgnore
	 *
	 * @param bool    $replace Bool if to replace editor or not.
	 * @param WP_Post $post    Current post object.
	 *
	 * @return bool Whether the editor has been replaced.
	 */
	public function replace_editor( $replace, $post ) {
		if ( self::POST_TYPE_SLUG === get_post_type( $post ) ) {

			// Since the 'replace_editor' filter can be run multiple times, only load the
			// custom editor after the 'current_screen' action when we can be certain the
			// $post_type, $post_type_object, $post globals are all set by WordPress.
			if ( did_action( 'current_screen' ) ) {
				require_once WEBSTORIES_PLUGIN_DIR_PATH . 'includes/templates/admin/edit-story.php';
			}

			return true;
		}

		return $replace;
	}

	/**
	 * Filters whether post type supports the block editor.
	 *
	 * Disables the block editor and associated logic (like enqueueing assets)
	 * for the story post type.
	 *
	 * @param bool   $use_block_editor  Whether the post type can be edited or not. Default true.
	 * @param string $post_type         The post type being checked.
	 * @return bool Whether to use the block editor.
	 */
	public function filter_use_block_editor_for_post_type( $use_block_editor, $post_type ) {
		if ( self::POST_TYPE_SLUG === $post_type ) {
			return false;
		}

		return $use_block_editor;
	}

	/**
	 *
	 * Enqueue scripts for the element editor.
	 *
	 * @param string $hook The current admin page.
	 *
	 * @return void
	 */
	public function admin_enqueue_scripts( $hook ) {
		$screen = get_current_screen();

		if ( ! $screen instanceof WP_Screen ) {
			return;
		}

		if ( self::POST_TYPE_SLUG !== $screen->post_type ) {
			return;
		}

		// Only output scripts and styles where in edit screens.
		if ( ! in_array( $hook, [ 'post.php', 'post-new.php' ], true ) ) {
			return;
		}

		// Force media model to load.
		wp_enqueue_media();

		wp_register_style(
			'roboto',
			'https://fonts.googleapis.com/css2?family=Roboto:ital,wght@0,100;0,300;0,400;0,500;0,700;0,900;1,100;1,300;1,400;1,500;1,700;1,900&display=swap',
			[],
			WEBSTORIES_VERSION
		);

		$this->enqueue_script( self::WEB_STORIES_SCRIPT_HANDLE, [ Tracking::SCRIPT_HANDLE ] );
		$this->enqueue_style( self::WEB_STORIES_SCRIPT_HANDLE, [ 'roboto' ] );

		wp_localize_script(
			self::WEB_STORIES_SCRIPT_HANDLE,
			'webStoriesEditorSettings',
			$this->get_editor_settings()
		);

		// Dequeue forms.css, see https://github.com/google/web-stories-wp/issues/349 .
		$this->remove_admin_style( [ 'forms' ] );
	}

	/**
	 * Get editor settings as an array.
	 *
	 * @return array
	 */
	public function get_editor_settings() {
		$post                     = get_post();
		$story_id                 = ( $post ) ? $post->ID : null;
		$rest_base                = self::POST_TYPE_SLUG;
		$has_publish_action       = false;
		$has_assign_author_action = false;
		$has_upload_media_action  = current_user_can( 'upload_files' );
		$post_type_object         = get_post_type_object( self::POST_TYPE_SLUG );

		if ( $post_type_object instanceof \WP_Post_Type ) {
			$rest_base = ! empty( $post_type_object->rest_base ) ? $post_type_object->rest_base : $post_type_object->name;
			if ( property_exists( $post_type_object->cap, 'publish_posts' ) ) {
				$has_publish_action = current_user_can( $post_type_object->cap->publish_posts );
			}
			if ( property_exists( $post_type_object->cap, 'edit_others_posts' ) ) {
				$has_assign_author_action = current_user_can( $post_type_object->cap->edit_others_posts );
			}
		}

		// Media settings.
		$max_upload_size = wp_max_upload_size();
		if ( ! $max_upload_size ) {
			$max_upload_size = 0;
		}

		$preview_query_args = [
			'preview_id'    => $story_id,
			// Leveraging the default WP post preview logic.
			'preview_nonce' => wp_create_nonce( 'post_preview_' . $story_id ),
		];


		$settings = [
			'id'     => 'edit-story',
			'config' => [
				'autoSaveInterval' => defined( 'AUTOSAVE_INTERVAL' ) ? AUTOSAVE_INTERVAL : null,
				'isRTL'            => is_rtl(),
				'dateFormat'       => get_option( 'date_format' ),
				'timeFormat'       => get_option( 'time_format' ),
				'allowedMimeTypes' => $this->get_allowed_mime_types(),
				'allowedFileTypes' => $this->get_allowed_file_types(),
				'postType'         => self::POST_TYPE_SLUG,
				'storyId'          => $story_id,
				'previewLink'      => get_preview_post_link( $story_id, $preview_query_args ),
				'maxUpload'        => $max_upload_size,
				'capabilities'     => [
					'hasPublishAction'      => $has_publish_action,
					'hasAssignAuthorAction' => $has_assign_author_action,
					'hasUploadMediaAction'  => $has_upload_media_action,
				],
				'api'              => [
<<<<<<< HEAD
					'stories' => sprintf( '/wp/v2/%s', $rest_base ),
=======
					'stories' => sprintf( '/web-stories/v1/%s', $rest_base ),
					'media'   => '/wp/v2/media',
>>>>>>> b1f20cca
					'users'   => '/wp/v2/users',
					'media'   => '/web-stories/v1/media',
					'fonts'   => '/web-stories/v1/fonts',
					'link'    => '/web-stories/v1/link',
				],
				'metadata'         => [
					'publisher'       => $this->get_publisher_data(),
					'logoPlaceholder' => $this->get_publisher_logo_placeholder(),
					'fallbackPoster'  => plugins_url( 'assets/images/fallback-poster.jpg', WEBSTORIES_PLUGIN_FILE ),
				],
			],
			'flags'  => [
				/**
				 * Description: Enables user facing animations.
				 * Author: @mariano-formidable
				 * Issue: 1903
				 * Creation date: 2020-06-08
				 */
				'enableAnimation'                => false,
				/**
				 * Description: Flag for hover dropdown menu for media element in media library.
				 * Author: @joannag6
				 * Issue: #1319 and #354
				 * Creation date: 2020-05-20
				 */
				'mediaDropdownMenu'              => true,
				/**
				 * Description: Flag for new font picker with typeface previews in style panel.
				 * Author: @carlos-kelly
				 * Issue: #1300
				 * Creation date: 2020-06-02
				 */
				'newFontPicker'                  => false,
				/**
				 * Description: Flag for hiding/enabling the keyboard shortcuts button.
				 * Author: @dmmulroy
				 * Issue: #2094
				 * Creation date: 2020-06-04
				 */
				'showKeyboardShortcutsButton'    => false,
				/**
				 * Description: Flag for hiding/enabling text sets.
				 * Author: @dmmulroy
				 * Issue: #2097
				 * Creation date: 2020-06-04
				 */
				'showTextSets'                   => false,
				/**
				 * Description: Flag for hiding/enabling the pre publish tab.
				 * Author: @dmmulroy
				 * Issue: #2095
				 * Creation date: 2020-06-04
				 */
				'showPrePublishTab'              => false,
				/**
				 * Description: Flag for displaying the animation tab/panel.
				 * Author: @dmmulroy
				 * Issue: #2092
				 * Creation date: 2020-06-04
				 */
				'showAnimationTab'               => false,
				/**
				 * Description: Flag for hiding/enabling the text magic and helper mode icons.
				 * Author: @dmmulroy
				 * Issue: #2044
				 * Creation date: 2020-06-04
				 */
				'showTextMagicAndHelperMode'     => false,
				/**
				 * Description: Flag for hiding/enabling the search input on the text and shapes panes.
				 * Author: @dmmulroy
				 * Issue: #2098
				 * Creation date: 2020-06-04
				 */
				'showTextAndShapesSearchInput'   => false,
				/**
				 * Description: Flag for the 3P Media tab.
				 * Author: @diegovar
				 * Issue: #2508
				 * Creation date: 2020-06-17
				 */
				'media3pTab'                     => false,
				/**
				 * Description: Flag to show or hide the elements tab.
				 * Author: @diegovar
				 * Issue: #2616
				 * Creation date: 2020-06-23
				 */
				'showElementsTab'                => false,
				/**
				 * Description: Flag for using a row-based media gallery (vs column based) in the Uploads tab.
				 * Author: @joannalee
				 * Issue: #2820
				 * Creation date: 2020-06-30
				 */
				'rowBasedGallery'                => false,
				/**
				 * Description: Flag for using incremental search in media and media3p with a debouncer.
				 * Author: @diegovar
				 * Issue: #3206
				 * Creation date: 2020-07-15
				 */
				'incrementalSearchDebounceMedia' => false,
			],

		];

		/**
		 * Filters settings passed to the web stories editor.
		 *
		 * @param array $settings Array of settings passed to web stories editor.
		 */
		return apply_filters( 'web_stories_editor_settings', $settings );
	}

	/**
	 * Set template for web-story post type.
	 *
	 * @param string $template Template.
	 *
	 * @return string Template.
	 */
	public function filter_template_include( $template ) {
		if ( is_singular( self::POST_TYPE_SLUG ) && ! is_embed() ) {
			$template = WEBSTORIES_PLUGIN_DIR_PATH . 'includes/templates/frontend/single-web-story.php';
		}

		return $template;
	}

	/**
	 * Filters the gtag configuration options for the amp-analytics tag.
	 *
	 * @see https://blog.amp.dev/2019/08/28/analytics-for-your-amp-stories/
	 * @see https://github.com/ampproject/amphtml/blob/master/extensions/amp-story/amp-story-analytics.md
	 *
	 * @param array $gtag_opt Array of gtag configuration options.
	 * @return array Modified configuration options.
	 */
	public function filter_site_kit_gtag_opt( $gtag_opt ) {
		if ( ! is_singular( self::POST_TYPE_SLUG ) ) {
			return $gtag_opt;
		}

		$post = get_post();

		if ( ! $post instanceof WP_Post ) {
			return $gtag_opt;
		}

		$title       = get_the_title( $post );
		$story_id    = $post->ID;
		$tracking_id = $gtag_opt['vars']['gtag_id'];

		$gtag_opt['triggers'] = isset( $gtag_opt['triggers'] ) ? $gtag_opt['triggers'] : [];

		if ( ! isset( $gtag_opt['triggers']['storyProgress'] ) ) {
			$gtag_opt['triggers']['storyProgress'] = [
				'on'   => 'story-page-visible',
				'vars' => [
					'event_name'     => 'custom',
					'event_action'   => 'story_progress',
					'event_category' => $title,
					'event_label'    => $story_id,
					'send_to'        => [
						$tracking_id,
					],
				],
			];
		}

		if ( ! isset( $gtag_opt['triggers']['storyEnd'] ) ) {
			$gtag_opt['triggers']['storyEnd'] = [
				'on'   => 'story-last-page-visible',
				'vars' => [
					'event_name'     => 'custom',
					'event_action'   => 'story_complete',
					'event_category' => $title,
					'send_to'        => [
						$tracking_id,
					],
				],
			];
		}

		return $gtag_opt;
	}
}<|MERGE_RESOLUTION|>--- conflicted
+++ resolved
@@ -368,13 +368,8 @@
 					'hasUploadMediaAction'  => $has_upload_media_action,
 				],
 				'api'              => [
-<<<<<<< HEAD
-					'stories' => sprintf( '/wp/v2/%s', $rest_base ),
-=======
+					'users'   => '/wp/v2/users',
 					'stories' => sprintf( '/web-stories/v1/%s', $rest_base ),
-					'media'   => '/wp/v2/media',
->>>>>>> b1f20cca
-					'users'   => '/wp/v2/users',
 					'media'   => '/web-stories/v1/media',
 					'fonts'   => '/web-stories/v1/fonts',
 					'link'    => '/web-stories/v1/link',
