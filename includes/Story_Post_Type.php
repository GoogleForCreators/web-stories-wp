--- conflicted
+++ resolved
@@ -132,12 +132,6 @@
 			]
 		);
 
-<<<<<<< HEAD
-		add_filter( 'rest_' . self::POST_TYPE_SLUG . '_collection_params', [ $this, 'filter_rest_collection_params' ], 10, 2 );
-
-=======
-		add_filter( 'pre_handle_404', [ $this, 'redirect_post_type_archive_urls' ], 10, 2 );
->>>>>>> 02e2338a
 		add_filter( '_wp_post_revision_fields', [ $this, 'filter_revision_fields' ], 10, 2 );
 		add_filter( 'wp_insert_post_data', [ $this, 'change_default_title' ] );
 		add_filter( 'bulk_post_updated_messages', [ $this, 'bulk_post_updated_messages' ], 10, 2 );
