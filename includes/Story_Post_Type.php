--- conflicted
+++ resolved
@@ -529,22 +529,6 @@
 	}
 
 	/**
-	 * Get rest base based on the post type slug.
-	 *
-	 * @param string $slug The post type slug.
-	 *
-	 * @return string Rest base.
-	 */
-	public function get_post_type_rest_base( $slug ) {
-		$post_type_obj = get_post_type_object( $slug );
-		$rest_base     = $slug;
-		if ( $post_type_obj instanceof WP_Post_Type ) {
-			$rest_base = ! empty( $post_type_obj->rest_base ) ? $post_type_obj->rest_base : $post_type_obj->name;
-		}
-		return $rest_base;
-	}
-
-	/**
 	 * Get editor settings as an array.
 	 *
 	 * @since 1.0.0
@@ -557,25 +541,9 @@
 		$post                     = get_post();
 		$story_id                 = ( $post ) ? $post->ID : null;
 		$rest_base                = $this->get_post_type_rest_base( self::POST_TYPE_SLUG );
-<<<<<<< HEAD
-		$has_publish_action       = false;
-		$has_assign_author_action = false;
-		$has_upload_media_action  = current_user_can( 'upload_files' );
-		$post_type_object         = get_post_type_object( self::POST_TYPE_SLUG );
-
-		if ( $post_type_object instanceof WP_Post_Type ) {
-			if ( property_exists( $post_type_object->cap, 'publish_posts' ) ) {
-				$has_publish_action = current_user_can( $post_type_object->cap->publish_posts );
-			}
-			if ( property_exists( $post_type_object->cap, 'edit_others_posts' ) ) {
-				$has_assign_author_action = current_user_can( $post_type_object->cap->edit_others_posts );
-			}
-		}
-=======
 		$has_publish_action       = $this->get_post_type_cap( self::POST_TYPE_SLUG, 'publish_posts' );
 		$has_assign_author_action = $this->get_post_type_cap( self::POST_TYPE_SLUG, 'edit_others_posts' );
 		$has_upload_media_action  = current_user_can( 'upload_files' );
->>>>>>> a6707166
 
 		if ( $story_id ) {
 			$this->setup_lock( $story_id );
