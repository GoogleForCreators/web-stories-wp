--- conflicted
+++ resolved
@@ -19,17 +19,11 @@
 
 use Google\Web_Stories\Exception\InvalidService;
 use Google\Web_Stories\Infrastructure\ServiceContainer\LazilyInstantiatedService;
-<<<<<<< HEAD
+use WP_Site;
 use function add_action;
 use function apply_filters;
 use function did_action;
-use function Google\Web_Stories\rewrite_flush;
-=======
-use WP_Site;
-use function add_action;
-use function apply_filters;
 use const WPCOM_IS_VIP_ENV;
->>>>>>> 7d8519e8
 
 /**
  * This abstract base plugin provides all the boilerplate code for working with
@@ -330,7 +324,6 @@
 					continue;
 				}
 
-<<<<<<< HEAD
 				/*
 				 * The current service depends on another service that is Delayed and hasn't been registered yet
 				 * and for which the registration action has not yet passed.
@@ -352,12 +345,6 @@
 						}
 
 						$this->schedule_potential_service_registration( $id, $class );
-=======
-				add_action(
-					$class::get_registration_action(),
-					function () use ( $id, $class ) {
-						$this->register_service( $id, $class );
->>>>>>> 7d8519e8
 					},
 					PHP_INT_MAX
 				);
