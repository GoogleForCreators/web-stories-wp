--- conflicted
+++ resolved
@@ -129,13 +129,9 @@
 		add_action( 'init', [ $this->embed_block, 'init' ] );
 
 		// Frontend.
-<<<<<<< HEAD
 		$this->discovery = new Discovery();
 		add_action( 'init', [ $this->discovery, 'init' ] );
-=======
-		$discovery = new Discovery();
-		add_action( 'init', [ $discovery, 'init' ] );
->>>>>>> 3d0c167a
+
 	}
 
 	/**
