<?php
/**
 * Main Plugin class.
 *
 * Responsible for initializing the plugin.
 *
 * @package   Google\Web_Stories
 * @copyright 2020 Google LLC
 * @license   https://www.apache.org/licenses/LICENSE-2.0 Apache License 2.0
 * @link      https://github.com/google/web-stories-wp
 */

/**
 * Copyright 2020 Google LLC
 *
 * Licensed under the Apache License, Version 2.0 (the "License");
 * you may not use this file except in compliance with the License.
 * You may obtain a copy of the License at
 *
 *     https://www.apache.org/licenses/LICENSE-2.0
 *
 * Unless required by applicable law or agreed to in writing, software
 * distributed under the License is distributed on an "AS IS" BASIS,
 * WITHOUT WARRANTIES OR CONDITIONS OF ANY KIND, either express or implied.
 * See the License for the specific language governing permissions and
 * limitations under the License.
 */

namespace Google\Web_Stories;

<<<<<<< HEAD
use Google\Web_Stories\Infrastructure\ServiceBasedPlugin;
use Google\Web_Stories\Infrastructure\Injector;
=======
use Google\Web_Stories\Admin\Cross_Origin_Isolation;
use Google\Web_Stories\Integrations\AMP;
use Google\Web_Stories\Integrations\Jetpack;
use Google\Web_Stories\Integrations\NextGen_Gallery;
use Google\Web_Stories\Integrations\Site_Kit;
use Google\Web_Stories\REST_API\Embed_Controller;
use Google\Web_Stories\REST_API\Status_Check_Controller;
use Google\Web_Stories\REST_API\Stories_Lock_Controller;
use Google\Web_Stories\REST_API\Stories_Media_Controller;
use Google\Web_Stories\REST_API\Link_Controller;
use Google\Web_Stories\REST_API\Stories_Autosaves_Controller;
use Google\Web_Stories\REST_API\Stories_Settings_Controller;
use Google\Web_Stories\REST_API\Stories_Users_Controller;
use Google\Web_Stories\Shortcode\Embed_Shortcode;
use Google\Web_Stories\Shortcode\Stories_Shortcode;
use Google\Web_Stories\Block\Web_Stories_Block;
use Google\Web_Stories\Integrations\Core_Themes_Support;
use Google\Web_Stories\TinyMCE;
use Google\Web_Stories\Admin\PluginRowMeta;
use Google\Web_Stories\Admin\PluginActionLinks;
>>>>>>> f272ee00

/**
 * Plugin class.
 */
class Plugin extends ServiceBasedPlugin {

	/**
	 * The "plugin" is only a tool to hook arbitrary code up to the WordPress
	 * execution flow.
	 *
	 * The main structure we use to modularize our code is "services". These are
	 * what makes up the actual plugin, and they provide self-contained pieces
	 * of code that can work independently.
	 *
	 * @var boolean
	 */
	const ENABLE_FILTERS_DEFAULT = false;

	/**
	 * Prefix to use for all actions and filters.
	 *
	 * This is used to make the filters for the dependency injector unique.
	 *
	 * @var string
	 */
	const HOOK_PREFIX = 'web_stories_';

	/**
	 * List of services.
	 *
	 * The services array contains a map of <identifier> => <service class name>
	 * associations.
	 *
	 * @var string[]
	 */
	const SERVICES = [
		'activation_flag'              => Activation_Flag::class,
		'activation_notice'            => Activation_Notice::class,
		'adsense'                      => AdSense::class,
		'ad_manager'                   => Ad_Manager::class,
		'admin'                        => Admin::class,
		'analytics'                    => Analytics::class,
		'customizer'                   => Customizer::class,
		'dashboard'                    => Dashboard::class,
		'database_upgrader'            => Database_Upgrader::class,
		'discovery'                    => Discovery::class,
		'embed_base'                   => Embed_Base::class,
		'embed_shortcode'              => Shortcode\Embed_Shortcode::class,
		'experiments'                  => Experiments::class,
		'integrations.amp'             => Integrations\AMP::class,
		'integrations.jetpack'         => Integrations\Jetpack::class,
		'integrations.nextgen_gallery' => Integrations\NextGen_Gallery::class,
		'integrations.sitekit'         => Integrations\Site_Kit::class,
		'integrations.themes_support'  => Integrations\Core_Themes_Support::class,
		'kses'                         => KSES::class,
		'media'                        => Media::class,
		'plugin_row_meta'              => Admin\PluginRowMeta::class,
		'plugin_action_links'          => Admin\PluginActionLinks::class,
		'meta_boxes'                   => Meta_Boxes::class,
		'settings'                     => Settings::class,
		'story_post_type'              => Story_Post_Type::class,
		'story_shortcode'              => Shortcode\Stories_Shortcode::class,
		'svg'                          => SVG::class,
		'template_post_type'           => Template_Post_Type::class,
		'tracking'                     => Tracking::class,
		'tinymce'                      => TinyMCE::class,
		'register.widget'              => Register_Widget::class,
		'rest_api_factory'             => REST_API_Factory::class,
		'user_preferences'             => User_Preferences::class,
		'web_stories_block'            => Block\Web_Stories_Block::class,
	];

	/**
	 * Get the list of services to register.
	 *
	 * The services array contains a map of <identifier> => <service class name>
	 * associations.
	 *
	 * @since 1.6.0
	 *
	 * @return array<string> Associative array of identifiers mapped to fully
	 *                       qualified class names.
	 */
	protected function get_service_classes() {
		return self::SERVICES;
	}

	/**
	 * Get the bindings for the dependency injector.
	 *
	 * The bindings array contains a map of <interface> => <implementation>
	 * mappings, both of which should be fully qualified class names (FQCNs).
	 *
	 * The <interface> does not need to be the actual PHP `interface` language
	 * construct, it can be a `class` as well.
	 *
	 * Whenever you ask the injector to "make()" an <interface>, it will resolve
	 * these mappings and return an instance of the final <class> it found.
	 *
	 * @since 1.6.0
	 *
	 * @return array<string> Associative array of fully qualified class names.
	 */
	protected function get_bindings() {
		return [];
	}

	/**
	 * Get the shared instances for the dependency injector.
	 *
	 * The shared instances array contains a list of FQCNs that are meant to be
	 * reused. For multiple "make()" requests, the injector will return the same
	 * instance reference for these, instead of always returning a new one.
	 *
	 * This effectively turns these FQCNs into a "singleton", without incurring
	 * all the drawbacks of the Singleton design anti-pattern.
	 *
	 * @since 1.6.0
	 *
	 * @return array<string> Array of fully qualified class names.
	 */
<<<<<<< HEAD
	protected function get_shared_instances() {
		return [
			Experiments::class,
			Meta_Boxes::class,
			Activation_Flag::class,
			Integrations\Site_Kit::class,
			Analytics::class,
			Decoder::class,
		];
=======
	public $customizer;

	/**
	 * Initialize plugin functionality.
	 *
	 * @since 1.0.0
	 *
	 * @SuppressWarnings(PHPMD.ExcessiveMethodLength)
	 *
	 * @return void
	 */
	public function register() {
		// Plugin compatibility / polyfills.
		add_action( 'wp', [ $this, 'load_amp_plugin_compat' ] );
		add_action( 'init', [ $this, 'includes' ] );

		// Settings.
		$this->settings = new Settings();
		add_action( 'init', [ $this->settings, 'init' ], 5 );

		$this->experiments = new Experiments();
		add_action( 'init', [ $this->experiments, 'init' ], 7 );

		// Admin-related functionality.

		// Migrations.
		$this->database_upgrader = new Database_Upgrader();
		add_action( 'admin_init', [ $this->database_upgrader, 'init' ], 5 );

		$this->admin = new Admin();
		add_action( 'admin_init', [ $this->admin, 'init' ] );

		$this->media = new Media();
		add_action( 'init', [ $this->media, 'init' ] );

		// KSES
		// High priority to load after Story_Post_Type.
		$this->kses = new KSES();
		add_action( 'init', [ $this->kses, 'init' ], 11 );

		$this->template = new Template_Post_Type();
		add_action( 'init', [ $this->template, 'init' ] );

		$this->meta_boxes = new Meta_Boxes();
		add_action( 'admin_init', [ $this->meta_boxes, 'init' ] );

		$coi = new Cross_Origin_Isolation( $this->experiments );
		add_action( 'current_screen', [ $coi, 'init' ], 11 );

		$plugin_row_meta = new PluginRowMeta();
		add_action( 'admin_init', [ $plugin_row_meta, 'init' ] );

		$plugin_actoin_links = new PluginActionLinks();
		add_action( 'admin_init', [ $plugin_actoin_links, 'init' ] );

		$this->story = new Story_Post_Type( $this->experiments, $this->meta_boxes );
		add_action( 'init', [ $this->story, 'init' ] );

		// REST API endpoints.
		// High priority so it runs after create_initial_rest_routes().
		add_action( 'rest_api_init', [ $this, 'register_rest_routes' ], 100 );

		// Embed base.
		$this->embed_base = new Embed_Base();
		add_action( 'init', [ $this->embed_base, 'init' ], 9 );

		// Gutenberg Blocks.
		$this->web_stories_block = new Web_Stories_Block();
		add_action( 'init', [ $this->web_stories_block, 'init' ] );

		// Embed shortcode.
		$this->embed_shortcode = new Embed_Shortcode();
		add_action( 'init', [ $this->embed_shortcode, 'init' ] );

		$story_shortcode = new Stories_Shortcode();
		add_action( 'init', [ $story_shortcode, 'init' ] );

		$this->customizer = new Customizer();
		add_action( 'init', [ $this->customizer, 'init' ] );

		// Frontend.
		$this->discovery = new Discovery();
		add_action( 'init', [ $this->discovery, 'init' ] );

		$this->analytics = new Analytics();
		add_action( 'init', [ $this->analytics, 'init' ] );

		$this->adsense = new AdSense();
		add_action( 'init', [ $this->adsense, 'init' ] );

		$this->ad_manager = new Ad_Manager();
		add_action( 'init', [ $this->ad_manager, 'init' ] );

		$this->user_preferences = new User_Preferences();
		add_action( 'init', [ $this->user_preferences, 'init' ] );

		$this->svg = new SVG( $this->experiments );
		add_action( 'init', [ $this->svg, 'init' ] );

		// Register activation flag logic outside of 'init' since it hooks into
		// plugin activation.
		$activation_flag = new Activation_Flag();
		$activation_flag->init();

		$activation_notice = new Activation_Notice( $activation_flag );
		$activation_notice->init();

		$amp = new AMP();
		add_action( 'init', [ $amp, 'init' ] );
		$this->integrations['amp'] = $amp;

		$jetpack = new Jetpack();
		add_action( 'init', [ $jetpack, 'init' ] );
		$this->integrations['jetpack'] = $jetpack;

		// This runs at init priority -2 because NextGEN inits at -1.
		$nextgen_gallery = new NextGen_Gallery();
		add_action( 'init', [ $nextgen_gallery, 'init' ], -2 );
		$this->integrations['nextgen_gallery'] = $nextgen_gallery;

		$site_kit = new Site_Kit( $this->analytics );
		add_action( 'init', [ $site_kit, 'init' ] );
		$this->integrations['site-kit'] = $site_kit;

		$this->dashboard = new Dashboard( $this->experiments, $this->integrations['site-kit'] );
		add_action( 'init', [ $this->dashboard, 'init' ] );

		$this->tracking = new Tracking( $this->experiments, $site_kit );
		add_action( 'admin_init', [ $this->tracking, 'init' ] );

		add_action( 'widgets_init', [ $this, 'register_widgets' ] );

		$tinymce = new TinyMCE();
		add_action( 'admin_enqueue_scripts', [ $tinymce, 'init' ] );

		// Embed Webstories using customizer settings for core themes.
		$webstories_core_themes_support = new Core_Themes_Support();
		add_action( 'after_setup_theme', [ $webstories_core_themes_support, 'init' ] );
		$this->integrations['webstories_core_themes_support'] = $webstories_core_themes_support;
>>>>>>> f272ee00
	}

	/**
	 * Get the delegations for the dependency injector.
	 *
	 * The delegations array contains a map of <class> => <callable>
	 * mappings.
	 *
	 * The <callable> is basically a factory to provide custom instantiation
	 * logic for the given <class>.
	 *
	 * @since 1.6.0
	 *
	 * @return array<callable> Associative array of callables.
	 */
	protected function get_delegations() {
		return [
			Injector::class => static function () {
				return Services::get( 'injector' );
			},
		];
	}

	/**
	 * Backward compatibility, old style class stored all classes instances as class properties.
	 * Use a magic getting to populate these class properties.
	 *
	 * @since 1.6.0
	 *
	 * @param string $name property name.
	 *
	 * @return mixed
	 */
	public function __get( $name ) {
		$services = $this->get_service_classes();
		if ( isset( $services[ $name ] ) ) {
			return $this->instantiate_service( $services[ $name ] );
		}

		if ( 'integrations' === $name ) {
			return [
				'webstories_core_themes_support' => $this->instantiate_service( $services['integrations.themes_support'] ),
				'site-kit'                       => $this->instantiate_service( $services['integrations.sitekit'] ),
				'nextgen_gallery'                => $this->instantiate_service( $services['integrations.nextgen_gallery'] ),
				'jetpack'                        => $this->instantiate_service( $services['integrations.jetpack'] ),
				'amp'                            => $this->instantiate_service( $services['integrations.amp'] ),
			];
		}

		return $this->$name;
	}
}<|MERGE_RESOLUTION|>--- conflicted
+++ resolved
@@ -28,31 +28,8 @@
 
 namespace Google\Web_Stories;
 
-<<<<<<< HEAD
 use Google\Web_Stories\Infrastructure\ServiceBasedPlugin;
 use Google\Web_Stories\Infrastructure\Injector;
-=======
-use Google\Web_Stories\Admin\Cross_Origin_Isolation;
-use Google\Web_Stories\Integrations\AMP;
-use Google\Web_Stories\Integrations\Jetpack;
-use Google\Web_Stories\Integrations\NextGen_Gallery;
-use Google\Web_Stories\Integrations\Site_Kit;
-use Google\Web_Stories\REST_API\Embed_Controller;
-use Google\Web_Stories\REST_API\Status_Check_Controller;
-use Google\Web_Stories\REST_API\Stories_Lock_Controller;
-use Google\Web_Stories\REST_API\Stories_Media_Controller;
-use Google\Web_Stories\REST_API\Link_Controller;
-use Google\Web_Stories\REST_API\Stories_Autosaves_Controller;
-use Google\Web_Stories\REST_API\Stories_Settings_Controller;
-use Google\Web_Stories\REST_API\Stories_Users_Controller;
-use Google\Web_Stories\Shortcode\Embed_Shortcode;
-use Google\Web_Stories\Shortcode\Stories_Shortcode;
-use Google\Web_Stories\Block\Web_Stories_Block;
-use Google\Web_Stories\Integrations\Core_Themes_Support;
-use Google\Web_Stories\TinyMCE;
-use Google\Web_Stories\Admin\PluginRowMeta;
-use Google\Web_Stories\Admin\PluginActionLinks;
->>>>>>> f272ee00
 
 /**
  * Plugin class.
@@ -95,6 +72,7 @@
 		'ad_manager'                   => Ad_Manager::class,
 		'admin'                        => Admin::class,
 		'analytics'                    => Analytics::class,
+		'coi'                          => Cross_Origin_Isolation::class,
 		'customizer'                   => Customizer::class,
 		'dashboard'                    => Dashboard::class,
 		'database_upgrader'            => Database_Upgrader::class,
@@ -174,7 +152,6 @@
 	 *
 	 * @return array<string> Array of fully qualified class names.
 	 */
-<<<<<<< HEAD
 	protected function get_shared_instances() {
 		return [
 			Experiments::class,
@@ -184,147 +161,6 @@
 			Analytics::class,
 			Decoder::class,
 		];
-=======
-	public $customizer;
-
-	/**
-	 * Initialize plugin functionality.
-	 *
-	 * @since 1.0.0
-	 *
-	 * @SuppressWarnings(PHPMD.ExcessiveMethodLength)
-	 *
-	 * @return void
-	 */
-	public function register() {
-		// Plugin compatibility / polyfills.
-		add_action( 'wp', [ $this, 'load_amp_plugin_compat' ] );
-		add_action( 'init', [ $this, 'includes' ] );
-
-		// Settings.
-		$this->settings = new Settings();
-		add_action( 'init', [ $this->settings, 'init' ], 5 );
-
-		$this->experiments = new Experiments();
-		add_action( 'init', [ $this->experiments, 'init' ], 7 );
-
-		// Admin-related functionality.
-
-		// Migrations.
-		$this->database_upgrader = new Database_Upgrader();
-		add_action( 'admin_init', [ $this->database_upgrader, 'init' ], 5 );
-
-		$this->admin = new Admin();
-		add_action( 'admin_init', [ $this->admin, 'init' ] );
-
-		$this->media = new Media();
-		add_action( 'init', [ $this->media, 'init' ] );
-
-		// KSES
-		// High priority to load after Story_Post_Type.
-		$this->kses = new KSES();
-		add_action( 'init', [ $this->kses, 'init' ], 11 );
-
-		$this->template = new Template_Post_Type();
-		add_action( 'init', [ $this->template, 'init' ] );
-
-		$this->meta_boxes = new Meta_Boxes();
-		add_action( 'admin_init', [ $this->meta_boxes, 'init' ] );
-
-		$coi = new Cross_Origin_Isolation( $this->experiments );
-		add_action( 'current_screen', [ $coi, 'init' ], 11 );
-
-		$plugin_row_meta = new PluginRowMeta();
-		add_action( 'admin_init', [ $plugin_row_meta, 'init' ] );
-
-		$plugin_actoin_links = new PluginActionLinks();
-		add_action( 'admin_init', [ $plugin_actoin_links, 'init' ] );
-
-		$this->story = new Story_Post_Type( $this->experiments, $this->meta_boxes );
-		add_action( 'init', [ $this->story, 'init' ] );
-
-		// REST API endpoints.
-		// High priority so it runs after create_initial_rest_routes().
-		add_action( 'rest_api_init', [ $this, 'register_rest_routes' ], 100 );
-
-		// Embed base.
-		$this->embed_base = new Embed_Base();
-		add_action( 'init', [ $this->embed_base, 'init' ], 9 );
-
-		// Gutenberg Blocks.
-		$this->web_stories_block = new Web_Stories_Block();
-		add_action( 'init', [ $this->web_stories_block, 'init' ] );
-
-		// Embed shortcode.
-		$this->embed_shortcode = new Embed_Shortcode();
-		add_action( 'init', [ $this->embed_shortcode, 'init' ] );
-
-		$story_shortcode = new Stories_Shortcode();
-		add_action( 'init', [ $story_shortcode, 'init' ] );
-
-		$this->customizer = new Customizer();
-		add_action( 'init', [ $this->customizer, 'init' ] );
-
-		// Frontend.
-		$this->discovery = new Discovery();
-		add_action( 'init', [ $this->discovery, 'init' ] );
-
-		$this->analytics = new Analytics();
-		add_action( 'init', [ $this->analytics, 'init' ] );
-
-		$this->adsense = new AdSense();
-		add_action( 'init', [ $this->adsense, 'init' ] );
-
-		$this->ad_manager = new Ad_Manager();
-		add_action( 'init', [ $this->ad_manager, 'init' ] );
-
-		$this->user_preferences = new User_Preferences();
-		add_action( 'init', [ $this->user_preferences, 'init' ] );
-
-		$this->svg = new SVG( $this->experiments );
-		add_action( 'init', [ $this->svg, 'init' ] );
-
-		// Register activation flag logic outside of 'init' since it hooks into
-		// plugin activation.
-		$activation_flag = new Activation_Flag();
-		$activation_flag->init();
-
-		$activation_notice = new Activation_Notice( $activation_flag );
-		$activation_notice->init();
-
-		$amp = new AMP();
-		add_action( 'init', [ $amp, 'init' ] );
-		$this->integrations['amp'] = $amp;
-
-		$jetpack = new Jetpack();
-		add_action( 'init', [ $jetpack, 'init' ] );
-		$this->integrations['jetpack'] = $jetpack;
-
-		// This runs at init priority -2 because NextGEN inits at -1.
-		$nextgen_gallery = new NextGen_Gallery();
-		add_action( 'init', [ $nextgen_gallery, 'init' ], -2 );
-		$this->integrations['nextgen_gallery'] = $nextgen_gallery;
-
-		$site_kit = new Site_Kit( $this->analytics );
-		add_action( 'init', [ $site_kit, 'init' ] );
-		$this->integrations['site-kit'] = $site_kit;
-
-		$this->dashboard = new Dashboard( $this->experiments, $this->integrations['site-kit'] );
-		add_action( 'init', [ $this->dashboard, 'init' ] );
-
-		$this->tracking = new Tracking( $this->experiments, $site_kit );
-		add_action( 'admin_init', [ $this->tracking, 'init' ] );
-
-		add_action( 'widgets_init', [ $this, 'register_widgets' ] );
-
-		$tinymce = new TinyMCE();
-		add_action( 'admin_enqueue_scripts', [ $tinymce, 'init' ] );
-
-		// Embed Webstories using customizer settings for core themes.
-		$webstories_core_themes_support = new Core_Themes_Support();
-		add_action( 'after_setup_theme', [ $webstories_core_themes_support, 'init' ] );
-		$this->integrations['webstories_core_themes_support'] = $webstories_core_themes_support;
->>>>>>> f272ee00
 	}
 
 	/**
