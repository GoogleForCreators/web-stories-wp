--- conflicted
+++ resolved
@@ -77,11 +77,7 @@
 				<?php
 				if ( ! empty( $this->story->get_poster_portrait() ) ) {
 					printf(
-<<<<<<< HEAD
-						'<img src="%1$s" width="%2$d" height="%3$d" alt="%4$s" loading="lazy" decoding="async" />',
-=======
-						'<img src="%1$s" width="%2$d" height="%3$d" alt="%4$s" srcset="%5$s" sizes="%6$s"/>',
->>>>>>> d41a94f1
+						'<img src="%1$s" width="%2$d" height="%3$d" alt="%4$s" srcset="%5$s" sizes="%6$s" loading="lazy" decoding="async" />',
 						esc_url( $this->story->get_poster_portrait() ),
 						absint( $args['width'] ),
 						absint( $args['height'] ),
