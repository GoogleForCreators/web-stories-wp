<?php
/**
 * Stories Renderer Base class.
 *
 * @package   Google\Web_Stories
 * @copyright 2020 Google LLC
 * @license   https://www.apache.org/licenses/LICENSE-2.0 Apache License 2.0
 * @link      https://github.com/googleforcreators/web-stories-wp
 */

/**
 * Copyright 2020 Google LLC
 *
 * Licensed under the Apache License, Version 2.0 (the "License");
 * you may not use this file except in compliance with the License.
 * You may obtain a copy of the License at
 *
 *     https://www.apache.org/licenses/LICENSE-2.0
 *
 * Unless required by applicable law or agreed to in writing, software
 * distributed under the License is distributed on an "AS IS" BASIS,
 * WITHOUT WARRANTIES OR CONDITIONS OF ANY KIND, either express or implied.
 * See the License for the specific language governing permissions and
 * limitations under the License.
 */

namespace Google\Web_Stories\Renderer\Stories;

use Google\Web_Stories\Context;
use Google\Web_Stories\Interfaces\Renderer as RenderingInterface;
use Google\Web_Stories\Model\Story;
use Google\Web_Stories\AMP_Story_Player_Assets;
use Google\Web_Stories\Services;
use Google\Web_Stories\Story_Query;
use Google\Web_Stories\Story_Post_Type;
use Google\Web_Stories\Assets;
use Iterator;
use WP_Post;

// Disable reason: prevent false positives due to ReturnTypeWillChange attributes.
// phpcs:disable Squiz.Commenting.FunctionComment.Missing

/**
 * Renderer class.
 *
 * @SuppressWarnings(PHPMD.ExcessiveClassComplexity)
 * @SuppressWarnings(PHPMD.TooManyPublicMethods)
 * @implements Iterator<int, \WP_Post>
 */
abstract class Renderer implements RenderingInterface, Iterator {
	/**
	 * Assets instance.
	 *
	 * @var Assets Assets instance.
	 */
	protected $assets;

	/**
	 * Context instance.
	 *
	 * @var Context Context instance.
	 */
	protected $context;

	/**
	 * Web Stories stylesheet handle.
	 *
	 * @var string
	 */
	const STYLE_HANDLE = 'web-stories-list-styles';

	/**
	 * Web Stories stylesheet handle.
	 *
	 * @var string
	 */
	const LIGHTBOX_SCRIPT_HANDLE = 'lightbox';

	/**
	 * Number of instances invoked. Kept it static to keep track.
	 *
	 * @var int
	 */
	protected static $instances = 0;

	/**
	 * Object ID for the Renderer class.
	 * To enable support for multiple carousels and lightboxes
	 * on the same page, we needed to identify each Renderer instance.
	 *
	 * This variable is used to add appropriate class to the Web Stories
	 * wrapper.
	 *
	 * @var int
	 */
	protected $instance_id = 0;

	/**
	 * Story_Query instance.
	 *
	 * @var Story_Query Story_Query instance.
	 */
	protected $query;

	/**
	 * Story attributes
	 *
	 * @var array An array of story attributes.
	 */
	protected $attributes = [];

	/**
	 * Story posts.
	 *
	 * @var array An array of story posts.
	 */
	protected $stories = [];

	/**
	 * Holds required html for the lightbox.
	 *
	 * @var string A string of lightbox markup.
	 */
	protected $lightbox_html = '';

	/**
	 * Pointer to iterate over stories.
	 *
	 * @var int
	 */
	private $position = 0;

	/**
	 * Height for displaying story.
	 *
	 * @var int
	 */
	protected $height = 308;

	/**
	 * Width for displaying story.
	 *
	 * @var int
	 */
	protected $width = 185;

	/**
	 * Whether content overlay is enabled for story.
	 *
	 * @var bool
	 */
	protected $content_overlay;

	/**
	 * Constructor
	 *
	 * @since 1.5.0
	 *
	 * @param Story_Query $query Story_Query instance.
	 */
	public function __construct( Story_Query $query ) {
		$this->query           = $query;
		$this->attributes      = $this->query->get_story_attributes();
		$this->content_overlay = $this->attributes['show_title'] || $this->attributes['show_date'] || $this->attributes['show_author'] || $this->attributes['show_excerpt'];

		// TODO, find a way to inject this a cleaner way.
		$injector = Services::get_injector();
		if ( ! method_exists( $injector, 'make' ) ) {
			return;
		}

		$this->assets  = $injector->make( Assets::class );
		$this->context = $injector->make( Context::class );
	}

	/**
	 * Output markup for amp stories.
	 *
	 * @since 1.5.0
	 *
	 * @param array $args Array of rendering arguments.
	 *
	 * @return string
	 */
	public function render( array $args = [] ): string {
		++self::$instances;
		$this->instance_id = self::$instances;

		foreach ( $args as $key => $val ) {
			if ( property_exists( $this, $key ) ) {
				$this->{$key} = $val;
			}
		}

		return '';
	}

	/**
	 * Retrieve current story.
	 *
	 * @since 1.5.0
	 *
	 * @return mixed|void
	 */
	#[\ReturnTypeWillChange]
	public function current() {
		return $this->stories[ $this->position ];
	}

	/**
	 * Retrieve next story.
	 *
	 * @since 1.5.0
	 *
	 * @retrun void
	 */
	#[\ReturnTypeWillChange]
	public function next() {
		++ $this->position;
	}

	/**
	 * Retrieve the key for current node in list.
	 *
	 * @since 1.5.0
	 *
	 * @return bool|float|int|string|void|null
	 */
	#[\ReturnTypeWillChange]
	public function key() {
		return $this->position;
	}

	/**
	 * Check if current position is valid.
	 *
	 * @since 1.5.0
	 *
	 * @return bool|void
	 */
	#[\ReturnTypeWillChange]
	public function valid() {
		return isset( $this->stories[ $this->position ] );
	}

	/**
	 * Reset pointer to start of the list.
	 *
	 * @since 1.5.0
	 *
	 * @return void
	 */
	#[\ReturnTypeWillChange]
	public function rewind() {
		$this->position = 0;
	}

	/**
	 * Perform initial setup for object.
	 *
	 * @since 1.5.0
	 *
	 * @return void
	 */
	#[\ReturnTypeWillChange]
	public function init() {
		$this->stories = array_filter( array_map( [ $this, 'prepare_stories' ], $this->query->get_stories() ) );

		add_action( 'wp_footer', [ $this, 'render_stories_lightbox' ] );
		add_action( 'amp_post_template_footer', [ $this, 'render_stories_lightbox' ] );
	}

	/**
	 * Initializes renderer functionality.
	 *
	 * @since 1.5.0
	 *
	 * @return void
	 */
	public function load_assets() {
		if ( wp_style_is( self::STYLE_HANDLE, 'registered' ) ) {
			return;
		}

		// Web Stories styles for AMP and non-AMP pages.
		$this->assets->register_style_asset( self::STYLE_HANDLE );

		// Web Stories lightbox script.
		$this->assets->register_script_asset( self::LIGHTBOX_SCRIPT_HANDLE, [ AMP_Story_Player_Assets::SCRIPT_HANDLE ] );

		if ( defined( 'AMPFORWP_VERSION' ) ) {
			add_action( 'amp_post_template_css', [ $this, 'add_amp_post_template_css' ] );
		}
	}

	/**
	 * Prints required inline CSS when using the AMP for WP plugin.
	 *
	 * @since 1.13.0
	 *
	 * @return void
	 */
	public function add_amp_post_template_css() {
		$path = $this->assets->get_base_path( sprintf( 'assets/css/%s%s.css', self::STYLE_HANDLE, is_rtl() ? '-rtl' : '' ) );

		if ( is_readable( $path ) ) {
			$css = file_get_contents( $path ); // phpcs:ignore WordPressVIPMinimum.Performance.FetchingRemoteData.FileGetContentsUnknown
			echo $css; // phpcs:ignore WordPress.Security.EscapeOutput.OutputNotEscaped
		}
	}

	/**
	 * Returns story item data.
	 *
	 * @since 1.5.0
	 *
	 * @SuppressWarnings(PHPMD.NPathComplexity)
	 *
	 * @param object $post Array of post objects.
	 *
	 * @return Story|null Story object or null if given post
	 */
	public function prepare_stories( $post ) {
		if ( ! $post instanceof WP_Post ) {
			return null;
		}

		$story_data = [];

		// TODO: get from field state instead.
		if ( ! $this->is_view_type( 'circles' ) ) {
			if ( isset( $this->attributes['show_author'] ) && true === $this->attributes['show_author'] ) {
				$author_id = absint( get_post_field( 'post_author', $post->ID ) );

				$story_data['author'] = get_the_author_meta( 'display_name', $author_id );
			}

			if ( isset( $this->attributes['show_date'] ) && true === $this->attributes['show_date'] ) {
				/* translators: Date format, see https://www.php.net/manual/en/datetime.format.php */
				$story_data['date'] = get_the_date( __( 'M j, Y', 'web-stories' ), $post->ID );
			}
		}

		$story_data['classes'] = $this->get_single_story_classes();

		$story = new Story( $story_data );
		$story->load_from_post( $post );

		return $story;
	}

	/**
	 * Verifies the current view type.
	 *
	 * @since 1.5.0
	 *
	 * @param string $view_type View type to check.
	 *
	 * @return bool Whether or not current view type matches the one passed.
	 */
	protected function is_view_type( $view_type ): bool {

		return ( ! empty( $this->attributes['view_type'] ) && $view_type === $this->attributes['view_type'] );
	}

	/**
	 * Get view type for stories.
	 *
	 * @since 1.5.0
	 *
	 * @return string
	 */
	protected function get_view_type(): string {

		return ( ! empty( $this->attributes['view_type'] ) ) ? $this->attributes['view_type'] : 'circles';
	}

	/**
	 * Renders stories archive link if the 'show_archive_link' attribute is set to true.
	 *
	 * @since 1.5.0
	 *
	 * @return void
	 */
	protected function maybe_render_archive_link() {

		if ( empty( $this->attributes['show_archive_link'] ) || true !== $this->attributes['show_archive_link'] ) {
			return;
		}

		$web_stories_archive = get_post_type_archive_link( Story_Post_Type::POST_TYPE_SLUG );

		if ( empty( $web_stories_archive ) ) {
			return;
		}

		?>
		<div class="web-stories-list__archive-link">
			<a href="<?php echo esc_url( $web_stories_archive ); ?>">
				<?php echo esc_html( $this->attributes['archive_link_label'] ); ?>
			</a>
		</div>
		<?php

	}

	/**
	 * Gets the classes for renderer container.
	 *
	 * @since 1.5.0
	 *
	 * @return string
	 */
	protected function get_view_classes(): string {
		$view_classes   = [];
		$view_classes[] = ( ! empty( $this->attributes['view_type'] ) ) ? sprintf( 'is-view-type-%1$s', $this->attributes['view_type'] ) : 'is-view-type-circles';

		if ( $this->is_view_type( 'grid' ) && ! empty( $this->attributes['number_of_columns'] ) ) {
			$view_classes[] = sprintf( 'columns-%1$d', $this->attributes['number_of_columns'] );
		}

		if ( ! $this->is_view_type( 'circles' ) && ! empty( $this->attributes['sharp_corners'] ) ) {
			$view_classes[] = 'is-style-squared';
		} else {
			$view_classes[] = 'is-style-default';
		}

		if ( $this->is_view_type( 'circles' ) && ! empty( $this->attributes['show_title'] ) ) {
			$view_classes[] = 'has-title';
		}

		if ( $this->is_view_type( 'circles' ) || $this->is_view_type( 'carousel' ) ) {
			$view_classes[] = 'is-carousel';
		}

		return implode( ' ', $view_classes );
	}

	/**
	 * Gets the classes for renderer container.
	 *
	 * @since 1.5.0
	 *
	 * @return string
	 */
	protected function get_container_classes(): string {

		$container_classes   = [];
		$container_classes[] = 'web-stories-list';
		$container_classes[] = ( ! empty( $this->attributes['align'] ) ) ? sprintf( 'align%1$s', $this->attributes['align'] ) : 'alignnone';
		$container_classes[] = ( ! empty( $this->attributes['class'] ) ) ? $this->attributes['class'] : '';

		if ( ! empty( $this->attributes['show_archive_link'] ) ) {
			$container_classes[] = 'has-archive-link';
		}

		$container_classes = array_filter( $container_classes );

		$view_type_classes = $this->get_view_classes();

		return sprintf( '%1$s %2$s', implode( ' ', $container_classes ), $view_type_classes );
	}

	/**
	 * Gets the single story container classes.
	 *
	 * @since 1.5.0
	 *
	 * @return string
	 */
	protected function get_single_story_classes(): string {
		$single_story_classes   = [];
		$single_story_classes[] = 'web-stories-list__story';

		if ( $this->context->is_amp() ) {
			$single_story_classes[] = 'web-stories-list__story--amp';
		}

		if ( ! empty( $this->attributes['image_alignment'] ) && ( 'right' === $this->attributes['image_alignment'] ) ) {
			$single_story_classes[] = sprintf( 'image-align-right' );
		}

		$single_story_classes = array_filter( $single_story_classes );
		$classes              = implode( ' ', $single_story_classes );

		/**
		 * Filters the web stories renderer single story classes.
		 *
		 * @since 1.5.0
		 *
		 * @param string $class Single story classes.
		 */
		return apply_filters( 'web_stories_renderer_single_story_classes', $classes );
	}

	/**
	 * Gets the single story container styles.
	 *
	 * @since 1.5.0
	 *
	 * @return string Style string.
	 */
	protected function get_container_styles(): string {
		$story_styles  = $this->is_view_type( 'circles' ) ? sprintf( '--ws-circle-size:%1$dpx', $this->attributes['circle_size'] ) : '';
		$story_styles .= $this->is_view_type( 'carousel' ) ? sprintf( '--ws-story-max-width:%1$dpx', $this->width ) : '';

		/**
		 * Filters the web stories renderer single story classes.
		 *
		 * @since 1.5.0
		 *
		 * @param string $class Single story classes.
		 */
		return apply_filters( 'web_stories_renderer_container_styles', $story_styles );
	}

	/**
	 * Render story markup.
	 *
	 * @since 1.5.0
	 *
	 * @return void
	 */
	public function render_single_story_content() {
		/**
		 * Story object.
		 *
		 * @var Story $story
		 */
		$story = $this->current();

		$single_story_classes = $this->get_single_story_classes();
		$lightbox_state       = 'lightbox' . $story->get_id() . $this->instance_id;
		// No need to load these styles on admin as editor styles are being loaded by the block.
		if ( ! is_admin() || ( defined( 'IFRAME_REQUEST' ) && IFRAME_REQUEST ) ) {
			// Web Stories Styles for AMP and non-AMP pages.
			$this->assets->enqueue_style_asset( self::STYLE_HANDLE );
		}

		if ( $this->context->is_amp() ) {
			?>
			<div
				class="<?php echo esc_attr( $single_story_classes ); ?>"
				on="<?php echo esc_attr( sprintf( 'tap:AMP.setState({%1$s: ! %1$s})', $lightbox_state ) ); ?>"
				tabindex="0"
				role="button"
			>
				<?php $this->render_story_with_poster(); ?>
			</div>
			<?php
		} else {
			$this->assets->enqueue_style( AMP_Story_Player_Assets::SCRIPT_HANDLE );
			$this->assets->enqueue_script( AMP_Story_Player_Assets::SCRIPT_HANDLE );
			$this->assets->enqueue_script_asset( self::LIGHTBOX_SCRIPT_HANDLE );
			?>
			<div class="<?php echo esc_attr( $single_story_classes ); ?>">
				<?php $this->render_story_with_poster(); ?>
			</div>
			<?php
		}
	}

	/**
	 * Renders a story with story's poster image.
	 *
	 * @since 1.5.0
	 *
	 * @return void
	 */
	protected function render_story_with_poster() {
		/**
		 * Story object.
		 *
		 * @var Story $story
		 */
		$story = $this->current();

		$poster_url = $story->get_poster_portrait();

		if ( ! $poster_url ) {
			?>
			<div class="web-stories-list__story-poster">
				<div class="web-stories-list__story-poster-placeholder">
					<a href="<?php echo esc_url( $story->get_url() ); ?>" <?php $this->render_link_attributes(); ?>>
						<?php echo esc_html( $story->get_title() ); ?>
					</a>
				</div>
			</div>
			<?php
		} else {
			?>
			<div class="web-stories-list__story-poster">
<<<<<<< HEAD
				<a href="<?php echo esc_url( $story->get_url() ); ?>" <?php $this->render_link_attributes(); ?>>
					<?php
					if ( $this->context->is_amp() ) {
						// Set the dimensions to '0' so that we can handle image ratio/size by CSS per view type.
						?>
						<amp-img
							src="<?php echo esc_url( $poster_url ); ?>"
							layout="responsive"
							width="0"
							height="0"
							alt="<?php echo esc_attr( $story->get_title() ); ?>"
						>
						</amp-img>
	<?php } else { ?>
						<img
							src="<?php echo esc_url( $poster_url ); ?>"
							alt="<?php echo esc_attr( $story->get_title() ); ?>"
							width="<?php echo absint( $this->width ); ?>"
							height="<?php echo absint( $this->height ); ?>"
						>
					<?php } ?>
=======
				<a href="<?php echo esc_url( $story->get_url() ); ?>">
					<img
						src="<?php echo esc_url( $poster_url ); ?>"
						alt="<?php echo esc_attr( $story->get_title() ); ?>"
						width="<?php echo absint( $this->width ); ?>"
						height="<?php echo absint( $this->height ); ?>"
						loading="lazy"
						decoding="async"
					>
>>>>>>> 1da1c1d1
				</a>
			</div>
			<?php
		}
		$this->get_content_overlay();

		if ( ! $this->context->is_amp() ) {
			$this->generate_lightbox_html( $story );
		} else {
			$this->generate_amp_lightbox_html_amp( $story );
		}
	}

	/**
	 * Render additional link attributes.
	 *
	 * Allows customization of html attributes in the web stories widget anchor tag loop
	 * Converts array into escaped inline html attributes.
	 *
	 * @since 1.16.0
	 *
	 * @return void
	 */
	protected function render_link_attributes() {
		/**
		  * Filters the link attributes added to a story's <a> tag.
		  *
		  * @since 1.16.0
		  *
		  * @param array  $attributes Key value array of attribute name to attribute value.
		  * @param Story  $story      The current story instance.
		  * @param int    $position   The current story's position within the list.
		  * @param string $view_type  The current view type.
		  */
		$story_render_attributes = apply_filters( 'web_stories_renderer_link_attributes', [], $this->current(), $this->position, $this->get_view_type() );
		if ( ! empty( $story_render_attributes ) ) {
			foreach ( $story_render_attributes as $attribute => $value ) {
				echo ' ' . wp_kses_one_attr( $attribute . '="' . esc_attr( $value ) . '"', 'a' );
			}
		}
	}

	/**
	 * Renders the content overlay markup.
	 *
	 * @since 1.5.0
	 *
	 * @return void
	 */
	protected function get_content_overlay() {
		/**
		 * Story object.
		 *
		 * @var Story $story
		 */
		$story = $this->current();

		if ( empty( $this->content_overlay ) ) {
			return;
		}

		?>
		<div class="web-stories-list__story-content-overlay">
			<?php if ( $this->attributes['show_title'] ) { ?>
				<div class="story-content-overlay__title">
					<?php echo esc_html( $story->get_title() ); ?>
				</div>
			<?php } ?>

			<?php if ( $this->attributes['show_excerpt'] ) { ?>
				<div class="story-content-overlay__excerpt">
					<?php echo esc_html( $story->get_excerpt() ); ?>
				</div>
			<?php } ?>

			<?php if ( ! empty( $story->get_author() ) ) { ?>
				<div class="story-content-overlay__author">
					<?php
						/* translators: byline. %s: author name. */
						echo esc_html( sprintf( __( 'By %s', 'web-stories' ), $story->get_author() ) );
					?>
				</div>
			<?php } ?>

			<?php if ( ! empty( $story->get_date() ) ) { ?>
				<time class="story-content-overlay__date">
					<?php
						/* translators: %s: publish date. */
						echo esc_html( sprintf( __( 'On %s', 'web-stories' ), $story->get_date() ) );
					?>
				</time>
			<?php } ?>
		</div>
		<?php
	}

	/**
	 * Generate HTML for the non-AMP page request.
	 *
	 * @param Story $story Current Story.
	 *
	 * @return void
	 * @since 1.5.0
	 */
	protected function generate_lightbox_html( $story ) {
		// Start collecting markup for the lightbox stories. This way we don't have to re-run the loop.
		ob_start();

		// Collect story links to fill-in non-AMP lightbox 'amp-story-player'.
		?>
			<a href="<?php echo esc_url( $story->get_url() ); ?>" <?php $this->render_link_attributes(); ?>><?php echo esc_html( $story->get_title() ); ?></a>
		<?php

		$this->lightbox_html .= ob_get_clean();
	}

	/**
	 * Markup for the lightbox used on AMP pages.
	 *
	 * @param Story $story Current Story.
	 *
	 * @return void
	 * @since 1.5.0
	 */
	protected function generate_amp_lightbox_html_amp( $story ) {
		// Start collecting markup for the lightbox stories. This way we don't have to re-run the loop.
		ob_start();
		$lightbox_state = 'lightbox' . $story->get_id() . $this->instance_id;
		$lightbox_id    = 'lightbox-' . $story->get_id() . $this->instance_id;
		?>
		<amp-lightbox
			id="<?php echo esc_attr( $lightbox_id ); ?>"
			[open]="<?php echo esc_attr( $lightbox_state ); ?>"
			layout="nodisplay"
			on="lightboxClose:AMP.setState({<?php echo esc_attr( $lightbox_state ); ?>: false})"
			role="button"
			tabindex="0"
		>
			<div class="web-stories-list__lightbox show">
				<button type="button"
					class="story-lightbox__close-button"
					on="tap:<?php echo esc_attr( $lightbox_id ); ?>.close"
					aria-label="<?php esc_attr_e( 'Close', 'web-stories' ); ?>"
				>
					<span class="story-lightbox__close-button--stick"></span>
					<span class="story-lightbox__close-button--stick"></span>
				</button>
				<amp-story-player
					width="3.6"
					height="6"
					layout="responsive"
				>
					<a href="<?php echo( esc_url( $story->get_url() ) ); ?>" <?php $this->render_link_attributes(); ?>><?php echo esc_html( $story->get_title() ); ?></a>
				</amp-story-player>
			</div>
		</amp-lightbox>
		<?php
		$this->lightbox_html .= ob_get_clean();
	}

	/**
	 * Renders the lightbox markup for non-amp pages.
	 *
	 * @since 1.5.0
	 *
	 * @return void
	 */
	public function render_stories_with_lightbox() {
		$data = [
			'controls' => [
				[
					'name'     => 'close',
					'position' => 'start',
				],
				[
					'name' => 'skip-next',
				],
			],
			'behavior' => [
				'autoplay' => false,
			],
		];
		?>
		<div class="web-stories-list__lightbox">
			<amp-story-player width="3.6" height="6" layout="responsive">
				<script type="application/json">
					<?php echo wp_json_encode( $data ); ?>
				</script>
				<?php echo wp_kses_post( $this->lightbox_html ); ?>
			</amp-story-player>
		</div>
		<?php
	}

	/**
	 * Renders the lightbox markup for non-amp pages.
	 *
	 * @since 1.5.0
	 *
	 * @return void
	 */
	public function render_stories_with_lightbox_amp() {

		// Have to ignore this as the escaping functions are stripping off 'amp-bind' custom attribute '[class]'.
		echo $this->lightbox_html; // phpcs:ignore WordPress.Security.EscapeOutput.OutputNotEscaped -- Generated with properly escaped data.

	}

	/**
	 * Renders stories lightbox on 'wp_footer'.
	 *
	 * @return void
	 */
	public function render_stories_lightbox() {
		// Return if we don't have anything to render.
		if ( empty( $this->lightbox_html ) ) {
			return;
		}
		?>
		<div class="web-stories-list__lightbox-wrapper <?php echo esc_attr( 'ws-lightbox-' . $this->instance_id ); ?>">
			<?php
			if ( $this->context->is_amp() ) {
				$this->render_stories_with_lightbox_amp();
			} else {
				$this->render_stories_with_lightbox();
			}
			?>
		</div>
		<?php
	}
}<|MERGE_RESOLUTION|>--- conflicted
+++ resolved
@@ -590,30 +590,7 @@
 		} else {
 			?>
 			<div class="web-stories-list__story-poster">
-<<<<<<< HEAD
 				<a href="<?php echo esc_url( $story->get_url() ); ?>" <?php $this->render_link_attributes(); ?>>
-					<?php
-					if ( $this->context->is_amp() ) {
-						// Set the dimensions to '0' so that we can handle image ratio/size by CSS per view type.
-						?>
-						<amp-img
-							src="<?php echo esc_url( $poster_url ); ?>"
-							layout="responsive"
-							width="0"
-							height="0"
-							alt="<?php echo esc_attr( $story->get_title() ); ?>"
-						>
-						</amp-img>
-	<?php } else { ?>
-						<img
-							src="<?php echo esc_url( $poster_url ); ?>"
-							alt="<?php echo esc_attr( $story->get_title() ); ?>"
-							width="<?php echo absint( $this->width ); ?>"
-							height="<?php echo absint( $this->height ); ?>"
-						>
-					<?php } ?>
-=======
-				<a href="<?php echo esc_url( $story->get_url() ); ?>">
 					<img
 						src="<?php echo esc_url( $poster_url ); ?>"
 						alt="<?php echo esc_attr( $story->get_title() ); ?>"
@@ -622,7 +599,6 @@
 						loading="lazy"
 						decoding="async"
 					>
->>>>>>> 1da1c1d1
 				</a>
 			</div>
 			<?php
