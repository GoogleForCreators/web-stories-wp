--- conflicted
+++ resolved
@@ -117,8 +117,6 @@
 	const SETTING_NAME_VIDEO_CACHE = 'web_stories_video_cache';
 
 	/**
-<<<<<<< HEAD
-=======
 	 * Web Stories archive setting name.
 	 *
 	 * @var string
@@ -126,18 +124,6 @@
 	const SETTING_NAME_ARCHIVE = 'web_stories_archive';
 
 	/**
-	 * Get the action priority to use for registering the service.
-	 *
-	 * @since 1.6.0
-	 *
-	 * @return int Registration action priority to use.
-	 */
-	public static function get_registration_action_priority(): int {
-		return 5;
-	}
-
-	/**
->>>>>>> b77476a4
 	 * Register settings.
 	 *
 	 * @SuppressWarnings(PHPMD.ExcessiveMethodLength)
