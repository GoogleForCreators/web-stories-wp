<?php
/**
 * Settings class.
 *
 * Responsible for adding the stories Settings to WordPress admin.
 *
 * @package   Google\Web_Stories
 * @copyright 2020 Google LLC
 * @license   https://www.apache.org/licenses/LICENSE-2.0 Apache License 2.0
 * @link      https://github.com/google/web-stories-wp
 */

/**
 * Copyright 2020 Google LLC
 *
 * Licensed under the Apache License, Version 2.0 (the "License");
 * you may not use this file except in compliance with the License.
 * You may obtain a copy of the License at
 *
 *     https://www.apache.org/licenses/LICENSE-2.0
 *
 * Unless required by applicable law or agreed to in writing, software
 * distributed under the License is distributed on an "AS IS" BASIS,
 * WITHOUT WARRANTIES OR CONDITIONS OF ANY KIND, either express or implied.
 * See the License for the specific language governing permissions and
 * limitations under the License.
 */

namespace Google\Web_Stories;

/**
 * Settings class.
 */
class Settings extends Service_Base {
	/**
	 * Settings group.
	 *
	 * @var string
	 */
	const SETTING_GROUP = 'web-stories';

	/**
	 * Experiments settings group.
	 *
	 * @var string
	 */
	const SETTING_GROUP_EXPERIMENTS = 'web-stories-experiments';

	/**
	 * Experiments setting name.
	 *
	 * @var string
	 */
	const SETTING_NAME_EXPERIMENTS = 'web_stories_experiments';

	/**
	 * GA Tracking ID setting name.
	 *
	 * @var string
	 */
	const SETTING_NAME_TRACKING_ID = 'web_stories_ga_tracking_id';

	/**
	 * Legacy analytics usage flag.
	 *
	 * @var string
	 */
	const SETTING_NAME_USING_LEGACY_ANALYTICS = 'web_stories_using_legacy_analytics';

	/**
	 * Type of adloader.
	 *
	 * @var string
	 */
	const SETTING_NAME_AD_NETWORK = 'web_stories_ad_network';

	/**
	 * AdSense Publisher ID setting name.
	 *
	 * @var string
	 */
	const SETTING_NAME_ADSENSE_PUBLISHER_ID = 'web_stories_adsense_publisher_id';

	/**
	 * AdSense Slot ID setting name.
	 *
	 * @var string
	 */
	const SETTING_NAME_ADSENSE_SLOT_ID = 'web_stories_adsense_slot_id';

	/**
	 * Ad Manager Slot ID setting name.
	 *
	 * @var string
	 */
	const SETTING_NAME_AD_MANAGER_SLOT_ID = 'web_stories_ad_manager_slot_id';

	/**
	 * Active publisher logo setting name.
	 *
	 * @var string
	 */
	const SETTING_NAME_ACTIVE_PUBLISHER_LOGO = 'web_stories_active_publisher_logo';

	/**
	 * Publisher logos setting name.
	 *
	 * @var string
	 */
	const SETTING_NAME_PUBLISHER_LOGOS = 'web_stories_publisher_logos';

	/**
	 * Video cache setting name.
	 *
	 * @var string
	 */
	const SETTING_NAME_VIDEO_CACHE = 'web_stories_video_cache';

	/**
	 * Web Stories archive setting name.
	 *
	 * @var string
	 */
	const SETTING_NAME_ARCHIVE = 'web_stories_archive';

	/**
<<<<<<< HEAD
=======
	 * Web Stories archive page ID setting name.
	 *
	 * @var string
	 */
	const SETTING_NAME_ARCHIVE_PAGE_ID = 'web_stories_archive_page_id';

	/**
	 * Get the action priority to use for registering the service.
	 *
	 * @since 1.6.0
	 *
	 * @return int Registration action priority to use.
	 */
	public static function get_registration_action_priority(): int {
		return 5;
	}

	/**
>>>>>>> 35a65a98
	 * Register settings.
	 *
	 * @SuppressWarnings(PHPMD.ExcessiveMethodLength)
	 *
	 * @since 1.0.0
	 *
	 * @return void
	 */
	public function register() {
		register_setting(
			self::SETTING_GROUP,
			self::SETTING_NAME_TRACKING_ID,
			[
				'description'  => __( 'Google Analytics Tracking ID', 'web-stories' ),
				'type'         => 'string',
				'default'      => '',
				'show_in_rest' => true,
			]
		);

		register_setting(
			self::SETTING_GROUP,
			self::SETTING_NAME_USING_LEGACY_ANALYTICS,
			[
				'description'       => __( 'Using legacy analytics configuration', 'web-stories' ),
				'type'              => 'boolean',
				'default'           => false,
				'show_in_rest'      => true,
				'sanitize_callback' => 'rest_sanitize_boolean',
			]
		);

		register_setting(
			self::SETTING_GROUP,
			self::SETTING_NAME_AD_NETWORK,
			[
				'description'  => __( 'Ad Network', 'web-stories' ),
				'type'         => 'string',
				'default'      => 'none',
				'enum'         => [ 'none', 'adsense', 'admanager' ],
				'show_in_rest' => true,
			]
		);

		register_setting(
			self::SETTING_GROUP,
			self::SETTING_NAME_ADSENSE_PUBLISHER_ID,
			[
				'description'  => __( 'Google AdSense Publisher ID', 'web-stories' ),
				'type'         => 'string',
				'default'      => '',
				'show_in_rest' => true,
			]
		);

		register_setting(
			self::SETTING_GROUP,
			self::SETTING_NAME_ADSENSE_SLOT_ID,
			[
				'description'  => __( 'Google AdSense Slot ID', 'web-stories' ),
				'type'         => 'string',
				'default'      => '',
				'show_in_rest' => true,
			]
		);

		register_setting(
			self::SETTING_GROUP,
			self::SETTING_NAME_AD_MANAGER_SLOT_ID,
			[
				'description'  => __( 'Google Ad Manager Slot ID', 'web-stories' ),
				'type'         => 'string',
				'default'      => '',
				'show_in_rest' => true,
			]
		);

		register_setting(
			self::SETTING_GROUP,
			self::SETTING_NAME_ACTIVE_PUBLISHER_LOGO,
			[
				'description'  => __( 'Default Publisher Logo', 'web-stories' ),
				'type'         => 'integer',
				'default'      => 0,
				'show_in_rest' => true,
			]
		);

		register_setting(
			self::SETTING_GROUP,
			self::SETTING_NAME_PUBLISHER_LOGOS,
			[
				'description'  => __( 'Publisher Logos', 'web-stories' ),
				'type'         => 'array',
				'default'      => [],
				'show_in_rest' => [
					'schema' => [
						'items' => [
							'type' => 'integer',
						],
					],
				],
			]
		);

		register_setting(
			self::SETTING_GROUP,
			self::SETTING_NAME_VIDEO_CACHE,
			[
				'description'  => __( 'Video Cache', 'web-stories' ),
				'type'         => 'boolean',
				'default'      => false,
				'show_in_rest' => true,
			]
		);

		register_setting(
			self::SETTING_GROUP,
			self::SETTING_NAME_ARCHIVE,
			[
				'description'  => __( 'Web Stories Archive', 'web-stories' ),
				'type'         => 'string',
				'default'      => 'default',
				'show_in_rest' => [
					'schema' => [
						'type' => 'string',
						'enum' => [ 'default', 'disabled', 'custom' ],
					],
				],
			]
		);

		register_setting(
			self::SETTING_GROUP,
			self::SETTING_NAME_ARCHIVE_PAGE_ID,
			[
				'description'  => __( 'Web Stories Archive Page ID', 'web-stories' ),
				'type'         => 'integer',
				'default'      => 0,
				'show_in_rest' => true,
			]
		);

		register_setting(
			self::SETTING_GROUP_EXPERIMENTS,
			self::SETTING_NAME_EXPERIMENTS,
			[
				'description'  => __( 'Experiments', 'web-stories' ),
				'type'         => 'object',
				'default'      => [],
				'show_in_rest' => [
					'schema' => [
						'properties' => [],
					],
				],
			]
		);
	}

	/**
	 * Get the action priority to use for registering the service.
	 *
	 * @since 1.6.0
	 *
	 * @return int Registration action priority to use.
	 */
	public static function get_registration_action_priority(): int {
		return 5;
	}

	/**
	 * Returns the value for a given setting.
	 *
	 * @SuppressWarnings(PHPMD.BooleanArgumentFlag)
	 *
	 * @since 1.12.0
	 *
	 * @param string $key Setting key.
	 * @param mixed  $default Optional. Default value to return if the option does not exist.
	 * @return mixed Setting value.
	 */
	public function get_setting( $key, $default = false ) {
		return get_option( $key, $default );
	}
}<|MERGE_RESOLUTION|>--- conflicted
+++ resolved
@@ -124,8 +124,6 @@
 	const SETTING_NAME_ARCHIVE = 'web_stories_archive';
 
 	/**
-<<<<<<< HEAD
-=======
 	 * Web Stories archive page ID setting name.
 	 *
 	 * @var string
@@ -133,18 +131,6 @@
 	const SETTING_NAME_ARCHIVE_PAGE_ID = 'web_stories_archive_page_id';
 
 	/**
-	 * Get the action priority to use for registering the service.
-	 *
-	 * @since 1.6.0
-	 *
-	 * @return int Registration action priority to use.
-	 */
-	public static function get_registration_action_priority(): int {
-		return 5;
-	}
-
-	/**
->>>>>>> 35a65a98
 	 * Register settings.
 	 *
 	 * @SuppressWarnings(PHPMD.ExcessiveMethodLength)
