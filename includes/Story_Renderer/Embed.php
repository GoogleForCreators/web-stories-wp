<?php
/**
 * Class Embed
 *
 * @package   Google\Web_Stories\Story_Renderer
 * @copyright 2020 Google LLC
 * @license   https://www.apache.org/licenses/LICENSE-2.0 Apache License 2.0
 * @link      https://github.com/google/web-stories-wp
 */

/**
 * Copyright 2020 Google LLC
 *
 * Licensed under the Apache License, Version 2.0 (the "License");
 * you may not use this file except in compliance with the License.
 * You may obtain a copy of the License at
 *
 *     https://www.apache.org/licenses/LICENSE-2.0
 *
 * Unless required by applicable law or agreed to in writing, software
 * distributed under the License is distributed on an "AS IS" BASIS,
 * WITHOUT WARRANTIES OR CONDITIONS OF ANY KIND, either express or implied.
 * See the License for the specific language governing permissions and
 * limitations under the License.
 */


namespace Google\Web_Stories\Story_Renderer;

<<<<<<< HEAD
use Google\Web_Stories\Embed_Block;
=======
use Google\Web_Stories\Embed_Base;
>>>>>>> dc8b5de3
use Google\Web_Stories\Model\Story;

/**
 * Class Embed
 *
 * @package Google\Web_Stories\Story_Renderer
 */
class Embed {
	/**
	 * Current post.
	 *
	 * @var Story Post object.
	 */
	protected $story;

	/**
	 * Embed constructor.
	 *
	 * @since 1.0.0
	 *
	 * @param Story $story   Story Object.
	 */
	public function __construct( Story $story ) {
		$this->story = $story;
	}

	/**
	 * Renders the block output in default context.
	 *
	 * @since 1.0.0
	 *
	 * @param array $args Array of Argument to render.
	 *
	 * @return string Rendered block type output.
	 */
	public function render( array $args = [] ) {
		$defaults = [
			'align'  => 'none',
			'class'  => 'wp-block-web-stories-embed',
			'height' => 600,
			'width'  => 360,
		];
<<<<<<< HEAD
=======
		$args         = wp_parse_args( $args, $defaults );
		$align        = sprintf( 'align%s', $args['align'] );
		$class        = $args['class'];
		$url          = $this->story->get_url();
		$title        = $this->story->get_title();
		$poster       = ! empty( $this->story->get_poster_portrait() ) ? esc_url( $this->story->get_poster_portrait() ) : '';
		$margin       = ( 'center' === $args['align'] ) ? 'auto' : '0';
		$player_style = sprintf( 'width: %dpx;height: %dpx;margin: %s', absint( $args['width'] ), absint( $args['height'] ), esc_attr( $margin ) );
		$poster_style = ! empty( $poster ) ? sprintf( '--story-player-poster: url(%s)', $poster ) : '';
>>>>>>> dc8b5de3

		$args   = wp_parse_args( $args, $defaults );
		$align  = sprintf( 'align%s', $args['align'] );
		$url    = $this->story->get_url();
		$title  = $this->story->get_title();
		$poster = ! empty( $this->story->get_poster_portrait() ) ? esc_url( $this->story->get_poster_portrait() ) : '';

		$poster_style  = ! empty( $poster ) ? sprintf( '--story-player-poster: url(%s)', $poster ) : '';
		$wrapper_style = sprintf(
			'--aspect-ratio: %F; --width: %dpx; --height: %dpx',
			$args['height'] / $args['width'],
			absint( $args['width'] ),
			absint( $args['height'] )
		);

		// This CSS is used for AMP and non-AMP.
		wp_enqueue_style( Embed_Block::SCRIPT_HANDLE_FRONTEND );

		if (
			( function_exists( 'amp_is_request' ) && amp_is_request() ) ||
			( function_exists( 'is_amp_endpoint' ) && is_amp_endpoint() )
		) {
			$wrapper_style = sprintf(
				'--width: %dpx;',
				absint( $args['width'] )
			);

			ob_start();
			?>
<<<<<<< HEAD
			<div class="wp-block-web-stories-embed wp-block-web-stories-embed-amp <?php echo esc_attr( $align ); ?>">
				<div class="wp-block-embed__wrapper" style="<?php echo esc_attr( $wrapper_style ); ?>">
					<amp-story-player
						width="<?php echo esc_attr( $args['width'] ); ?>"
						height="<?php echo esc_attr( $args['height'] ); ?>"
						layout="responsive">
						<a
							href="<?php echo esc_url( $url ); ?>"
							style="<?php echo esc_attr( $poster_style ); ?>">
							<?php echo esc_html( $title ); ?>
						</a>
					</amp-story-player>
				</div>
=======
			<div class="<?php echo esc_attr( $class ); ?> <?php echo esc_attr( $align ); ?>">
				<amp-story-player width="<?php echo esc_attr( $args['width'] ); ?>" height="<?php echo esc_attr( $args['height'] ); ?>" style="<?php echo esc_attr( $player_style ); ?>">
					<a href="<?php echo esc_url( $url ); ?>" style="<?php echo esc_attr( $poster_style ); ?>"><?php echo esc_html( $title ); ?></a>
				</amp-story-player>
>>>>>>> dc8b5de3
			</div>
			<?php

			return (string) ob_get_clean();
		}

<<<<<<< HEAD
		wp_enqueue_style( 'standalone-amp-story-player' );
		wp_enqueue_script( 'standalone-amp-story-player' );

		ob_start();
		?>
		<div class="wp-block-web-stories-embed <?php echo esc_attr( $align ); ?>">
			<div class="wp-block-embed__wrapper" style="<?php echo esc_attr( $wrapper_style ); ?>">
				<amp-story-player>
					<a
						href="<?php echo esc_url( $url ); ?>"
						style="<?php echo esc_attr( $poster_style ); ?>">
						<?php echo esc_html( $title ); ?>
					</a>
				</amp-story-player>
			</div>
=======
		wp_enqueue_style( Embed_Base::STORY_PLAYER_HANDLE );
		wp_enqueue_script( Embed_Base::STORY_PLAYER_HANDLE );
		?>
		<div class="<?php echo esc_attr( $class ); ?> <?php echo esc_attr( $align ); ?>">
			<amp-story-player style="<?php echo esc_attr( $player_style ); ?>">
				<a href="<?php echo esc_url( $url ); ?>" style="<?php echo esc_attr( $poster_style ); ?>"><?php echo esc_html( $title ); ?></a>
			</amp-story-player>
>>>>>>> dc8b5de3
		</div>
		<?php

		return (string) ob_get_clean();
	}
}<|MERGE_RESOLUTION|>--- conflicted
+++ resolved
@@ -27,11 +27,7 @@
 
 namespace Google\Web_Stories\Story_Renderer;
 
-<<<<<<< HEAD
-use Google\Web_Stories\Embed_Block;
-=======
 use Google\Web_Stories\Embed_Base;
->>>>>>> dc8b5de3
 use Google\Web_Stories\Model\Story;
 
 /**
@@ -74,21 +70,10 @@
 			'height' => 600,
 			'width'  => 360,
 		];
-<<<<<<< HEAD
-=======
-		$args         = wp_parse_args( $args, $defaults );
-		$align        = sprintf( 'align%s', $args['align'] );
-		$class        = $args['class'];
-		$url          = $this->story->get_url();
-		$title        = $this->story->get_title();
-		$poster       = ! empty( $this->story->get_poster_portrait() ) ? esc_url( $this->story->get_poster_portrait() ) : '';
-		$margin       = ( 'center' === $args['align'] ) ? 'auto' : '0';
-		$player_style = sprintf( 'width: %dpx;height: %dpx;margin: %s', absint( $args['width'] ), absint( $args['height'] ), esc_attr( $margin ) );
-		$poster_style = ! empty( $poster ) ? sprintf( '--story-player-poster: url(%s)', $poster ) : '';
->>>>>>> dc8b5de3
 
 		$args   = wp_parse_args( $args, $defaults );
 		$align  = sprintf( 'align%s', $args['align'] );
+		$class  = $args['class'];
 		$url    = $this->story->get_url();
 		$title  = $this->story->get_title();
 		$poster = ! empty( $this->story->get_poster_portrait() ) ? esc_url( $this->story->get_poster_portrait() ) : '';
@@ -102,22 +87,16 @@
 		);
 
 		// This CSS is used for AMP and non-AMP.
-		wp_enqueue_style( Embed_Block::SCRIPT_HANDLE_FRONTEND );
+		wp_enqueue_style( Embed_Base::SCRIPT_HANDLE );
 
 		if (
 			( function_exists( 'amp_is_request' ) && amp_is_request() ) ||
 			( function_exists( 'is_amp_endpoint' ) && is_amp_endpoint() )
 		) {
-			$wrapper_style = sprintf(
-				'--width: %dpx;',
-				absint( $args['width'] )
-			);
-
 			ob_start();
 			?>
-<<<<<<< HEAD
-			<div class="wp-block-web-stories-embed wp-block-web-stories-embed-amp <?php echo esc_attr( $align ); ?>">
-				<div class="wp-block-embed__wrapper" style="<?php echo esc_attr( $wrapper_style ); ?>">
+			<div class="<?php echo esc_attr( $class ); ?> web-stories-embed web-stories-embed-amp <?php echo esc_attr( $align ); ?>">
+				<div class="wp-block-embed__wrapper">
 					<amp-story-player
 						width="<?php echo esc_attr( $args['width'] ); ?>"
 						height="<?php echo esc_attr( $args['height'] ); ?>"
@@ -129,25 +108,18 @@
 						</a>
 					</amp-story-player>
 				</div>
-=======
-			<div class="<?php echo esc_attr( $class ); ?> <?php echo esc_attr( $align ); ?>">
-				<amp-story-player width="<?php echo esc_attr( $args['width'] ); ?>" height="<?php echo esc_attr( $args['height'] ); ?>" style="<?php echo esc_attr( $player_style ); ?>">
-					<a href="<?php echo esc_url( $url ); ?>" style="<?php echo esc_attr( $poster_style ); ?>"><?php echo esc_html( $title ); ?></a>
-				</amp-story-player>
->>>>>>> dc8b5de3
 			</div>
 			<?php
 
 			return (string) ob_get_clean();
 		}
 
-<<<<<<< HEAD
-		wp_enqueue_style( 'standalone-amp-story-player' );
-		wp_enqueue_script( 'standalone-amp-story-player' );
+		wp_enqueue_style( Embed_Base::STORY_PLAYER_HANDLE );
+		wp_enqueue_script( Embed_Base::STORY_PLAYER_HANDLE );
 
 		ob_start();
 		?>
-		<div class="wp-block-web-stories-embed <?php echo esc_attr( $align ); ?>">
+		<div class="<?php echo esc_attr( $class ); ?> web-stories-embed <?php echo esc_attr( $align ); ?>">
 			<div class="wp-block-embed__wrapper" style="<?php echo esc_attr( $wrapper_style ); ?>">
 				<amp-story-player>
 					<a
@@ -157,15 +129,6 @@
 					</a>
 				</amp-story-player>
 			</div>
-=======
-		wp_enqueue_style( Embed_Base::STORY_PLAYER_HANDLE );
-		wp_enqueue_script( Embed_Base::STORY_PLAYER_HANDLE );
-		?>
-		<div class="<?php echo esc_attr( $class ); ?> <?php echo esc_attr( $align ); ?>">
-			<amp-story-player style="<?php echo esc_attr( $player_style ); ?>">
-				<a href="<?php echo esc_url( $url ); ?>" style="<?php echo esc_attr( $poster_style ); ?>"><?php echo esc_html( $title ); ?></a>
-			</amp-story-player>
->>>>>>> dc8b5de3
 		</div>
 		<?php
 
