<?php
/**
 * Class Story_Renderer
 *
 * @package   Google\Web_Stories
 * @copyright 2020 Google LLC
 * @license   https://www.apache.org/licenses/LICENSE-2.0 Apache License 2.0
 * @link      https://github.com/google/web-stories-wp
 */

/**
 * Copyright 2020 Google LLC
 *
 * Licensed under the Apache License, Version 2.0 (the "License");
 * you may not use this file except in compliance with the License.
 * You may obtain a copy of the License at
 *
 *     https://www.apache.org/licenses/LICENSE-2.0
 *
 * Unless required by applicable law or agreed to in writing, software
 * distributed under the License is distributed on an "AS IS" BASIS,
 * WITHOUT WARRANTIES OR CONDITIONS OF ANY KIND, either express or implied.
 * See the License for the specific language governing permissions and
 * limitations under the License.
 */

namespace Google\Web_Stories\Story_Renderer;

use Google\Web_Stories_Dependencies\AmpProject\Dom\Document;
use Google\Web_Stories\Traits\Publisher;
use Google\Web_Stories\Model\Story;
use Google\Web_Stories\AMP\Integration\AMP_Story_Sanitizer;
use Google\Web_Stories\AMP\Story_Sanitizer;
use Google\Web_Stories\AMP\Optimization;
use Google\Web_Stories\AMP\Sanitization;

/**
 * Class Story_Renderer
 */
class HTML {
	use Publisher;

	/**
	 * Current post.
	 *
	 * @var Story Post object.
	 */
	protected $story;

	/**
	 * Document instance.
	 *
	 * @var Document Document instance.
	 */
	protected $document;

	/**
	 * HTML constructor.
	 *
	 * @since 1.0.0
	 *
	 * @param Story $story Story object.
	 */
	public function __construct( Story $story ) {
		$this->story = $story;
	}

	/**
	 * Renders the story.
	 *
	 * @since 1.0.0
	 *
	 * @return string The complete HTML markup for the story.
	 */
	public function render() {
		$markup = $this->story->get_markup();
		$markup = $this->replace_html_head( $markup );

		// If the AMP plugin is installed and available in a version >= than ours,
		// all sanitization and optimization should be delegated to the AMP plugin.
		if ( defined( '\AMP__VERSION' ) && version_compare( AMP__VERSION, WEBSTORIES_AMP_VERSION, '>=' ) ) {
			add_filter( 'amp_content_sanitizers', [ $this, 'add_amp_content_sanitizers' ] );

			return $markup;
		}

		$document = Document::fromHtml( $markup, get_bloginfo( 'charset' ) );

		// This  should never actually happen.
		if ( ! $document ) {
			ob_start();
			wp_die(
				esc_html__( 'There was an error generating the web story, probably because of a server misconfiguration. Try contacting your hosting provider or open a new support request.', 'web-stories' ),
				esc_html__( 'Web Stories', 'web-stories' ),
				[
					'response'  => 500,
					'link_url'  => esc_url( __( 'https://wordpress.org/support/plugin/web-stories/', 'web-stories' ) ),
					'link_text' => esc_html__( 'Visit Support Forums', 'web-stories' ),
					'exit'      => false,
				]
			);

			return (string) ob_get_clean();
		}

<<<<<<< HEAD
		$this->transform_html_start_tag();
		$this->insert_analytics_configuration();
		$this->add_poster_images();
		$this->display_admin_bar();
=======
		add_filter( 'web_stories_amp_sanitizers', [ $this, 'add_web_stories_amp_content_sanitizers' ] );

		/**
		 * Document instance.
		 *
		 * @var Document $document
		 */
		$this->document = $document;
>>>>>>> adf7c374

		$this->sanitize_markup();
		$this->optimize_markup();

		return trim( (string) $this->document->saveHTML() );
	}

	/**
	 * Filters the Web Stories AMP sanitizers.
	 *
	 * @since 1.1.0
	 *
	 * @param array $sanitizers Sanitizers.
	 * @return array Sanitizers.
	 */
	public function add_web_stories_amp_content_sanitizers( $sanitizers ) {
		$sanitizers[ Story_Sanitizer::class ] = [
			'publisher_logo'             => $this->get_publisher_logo(),
			'publisher_logo_placeholder' => $this->get_publisher_logo_placeholder(),
			'poster_images'              => $this->get_poster_images(),
		];

		return $sanitizers;
	}

	/**
	 * Filters the AMP plugin's sanitizers.
	 *
	 * @since 1.1.0
	 *
	 * @param array $sanitizers Sanitizers.
	 * @return array Sanitizers.
	 */
	public function add_amp_content_sanitizers( $sanitizers ) {
		$sanitizers[ AMP_Story_Sanitizer::class ] = [
			'publisher_logo'             => $this->get_publisher_logo(),
			'publisher_logo_placeholder' => $this->get_publisher_logo_placeholder(),
			'poster_images'              => $this->get_poster_images(),
		];

		return $sanitizers;
	}

	/**
	 * Get story meta images.
	 *
	 * @since 1.0.0
	 *
	 * @return string[] Images.
	 */
	protected function get_poster_images() {
		return [
			'poster-portrait-src'  => $this->story->get_poster_portrait(),
			'poster-square-src'    => $this->story->get_poster_square(),
			'poster-landscape-src' => $this->story->get_poster_landscape(),
		];
	}

	/**
	 * Returns the full HTML <head> markup for a given story besides boilerplate.
	 *
	 * @since 1.0.0
	 *
	 * @return string Filtered content.
	 */
	protected function get_html_head_markup() {
		ob_start();
		?>
		<meta name="amp-story-generator-name" content="Web Stories for WordPress" />
		<meta name="amp-story-generator-version" content="<?php echo esc_attr( WEBSTORIES_VERSION ); ?>" />
		<?php

		/**
		 * Prints scripts or data in the head tag on the front end.
		 */
		do_action( 'web_stories_story_head' );

		return (string) ob_get_clean();
	}

	/**
	 * Replaces markers in HTML <head> with dynamic content.
	 *
	 * @since 1.0.0
	 *
	 * @param string $content Story markup.
	 *
	 * @return string Filtered content.
	 */
	protected function replace_html_head( $content ) {
		$start_tag = '<meta name="web-stories-replace-head-start"/>';
		$end_tag   = '<meta name="web-stories-replace-head-end"/>';

		$start_tag_pos = strpos( $content, $start_tag );
		$end_tag_pos   = strpos( $content, $end_tag );

		if ( false !== $start_tag_pos && false !== $end_tag_pos ) {
			$end_tag_pos += strlen( $end_tag );
			$content      = substr_replace( $content, $this->get_html_head_markup(), $start_tag_pos, $end_tag_pos - $start_tag_pos );
		}

		return $content;
	}

	/**
<<<<<<< HEAD
	 * Adds square, and landscape poster images to the <amp-story>.
	 *
	 * @since 1.0.0
	 *
	 * @return void
	 */
	protected function add_poster_images() {
		/* @var DOMElement $story_element The <amp-story> element. */
		$story_element = $this->get_element_by_tag_name( 'amp-story' );

		if ( ! $story_element ) {
			return;
		}

		$poster_images = $this->get_poster_images();

		foreach ( $poster_images as $attr => $url ) {
			$story_element->setAttribute( $attr, esc_url( $url ) );
		}
	}

	/**
	 * Replaces the amp-story end tag to include amp-analytics tag if set up.
	 *
	 * @since 1.0.0
	 *
	 * @return void
	 */
	protected function insert_analytics_configuration() {
		/* @var DOMElement $story_element The <amp-story> element. */
		$story_element = $this->get_element_by_tag_name( 'amp-story' );

		if ( ! $story_element ) {
			return;
		}

		ob_start();

		do_action( 'web_stories_print_analytics' );

		$output = (string) ob_get_clean();

		if ( empty( $output ) ) {
			return;
		}

		$fragment = $this->document->createDocumentFragment();
		$fragment->appendXml( $output );

		$story_element->appendChild( $fragment );
	}

	/**
	 * Get story meta images.
	 *
	 * @since 1.0.0
	 *
	 * @return string[] Images.
	 */
	protected function get_poster_images() {
		$images = [
			'poster-portrait-src'  => $this->story->get_poster_portrait(),
			'poster-square-src'    => $this->story->get_poster_square(),
			'poster-landscape-src' => $this->story->get_poster_landscape(),
		];

		return array_filter( $images );
	}

	/**
	 * Displays the WordPress admin bar on  the frontend.
	 *
	 * @since 1.0.0
	 *
	 * @return void
	 */
	protected function display_admin_bar() {
		ob_start();

		wp_admin_bar_render();

		$output = (string) ob_get_clean();

		if ( empty( $output ) ) {
			return;
		}

		$document = Document::fromHtmlFragment( $output, get_bloginfo( 'charset' ) );

		if ( ! $document ) {
			return;
		}

		$adminbar = $document->getElementById( 'wpadminbar' );

		if ( ! $adminbar ) {
			return;
		}

		$adminbar = $this->document->importNode( $adminbar, true );

		$this->document->body->appendChild( $adminbar );

		$this->add_admin_bar_styles();
	}

	/**
	 * Prints the admin bar styles.
	 *
	 * Does not rely on theme support for the admin bar
	 * or the default admin bar styling callback
	 * since Web Stories are theme-independent and require
	 * specific styling.
	 *
	 * @since 1.0.0
	 *
	 * @see _admin_bar_bump_cb
	 *
	 * @return void
	 */
	protected function add_admin_bar_styles() {
		ob_start();

		wp_styles()->do_items();

		?>
		<style media="screen" id="admin-bar-inline-css">
			amp-story { top: 32px !important; }
			@media screen and ( max-width: 782px ) {
				amp-story { top: 46px !important; }
			}
		</style>
		<?php

		$output = (string) ob_get_clean();

		if ( empty( $output ) ) {
			return;
		}

		$fragment_document = Document::fromHtmlFragment( "<html><head>$output</head><body></body></html>" );

		while ( $fragment_document->head->firstChild ) {
			$node = $fragment_document->head->removeChild( $fragment_document->head->firstChild );
			$node = $this->document->importNode( $node, true );
			$this->document->head->appendChild( $node );
		}
	}

	/**
=======
>>>>>>> adf7c374
	 * Sanitizes markup to be valid AMP.
	 *
	 * @since 1.1.0
	 *
	 * @return void
	 */
	protected function sanitize_markup() {
		$sanitization = new Sanitization();
		$sanitization->sanitize_document( $this->document );
	}

	/**
	 * Optimizes AMP markup.
	 *
	 * @since 1.1.0
	 *
	 * @return void
	 */
	protected function optimize_markup() {
		$optimization = new Optimization();
		$optimization->optimize_document( $this->document );
	}
}<|MERGE_RESOLUTION|>--- conflicted
+++ resolved
@@ -103,12 +103,6 @@
 			return (string) ob_get_clean();
 		}
 
-<<<<<<< HEAD
-		$this->transform_html_start_tag();
-		$this->insert_analytics_configuration();
-		$this->add_poster_images();
-		$this->display_admin_bar();
-=======
 		add_filter( 'web_stories_amp_sanitizers', [ $this, 'add_web_stories_amp_content_sanitizers' ] );
 
 		/**
@@ -117,7 +111,6 @@
 		 * @var Document $document
 		 */
 		$this->document = $document;
->>>>>>> adf7c374
 
 		$this->sanitize_markup();
 		$this->optimize_markup();
@@ -223,159 +216,6 @@
 	}
 
 	/**
-<<<<<<< HEAD
-	 * Adds square, and landscape poster images to the <amp-story>.
-	 *
-	 * @since 1.0.0
-	 *
-	 * @return void
-	 */
-	protected function add_poster_images() {
-		/* @var DOMElement $story_element The <amp-story> element. */
-		$story_element = $this->get_element_by_tag_name( 'amp-story' );
-
-		if ( ! $story_element ) {
-			return;
-		}
-
-		$poster_images = $this->get_poster_images();
-
-		foreach ( $poster_images as $attr => $url ) {
-			$story_element->setAttribute( $attr, esc_url( $url ) );
-		}
-	}
-
-	/**
-	 * Replaces the amp-story end tag to include amp-analytics tag if set up.
-	 *
-	 * @since 1.0.0
-	 *
-	 * @return void
-	 */
-	protected function insert_analytics_configuration() {
-		/* @var DOMElement $story_element The <amp-story> element. */
-		$story_element = $this->get_element_by_tag_name( 'amp-story' );
-
-		if ( ! $story_element ) {
-			return;
-		}
-
-		ob_start();
-
-		do_action( 'web_stories_print_analytics' );
-
-		$output = (string) ob_get_clean();
-
-		if ( empty( $output ) ) {
-			return;
-		}
-
-		$fragment = $this->document->createDocumentFragment();
-		$fragment->appendXml( $output );
-
-		$story_element->appendChild( $fragment );
-	}
-
-	/**
-	 * Get story meta images.
-	 *
-	 * @since 1.0.0
-	 *
-	 * @return string[] Images.
-	 */
-	protected function get_poster_images() {
-		$images = [
-			'poster-portrait-src'  => $this->story->get_poster_portrait(),
-			'poster-square-src'    => $this->story->get_poster_square(),
-			'poster-landscape-src' => $this->story->get_poster_landscape(),
-		];
-
-		return array_filter( $images );
-	}
-
-	/**
-	 * Displays the WordPress admin bar on  the frontend.
-	 *
-	 * @since 1.0.0
-	 *
-	 * @return void
-	 */
-	protected function display_admin_bar() {
-		ob_start();
-
-		wp_admin_bar_render();
-
-		$output = (string) ob_get_clean();
-
-		if ( empty( $output ) ) {
-			return;
-		}
-
-		$document = Document::fromHtmlFragment( $output, get_bloginfo( 'charset' ) );
-
-		if ( ! $document ) {
-			return;
-		}
-
-		$adminbar = $document->getElementById( 'wpadminbar' );
-
-		if ( ! $adminbar ) {
-			return;
-		}
-
-		$adminbar = $this->document->importNode( $adminbar, true );
-
-		$this->document->body->appendChild( $adminbar );
-
-		$this->add_admin_bar_styles();
-	}
-
-	/**
-	 * Prints the admin bar styles.
-	 *
-	 * Does not rely on theme support for the admin bar
-	 * or the default admin bar styling callback
-	 * since Web Stories are theme-independent and require
-	 * specific styling.
-	 *
-	 * @since 1.0.0
-	 *
-	 * @see _admin_bar_bump_cb
-	 *
-	 * @return void
-	 */
-	protected function add_admin_bar_styles() {
-		ob_start();
-
-		wp_styles()->do_items();
-
-		?>
-		<style media="screen" id="admin-bar-inline-css">
-			amp-story { top: 32px !important; }
-			@media screen and ( max-width: 782px ) {
-				amp-story { top: 46px !important; }
-			}
-		</style>
-		<?php
-
-		$output = (string) ob_get_clean();
-
-		if ( empty( $output ) ) {
-			return;
-		}
-
-		$fragment_document = Document::fromHtmlFragment( "<html><head>$output</head><body></body></html>" );
-
-		while ( $fragment_document->head->firstChild ) {
-			$node = $fragment_document->head->removeChild( $fragment_document->head->firstChild );
-			$node = $this->document->importNode( $node, true );
-			$this->document->head->appendChild( $node );
-		}
-	}
-
-	/**
-=======
->>>>>>> adf7c374
 	 * Sanitizes markup to be valid AMP.
 	 *
 	 * @since 1.1.0
