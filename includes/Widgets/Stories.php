<?php
/**
 * Stories Widgets.
 *
 * @package Google\Web_Stories
 */

/**
 * Copyright 2020 Google LLC
 *
 * Licensed under the Apache License, Version 2.0 (the "License");
 * you may not use this file except in compliance with the License.
 * You may obtain a copy of the License at
 *
 *     https://www.apache.org/licenses/LICENSE-2.0
 *
 * Unless required by applicable law or agreed to in writing, software
 * distributed under the License is distributed on an "AS IS" BASIS,
 * WITHOUT WARRANTIES OR CONDITIONS OF ANY KIND, either express or implied.
 * See the License for the specific language governing permissions and
 * limitations under the License.
 */

namespace Google\Web_Stories\Widgets;

use WP_Widget;
use Google\Web_Stories\Story_Query;
use Google\Web_Stories\Assets;
use Google\Web_Stories\Traits\Stories_Script_Data;

/**
 * Class Stories
 *
 * @SuppressWarnings(PHPMD.ExcessiveClassComplexity)
 */
class Stories extends WP_Widget {
	use Stories_Script_Data;

	const SCRIPT_HANDLE = 'web-stories-widget';

	/**
	 * Widget args.
	 *
	 * @var array
	 */
	public $args = [
		'before_title'  => '<h4 class="widgettitle web-stories-widget-title">',
		'after_title'   => '</h4>',
		'before_widget' => '<div class="widget-wrap web-stories-widget-wrapper">',
		'after_widget'  => '</div>',
	];

	/**
	 * Assets instance.
	 *
	 * @var Assets Assets instance.
	 */
	protected $assets;

	/**
	 * Stories constructor.
	 *
	 * @since 1.5.0
	 *
	 * @param Assets $assets Assets instance.
	 *
	 * @return void
	 */
	public function __construct( Assets $assets ) {
		$this->assets   = $assets;
		$id_base        = 'web_stories_widget';
		$name           = __( 'Web Stories', 'web-stories' );
		$widget_options = [
<<<<<<< HEAD
			'description'           => __( 'Display Web Stories in Sidebar Section.', 'web-stories' ),
			'classname'             => 'web-stories-widget',
			'show_instance_in_rest' => true,
=======
			'description' => __( 'Display Web Stories in sidebar section.', 'web-stories' ),
			'classname'   => 'web-stories-widget',
>>>>>>> c7a2c5e3
		];

		parent::__construct( $id_base, $name, $widget_options );
	}

	/**
	 * Output widget.
	 *
	 * phpcs:disable WordPress.Security.EscapeOutput.OutputNotEscaped
	 *
	 * @since 1.5.0
	 *
	 * @param array $args Widget args.
	 * @param array $instance Widget instance.
	 *
	 * @return void
	 */
	public function widget( $args, $instance ) {
		echo $args['before_widget'];

		$instance = wp_parse_args( $instance, $this->default_values() );

		$title = $instance['title'];

		/** This filter is documented in wp-includes/widgets/class-wp-widget-pages.php */
		$title = apply_filters( 'widget_title', $title, $instance, $this->id_base );

		if ( ! empty( $title ) ) {
			echo $args['before_title'] . $title . $args['after_title'];
		}

		$instance['number_of_columns'] = (int) $instance['number_of_columns'];
		$instance['number_of_stories'] = (int) $instance['number_of_stories'];
		$instance['circle_size']       = (int) $instance['circle_size'];

		$story_attrs = [
			'view_type'          => $instance['view_type'],
			'show_title'         => (bool) $instance['show_title'],
			'show_excerpt'       => (bool) $instance['show_excerpt'],
			'show_author'        => (bool) $instance['show_author'],
			'show_date'          => (bool) $instance['show_date'],
			'show_archive_link'  => (bool) $instance['show_archive_link'],
			'archive_link_label' => (string) $instance['archive_link_label'],
			'circle_size'        => min( absint( $instance['circle_size'] ), 150 ),
			'sharp_corners'      => (bool) $instance['sharp_corners'],
			'image_alignment'    => (string) $instance['image_alignment'],
			'number_of_columns'  => min( absint( $instance['number_of_columns'] ), 4 ),
			'class'              => 'web-stories-list--widget',
		];

		$story_args = [
			'posts_per_page' => min( absint( $instance['number_of_stories'] ), 20 ), // phpcs:ignore WordPress.WP.PostsPerPage.posts_per_page_posts_per_page
			'orderby'        => $instance['orderby'],
			'order'          => $instance['order'],
		];

		$story_query = new Story_Query( $story_attrs, $story_args );
		echo $story_query->render();

		echo $args['after_widget'];
	}

	/**
	 * Display widget form.
	 *
	 * @since 1.5.0
	 *
	 * @SuppressWarnings(PHPMD.NPathComplexity)
	 * @SuppressWarnings(PHPMD.ExcessiveMethodLength)
	 *
	 * @param array $instance Widget instance.
	 *
	 * @return string
	 */
	public function form( $instance ) {
		$this->enqueue_scripts();

		$instance = wp_parse_args( $instance, $this->default_values() );

		$title              = $instance['title'];
		$view_types         = $this->get_layouts();
		$current_view_type  = (string) $instance['view_type'];
		$show_title         = ! empty( $instance['show_title'] );
		$show_author        = ! empty( $instance['show_author'] );
		$show_date          = ! empty( $instance['show_date'] );
		$show_excerpt       = ! empty( $instance['show_excerpt'] );
		$show_archive_link  = ! empty( $instance['show_archive_link'] );
		$archive_link_label = $instance['archive_link_label'];
		$circle_size        = (int) $instance['circle_size'];
		$sharp_corners      = (int) $instance['sharp_corners'];
		$image_alignment    = (string) $instance['image_alignment'];
		$number_of_columns  = (int) $instance['number_of_columns'];
		$number_of_stories  = (int) $instance['number_of_stories'];
		$orderby            = (string) $instance['orderby'];
		$order              = (string) $instance['order'];

		$this->input(
			[
				'id'           => 'title',
				'name'         => 'title',
				'label'        => __( 'Widget Title', 'web-stories' ),
				'type'         => 'text',
				'value'        => $title,
				'label_before' => true,
			]
		);

		$this->dropdown(
			[
				'options'   => $view_types,
				'selected'  => $current_view_type,
				'name'      => 'view_type',
				'id'        => 'view_type',
				'label'     => __( 'Select Layout', 'web-stories' ),
				'classname' => 'widefat view_type stories-widget-field',
			]
		);

		$this->input(
			[
				'id'            => 'number_of_stories',
				'name'          => 'number_of_stories',
				'label'         => __( 'Number of Stories', 'web-stories' ),
				'type'          => 'number',
				'classname'     => 'widefat number_of_stories stories-widget-field',
				'wrapper_class' => 'number_of_stories_wrapper',
				'value'         => $number_of_stories,
				'label_before'  => true,
				'attributes'    => [
					'min' => 1,
					'max' => 20,
				],
			]
		);

		$this->dropdown(
			[
				'options'   => [
					'post_title' => __( 'Title', 'web-stories' ),
					'post_date'  => __( 'Date', 'web-stories' ),
				],
				'selected'  => $orderby,
				'name'      => 'orderby',
				'id'        => 'orderby',
				'label'     => __( 'Order By', 'web-stories' ),
				'classname' => 'widefat orderby stories-widget-field',
			]
		);

		$this->dropdown(
			[
				'options'   => [
					'ASC'  => __( 'Ascending', 'web-stories' ),
					'DESC' => __( 'Descending', 'web-stories' ),
				],
				'selected'  => $order,
				'name'      => 'order',
				'id'        => 'order',
				'label'     => __( 'Order', 'web-stories' ),
				'classname' => 'widefat order stories-widget-field',
			]
		);


		$this->input(
			[
				'id'            => 'circle-size',
				'name'          => 'circle_size',
				'label'         => __( 'Circle Size', 'web-stories' ),
				'type'          => 'number',
				'classname'     => 'widefat circle_size stories-widget-field',
				'wrapper_class' => 'circle_size_wrapper',
				'value'         => $circle_size,
				'label_before'  => true,
				'attributes'    => [
					'min'  => 80,
					'max'  => 200,
					'step' => 5,
				],
			]
		);

		$this->input(
			[
				'id'            => 'number_of_columns',
				'name'          => 'number_of_columns',
				'label'         => __( 'Number of Columns', 'web-stories' ),
				'type'          => 'number',
				'classname'     => 'widefat number_of_columns stories-widget-field',
				'wrapper_class' => 'number_of_columns_wrapper',
				'value'         => $number_of_columns,
				'label_before'  => true,
				'attributes'    => [
					'min' => 1,
					'max' => 4,
				],
			]
		);

		$this->input(
			[
				'id'            => 'show_title',
				'name'          => 'show_title',
				'label'         => __( 'Display Title', 'web-stories' ),
				'type'          => 'checkbox',
				'classname'     => 'widefat title stories-widget-field',
				'wrapper_class' => 'title_wrapper',
				'value'         => $show_title,
			]
		);

		$this->input(
			[
				'id'            => 'show_excerpt',
				'name'          => 'show_excerpt',
				'label'         => __( 'Display Excerpt', 'web-stories' ),
				'type'          => 'checkbox',
				'classname'     => 'widefat excerpt stories-widget-field',
				'wrapper_class' => 'excerpt_wrapper',
				'value'         => $show_excerpt,
			]
		);

		$this->input(
			[
				'id'            => 'show_author',
				'name'          => 'show_author',
				'label'         => __( 'Display Author', 'web-stories' ),
				'type'          => 'checkbox',
				'classname'     => 'widefat author stories-widget-field',
				'wrapper_class' => 'author_wrapper',
				'value'         => $show_author,
			]
		);

		$this->input(
			[
				'id'            => 'show_date',
				'name'          => 'show_date',
				'label'         => __( 'Display Date', 'web-stories' ),
				'type'          => 'checkbox',
				'classname'     => 'widefat date stories-widget-field',
				'wrapper_class' => 'date_wrapper',
				'value'         => $show_date,
			]
		);

		$this->radio(
			[
				'options'       => [
					'left'  => __( 'Left', 'web-stories' ),
					'right' => __( 'Right', 'web-stories' ),
				],
				'selected'      => $image_alignment,
				'id'            => 'image_alignment',
				'name'          => 'image_alignment',
				'label'         => __( 'Image Alignment', 'web-stories' ),
				'classname'     => 'widefat image_alignment stories-widget-field',
				'wrapper_class' => 'image_alignment_wrapper',
			]
		);

		$this->input(
			[
				'id'            => 'sharp_corners',
				'name'          => 'sharp_corners',
				'label'         => __( 'Use Sharp Corners', 'web-stories' ),
				'type'          => 'checkbox',
				'classname'     => 'widefat sharp_corners stories-widget-field',
				'wrapper_class' => 'sharp_corners_wrapper',
				'value'         => $sharp_corners,
			]
		);

		$this->input(
			[
				'id'            => 'show_archive_link',
				'name'          => 'show_archive_link',
				'label'         => __( 'Display Archive Link', 'web-stories' ),
				'type'          => 'checkbox',
				'classname'     => 'widefat show_archive_link stories-widget-field',
				'wrapper_class' => 'archive_link_wrapper',
				'value'         => $show_archive_link,
			]
		);

		$this->input(
			[
				'id'            => 'archive_link_label',
				'name'          => 'archive_link_label',
				'label'         => __( 'Archive Link Label', 'web-stories' ),
				'type'          => 'text',
				'classname'     => 'widefat archive_link_label stories-widget-field',
				'wrapper_class' => 'archive_link_label_wrapper',
				'value'         => $archive_link_label,
				'label_before'  => true,
			]
		);

		return '';
	}

	/**
	 * Update widget settings.
	 *
	 * @since 1.5.0
	 *
	 * @SuppressWarnings(PHPMD.NPathComplexity)
	 *
	 * @param array $new_instance New instance.
	 * @param array $old_instance Old instance.
	 *
	 * @return array
	 */
	public function update( $new_instance, $old_instance ) {
		$instance = [];

		$new_instance = wp_parse_args( $new_instance, $this->default_values() );

		$instance['title']              = wp_strip_all_tags( $new_instance['title'] );
		$instance['view_type']          = $new_instance['view_type'];
		$instance['show_title']         = $new_instance['show_title'];
		$instance['show_excerpt']       = $new_instance['show_excerpt'];
		$instance['show_author']        = $new_instance['show_author'];
		$instance['show_date']          = $new_instance['show_date'];
		$instance['show_archive_link']  = $new_instance['show_archive_link'];
		$instance['image_alignment']    = $new_instance['image_alignment'];
		$instance['number_of_columns']  = min( absint( $new_instance['number_of_columns'] ), 4 );
		$instance['number_of_stories']  = min( absint( $new_instance['number_of_stories'] ), 20 );
		$instance['circle_size']        = min( absint( $new_instance['circle_size'] ), 150 );
		$instance['archive_link_label'] = $new_instance['archive_link_label'];
		$instance['sharp_corners']      = $new_instance['sharp_corners'];
		$instance['orderby']            = $new_instance['orderby'];
		$instance['order']              = $new_instance['order'];

		return $instance;
	}

	/**
	 * Default values of an instance.
	 *
	 * @since 1.5.0
	 *
	 * @return array
	 */
	private function default_values() {
		return [
			'title'              => esc_html__( 'Web Stories', 'web-stories' ),
			'view_type'          => 'circles',
			'show_title'         => '',
			'show_excerpt'       => '',
			'show_author'        => '',
			'show_date'          => '',
			'show_archive_link'  => '',
			'image_alignment'    => 'left',
			'number_of_columns'  => 1,
			'number_of_stories'  => 5,
			'circle_size'        => 100,
			'archive_link_label' => __( 'View all stories', 'web-stories' ),
			'sharp_corners'      => '',
			'orderby'            => 'post_date',
			'order'              => 'DESC',
		];
	}

	/**
	 * Enqueue widget script.
	 *
	 * @since 1.5.0
	 *
	 * @return void
	 */
	public function enqueue_scripts() {
		if ( wp_script_is( self::SCRIPT_HANDLE ) ) {
			return;
		}

		$this->assets->enqueue_style_asset( self::SCRIPT_HANDLE );
		$this->assets->enqueue_script_asset( self::SCRIPT_HANDLE, [ 'jquery' ] );

		wp_localize_script(
			self::SCRIPT_HANDLE,
			'webStoriesData',
			$this->get_script_data()
		);
	}

	/**
	 * Display dropdown.
	 *
	 * @since 1.5.0
	 *
	 * @param array $args Field args.
	 *
	 * @return void
	 */
	private function dropdown( array $args ) {
		$args = wp_parse_args(
			$args,
			[
				'options'       => [],
				'selected'      => '',
				'id'            => wp_generate_uuid4(),
				'name'          => wp_generate_uuid4(),
				'label'         => '',
				'classname'     => 'widefat',
				'wrapper_class' => 'web-stories-field-wrapper',
			]
		);
		?>
	<p class="<?php echo esc_attr( $args['wrapper_class'] ); ?>">
		<?php echo $this->label( $args ); ?>

		<select
			class="<?php echo esc_attr( (string) $args['classname'] ); ?>"
			id="<?php echo $this->get_field_id( $args['id'] ); ?>"
			name="<?php echo $this->get_field_name( $args['name'] ); ?>"
		>
			<?php

			foreach ( $args['options'] as $key => $type ) {
				?>
				<option value="<?php echo esc_attr( $key ); ?>"
					<?php selected( $key, $args['selected'], true ); ?>
				>
					<?php echo esc_attr( $type ); ?>
				</option>
				<?php
			}
			?>
		</select>
		</p>
		<?php
	}

	/**
	 * Display radio buttons.
	 *
	 * @since 1.5.0
	 *
	 * @param array $args Field args.
	 *
	 * @return void
	 */
	private function radio( array $args ) {
		$args = wp_parse_args(
			$args,
			[
				'options'       => [],
				'selected'      => '',
				'id'            => wp_generate_uuid4(),
				'name'          => wp_generate_uuid4(),
				'label'         => '',
				'classname'     => 'widefat',
				'wrapper_class' => 'web-stories-field-wrapper',
			]
		);
		?>
		<div class="<?php echo esc_attr( $args['wrapper_class'] ); ?>">
			<?php echo $this->label( $args ); ?>
			<p>
				<?php
				foreach ( $args['options'] as $key => $type ) {
					?>
					<label>
						<input
							type="radio"
							class="<?php echo esc_attr( (string) $args['classname'] ); ?>"
							id="<?php echo $this->get_field_id( $args['id'] . '-' . $key ); ?>"
							name="<?php echo $this->get_field_name( $args['name'] ); ?>"
							value="<?php echo esc_attr( $key ); ?>"
							<?php checked( $key, $args['selected'], true ); ?>
						/>
						<?php echo esc_attr( $type ); ?>
					</label>
					<br>
					<?php
				}
				?>
			</p>
		</div>
		<?php
	}

	/**
	 * Display an input field.
	 *
	 * @since 1.5.0
	 *
	 * @param array $args Field args.
	 *
	 * @return void
	 */
	private function input( array $args ) {
		$args = wp_parse_args(
			$args,
			[
				'type'          => 'text',
				'id'            => wp_generate_uuid4(),
				'name'          => wp_generate_uuid4(),
				'label'         => '',
				'value'         => '',
				'classname'     => 'widefat',
				'wrapper_class' => 'web-stories-field-wrapper',
				'label_before'  => false,
			]
		);

		?>
		<p class="<?php echo esc_attr( (string) $args['wrapper_class'] ); ?>">

			<?php
			if ( $args['label_before'] ) {
				echo $this->label( $args );
			}

			$extra_attrs = '';

			if ( ! empty( $args['attributes'] ) && is_array( $args['attributes'] ) ) {
				foreach ( $args['attributes'] as $attr_key => $attr_val ) {
					$extra_attrs .= sprintf( ' %1s=%2s', $attr_key, esc_attr( $attr_val ) );
				}
			}
			?>

			<input
				class="<?php echo esc_attr( (string) $args['classname'] ); ?>"
				type="<?php echo esc_attr( (string) $args['type'] ); ?>"
				id="<?php echo $this->get_field_id( $args['id'] ); ?>"
				name="<?php echo $this->get_field_name( $args['name'] ); ?>"
				value="<?php echo ( 'checkbox' === $args['type'] ) ? 1 : $args['value']; ?>"
				<?php
				if ( 'checkbox' === $args['type'] ) {
					checked( 1, $args['value'], true );
				}
				?>
				<?php echo $extra_attrs; ?>
			/>

			<?php
			if ( ! $args['label_before'] ) {
				echo $this->label( $args );
			}
			?>

		</p>
		<?php
	}

	/**
	 * Display an label.
	 *
	 * @since 1.5.0
	 *
	 * @param array $args Label args.
	 *
	 * @return string
	 */
	private function label( array $args ) {
		$args = wp_parse_args(
			$args,
			[
				'id'    => '',
				'label' => '',
			]
		);
		ob_start();
		?>
		<label for="<?php echo esc_attr( $this->get_field_id( $args['id'] ) ); ?>">
			<?php echo esc_html( (string) $args['label'] ); ?>
		</label>
		<?php

		return (string) ob_get_clean();
	}

}<|MERGE_RESOLUTION|>--- conflicted
+++ resolved
@@ -71,14 +71,9 @@
 		$id_base        = 'web_stories_widget';
 		$name           = __( 'Web Stories', 'web-stories' );
 		$widget_options = [
-<<<<<<< HEAD
-			'description'           => __( 'Display Web Stories in Sidebar Section.', 'web-stories' ),
+			'description'           => __( 'Display Web Stories in sidebar section.', 'web-stories' ),
 			'classname'             => 'web-stories-widget',
 			'show_instance_in_rest' => true,
-=======
-			'description' => __( 'Display Web Stories in sidebar section.', 'web-stories' ),
-			'classname'   => 'web-stories-widget',
->>>>>>> c7a2c5e3
 		];
 
 		parent::__construct( $id_base, $name, $widget_options );
