<?php
/**
 * Class Link_Controller
 *
 * @package   Google\Web_Stories
 * @copyright 2020 Google LLC
 * @license   https://www.apache.org/licenses/LICENSE-2.0 Apache License 2.0
 * @link      https://github.com/google/web-stories-wp
 */

/**
 * Copyright 2020 Google LLC
 *
 * Licensed under the Apache License, Version 2.0 (the "License");
 * you may not use this file except in compliance with the License.
 * You may obtain a copy of the License at
 *
 *     https://www.apache.org/licenses/LICENSE-2.0
 *
 * Unless required by applicable law or agreed to in writing, software
 * distributed under the License is distributed on an "AS IS" BASIS,
 * WITHOUT WARRANTIES OR CONDITIONS OF ANY KIND, either express or implied.
 * See the License for the specific language governing permissions and
 * limitations under the License.
 */

namespace Google\Web_Stories\REST_API;

use DOMElement;
use DOMNodeList;
use Google\Web_Stories\Traits\Document_Parser;
use WP_Error;
use WP_Http;
use WP_REST_Controller;
use WP_REST_Request;
use WP_REST_Response;
use WP_REST_Server;

/**
 * API endpoint to allow parsing of metadata from a URL
 *
 * Class Link_Controller
 */
class Link_Controller extends WP_REST_Controller {
	use Document_Parser;
	/**
	 * Constructor.
	 */
	public function __construct() {
		$this->namespace = 'web-stories/v1';
		$this->rest_base = 'link';
	}

	/**
	 * Registers routes for links.
	 *
	 * @see register_rest_route()
	 *
	 * @return void
	 */
	public function register_routes() {
		register_rest_route(
			$this->namespace,
			'/' . $this->rest_base,
			[
				[
					'methods'             => WP_REST_Server::READABLE,
					'callback'            => [ $this, 'parse_link' ],
					'permission_callback' => [ $this, 'parse_link_permissions_check' ],
					'args'                => [
						'url' => [
							'description' => __( 'The URL to process.', 'web-stories' ),
							'required'    => true,
							'type'        => 'string',
							'format'      => 'uri',
						],
					],
				],
			]
		);
	}

	/**
	 * Parses a URL to return some metadata for inserting links.
	 *
	 * @param WP_REST_Request $request Full data about the request.
	 *
	 * @return WP_REST_Response|WP_Error Response object on success, or WP_Error object on failure.
	 */
	public function parse_link( $request ) {
		$url = untrailingslashit( $request['url'] );

		if ( empty( $url ) ) {
			return new WP_Error( 'rest_invalid_url', __( 'Invalid URL', 'web-stories' ), [ 'status' => 404 ] );
		}

		/**
		 * Filters the link data TTL value.
		 *
		 * @param int $time Time to live (in seconds). Default is 1 day.
		 * @param string $url The attempted URL.
		 */
		$cache_ttl = apply_filters( 'web_stories_link_data_cache_ttl', DAY_IN_SECONDS, $url );
		$cache_key = 'web_stories_link_data_' . md5( $url );

		$data = get_transient( $cache_key );
		if ( ! empty( $data ) ) {
<<<<<<< HEAD
			return rest_ensure_response( $data );
=======
			return rest_ensure_response( json_decode( $data, true ) );
>>>>>>> 0ffb1a85
		}

		$data = [
			'title'       => '',
			'image'       => '',
			'description' => '',
		];

		$args = [
			'limit_response_size' => 153600, // 150 KB.
			'timeout'             => 7, // phpcs:ignore WordPressVIPMinimum.Performance.RemoteRequestTimeout.timeout_timeout
		];

		/**
		 * Filters the HTTP request args for link data retrieval.
		 *
		 * Can be used to adjust timeout and response size limit.
		 *
		 * @param array $args Arguments used for the HTTP request
		 * @param string $url The attempted URL.
		 */
		$args = apply_filters( 'web_stories_link_data_request_args', $args, $url );

		$response = wp_safe_remote_get( $url, $args );

		if ( WP_Http::OK !== wp_remote_retrieve_response_code( $response ) ) {
			// Not saving to cache since the error might be temporary.
			return rest_ensure_response( $data );
		}

		$html = wp_remote_retrieve_body( $response );

		// Strip <body>.
		$html_head_end = stripos( $html, '</head>' );
		if ( $html_head_end ) {
			$html = substr( $html, 0, $html_head_end );
		}

		if ( ! $html ) {
			set_transient( $cache_key, wp_json_encode( $data ), $cache_ttl );
			return rest_ensure_response( $data );
		}

		$xpath = $this->html_to_xpath( $html );

		if ( libxml_get_last_error() ) {
			libxml_clear_errors();

			set_transient( $cache_key, wp_json_encode( $data ), $cache_ttl );
			return rest_ensure_response( $data );
		}

		// Link title.

		$title       = '';
		$title_query = $xpath->query( '//title' );

		if ( $title_query instanceof DOMNodeList && $title_query->length > 0 ) {
			$title_node = $title_query->item( 0 );

			if ( $title_node instanceof DOMElement ) {
				$title = $title_node->textContent; // phpcs:ignore WordPress.NamingConventions.ValidVariableName.UsedPropertyNotSnakeCase
			}
		}

		if ( ! $title ) {
			$og_title_query = $xpath->query( '//meta[@property="og:title"]' );
			$title          = $this->get_dom_attribute_content( $og_title_query, 'content' );
		}

		if ( ! $title ) {
			$og_site_name_query = $xpath->query( '//meta[@property="og:site_name"]' );
			$title              = $this->get_dom_attribute_content( $og_site_name_query, 'content' );
		}

		// Site icon.

		$og_image_query = $xpath->query( '//meta[@property="og:image"]' );
		$image          = $this->get_dom_attribute_content( $og_image_query, 'content' );

		if ( ! $image ) {
			$icon_query = $xpath->query( '//link[contains(@rel, "icon")]' );
			$image      = $this->get_dom_attribute_content( $icon_query, 'content' );
		}

		if ( ! $image ) {
			$touch_icon_query = $xpath->query( '//link[contains(@rel, "apple-touch-icon")]' );
			$image            = $this->get_dom_attribute_content( $touch_icon_query, 'href' );
		}

		// Link description.
		$description_query = $xpath->query( '//meta[@name="description"]' );
		$description       = $this->get_dom_attribute_content( $description_query, 'content' );

		if ( ! $description ) {
			$og_description_query = $xpath->query( '//meta[@property="og:description"]' );
			$description          = $this->get_dom_attribute_content( $og_description_query, 'content' );
		}

		$data = [
			'title'       => $title ?: '',
			'image'       => $image ?: '',
			'description' => $description ?: '',
		];

		set_transient( $cache_key, wp_json_encode( $data ), $cache_ttl );

		return rest_ensure_response( $data );
	}

	/**
	 * Checks if current user can process links.
	 *
	 * @return true|WP_Error True if the request has read access, WP_Error object otherwise.
	 */
	public function parse_link_permissions_check() {
		if ( ! current_user_can( 'edit_posts' ) ) {
			return new WP_Error( 'rest_forbidden', __( 'Sorry, you are not allowed to process links.', 'web-stories' ), [ 'status' => rest_authorization_required_code() ] );
		}

		return true;
	}
}<|MERGE_RESOLUTION|>--- conflicted
+++ resolved
@@ -105,11 +105,7 @@
 
 		$data = get_transient( $cache_key );
 		if ( ! empty( $data ) ) {
-<<<<<<< HEAD
-			return rest_ensure_response( $data );
-=======
 			return rest_ensure_response( json_decode( $data, true ) );
->>>>>>> 0ffb1a85
 		}
 
 		$data = [
