<?php
/**
 * Class Hotlinking_Controller
 *
 * @link      https://github.com/googleforcreators/web-stories-wp
 *
 * @copyright 2021 Google LLC
 * @license   https://www.apache.org/licenses/LICENSE-2.0 Apache License 2.0
 */

/**
 * Copyright 2021 Google LLC
 *
 * Licensed under the Apache License, Version 2.0 (the "License");
 * you may not use this file except in compliance with the License.
 * You may obtain a copy of the License at
 *
 *     https://www.apache.org/licenses/LICENSE-2.0
 *
 * Unless required by applicable law or agreed to in writing, software
 * distributed under the License is distributed on an "AS IS" BASIS,
 * WITHOUT WARRANTIES OR CONDITIONS OF ANY KIND, either express or implied.
 * See the License for the specific language governing permissions and
 * limitations under the License.
 */

declare(strict_types = 1);

namespace Google\Web_Stories\REST_API;

use Google\Web_Stories\Infrastructure\HasRequirements;
use Google\Web_Stories\Media\Types;
use Google\Web_Stories\Story_Post_Type;
use WP_Error;
use WP_Http;
use WP_REST_Request;
use WP_REST_Response;
use WP_REST_Server;

/**
 * Hotlinking_Controller class.
 *
 * API endpoint for pinging and hotlinking media URLs.
 *
 * @SuppressWarnings(PHPMD.ExcessiveClassComplexity)
 *
 * @phpstan-type LinkData array{
 *   ext?: string,
 *   file_name?: string,
 *   file_size?: int,
 *   mime_type?: string,
 *   type?: string
 * }
 *
 * @phpstan-type SchemaEntry array{
 *   description: string,
 *   type: string,
 *   context: string[],
 *   default?: mixed,
 *   enum?: string[]
 * }
 *
 * @phpstan-type Schema array{
 *   properties: array{
 *     ext?: SchemaEntry,
 *     file_name?: SchemaEntry,
 *     file_size?: SchemaEntry,
 *     mime_type?: SchemaEntry,
 *     type?: SchemaEntry
 *   }
 * }
 * @phpstan-type HttpArgs array{
 *   method?: string,
 *   timeout?: float,
 *   redirection?: int,
 *   httpversion?: string,
 *   user-agent?: string,
 *   reject_unsafe_urls?: bool,
 *   blocking?: bool,
 *   headers?: string|array<string, string|null>,
 *   cookies?: array<string, string>,
 *   body?: string|string[],
 *   compress?: bool,
 *   decompress?: bool,
 *   sslverify?: bool,
 *   sslcertificates?: string,
 *   stream?: bool,
 *   filename?: string,
 *   limit_response_size?: int
 * }
 *
 * @phpstan-type RequestOptions array{
 *   method?: string,
 *   timeout?: float,
 *   redirection?: int,
 *   httpversion?: string,
 *   user-agent?: string,
 *   reject_unsafe_urls?: bool,
 *   blocking?: bool,
 *   headers?: string|array<string, string|null>,
 *   cookies?: array<string, string>,
 *   body?: string|string[],
 *   compress?: bool,
 *   decompress?: bool,
 *   sslverify?: bool,
 *   sslcertificates?: string,
 *   stream?: bool,
 *   filename?: string,
 *   limit_response_size?: int,
 * }
 */
class Hotlinking_Controller extends REST_Controller implements HasRequirements {
	public const PROXY_HEADERS_ALLOWLIST = [
		'Content-Type',
		'Cache-Control',
		'Etag',
		'Last-Modified',
		'Content-Range',
	];

	/**
	 * Story_Post_Type instance.
	 *
	 * @var Story_Post_Type Story_Post_Type instance.
	 */
	private Story_Post_Type $story_post_type;

	/**
	 * Types instance.
	 *
	 * @var Types Types instance.
	 */
	private Types $types;

	/**
	 * File pointer resource.
	 *
	 * @var resource
	 */
	protected $stream_handle;

	/**
	 * Constructor.
	 *
	 * @param Story_Post_Type $story_post_type Story_Post_Type instance.
	 * @param Types           $types Types instance.
	 * @return void
	 */
	public function __construct( Story_Post_Type $story_post_type, Types $types ) {
		$this->story_post_type = $story_post_type;
		$this->types           = $types;

		$this->namespace = 'web-stories/v1';
		$this->rest_base = 'hotlink';
	}

	/**
	 * Get the list of service IDs required for this service to be registered.
	 *
	 * Needed because the story post type needs to be registered first.
	 *
	 * @since 1.13.0
	 *
	 * @return string[] List of required services.
	 */
	public static function get_requirements(): array {
		return [ 'story_post_type' ];
	}

	/**
	 * Registers routes for urls.
	 *
	 * @since 1.11.0
	 *
	 * @see register_rest_route()
	 */
	public function register_routes(): void {
		register_rest_route(
			$this->namespace,
			'/' . $this->rest_base . '/validate',
			[
				[
					'methods'             => WP_REST_Server::READABLE,
					'callback'            => [ $this, 'parse_url' ],
					'permission_callback' => [ $this, 'parse_url_permissions_check' ],
					'args'                => [
						'url' => [
							'description'       => __( 'The URL to process.', 'web-stories' ),
							'required'          => true,
							'type'              => 'string',
							'format'            => 'uri',
							'validate_callback' => [ $this, 'validate_callback' ],
							'sanitize_callback' => 'esc_url_raw',
						],
					],
				],
			]
		);

		register_rest_route(
			$this->namespace,
			'/' . $this->rest_base . '/proxy',
			[
				[
					'methods'             => WP_REST_Server::READABLE,
					'callback'            => [ $this, 'proxy_url' ],
					'permission_callback' => [ $this, 'parse_url_permissions_check' ],
					'args'                => [
						'url' => [
							'description'       => __( 'The URL to process.', 'web-stories' ),
							'required'          => true,
							'type'              => 'string',
							'format'            => 'uri',
							'validate_callback' => [ $this, 'validate_callback' ],
							'sanitize_callback' => 'esc_url_raw',
						],
					],
				],
			]
		);
	}

	/**
	 * Parses a URL to return some metadata for inserting external media.
	 *
	 * @SuppressWarnings(PHPMD.NPathComplexity)
	 * @SuppressWarnings(PHPMD.ExcessiveMethodLength)
	 *
	 * @since 1.11.0
	 *
	 * @param WP_REST_Request $request Full data about the request.
	 * @return WP_REST_Response|WP_Error Response object on success, or WP_Error object on failure.
	 */
	public function parse_url( WP_REST_Request $request ) {
		/**
		 * Requested URL.
		 *
		 * @var string $raw_url
		 */
		$raw_url = $request['url'];
		$raw_url = untrailingslashit( $raw_url );

		$url_or_ip = $this->validate_url( $raw_url );

		$host = wp_parse_url( $raw_url, PHP_URL_HOST );

		if ( ! $url_or_ip || ! $host ) {
			return new WP_Error( 'rest_invalid_url', __( 'Invalid URL', 'web-stories' ), [ 'status' => 400 ] );
		}

		/**
		 * Filters the hotlinking data TTL value.
		 *
		 * @since 1.11.0
		 *
		 * @param int    $time Time to live (in seconds). Default is 1 day.
		 * @param string $url  The attempted URL.
		 */
		$cache_ttl = apply_filters( 'web_stories_hotlinking_url_data_cache_ttl', DAY_IN_SECONDS, $raw_url );
		$cache_key = 'web_stories_url_data_' . md5( $raw_url );

		$data = get_transient( $cache_key );
		if ( \is_string( $data ) && ! empty( $data ) ) {
			/**
			 * Decoded cached link data.
			 *
			 * @var array|null $link
			 * @phpstan-var LinkData|null $link
			 */
			$link = json_decode( $data, true );

			if ( $link ) {
				$response = $this->prepare_item_for_response( $link, $request );
				return rest_ensure_response( $response );
			}
		}

		$callback = $this->get_curl_resolve_callback( $raw_url, $url_or_ip );
		add_action( 'http_api_curl', $callback );

		$response = wp_safe_remote_head(
			$raw_url,
			[
				'redirection' => 0, // No redirects allowed.
				'headers'     => [
					'Host' => $host,
				],
			]
		);

		remove_action( 'http_api_curl', $callback );

		if ( is_wp_error( $response ) && 'http_request_failed' === $response->get_error_code() ) {
			return new WP_Error( 'rest_invalid_url', __( 'Invalid URL', 'web-stories' ), [ 'status' => 404 ] );
		}

		if ( WP_Http::OK !== wp_remote_retrieve_response_code( $response ) ) {
			return new WP_Error( 'rest_invalid_url', __( 'Invalid URL', 'web-stories' ), [ 'status' => 404 ] );
		}

		$headers   = wp_remote_retrieve_headers( $response );
		$mime_type = $headers['content-type'];
		if ( $mime_type && str_contains( $mime_type, ';' ) ) {
			$pieces    = explode( ';', $mime_type );
			$mime_type = array_shift( $pieces );
		}
		$file_size = (int) $headers['content-length'];

		$path = wp_parse_url( $raw_url, PHP_URL_PATH );

		if ( ! \is_string( $path ) ) {
			return new WP_Error( 'rest_invalid_url', __( 'Invalid URL', 'web-stories' ), [ 'status' => 404 ] );
		}

		$file_name = basename( $path );

		$exts = $this->types->get_file_type_exts( [ $mime_type ] );
		$ext  = '';
		if ( $exts ) {
			$ext = end( $exts );
		}

		$allowed_mime_types = $this->get_allowed_mime_types();
		$type               = '';
		foreach ( $allowed_mime_types as $key => $mime_types ) {
			if ( \in_array( $mime_type, $mime_types, true ) ) {
				$type = $key;
				break;
			}
		}

		$data = [
			'ext'       => $ext,
			'file_name' => $file_name,
			'file_size' => $file_size,
			'mime_type' => $mime_type,
			'type'      => $type,
		];

		set_transient( $cache_key, wp_json_encode( $data ), $cache_ttl );

		$response = $this->prepare_item_for_response( $data, $request );

		return rest_ensure_response( $response );
	}

	/**
	 * Parses a URL to return proxied file.
	 *
	 * @SuppressWarnings(PHPMD.ErrorControlOperator)
	 *
	 * @since 1.13.0
	 *
	 * @param WP_REST_Request $request Full data about the request.
	 * @return WP_Error|void Proxied data on success, error otherwise.
	 */
	public function proxy_url( WP_REST_Request $request ) {
		/**
		 * Requested URL.
		 *
		 * @var string $raw_url
		 */
		$raw_url = $request['url'];
		$raw_url = untrailingslashit( $raw_url );

		$url_or_ip = $this->validate_url( $raw_url );

		$host = wp_parse_url( $raw_url, PHP_URL_HOST );

		if ( ! $url_or_ip || ! $host ) {
			return new WP_Error( 'rest_invalid_url', __( 'Invalid URL', 'web-stories' ), [ 'status' => 400 ] );
		}

		// Remove any relevant headers already set by WP_REST_Server::serve_request() // wp_get_nocache_headers().
		if ( ! headers_sent() ) {
			header_remove( 'Cache-Control' );
			header_remove( 'Content-Type' );
			header_remove( 'Expires' );
			header_remove( 'Last Modified' );
		}

		header( 'Cache-Control: max-age=3600' );
		header( 'Accept-Ranges: bytes' );

		$args = [
			'timeout'     => 60, // phpcs:ignore WordPressVIPMinimum.Performance.RemoteRequestTimeout.timeout_timeout
			'blocking'    => false,
			'headers'     => [
				'Range' => $request->get_header( 'Range' ),
				'Host'  => $host,
			],
			'redirection' => 0, // No redirects allowed.
		];

		$callback = $this->get_curl_resolve_callback( $raw_url, $url_or_ip );
		add_action( 'http_api_curl', $callback );

		$http      = _wp_http_get_object();
		$transport = $http->_get_first_available_transport( $args, $raw_url );

		// When cURL is available, we might be able to use it together with fopen().
		if ( 'WP_Http_Curl' === $transport ) {
			// php://temp is a read-write streams that allows temporary data to be stored in a file-like wrapper.
			// Other than php://memory, php://temp will use a temporary file once the amount of data stored hits a predefined limit (the default is 2 MB).
			// The location of this temporary file is determined in the same way as the {@see sys_get_temp_dir()} function.
			if ( WP_DEBUG ) {
				$stream_handle = fopen( 'php://memory', 'wb' ); // phpcs:ignore WordPress.WP.AlternativeFunctions.file_system_operations_fopen
			} else {
				$stream_handle = @fopen( 'php://memory', 'wb' ); // phpcs:ignore WordPress.WP.AlternativeFunctions.file_system_operations_fopen, WordPress.PHP.NoSilencedErrors.Discouraged, Generic.PHP.NoSilencedErrors.Forbidden
			}

			if ( $stream_handle ) {
				$this->stream_handle = $stream_handle;
				$this->proxy_url_curl( $raw_url, $args );
				exit;
			}
		}

		// If either cURL is not available or fopen() did not succeed,
		// fall back to using whatever else is set up on the site,
		// presumably WP_Http_Streams or still WP_Http_Curl but without streams.
		unset( $args['blocking'] );
		$this->proxy_url_fallback( $raw_url, $args );

		exit;
	}

	/**
	 * Prepares response asset response.
	 *
	 * @since 1.11.0
	 *
	 * @param LinkData|false  $link    URL data value, default to false is not set.
	 * @param WP_REST_Request $request Request object.
	 * @return WP_REST_Response|WP_Error Response object.
	 *
	 * @phpstan-param LinkData                                $link
	 * @phpstan-param WP_REST_Request<array{context: string}> $request
	 */
	public function prepare_item_for_response( $link, $request ) {
		$fields = $this->get_fields_for_response( $request );
		$schema = $this->get_item_schema();

		$data = [];

		$error = new WP_Error();
		foreach ( $schema['properties'] as $field => $args ) {
			if ( ! isset( $link[ $field ] ) || ! rest_is_field_included( $field, $fields ) ) {
				continue;
			}
			$check = rest_validate_value_from_schema( $link[ $field ], $args, $field );
			if ( is_wp_error( $check ) ) {
				$error->add( 'rest_invalid_' . $field, $check->get_error_message(), [ 'status' => 400 ] );
				continue;
			}

			$data[ $field ] = rest_sanitize_value_from_schema( $link[ $field ], $args, $field );
		}

		if ( $error->get_error_codes() ) {
			return $error;
		}

		$context = ! empty( $request['context'] ) ? $request['context'] : 'view';
		$data    = $this->add_additional_fields_to_object( $data, $request );
		$data    = $this->filter_response_by_context( $data, $context );

		return rest_ensure_response( $data );
	}

	/**
	 * Retrieves the link's schema, conforming to JSON Schema.
	 *
	 * @since 1.11.0
	 *
	 * @return array Item schema data.
	 *
	 * @phpstan-return Schema
	 */
	public function get_item_schema(): array {
		if ( $this->schema ) {
			/**
			 * Schema.
			 *
			 * @phpstan-var Schema $schema
			 */
			$schema = $this->add_additional_fields_schema( $this->schema );
			return $schema;
		}

		$allowed_mime_types = $this->get_allowed_mime_types();
		$types              = array_keys( $allowed_mime_types );
		$allowed_mime_types = array_merge( ...array_values( $allowed_mime_types ) );
		$exts               = $this->types->get_file_type_exts( $allowed_mime_types );

		$schema = [
			'$schema'    => 'http://json-schema.org/draft-04/schema#',
			'title'      => 'link',
			'type'       => 'object',
			'properties' => [
				'ext'       => [
					'description' => __( 'File extension', 'web-stories' ),
					'type'        => 'string',
					'context'     => [ 'view', 'edit', 'embed' ],
					'enum'        => $exts,
				],
				'file_name' => [
					'description' => __( 'File name', 'web-stories' ),
					'type'        => 'string',
					'context'     => [ 'view', 'edit', 'embed' ],
				],
				'file_size' => [
					'description' => __( 'File size', 'web-stories' ),
					'type'        => 'integer',
					'context'     => [ 'view', 'edit', 'embed' ],
				],
				'mime_type' => [
					'description' => __( 'Mime type', 'web-stories' ),
					'type'        => 'string',
					'context'     => [ 'view', 'edit', 'embed' ],
					'enum'        => $allowed_mime_types,
				],
				'type'      => [
					'description' => __( 'Type', 'web-stories' ),
					'type'        => 'string',
					'context'     => [ 'view', 'edit', 'embed' ],
					'enum'        => $types,
				],
			],
		];

		$this->schema = $schema;

		/**
		 * Schema.
		 *
		 * @phpstan-var Schema $schema
		 */
		$schema = $this->add_additional_fields_schema( $this->schema );
		return $schema;
	}

	/**
	 * Checks if current user can process urls.
	 *
	 * @since 1.11.0
	 *
	 * @return true|WP_Error True if the request has read access, WP_Error object otherwise.
	 */
	public function parse_url_permissions_check() {
		if ( ! $this->story_post_type->has_cap( 'edit_posts' ) ) {
			return new WP_Error(
				'rest_forbidden',
				__( 'Sorry, you are not allowed to insert external media.', 'web-stories' ),
				[ 'status' => rest_authorization_required_code() ]
			);
		}

		return true;
	}

	/**
	 * Callback to validate urls.
	 *
	 * @since 1.11.0
	 *
	 * @param string $value Value to be validated.
	 * @return true|WP_Error
	 */
	public function validate_callback( $value ) {
		$url = untrailingslashit( $value );

		if ( empty( $url ) || ! $this->validate_url( $url ) ) {
			return new WP_Error( 'rest_invalid_url', __( 'Invalid URL', 'web-stories' ), [ 'status' => 400 ] );
		}

		$path = wp_parse_url( $url, PHP_URL_PATH );

		if ( ! $path ) {
			return new WP_Error( 'rest_invalid_url', __( 'Invalid URL', 'web-stories' ), [ 'status' => 400 ] );
		}

		return true;
	}

	/**
	 * Returns a callback to modify the cURL configuration before the request is executed.
	 *
	 * @since 1.22.1
	 *
	 * @param string $url       URL.
	 * @param string $url_or_ip URL or IP address.
	 */
	public function get_curl_resolve_callback( string $url, string $url_or_ip ): callable {
		/**
		 * CURL configuration callback.
		 *
		 * @param resource $handle The cURL handle returned by curl_init() (passed by reference).
		 */
		return static function ( $handle ) use ( $url, $url_or_ip ): void {
			// Just some safeguard in case cURL is not really available,
			// despite this method being run in the context of WP_Http_Curl.
			if ( ! \function_exists( '\curl_setopt' ) ) {
				return;
			}

			if ( $url === $url_or_ip ) {
				return;
			}

			$host   = wp_parse_url( $url, PHP_URL_HOST );
			$scheme = wp_parse_url( $url, PHP_URL_SCHEME ) ?? 'http';
			$port   = wp_parse_url( $url, PHP_URL_PORT ) ?? 'http' === $scheme ? 80 : 443;

            // phpcs:disable WordPress.WP.AlternativeFunctions.curl_curl_setopt

			curl_setopt(
				$handle,
				CURLOPT_RESOLVE,
				[
					"$host:$port:$url_or_ip",
				]
			);

            // phpcs:enable WordPress.WP.AlternativeFunctions.curl_curl_setopt
		};
	}

	/**
	 * Modifies the cURL configuration before the request is executed.
	 *
	 * @since 1.15.0
	 *
	 * @param resource $handle The cURL handle returned by {@see curl_init()} (passed by reference).
	 */
	public function modify_curl_configuration( $handle ): void {
		// Just some safeguard in case cURL is not really available,
		// despite this method being run in the context of WP_Http_Curl.
		if ( ! \function_exists( '\curl_setopt' ) ) {
			return;
		}

        // phpcs:disable WordPress.WP.AlternativeFunctions.curl_curl_setopt

		curl_setopt(
			$handle,
			CURLOPT_FILE,
			$this->stream_handle
		);

		curl_setopt( $handle, CURLOPT_HEADERFUNCTION, [ $this, 'stream_headers' ] );

        // phpcs:enable WordPress.WP.AlternativeFunctions.curl_curl_setopt
	}

	/**
	 * Grabs the headers of the cURL request.
	 *
	 * Each header is sent individually to this callback,
	 * so we take a look at each one to see if we should "forward" it.
	 *
	 * @since 1.15.0
	 *
	 * @param resource $handle  cURL handle.
	 * @param string   $header cURL header.
	 * @return int Header length.
	 */
	public function stream_headers( $handle, $header ): int {
		// Parse Status-Line, the first component in the HTTP response, e.g. HTTP/1.1 200 OK.
		// Extract the status code to re-send that here.
		if ( str_starts_with( $header, 'HTTP/' ) ) {
			$status = explode( ' ', $header );
			http_response_code( (int) $status[1] );
			return \strlen( $header );
		}

		foreach ( self::PROXY_HEADERS_ALLOWLIST as $_header ) {
			if ( str_starts_with( strtolower( $header ), strtolower( $_header ) . ': ' ) ) {
				header( $header, true );
			}
		}

		return \strlen( $header );
	}

	/**
	 * Proxy a given URL via a PHP read-write stream.
	 *
	 * @since 1.15.0
	 *
<<<<<<< HEAD
	 * @param string               $url  Request URL.
	 * @param array<string, mixed> $args Request args.
	 *
	 * @phpstan-param RequestOptions $args
=======
	 * @param string $url  Request URL.
	 * @param array  $args Request args.
	 *
	 * @phpstan-param HttpArgs $args
>>>>>>> 07bd50b6
	 */
	private function proxy_url_curl( string $url, array $args ): void {
		add_action( 'http_api_curl', [ $this, 'modify_curl_configuration' ] );
		wp_safe_remote_get( $url, $args );
		remove_action( 'http_api_curl', [ $this, 'modify_curl_configuration' ] );

		rewind( $this->stream_handle );
		while ( ! feof( $this->stream_handle ) ) {
			echo fread( $this->stream_handle, 1024 * 1024 ); // phpcs:ignore WordPress.Security.EscapeOutput.OutputNotEscaped, WordPress.WP.AlternativeFunctions.file_system_operations_fread
		}

		fclose( $this->stream_handle );
	}

	/**
	 * Proxy a given URL by storing in memory.
	 *
	 * @since 1.15.0
	 *
<<<<<<< HEAD
	 * @param string               $url  Request URL.
	 * @param array<string, mixed> $args Request args.
	 *
	 * @phpstan-param RequestOptions $args
=======
	 * @param string $url  Request URL.
	 * @param array  $args Request args.
	 *
	 * @phpstan-param HttpArgs $args
>>>>>>> 07bd50b6
	 */
	private function proxy_url_fallback( string $url, array $args ): void {
		$response = wp_safe_remote_get( $url, $args );
		$status   = wp_remote_retrieve_response_code( $response );

		if ( ! $status ) {
			http_response_code( 404 );
			return;
		}

		http_response_code( (int) $status );

		$headers = wp_remote_retrieve_headers( $response );

		foreach ( self::PROXY_HEADERS_ALLOWLIST as $_header ) {
			if ( isset( $headers[ $_header ] ) ) {
				header( $_header . ': ' . $headers[ $_header ] );
			}
		}

		echo wp_remote_retrieve_body( $response ); // phpcs:ignore WordPress.Security.EscapeOutput.OutputNotEscaped
	}

	/**
	 * Validate a URL for safe use in the HTTP API.
	 *
	 * Like {@see wp_http_validate_url} in core, but with extra hardening
	 * to avoid DNS rebinding issues.
	 *
	 * @SuppressWarnings(PHPMD.NPathComplexity)
	 * @SuppressWarnings(PHPMD.CyclomaticComplexity)
	 *
	 * @since 1.22.0
	 *
	 * @param string $url Request URL.
	 * @return string|false Original URL, resolved IP address, or false on failure.
	 */
	private function validate_url( string $url ) { // phpcs:ignore SlevomatCodingStandard.Complexity.Cognitive.ComplexityTooHigh
		if ( '' === $url || is_numeric( $url ) ) {
			return false;
		}

		$original_url = $url;
		$url          = wp_kses_bad_protocol( $url, [ 'http', 'https' ] );
		if ( ! $url || strtolower( $url ) !== strtolower( $original_url ) ) {
			return false;
		}

		$parsed_url = wp_parse_url( $url );
		if ( ! $parsed_url || ! isset( $parsed_url['host'], $parsed_url['scheme'] ) ) {
			return false;
		}

		if ( isset( $parsed_url['user'] ) || isset( $parsed_url['pass'] ) ) {
			return false;
		}

		if ( false !== strpbrk( $parsed_url['host'], ':#?[]' ) ) {
			return false;
		}

		/**
		 * Home URL.
		 *
		 * @var string
		 */
		$home_url = get_option( 'home' );

		$parsed_home = wp_parse_url( $home_url );

		if ( ! $parsed_home ) {
			return false;
		}

		$same_host = isset( $parsed_home['host'] ) && strtolower( $parsed_home['host'] ) === strtolower( $parsed_url['host'] );
		$host      = trim( $parsed_url['host'], '.' );

		$validated_url = $url;

		if ( ! $same_host ) {
			if ( preg_match( '#^(([1-9]?\d|1\d\d|25[0-5]|2[0-4]\d)\.){3}([1-9]?\d|1\d\d|25[0-5]|2[0-4]\d)$#', $host ) ) {
				$ip = $host;
			} else {
				$ip = gethostbyname( $host );
				if ( $ip === $host ) { // Error condition for gethostbyname().
					return false;
				}
			}

			$parts = array_map( 'intval', explode( '.', $ip ) );
			if (
				0 === $parts[0] // 0.0.0.0/8.
				||
				127 === $parts[0] // 127.0.0.0/8.
				||
				10 === $parts[0] // 10.0.0.0/8.
				||
				( 172 === $parts[0] && 16 <= $parts[1] && 31 >= $parts[1] ) // 172.16.0.0/12.
				||
				( 192 === $parts[0] && 168 === $parts[1] ) // 192.168.0.0/16.
				||
				( 169 === $parts[0] && 254 === $parts[1] ) // 169.254.0.0/16.
				||
				// phpcs:ignore Squiz.PHP.CommentedOutCode.Found
				( 100 === $parts[0] && 64 <= $parts[1] && 127 >= $parts[1] ) // Private: 100.64.0.0/10.
			) {
				// If host appears local, reject.
				return false;
			}

			// Use resolved IP address to avoid DNS rebinding issues.
			$validated_url = $ip;
		}

		/** This filter is documented in wp-includes/http.php */
		$allowed_ports = apply_filters( 'http_allowed_safe_ports', [ 80, 443, 8080 ], $host, $url );
		if (
			! isset( $parsed_url['port'] ) ||
			( \is_array( $allowed_ports ) && \in_array( $parsed_url['port'], $allowed_ports, true ) )
		) {
			return $validated_url;
		}

		if ( $same_host && isset( $parsed_home['port'] ) && $parsed_home['port'] === $parsed_url['port'] ) {
			return $validated_url;
		}

		return false;
	}

	/**
	 * Returns a list of allowed mime types per media type (image, audio, video).
	 *
	 * @since 1.19.0
	 *
	 * @return array<string, string[]> List of allowed mime types.
	 */
	protected function get_allowed_mime_types(): array {
		$mime_type = $this->types->get_allowed_mime_types();

		// Do not support hotlinking SVGs for security reasons.
		unset( $mime_type['vector'] );

		return $mime_type;
	}
}<|MERGE_RESOLUTION|>--- conflicted
+++ resolved
@@ -87,26 +87,6 @@
  *   stream?: bool,
  *   filename?: string,
  *   limit_response_size?: int
- * }
- *
- * @phpstan-type RequestOptions array{
- *   method?: string,
- *   timeout?: float,
- *   redirection?: int,
- *   httpversion?: string,
- *   user-agent?: string,
- *   reject_unsafe_urls?: bool,
- *   blocking?: bool,
- *   headers?: string|array<string, string|null>,
- *   cookies?: array<string, string>,
- *   body?: string|string[],
- *   compress?: bool,
- *   decompress?: bool,
- *   sslverify?: bool,
- *   sslcertificates?: string,
- *   stream?: bool,
- *   filename?: string,
- *   limit_response_size?: int,
  * }
  */
 class Hotlinking_Controller extends REST_Controller implements HasRequirements {
@@ -688,17 +668,10 @@
 	 *
 	 * @since 1.15.0
 	 *
-<<<<<<< HEAD
-	 * @param string               $url  Request URL.
-	 * @param array<string, mixed> $args Request args.
-	 *
-	 * @phpstan-param RequestOptions $args
-=======
 	 * @param string $url  Request URL.
 	 * @param array  $args Request args.
 	 *
 	 * @phpstan-param HttpArgs $args
->>>>>>> 07bd50b6
 	 */
 	private function proxy_url_curl( string $url, array $args ): void {
 		add_action( 'http_api_curl', [ $this, 'modify_curl_configuration' ] );
@@ -718,17 +691,10 @@
 	 *
 	 * @since 1.15.0
 	 *
-<<<<<<< HEAD
-	 * @param string               $url  Request URL.
-	 * @param array<string, mixed> $args Request args.
-	 *
-	 * @phpstan-param RequestOptions $args
-=======
 	 * @param string $url  Request URL.
 	 * @param array  $args Request args.
 	 *
 	 * @phpstan-param HttpArgs $args
->>>>>>> 07bd50b6
 	 */
 	private function proxy_url_fallback( string $url, array $args ): void {
 		$response = wp_safe_remote_get( $url, $args );
