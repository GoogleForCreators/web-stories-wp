<?php
/**
 * Class Hotlinking_Controller
 *
 * @package   Google\Web_Stories
 * @copyright 2021 Google LLC
 * @license   https://www.apache.org/licenses/LICENSE-2.0 Apache License 2.0
 * @link      https://github.com/google/web-stories-wp
 */

/**
 * Copyright 2021 Google LLC
 *
 * Licensed under the Apache License, Version 2.0 (the "License");
 * you may not use this file except in compliance with the License.
 * You may obtain a copy of the License at
 *
 *     https://www.apache.org/licenses/LICENSE-2.0
 *
 * Unless required by applicable law or agreed to in writing, software
 * distributed under the License is distributed on an "AS IS" BASIS,
 * WITHOUT WARRANTIES OR CONDITIONS OF ANY KIND, either express or implied.
 * See the License for the specific language governing permissions and
 * limitations under the License.
 */

namespace Google\Web_Stories\REST_API;

<<<<<<< HEAD
use Google\Web_Stories\Experiments;
=======
use Google\Web_Stories\Infrastructure\HasRequirements;
>>>>>>> 1723f472
use Google\Web_Stories\Story_Post_Type;
use Google\Web_Stories\Traits\Post_Type;
use Google\Web_Stories\Traits\Types;
use WP_Error;
use WP_Http;
use WP_REST_Request;
use WP_REST_Response;
use WP_REST_Server;

/**
 * API endpoint to allow pinging url media assets.
 *
 * Class Hotlinking_Controller
 */
class Hotlinking_Controller extends REST_Controller implements HasRequirements {
	use Post_Type, Types;

	/**
<<<<<<< HEAD
	 * Experiments instance.
	 *
	 * @var Experiments Experiments instance.
	 */
	private $experiments;
=======
	 * Story_Post_Type instance.
	 *
	 * @var Story_Post_Type Story_Post_Type instance.
	 */
	private $story_post_type;
>>>>>>> 1723f472

	/**
	 * Constructor.
	 *
<<<<<<< HEAD
	 * @param Experiments $experiments Experiments instance.
	 *
	 * @return void
	 */
	public function __construct( Experiments $experiments ) {
		$this->experiments = $experiments;
		$this->namespace   = 'web-stories/v1';
		$this->rest_base   = 'hotlink';
=======
	 * @param Story_Post_Type $story_post_type Story_Post_Type instance.
	 */
	public function __construct( Story_Post_Type $story_post_type ) {
		$this->story_post_type = $story_post_type;

		$this->namespace = 'web-stories/v1';
		$this->rest_base = 'hotlink';
>>>>>>> 1723f472
	}

	/**
	 * Get the list of service IDs required for this service to be registered.
	 *
	 * Needed because the story post type needs to be registered first.
	 *
	 * @since 1.13.0
	 *
	 * @return string[] List of required services.
	 */
	public static function get_requirements(): array {
		return [ 'story_post_type' ];
	}

	/**
	 * Registers routes for urls.
	 *
	 * @since 1.11.0
	 *
	 * @see register_rest_route()
	 *
	 * @return void
	 */
	public function register_routes() {
		register_rest_route(
			$this->namespace,
			'/' . $this->rest_base . '/validate',
			[
				[
					'methods'             => WP_REST_Server::READABLE,
					'callback'            => [ $this, 'parse_url' ],
					'permission_callback' => [ $this, 'parse_url_permissions_check' ],
					'args'                => [
						'url' => [
							'description'       => __( 'The URL to process.', 'web-stories' ),
							'required'          => true,
							'type'              => 'string',
							'format'            => 'uri',
							'validate_callback' => [ $this, 'validate_url' ],
						],
					],
				],
			]
		);

		if ( ! $this->experiments->is_experiment_enabled( 'enableCORSProxy' ) ) {
			return;
		}

		register_rest_route(
			$this->namespace,
			'/' . $this->rest_base . '/proxy',
			[
				[
					'methods'             => WP_REST_Server::READABLE,
					'callback'            => [ $this, 'proxy_url' ],
					'permission_callback' => [ $this, 'parse_url_permissions_check' ],
					'args'                => [
						'url' => [
							'description'       => __( 'The URL to process.', 'web-stories' ),
							'required'          => true,
							'type'              => 'string',
							'format'            => 'uri',
							'validate_callback' => [ $this, 'validate_url' ],
						],
					],
				],
			]
		);
	}

	/**
	 * Parses a URL to return some metadata for inserting external media.
	 *
	 * @since 1.11.0
	 *
	 * @param WP_REST_Request $request Full data about the request.
	 *
	 * @return WP_REST_Response|WP_Error Response object on success, or WP_Error object on failure.
	 */
	public function parse_url( $request ) {
		$url = untrailingslashit( $request['url'] );

		$data = $this->get_data( $url );

		if ( is_wp_error( $data ) ) {
			return $data;
		}

		$response = $this->prepare_item_for_response( $data, $request );

		return rest_ensure_response( $response );
	}

	/**
	 * Parses a URL to return proxied file.
	 *
	 * @since 1.13.0
	 *
	 * @param WP_REST_Request $request Full data about the request.
	 *
	 * @return WP_REST_Response|WP_Error Response object on success, or WP_Error object on failure.
	 */
	public function proxy_url( $request ) {
		$url = untrailingslashit( $request['url'] );

		$data = $this->get_data( $url );

		if ( is_wp_error( $data ) ) {
			return $data;
		}

		$args          = $this->get_request_args( $url );
		$proxy_request = wp_safe_remote_get( $url, $args );
		if ( is_wp_error( $proxy_request ) ) {
			return $proxy_request;
		}

		$body = wp_remote_retrieve_body( $proxy_request );

		header( 'Content-Type: ' . $data['mime_type'] );
		header( 'Content-Length: ' . $data['file_size'] );

		echo $body; // phpcs:ignore WordPress.Security.EscapeOutput.OutputNotEscaped

		exit;
	}

	/**
	 * Get some basic information about a requested url.
	 *
	 * @since 1.13.0
	 *
	 * @param string $url URL to get data.
	 *
	 * @return array|WP_Error
	 */
	protected function get_data( string $url ) {
		$cache_key = 'web_stories_url_data_' . md5( $url );

		$data = get_transient( $cache_key );
		if ( ! empty( $data ) ) {
			return json_decode( $data, true );
		}

		$args     = $this->get_request_args( $url );
		$response = wp_safe_remote_head( $url, $args );
		if ( is_wp_error( $response ) && 'http_request_failed' === $response->get_error_code() ) {
			return new WP_Error( 'rest_invalid_url', __( 'Invalid URL', 'web-stories' ), [ 'status' => 404 ] );
		}

		if ( WP_Http::OK !== wp_remote_retrieve_response_code( $response ) ) {
			return new WP_Error( 'rest_invalid_url', __( 'Invalid URL', 'web-stories' ), [ 'status' => 404 ] );
		}

		$headers   = wp_remote_retrieve_headers( $response );
		$mime_type = $headers['content-type'];
		$file_size = (int) $headers['content-length'];

		$path      = wp_parse_url( $url, PHP_URL_PATH );
		$file_name = basename( $path );

		$exts = $this->get_file_type_exts( [ $mime_type ] );
		$ext  = '';
		if ( $exts ) {
			$ext = end( $exts );
		}

		$allowed_mime_types = $this->get_allowed_mime_types();
		$type               = '';
		foreach ( $allowed_mime_types as $key => $mime_types ) {
			if ( in_array( $mime_type, $mime_types, true ) ) {
				$type = $key;
				break;
			}
		}

		$data = [
			'ext'       => $ext,
			'file_name' => $file_name,
			'file_size' => $file_size,
			'mime_type' => $mime_type,
			'type'      => $type,
		];

		/**
		 * Filters the hotlinking data TTL value.
		 *
		 * @since 1.11.0
		 *
		 * @param int $time Time to live (in seconds). Default is 1 day.
		 * @param string $url The attempted URL.
		 */
		$cache_ttl = apply_filters( 'web_stories_hotlinking_url_data_cache_ttl', DAY_IN_SECONDS, $url );

		set_transient( $cache_key, wp_json_encode( $data ), $cache_ttl );

		return $data;
	}

	/**
	 * Get request args.
	 *
	 * @since 1.13.0
	 *
	 * @param string $url URL to be passed as filter.
	 *
	 * @return array
	 */
	protected function get_request_args( string $url ) : array {
		return [
			'limit_response_size' => 15728640, // 15MB.
			'timeout'             => 10, // phpcs:ignore WordPressVIPMinimum.Performance.RemoteRequestTimeout.timeout_timeout
			/** This filter is documented in wp-includes/class-http.php */
			'redirection'         => apply_filters( 'http_request_redirection_count', 5, $url ),
		];
	}

	/**
	 * Prepares response asset response.
	 *
	 * @since 1.11.0
	 *
	 * @param array           $link URL data value, default to false is not set.
	 * @param WP_REST_Request $request Request object.
	 *
	 * @return WP_REST_Response|WP_Error Response object.
	 */
	public function prepare_item_for_response( $link, $request ) {
		$fields = $this->get_fields_for_response( $request );
		$schema = $this->get_item_schema();

		$data = [];

		$error = new WP_Error();
		foreach ( $schema['properties'] as $field => $args ) {
			if ( ! rest_is_field_included( $field, $fields ) || ! isset( $link[ $field ] ) ) {
				continue;
			}
			$check = rest_validate_value_from_schema( $link[ $field ], $args, $field );
			if ( is_wp_error( $check ) ) {
				$error->add( 'rest_invalid_' . $field, $check->get_error_message(), [ 'status' => 400 ] );
				continue;
			}

			$data[ $field ] = rest_sanitize_value_from_schema( $link[ $field ], $args, $field );
		}

		if ( $error->get_error_codes() ) {
			return $error;
		}

		$context = ! empty( $request['context'] ) ? $request['context'] : 'view';
		$data    = $this->add_additional_fields_to_object( $data, $request );
		$data    = $this->filter_response_by_context( $data, $context );

		return rest_ensure_response( $data );
	}

	/**
	 * Retrieves the link's schema, conforming to JSON Schema.
	 *
	 * @since 1.11.0
	 *
	 * @return array Item schema data.
	 */
	public function get_item_schema(): array {
		if ( $this->schema ) {
			return $this->add_additional_fields_schema( $this->schema );
		}

		$allowed_mime_types = $this->get_allowed_mime_types();
		$types              = array_keys( $allowed_mime_types );
		$allowed_mime_types = array_merge( ...array_values( $allowed_mime_types ) );
		$exts               = $this->get_file_type_exts( $allowed_mime_types );

		$schema = [
			'$schema'    => 'http://json-schema.org/draft-04/schema#',
			'title'      => 'link',
			'type'       => 'object',
			'properties' => [
				'ext'       => [
					'description' => __( 'File extension', 'web-stories' ),
					'type'        => 'string',
					'context'     => [ 'view', 'edit', 'embed' ],
					'enum'        => $exts,
				],
				'file_name' => [
					'description' => __( 'File name', 'web-stories' ),
					'type'        => 'string',
					'context'     => [ 'view', 'edit', 'embed' ],
				],
				'file_size' => [
					'description' => __( 'File size', 'web-stories' ),
					'type'        => 'integer',
					'context'     => [ 'view', 'edit', 'embed' ],
				],
				'mime_type' => [
					'description' => __( 'Mime type', 'web-stories' ),
					'type'        => 'string',
					'context'     => [ 'view', 'edit', 'embed' ],
					'enum'        => $allowed_mime_types,
				],
				'type'      => [
					'description' => __( 'Type', 'web-stories' ),
					'type'        => 'string',
					'context'     => [ 'view', 'edit', 'embed' ],
					'enum'        => $types,
				],
			],
		];

		$this->schema = $schema;

		return $this->add_additional_fields_schema( $this->schema );
	}

	/**
	 * Checks if current user can process urls.
	 *
	 * @since 1.11.0
	 *
	 * @return true|WP_Error True if the request has read access, WP_Error object otherwise.
	 */
	public function parse_url_permissions_check() {
		if ( ! $this->get_post_type_cap( $this->story_post_type::POST_TYPE_SLUG, 'edit_posts' ) ) {
			return new WP_Error( 'rest_forbidden', __( 'Sorry, you are not allowed to insert external media.', 'web-stories' ), [ 'status' => rest_authorization_required_code() ] );
		}

		return true;
	}

	/**
	 * Callback to validate urls.
	 *
	 * @since 1.11.0
	 *
	 * @param mixed $value Value to be validated.
	 *
	 * @return true|WP_Error
	 */
	public function validate_url( $value ) {
		$url = untrailingslashit( $value );

		if ( empty( $url ) || ! wp_http_validate_url( $url ) ) {
			return new WP_Error( 'rest_invalid_url', __( 'Invalid URL', 'web-stories' ), [ 'status' => 400 ] );
		}

		$path = wp_parse_url( $url, PHP_URL_PATH );

		if ( ! $path ) {
			return new WP_Error( 'rest_invalid_url_path', __( 'Invalid URL Path', 'web-stories' ), [ 'status' => 400 ] );
		}

		return true;
	}
}<|MERGE_RESOLUTION|>--- conflicted
+++ resolved
@@ -26,11 +26,8 @@
 
 namespace Google\Web_Stories\REST_API;
 
-<<<<<<< HEAD
 use Google\Web_Stories\Experiments;
-=======
 use Google\Web_Stories\Infrastructure\HasRequirements;
->>>>>>> 1723f472
 use Google\Web_Stories\Story_Post_Type;
 use Google\Web_Stories\Traits\Post_Type;
 use Google\Web_Stories\Traits\Types;
@@ -49,41 +46,33 @@
 	use Post_Type, Types;
 
 	/**
-<<<<<<< HEAD
 	 * Experiments instance.
 	 *
 	 * @var Experiments Experiments instance.
 	 */
 	private $experiments;
-=======
+
+	/**
 	 * Story_Post_Type instance.
 	 *
 	 * @var Story_Post_Type Story_Post_Type instance.
 	 */
 	private $story_post_type;
->>>>>>> 1723f472
 
 	/**
 	 * Constructor.
 	 *
-<<<<<<< HEAD
-	 * @param Experiments $experiments Experiments instance.
+	 * @param Story_Post_Type $story_post_type Story_Post_Type instance.
+	 * @param Experiments     $experiments Experiments instance.
 	 *
 	 * @return void
 	 */
-	public function __construct( Experiments $experiments ) {
-		$this->experiments = $experiments;
-		$this->namespace   = 'web-stories/v1';
-		$this->rest_base   = 'hotlink';
-=======
-	 * @param Story_Post_Type $story_post_type Story_Post_Type instance.
-	 */
-	public function __construct( Story_Post_Type $story_post_type ) {
+	public function __construct( Story_Post_Type $story_post_type, Experiments $experiments ) {
 		$this->story_post_type = $story_post_type;
+		$this->experiments     = $experiments;
 
 		$this->namespace = 'web-stories/v1';
 		$this->rest_base = 'hotlink';
->>>>>>> 1723f472
 	}
 
 	/**
