<?php
/**
 * Class Hotlinking_Controller
 *
 * @link      https://github.com/googleforcreators/web-stories-wp
 *
 * @copyright 2021 Google LLC
 * @license   https://www.apache.org/licenses/LICENSE-2.0 Apache License 2.0
 */

/**
 * Copyright 2021 Google LLC
 *
 * Licensed under the Apache License, Version 2.0 (the "License");
 * you may not use this file except in compliance with the License.
 * You may obtain a copy of the License at
 *
 *     https://www.apache.org/licenses/LICENSE-2.0
 *
 * Unless required by applicable law or agreed to in writing, software
 * distributed under the License is distributed on an "AS IS" BASIS,
 * WITHOUT WARRANTIES OR CONDITIONS OF ANY KIND, either express or implied.
 * See the License for the specific language governing permissions and
 * limitations under the License.
 */

namespace Google\Web_Stories\REST_API;

use Google\Web_Stories\Experiments;
use Google\Web_Stories\Infrastructure\HasRequirements;
use Google\Web_Stories\Media\Types;
use Google\Web_Stories\Story_Post_Type;
use WP_Error;
use WP_Http;
use WP_REST_Request;
use WP_REST_Response;
use WP_REST_Server;

/**
 * Hotlinking_Controller class.
 *
 * API endpoint for pinging and hotlinking media URLs.
 *
 * @SuppressWarnings(PHPMD.ExcessiveClassComplexity)
 *
<<<<<<< HEAD
 * @phpstan-type LinkData array{
 *   ext?: string,
 *   file_name?: string,
 *   file_size?: int,
 *   mime_type?: string,
 *   type?: string
 * }
 *
 * @phpstan-type SchemaEntry array{
 *   description: string,
 *   type: string,
 *   context: string[],
 *   default?: mixed,
 * }
 *
 * @phpstan-type Schema array{
 *   properties: array{
 *     ext?: SchemaEntry,
 *     file_name?: SchemaEntry,
 *     file_size?: SchemaEntry,
 *     mime_type?: SchemaEntry,
 *     type?: SchemaEntry
 *   }
=======
 * @phpstan-type URLParts array{
 *   scheme?: string,
 *   user?: string,
 *   pass?: string,
 *   host?: string,
 *   port?: int,
 *   path?: string,
 *   query?: string
>>>>>>> 5e14e710
 * }
 */
class Hotlinking_Controller extends REST_Controller implements HasRequirements {
	public const PROXY_HEADERS_ALLOWLIST = [
		'Content-Type',
		'Cache-Control',
		'Etag',
		'Last-Modified',
		'Content-Range',
	];

	/**
	 * Story_Post_Type instance.
	 *
	 * @var Story_Post_Type Story_Post_Type instance.
	 */
	private $story_post_type;

	/**
	 * Types instance.
	 *
	 * @var Types Types instance.
	 */
	private $types;

	/**
	 * Experiments instance.
	 *
	 * @var Experiments Experiments instance.
	 */
	private $experiments;

	/**
	 * File pointer resource.
	 *
	 * @var resource
	 */
	protected $stream_handle;

	/**
	 * Constructor.
	 *
	 * @param Story_Post_Type $story_post_type Story_Post_Type instance.
	 * @param Types           $types Types instance.
	 * @param Experiments     $experiments Experiments instance.
	 * @return void
	 */
	public function __construct( Story_Post_Type $story_post_type, Types $types, Experiments $experiments ) {
		$this->story_post_type = $story_post_type;
		$this->types           = $types;

		$this->namespace   = 'web-stories/v1';
		$this->rest_base   = 'hotlink';
		$this->experiments = $experiments;
	}

	/**
	 * Get the list of service IDs required for this service to be registered.
	 *
	 * Needed because the story post type needs to be registered first.
	 *
	 * @since 1.13.0
	 *
	 * @return string[] List of required services.
	 */
	public static function get_requirements(): array {
		return [ 'story_post_type' ];
	}

	/**
	 * Registers routes for urls.
	 *
	 * @since 1.11.0
	 *
	 * @see register_rest_route()
	 */
	public function register_routes(): void {
		register_rest_route(
			$this->namespace,
			'/' . $this->rest_base . '/validate',
			[
				[
					'methods'             => WP_REST_Server::READABLE,
					'callback'            => [ $this, 'parse_url' ],
					'permission_callback' => [ $this, 'parse_url_permissions_check' ],
					'args'                => [
						'url' => [
							'description'       => __( 'The URL to process.', 'web-stories' ),
							'required'          => true,
							'type'              => 'string',
							'format'            => 'uri',
							'validate_callback' => [ $this, 'validate_callback' ],
							'sanitize_callback' => 'esc_url_raw',
						],
					],
				],
			]
		);

		register_rest_route(
			$this->namespace,
			'/' . $this->rest_base . '/proxy',
			[
				[
					'methods'             => WP_REST_Server::READABLE,
					'callback'            => [ $this, 'proxy_url' ],
					'permission_callback' => [ $this, 'parse_url_permissions_check' ],
					'args'                => [
						'url' => [
							'description'       => __( 'The URL to process.', 'web-stories' ),
							'required'          => true,
							'type'              => 'string',
							'format'            => 'uri',
							'validate_callback' => [ $this, 'validate_callback' ],
							'sanitize_callback' => 'esc_url_raw',
						],
					],
				],
			]
		);
	}

	/**
	 * Parses a URL to return some metadata for inserting external media.
	 *
	 * @SuppressWarnings(PHPMD.NPathComplexity)
	 * @SuppressWarnings(PHPMD.ExcessiveMethodLength)
	 *
	 * @since 1.11.0
	 *
	 * @param WP_REST_Request $request Full data about the request.
	 * @return WP_REST_Response|WP_Error Response object on success, or WP_Error object on failure.
	 */
	public function parse_url( WP_REST_Request $request ) {
		/**
		 * Requested URL.
		 *
		 * @var string $raw_url
		 */
		$raw_url = $request['url'];
		$raw_url = untrailingslashit( $raw_url );

		$url = $this->validate_url( $raw_url );

		$host = wp_parse_url( $raw_url, PHP_URL_HOST );

		if ( ! $url || ! $host ) {
			return new WP_Error( 'rest_invalid_url', __( 'Invalid URL', 'web-stories' ), [ 'status' => 400 ] );
		}

		/**
		 * Filters the hotlinking data TTL value.
		 *
		 * @since 1.11.0
		 *
		 * @param int $time Time to live (in seconds). Default is 1 day.
		 * @param string $url The attempted URL.
		 */
		$cache_ttl = apply_filters( 'web_stories_hotlinking_url_data_cache_ttl', DAY_IN_SECONDS, $url );
		$cache_key = 'web_stories_url_data_' . md5( $url );

		$data = get_transient( $cache_key );
		if ( \is_string( $data ) && ! empty( $data ) ) {
			/**
			 * Decoded cached link data.
			 *
			 * @var array|null $link
			 * @phpstan-var LinkData|null $link
			 */
			$link = json_decode( $data, true );

			if ( $link ) {
				$response = $this->prepare_item_for_response( $link, $request );
				return rest_ensure_response( $response );
			}
		}

		$response = wp_safe_remote_head(
			$url,
			[
				'redirection' => 0, // No redirects allowed.
				'headers'     => [
					'Host' => $host,
				],
			]
		);
		if ( is_wp_error( $response ) && 'http_request_failed' === $response->get_error_code() ) {
			return new WP_Error( 'rest_invalid_url', __( 'Invalid URL', 'web-stories' ), [ 'status' => 404 ] );
		}

		if ( WP_Http::OK !== wp_remote_retrieve_response_code( $response ) ) {
			return new WP_Error( 'rest_invalid_url', __( 'Invalid URL', 'web-stories' ), [ 'status' => 404 ] );
		}

		$headers   = wp_remote_retrieve_headers( $response );
		$mime_type = $headers['content-type'];
		if ( $mime_type && false !== strpos( $mime_type, ';' ) ) {
			$pieces    = explode( ';', $mime_type );
			$mime_type = array_shift( $pieces );
		}
		$file_size = (int) $headers['content-length'];

		/**
		 * The URL's path.
		 *
		 * @var string|false|null $path
		 */
		$path = wp_parse_url( $url, PHP_URL_PATH );

		if ( ! \is_string( $path ) ) {
			return new WP_Error( 'rest_invalid_url', __( 'Invalid URL', 'web-stories' ), [ 'status' => 404 ] );
		}

		$file_name = basename( $path );

		$exts = $this->types->get_file_type_exts( [ $mime_type ] );
		$ext  = '';
		if ( $exts ) {
			$ext = end( $exts );
		}

		$allowed_mime_types = $this->get_allowed_mime_types();
		$type               = '';
		foreach ( $allowed_mime_types as $key => $mime_types ) {
			if ( \in_array( $mime_type, $mime_types, true ) ) {
				$type = $key;
				break;
			}
		}

		$data = [
			'ext'       => $ext,
			'file_name' => $file_name,
			'file_size' => $file_size,
			'mime_type' => $mime_type,
			'type'      => $type,
		];

		set_transient( $cache_key, wp_json_encode( $data ), $cache_ttl );

		$response = $this->prepare_item_for_response( $data, $request );

		return rest_ensure_response( $response );
	}

	/**
	 * Parses a URL to return proxied file.
	 *
	 * @SuppressWarnings(PHPMD.ErrorControlOperator)
	 *
	 * @since 1.13.0
	 *
	 * @param WP_REST_Request $request Full data about the request.
	 * @return WP_Error|void Proxied data on success, error otherwise.
	 */
	public function proxy_url( WP_REST_Request $request ) {
		/**
		 * Requested URL.
		 *
		 * @var string $raw_url
		 */
		$raw_url = $request['url'];
		$raw_url = untrailingslashit( $raw_url );

		$url = $this->validate_url( $raw_url );

		$host = wp_parse_url( $raw_url, PHP_URL_HOST );

		if ( ! $url || ! $host ) {
			return new WP_Error( 'rest_invalid_url', __( 'Invalid URL', 'web-stories' ), [ 'status' => 400 ] );
		}

		// Remove any relevant headers already set by WP_REST_Server::serve_request() // wp_get_nocache_headers().
		if ( ! headers_sent() ) {
			header_remove( 'Cache-Control' );
			header_remove( 'Content-Type' );
			header_remove( 'Expires' );
			header_remove( 'Last Modified' );
		}

		header( 'Cache-Control: max-age=3600' );
		header( 'Accept-Ranges: bytes' );

		$args = [
			'timeout'     => 60, // phpcs:ignore WordPressVIPMinimum.Performance.RemoteRequestTimeout.timeout_timeout
			'blocking'    => false,
			'headers'     => [
				'Range' => $request->get_header( 'Range' ),
				'Host'  => $host,
			],
			'redirection' => 0, // No redirects allowed.
		];

		$http      = _wp_http_get_object();
		$transport = $http->_get_first_available_transport( $args, $url );

		// When cURL is available, we might be able to use it together with fopen().
		if ( 'WP_Http_Curl' === $transport ) {
			// php://temp is a read-write streams that allows temporary data to be stored in a file-like wrapper.
			// Other than php://memory, php://temp will use a temporary file once the amount of data stored hits a predefined limit (the default is 2 MB).
			// The location of this temporary file is determined in the same way as the {@see sys_get_temp_dir()} function.
			if ( WP_DEBUG ) {
				$stream_handle = fopen( 'php://memory', 'wb' ); // phpcs:ignore WordPress.WP.AlternativeFunctions.file_system_read_fopen
			} else {
				$stream_handle = @fopen( 'php://memory', 'wb' ); // phpcs:ignore WordPress.WP.AlternativeFunctions.file_system_read_fopen, WordPress.PHP.NoSilencedErrors.Discouraged, Generic.PHP.NoSilencedErrors.Forbidden
			}

			if ( $stream_handle ) {
				$this->stream_handle = $stream_handle;
				$this->proxy_url_curl( $url, $args );
			}
			exit;
		}

		// If either cURL is not available or fopen() did not succeed, use whatever WP gives us,
		// using good old wp_remote
		// Fall back to using whatever else is set up on the site, presumably WP_Http_Streams
		// or just cURL but without .
		unset( $args['blocking'] );
		$this->proxy_url_fallback( $url, $args );

		exit;
	}

	/**
	 * Proxy a given URL via a PHP read-write stream.
	 *
	 * @since 1.15.0
	 *
	 * @param string               $url  Request URL.
	 * @param array<string, mixed> $args Request args.
	 */
	private function proxy_url_curl( string $url, array $args ): void {
		add_action( 'http_api_curl', [ $this, 'modify_curl_configuration' ] );
		wp_safe_remote_get( $url, $args );
		remove_action( 'http_api_curl', [ $this, 'modify_curl_configuration' ] );

		rewind( $this->stream_handle );
		while ( ! feof( $this->stream_handle ) ) {
			echo fread( $this->stream_handle, 1024 * 1024 ); // phpcs:ignore WordPress.Security.EscapeOutput.OutputNotEscaped, WordPress.WP.AlternativeFunctions.file_system_read_fread
		}

		fclose( $this->stream_handle );
	}

	/**
	 * Proxy a given URL by storing in memory.
	 *
	 * @since 1.15.0
	 *
	 * @param string               $url  Request URL.
	 * @param array<string, mixed> $args Request args.
	 */
	private function proxy_url_fallback( string $url, array $args ): void {
		$response = wp_safe_remote_get( $url, $args );
		$status   = wp_remote_retrieve_response_code( $response );

		if ( ! $status ) {
			http_response_code( 404 );
			return;
		}

		http_response_code( (int) $status );

		$headers = wp_remote_retrieve_headers( $response );

		foreach ( self::PROXY_HEADERS_ALLOWLIST as $_header ) {
			if ( isset( $headers[ $_header ] ) ) {
				header( $_header . ': ' . $headers[ $_header ] );
			}
		}

		echo wp_remote_retrieve_body( $response ); // phpcs:ignore WordPress.Security.EscapeOutput.OutputNotEscaped
	}

	/**
	 * Prepares response asset response.
	 *
	 * @since 1.11.0
	 *
	 * @param LinkData|false  $link    URL data value, default to false is not set.
	 * @param WP_REST_Request $request Request object.
	 * @return WP_REST_Response|WP_Error Response object.
	 *
	 * @phpstan-param LinkData $link
	 */
	public function prepare_item_for_response( $link, $request ) {
		$fields = $this->get_fields_for_response( $request );
		$schema = $this->get_item_schema();

		$data = [];

		$error = new WP_Error();
		foreach ( $schema['properties'] as $field => $args ) {
			if ( ! isset( $link[ $field ] ) || ! rest_is_field_included( $field, $fields ) ) {
				continue;
			}
			$check = rest_validate_value_from_schema( $link[ $field ], $args, $field );
			if ( is_wp_error( $check ) ) {
				$error->add( 'rest_invalid_' . $field, $check->get_error_message(), [ 'status' => 400 ] );
				continue;
			}

			$data[ $field ] = rest_sanitize_value_from_schema( $link[ $field ], $args, $field );
		}

		if ( $error->get_error_codes() ) {
			return $error;
		}

		/**
		 * Request context.
		 *
		 * @var string $context
		 */
		$context = ! empty( $request['context'] ) ? $request['context'] : 'view';
		$data    = $this->add_additional_fields_to_object( $data, $request );
		$data    = $this->filter_response_by_context( $data, $context );

		return rest_ensure_response( $data );
	}

	/**
	 * Retrieves the link's schema, conforming to JSON Schema.
	 *
	 * @since 1.11.0
	 *
	 * @return array Item schema data.
	 *
	 * @phpstan-return Schema
	 */
	public function get_item_schema(): array {
		if ( $this->schema ) {
			/**
			 * Schema.
			 *
			 * @phpstan-var Schema $schema
			 */
			$schema = $this->add_additional_fields_schema( $this->schema );
			return $schema;
		}

		$allowed_mime_types = $this->get_allowed_mime_types();
		$types              = array_keys( $allowed_mime_types );
		$allowed_mime_types = array_merge( ...array_values( $allowed_mime_types ) );
		$exts               = $this->types->get_file_type_exts( $allowed_mime_types );

		$schema = [
			'$schema'    => 'http://json-schema.org/draft-04/schema#',
			'title'      => 'link',
			'type'       => 'object',
			'properties' => [
				'ext'       => [
					'description' => __( 'File extension', 'web-stories' ),
					'type'        => 'string',
					'context'     => [ 'view', 'edit', 'embed' ],
					'enum'        => $exts,
				],
				'file_name' => [
					'description' => __( 'File name', 'web-stories' ),
					'type'        => 'string',
					'context'     => [ 'view', 'edit', 'embed' ],
				],
				'file_size' => [
					'description' => __( 'File size', 'web-stories' ),
					'type'        => 'integer',
					'context'     => [ 'view', 'edit', 'embed' ],
				],
				'mime_type' => [
					'description' => __( 'Mime type', 'web-stories' ),
					'type'        => 'string',
					'context'     => [ 'view', 'edit', 'embed' ],
					'enum'        => $allowed_mime_types,
				],
				'type'      => [
					'description' => __( 'Type', 'web-stories' ),
					'type'        => 'string',
					'context'     => [ 'view', 'edit', 'embed' ],
					'enum'        => $types,
				],
			],
		];

		$this->schema = $schema;

		/**
		 * Schema.
		 *
		 * @phpstan-var Schema $schema
		 */
		$schema = $this->add_additional_fields_schema( $this->schema );
		return $schema;
	}

	/**
	 * Checks if current user can process urls.
	 *
	 * @since 1.11.0
	 *
	 * @return true|WP_Error True if the request has read access, WP_Error object otherwise.
	 */
	public function parse_url_permissions_check() {
		if ( ! $this->story_post_type->has_cap( 'edit_posts' ) ) {
			return new WP_Error( 'rest_forbidden', __( 'Sorry, you are not allowed to insert external media.', 'web-stories' ), [ 'status' => rest_authorization_required_code() ] );
		}

		return true;
	}

	/**
	 * Callback to validate urls.
	 *
	 * @since 1.11.0
	 *
	 * @param string $value Value to be validated.
	 * @return true|WP_Error
	 */
	public function validate_callback( $value ) {
		$url = untrailingslashit( $value );

		if ( empty( $url ) || ! $this->validate_url( $url ) ) {
			return new WP_Error( 'rest_invalid_url', __( 'Invalid URL', 'web-stories' ), [ 'status' => 400 ] );
		}

		$path = wp_parse_url( $url, PHP_URL_PATH );

		if ( ! $path ) {
			return new WP_Error( 'rest_invalid_url', __( 'Invalid URL', 'web-stories' ), [ 'status' => 400 ] );
		}

		return true;
	}

	/**
	 * Validate a URL for safe use in the HTTP API.
	 *
	 * Like {@see wp_http_validate_url} in core, but with extra hardening
	 * to avoid DNS rebinding issues.
	 *
	 * @SuppressWarnings(PHPMD.NPathComplexity)
	 * @SuppressWarnings(PHPMD.CyclomaticComplexity)
	 *
	 * @since 1.22.0
	 *
	 * @param string $url Request URL.
	 * @return string|false URL or false on failure.
	 */
	private function validate_url( string $url ) {
		if ( '' === $url || is_numeric( $url ) ) {
			return false;
		}

		$original_url = $url;
		$url          = wp_kses_bad_protocol( $url, [ 'http', 'https' ] );
		if ( ! $url || strtolower( $url ) !== strtolower( $original_url ) ) {
			return false;
		}

		/**
		 * URL parts.
		 *
		 * @var array|false $parsed_url
		 * @phpstan-var URLParts|false $parsed_url
		 */
		$parsed_url = wp_parse_url( $url );
		if ( ! $parsed_url || ! isset( $parsed_url['host'], $parsed_url['scheme'] ) ) {
			return false;
		}

		if ( isset( $parsed_url['user'] ) || isset( $parsed_url['pass'] ) ) {
			return false;
		}

		if ( false !== strpbrk( $parsed_url['host'], ':#?[]' ) ) {
			return false;
		}

		/**
		 * Home URL.
		 *
		 * @var string
		 */
		$home_url = get_option( 'home' );

		/**
		 * URL parts of home URL.
		 *
		 * @var array|false $parsed_home
		 * @phpstan-var URLParts|false $parsed_home
		 */
		$parsed_home = wp_parse_url( $home_url );

		if ( ! $parsed_home ) {
			return false;
		}

		$same_host = isset( $parsed_home['host'] ) && strtolower( $parsed_home['host'] ) === strtolower( $parsed_url['host'] );
		$host      = trim( $parsed_url['host'], '.' );

		$validated_url = $url;

		if ( ! $same_host ) {
			if ( preg_match( '#^(([1-9]?\d|1\d\d|25[0-5]|2[0-4]\d)\.){3}([1-9]?\d|1\d\d|25[0-5]|2[0-4]\d)$#', $host ) ) {
				$ip = $host;
			} else {
				$ip = gethostbyname( $host );
				if ( $ip === $host ) { // Error condition for gethostbyname().
					return false;
				}
			}

			$parts = array_map( 'intval', explode( '.', $ip ) );
			if ( 127 === $parts[0] || 10 === $parts[0] || 0 === $parts[0]
				|| ( 172 === $parts[0] && 16 <= $parts[1] && 31 >= $parts[1] )
				|| ( 192 === $parts[0] && 168 === $parts[1] )
			) {
				// If host appears local, reject.
				return false;
			}

			// Construct host using IP address to avoid DNS rebinding issues.
			$validated_url = sprintf(
				'%1$s://%2$s%3$s%4$s%5$s',
				$parsed_url['scheme'],
				$ip,
				isset( $parsed_url['port'] ) ? ":${parsed_url['port']}" : '',
				$parsed_url['path'] ?? '',
				isset( $parsed_url['query'] ) ? "?${parsed_url['query']}" : ''
			);
		}

		/** This filter is documented in wp-includes/http.php */
		$allowed_ports = apply_filters( 'http_allowed_safe_ports', [ 80, 443, 8080 ], $host, $url );
		if (
			! isset( $parsed_url['port'] ) ||
			( \is_array( $allowed_ports ) && \in_array( $parsed_url['port'], $allowed_ports, true ) )
		) {
			return $validated_url;
		}

		if ( $same_host && isset( $parsed_home['port'] ) && $parsed_home['port'] === $parsed_url['port'] ) {
			return $validated_url;
		}

		return false;
	}

	/**
	 * Modifies the cURL configuration before the request is executed.
	 *
	 * @since 1.15.0
	 *
	 * @param resource $handle The cURL handle returned by curl_init() (passed by reference).
	 */
	public function modify_curl_configuration( &$handle ): void {
		// Just some safeguard in case cURL is not really available,
		// despite this method being run in the context of WP_Http_Curl.
		if ( ! function_exists( 'curl_setopt' ) ) {
			return;
		}

		// phpcs:disable WordPress.WP.AlternativeFunctions.curl_curl_setopt

		curl_setopt(
			$handle,
			CURLOPT_FILE,
			$this->stream_handle
		);

		curl_setopt( $handle, CURLOPT_HEADERFUNCTION, [ $this, 'stream_headers' ] );

		// phpcs:enable WordPress.WP.AlternativeFunctions.curl_curl_setopt
	}

	/**
	 * Grabs the headers of the cURL request.
	 *
	 * Each header is sent individually to this callback,
	 * so we take a look at each one to see if we should "forward" it.
	 *
	 * @since 1.15.0
	 *
	 * @param resource $handle  cURL handle.
	 * @param string   $header cURL header.
	 * @return int Header length.
	 */
	public function stream_headers( $handle, $header ): int {
		// Parse Status-Line, the first component in the HTTP response, e.g. HTTP/1.1 200 OK.
		// Extract the status code to re-send that here.
		if ( 0 === strpos( $header, 'HTTP/' ) ) {
			$status = explode( ' ', $header );
			http_response_code( (int) $status[1] );
			return \strlen( $header );
		}

		foreach ( self::PROXY_HEADERS_ALLOWLIST as $_header ) {
			if ( 0 === stripos( $header, strtolower( $_header ) . ': ' ) ) {
				header( $header, true );
			}
		}

		return \strlen( $header );
	}

	/**
	 * Returns a list of allowed mime types per media type (image, audio, video).
	 *
	 * @since 1.19.0
	 *
	 * @return array<string, string[]> List of allowed mime types.
	 */
	protected function get_allowed_mime_types(): array {
		$mime_type = $this->types->get_allowed_mime_types();
		if ( ! $this->experiments->is_experiment_enabled( 'audioHotlinking' ) ) {
			$mime_type['audio'] = [];
		}
		if ( ! $this->experiments->is_experiment_enabled( 'captionHotlinking' ) ) {
			unset( $mime_type['caption'] );
		}
		// Do not support hotlinking SVGs for security reasons.
		unset( $mime_type['vector'] );

		return $mime_type;
	}
}<|MERGE_RESOLUTION|>--- conflicted
+++ resolved
@@ -43,7 +43,6 @@
  *
  * @SuppressWarnings(PHPMD.ExcessiveClassComplexity)
  *
-<<<<<<< HEAD
  * @phpstan-type LinkData array{
  *   ext?: string,
  *   file_name?: string,
@@ -67,7 +66,7 @@
  *     mime_type?: SchemaEntry,
  *     type?: SchemaEntry
  *   }
-=======
+ * }
  * @phpstan-type URLParts array{
  *   scheme?: string,
  *   user?: string,
@@ -76,7 +75,6 @@
  *   port?: int,
  *   path?: string,
  *   query?: string
->>>>>>> 5e14e710
  * }
  */
 class Hotlinking_Controller extends REST_Controller implements HasRequirements {
