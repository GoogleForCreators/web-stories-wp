--- conflicted
+++ resolved
@@ -819,14 +819,7 @@
 	 */
 	protected function get_allowed_mime_types(): array {
 		$mime_type = $this->types->get_allowed_mime_types();
-<<<<<<< HEAD
-		if ( ! $this->experiments->is_experiment_enabled( 'audioHotlinking' ) ) {
-			$mime_type['audio'] = [];
-=======
-		if ( ! $this->experiments->is_experiment_enabled( 'captionHotlinking' ) ) {
-			unset( $mime_type['caption'] );
->>>>>>> a8338aff
-		}
+
 		// Do not support hotlinking SVGs for security reasons.
 		unset( $mime_type['vector'] );
 
