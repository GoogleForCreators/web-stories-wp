--- conflicted
+++ resolved
@@ -117,16 +117,16 @@
 			$data['preview_link'] = $view_link;
 		}
 
-<<<<<<< HEAD
+
 		if ( in_array( 'edit_link', $fields, true ) ) {
 			$edit_link = get_edit_post_link( $post, 'rest-api' );
 			if ( $edit_link ) {
 				$data['edit_link'] = $edit_link;
 			}
-=======
+    }
+    
 		if ( in_array( 'embed_post_link', $fields, true ) && current_user_can( 'edit_posts' ) ) {
 			$data['embed_post_link'] = add_query_arg( [ 'from-web-story' => $post->ID ], admin_url( 'post-new.php' ) );
->>>>>>> 349bfc19
 		}
 
 		$data  = $this->filter_response_by_context( $data, $context );
@@ -224,13 +224,16 @@
 			'default'     => '',
 		];
 
-<<<<<<< HEAD
 		$schema['properties']['edit_link'] = [
 			'description' => _x( 'Edit Link', 'compound noun', 'web-stories' ),
-=======
+			'type'        => 'string',
+			'context'     => [ 'edit' ],
+			'format'      => 'uri',
+			'default'     => '',
+		];
+    
 		$schema['properties']['embed_post_link'] = [
 			'description' => __( 'Embed Post Edit Link.', 'web-stories' ),
->>>>>>> 349bfc19
 			'type'        => 'string',
 			'context'     => [ 'edit' ],
 			'format'      => 'uri',
