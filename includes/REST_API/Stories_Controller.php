<?php
/**
 * Class Stories_Controller
 *
 * @package   Google\Web_Stories
 * @copyright 2020 Google LLC
 * @license   https://www.apache.org/licenses/LICENSE-2.0 Apache License 2.0
 * @link      https://github.com/google/web-stories-wp
 */

/**
 * Copyright 2020 Google LLC
 *
 * Licensed under the Apache License, Version 2.0 (the "License");
 * you may not use this file except in compliance with the License.
 * You may obtain a copy of the License at
 *
 *     https://www.apache.org/licenses/LICENSE-2.0
 *
 * Unless required by applicable law or agreed to in writing, software
 * distributed under the License is distributed on an "AS IS" BASIS,
 * WITHOUT WARRANTIES OR CONDITIONS OF ANY KIND, either express or implied.
 * See the License for the specific language governing permissions and
 * limitations under the License.
 */

namespace Google\Web_Stories\REST_API;

use Google\Web_Stories\Demo_Content;
use Google\Web_Stories\Media\Image_Sizes;
use Google\Web_Stories\Settings;
use Google\Web_Stories\Story_Post_Type;
use Google\Web_Stories\Traits\Post_Type;
use Google\Web_Stories\Traits\Publisher;
use WP_Query;
use WP_Error;
use WP_Post;
use WP_REST_Request;
use WP_REST_Response;

/**
 * Stories_Controller class.
 *
 * @SuppressWarnings(PHPMD.ExcessiveClassComplexity)
 */
class Stories_Controller extends Stories_Base_Controller {
	use Publisher, Post_Type;
	/**
	 * Default style presets to pass if not set.
	 */
	const EMPTY_STYLE_PRESETS = [
		'colors'     => [],
		'textStyles' => [],
	];

	/**
	 * Prepares a single story output for response. Add post_content_filtered field to output.
	 *
	 * @SuppressWarnings(PHPMD.CyclomaticComplexity)
	 * @SuppressWarnings(PHPMD.NPathComplexity)
	 *
	 * @since 1.0.0
	 *
	 * @param WP_Post         $post Post object.
	 * @param WP_REST_Request $request Request object.
	 *
	 * @return WP_REST_Response Response object.
	 */
	public function prepare_item_for_response( $post, $request ) {
		$context = ! empty( $request['context'] ) ? $request['context'] : 'view';

		if ( 'auto-draft' === $post->post_status && wp_validate_boolean( $request['web_stories_demo'] ) ) {
			$demo         = new Demo_Content();
			$demo_content = $demo->get_content();
			if ( ! empty( $demo_content ) ) {
				$post->post_title            = $demo->get_title();
				$post->post_content_filtered = $demo_content;
			}
		}

		$response = parent::prepare_item_for_response( $post, $request );
		$fields   = $this->get_fields_for_response( $request );
		$data     = $response->get_data();

		if ( rest_is_field_included( 'publisher_logo_url', $fields ) ) {
			$data['publisher_logo_url'] = $this->get_publisher_logo();
		}

		if ( rest_is_field_included( 'style_presets', $fields ) ) {
			$style_presets         = get_option( Story_Post_Type::STYLE_PRESETS_OPTION, self::EMPTY_STYLE_PRESETS );
			$data['style_presets'] = is_array( $style_presets ) ? $style_presets : self::EMPTY_STYLE_PRESETS;
		}

		if ( rest_is_field_included( 'preview_link', $fields ) ) {
			// Based on https://github.com/WordPress/wordpress-develop/blob/8153c8ba020c4aec0b9d94243cd39c689a0730f7/src/wp-admin/includes/post.php#L1445-L1457.
			if ( 'draft' === $post->post_status || empty( $post->post_name ) ) {
				$view_link = get_preview_post_link( $post );
			} elseif ( 'publish' === $post->post_status ) {
				$view_link = get_permalink( $post );
			} else {
				if ( ! function_exists( 'get_sample_permalink' ) ) {
					require_once ABSPATH . 'wp-admin/includes/post.php';
				}

				list ( $permalink ) = get_sample_permalink( $post->ID, $post->post_title, '' );

				// Allow non-published (private, future) to be viewed at a pretty permalink, in case $post->post_name is set.
				$view_link = str_replace( [ '%pagename%', '%postname%' ], $post->post_name, $permalink );
			}

			$data['preview_link'] = $view_link;
		}

		if ( rest_is_field_included( 'edit_link', $fields ) ) {
			$edit_link = get_edit_post_link( $post, 'rest-api' );
			if ( $edit_link ) {
				$data['edit_link'] = $edit_link;
			}
		}

		if ( rest_is_field_included( 'embed_post_link', $fields ) && current_user_can( 'edit_posts' ) ) {
			$data['embed_post_link'] = add_query_arg( [ 'from-web-story' => $post->ID ], admin_url( 'post-new.php' ) );
		}

		$data  = $this->filter_response_by_context( $data, $context );
		$links = $response->get_links();

		$response = new WP_REST_Response( $data );
		foreach ( $links as $rel => $rel_links ) {
			foreach ( $rel_links as $link ) {
				$response->add_link( $rel, $link['href'], $link['attributes'] );
			}
		}

		/**
		 * Filters the post data for a response.
		 *
		 * The dynamic portion of the hook name, `$this->post_type`, refers to the post type slug.
		 *
		 * @since 1.0.0
		 *
		 * @param WP_REST_Response $response The response object.
		 * @param WP_Post $post Post object.
		 * @param WP_REST_Request $request Request object.
		 */
		return apply_filters( "rest_prepare_{$this->post_type}", $response, $post, $request );
	}

	/**
	 * Updates a single post.
	 *
	 * @since 1.0.0
	 *
	 * @param WP_REST_Request $request Full details about the request.
	 *
	 * @return WP_REST_Response|WP_Error Response object on success, or WP_Error object on failure.
	 */
	public function update_item( $request ) {
		$response = parent::update_item( $request );

		if ( is_wp_error( $response ) ) {
			return rest_ensure_response( $response );
		}

		// If publisher logo is set, let's assign that.
		$publisher_logo_id = $request->get_param( 'publisher_logo' );
		if ( $publisher_logo_id ) {
			$all_publisher_logos   = get_option( Settings::SETTING_NAME_PUBLISHER_LOGOS );
			$all_publisher_logos[] = $publisher_logo_id;

			update_option( Settings::SETTING_NAME_PUBLISHER_LOGOS, array_unique( $all_publisher_logos ) );
			update_option( Settings::SETTING_NAME_ACTIVE_PUBLISHER_LOGO, $publisher_logo_id );
		}

		// If style presets are set.
		$style_presets = $request->get_param( 'style_presets' );
		if ( is_array( $style_presets ) ) {
			update_option( Story_Post_Type::STYLE_PRESETS_OPTION, $style_presets );
		}

		return rest_ensure_response( $response );
	}

	/**
	 * Retrieves the story's schema, conforming to JSON Schema.
	 *
	 * @since 1.0.0
	 *
	 * @return array Item schema as an array.
	 */
	public function get_item_schema(): array {
		if ( $this->schema ) {
			return $this->add_additional_fields_schema( $this->schema );
		}

		$schema = parent::get_item_schema();

		$schema['properties']['publisher_logo_url'] = [
			'description' => __( 'Publisher logo URL.', 'web-stories' ),
			'type'        => 'string',
			'context'     => [ 'views', 'edit' ],
			'format'      => 'uri',
			'default'     => '',
		];

		$schema['properties']['style_presets'] = [
			'description' => __( 'Style presets used by all stories', 'web-stories' ),
			'type'        => 'object',
			'context'     => [ 'view', 'edit' ],
		];

		$schema['properties']['preview_link'] = [
			'description' => __( 'Preview Link.', 'web-stories' ),
			'type'        => 'string',
			'context'     => [ 'edit' ],
			'format'      => 'uri',
			'default'     => '',
		];

		$schema['properties']['edit_link'] = [
			'description' => _x( 'Edit Link', 'compound noun', 'web-stories' ),
			'type'        => 'string',
			'context'     => [ 'edit' ],
			'format'      => 'uri',
			'default'     => '',
		];

		$schema['properties']['embed_post_link'] = [
			'description' => __( 'Embed Post Edit Link.', 'web-stories' ),
			'type'        => 'string',
			'context'     => [ 'edit' ],
			'format'      => 'uri',
			'default'     => '',
		];

		$schema['properties']['status']['enum'][] = 'auto-draft';

		$this->schema = $schema;

		return $this->add_additional_fields_schema( $this->schema );
	}

	/**
	 * Filters query clauses to sort posts by the author's display name.
	 *
	 * @since 1.0.0
	 *
	 * @param string[] $clauses Associative array of the clauses for the query.
	 * @param WP_Query $query   The WP_Query instance.
	 *
	 * @return array Filtered query clauses.
	 */
	public function filter_posts_clauses( $clauses, $query ) {
		global $wpdb;

		if ( $this->post_type !== $query->get( 'post_type' ) ) {
			return $clauses;
		}
		if ( 'story_author' !== $query->get( 'orderby' ) ) {
			return $clauses;
		}

		// phpcs:disable WordPressVIPMinimum.Variables.RestrictedVariables.user_meta__wpdb__users
		$order              = $query->get( 'order' );
		$clauses['join']   .= " LEFT JOIN {$wpdb->users} ON {$wpdb->posts}.post_author={$wpdb->users}.ID";
		$clauses['orderby'] = "{$wpdb->users}.display_name $order, " . $clauses['orderby'];
		// phpcs:enable WordPressVIPMinimum.Variables.RestrictedVariables.user_meta__wpdb__users

		return $clauses;
	}

	/**
	 * Retrieves a collection of web stories.
	 *
	 * @SuppressWarnings(PHPMD.NPathComplexity)
	 * @SuppressWarnings(PHPMD.ExcessiveMethodLength)
	 *
	 * @since 1.0.0
	 *
	 * @param WP_REST_Request $request Full details about the request.
	 *
	 * @return WP_REST_Response|WP_Error Response object on success, or WP_Error object on failure.
	 */
	public function get_items( $request ) {
		add_filter( 'posts_clauses', [ $this, 'filter_posts_clauses' ], 10, 2 );
		$response = parent::get_items( $request );
		remove_filter( 'posts_clauses', [ $this, 'filter_posts_clauses' ], 10 );

		if ( is_wp_error( $response ) ) {
			return $response;
		}

		if ( 'edit' !== $request['context'] ) {
			return $response;
		}

		// Retrieve the list of registered collection query parameters.
		$registered = $this->get_collection_params();
		$args       = [];

		/*
		 * This array defines mappings between public API query parameters whose
		 * values are accepted as-passed, and their internal WP_Query parameter
		 * name equivalents (some are the same). Only values which are also
		 * present in $registered will be set.
		 */
		$parameter_mappings = [
			'author'         => 'author__in',
			'author_exclude' => 'author__not_in',
			'exclude'        => 'post__not_in', // phpcs:ignore WordPressVIPMinimum.Performance.WPQueryParams.PostNotIn, WordPressVIPMinimum.Performance.WPQueryParams.PostNotIn_exclude
			'include'        => 'post__in',
			'menu_order'     => 'menu_order',
			'offset'         => 'offset',
			'order'          => 'order',
			'orderby'        => 'orderby',
			'page'           => 'paged',
			'parent'         => 'post_parent__in',
			'parent_exclude' => 'post_parent__not_in',
			'search'         => 's',
			'slug'           => 'post_name__in',
			'status'         => 'post_status',
		];

		/*
		 * For each known parameter which is both registered and present in the request,
		 * set the parameter's value on the query $args.
		 */
		foreach ( $parameter_mappings as $api_param => $wp_param ) {
			if ( isset( $registered[ $api_param ], $request[ $api_param ] ) ) {
				$args[ $wp_param ] = $request[ $api_param ];
			}
		}

		// Check for & assign any parameters which require special handling or setting.
		$args['date_query'] = [];

		// Set before into date query. Date query must be specified as an array of an array.
		if ( isset( $registered['before'], $request['before'] ) ) {
			$args['date_query'][0]['before'] = $request['before'];
		}

		// Set after into date query. Date query must be specified as an array of an array.
		if ( isset( $registered['after'], $request['after'] ) ) {
			$args['date_query'][0]['after'] = $request['after'];
		}

		// Ensure our per_page parameter overrides any provided posts_per_page filter.
		if ( isset( $registered['per_page'] ) ) {
			$args['posts_per_page'] = $request['per_page'];
		}

		// Force the post_type argument, since it's not a user input variable.
		$args['post_type'] = $this->post_type;

		/**
		 * Filters the query arguments for a request.
		 *
		 * Enables adding extra arguments or setting defaults for a post collection request.
		 *
		 * @link https://developer.wordpress.org/reference/classes/wp_query/
		 *
		 * @since 1.0.0
		 *
		 * @param array           $args    Key value array of query var to query value.
		 * @param WP_REST_Request $request The request used.
		 */
		$args       = apply_filters( "rest_{$this->post_type}_query", $args, $request );
		$query_args = $this->prepare_items_query( $args, $request );

		$taxonomies = wp_list_filter( get_object_taxonomies( $this->post_type, 'objects' ), [ 'show_in_rest' => true ] );

		if ( ! empty( $request['tax_relation'] ) ) {
			$query_args['tax_query'] = [ 'relation' => $request['tax_relation'] ]; // phpcs:ignore WordPress.DB.SlowDBQuery.slow_db_query_tax_query
		}

		foreach ( $taxonomies as $taxonomy ) {
			$base        = ! empty( $taxonomy->rest_base ) ? $taxonomy->rest_base : $taxonomy->name;
			$tax_exclude = $base . '_exclude';

			if ( ! empty( $request[ $base ] ) ) {
				$query_args['tax_query'][] = [
					'taxonomy'         => $taxonomy->name,
					'field'            => 'term_id',
					'terms'            => $request[ $base ],
					'include_children' => false,
				];
			}

			if ( ! empty( $request[ $tax_exclude ] ) ) {
				$query_args['tax_query'][] = [
					'taxonomy'         => $taxonomy->name,
					'field'            => 'term_id',
					'terms'            => $request[ $tax_exclude ],
					'include_children' => false,
					'operator'         => 'NOT IN',
				];
			}
		}

		// Add counts for other statuses.
		$statuses = [
			'all'     => [ 'publish' ],
			'publish' => 'publish',
		];

		if ( $this->get_post_type_cap( $this->post_type, 'edit_posts' ) ) {
			$statuses['all'][]  = 'draft';
			$statuses['all'][]  = 'future';
			$statuses['draft']  = 'draft';
			$statuses['future'] = 'future';
		}

		if ( $this->get_post_type_cap( $this->post_type, 'read_private_posts' ) ) {
			$statuses['all'][]   = 'private';
			$statuses['private'] = 'private';
		}

		$statuses_count = [];

		// Strip down query for speed.
		$query_args['fields']                 = 'ids';
		$query_args['posts_per_page']         = 1;
		$query_args['update_post_meta_cache'] = false;
		$query_args['update_post_term_cache'] = false;

		foreach ( $statuses as $key => $status ) {
			$posts_query               = new WP_Query();
			$query_args['post_status'] = $status;
			$posts_query->query( $query_args );
			$statuses_count[ $key ] = absint( $posts_query->found_posts );
		}

		// Encode the array as headers do not support passing an array.
		$encoded_statuses = wp_json_encode( $statuses_count );
		if ( $encoded_statuses ) {
			$response->header( 'X-WP-TotalByStatus', $encoded_statuses );
		}

		if ( $request['_web_stories_envelope'] ) {
<<<<<<< HEAD
			$embed = isset( $request['_embed'] ) ? explode( ',', $request['_embed'] ) : false;
			// phpcs:ignore WordPress.Security.NonceVerification.Recommended
=======
			$embed    = isset( $request['_embed'] ) ? rest_parse_embed_param( $request['_embed'] ) : false;
>>>>>>> 9b1d2c62
			$response = rest_get_server()->envelope_response( $response, $embed );
		}

		return $response;
	}

	/**
	 * Prepares links for the request.
	 *
	 * @param WP_Post $post Post object.
	 *
	 * @return array Links for the given post.
	 */
	protected function prepare_links( $post ): array {
		// Workaround so that WP_REST_Posts_Controller::prepare_links() does not call wp_get_post_revisions(),
		// avoiding a currently unneeded database query.
		// TODO(#85): Remove if proper revisions support is ever needed.
		remove_post_type_support( Story_Post_Type::POST_TYPE_SLUG, 'revisions' );
		$links = parent::prepare_links( $post );
		add_post_type_support( Story_Post_Type::POST_TYPE_SLUG, 'revisions' );

		$base     = sprintf( '%s/%s', $this->namespace, $this->rest_base );
		$lock_url = rest_url( trailingslashit( $base ) . $post->ID . '/lock' );

		$links['https://api.w.org/lock'] = [
			'href'       => $lock_url,
			'embeddable' => true,
		];

		$lock = get_post_meta( $post->ID, '_edit_lock', true );

		if ( $lock ) {
			$lock                 = explode( ':', $lock );
			list ( $time, $user ) = $lock;

			/** This filter is documented in wp-admin/includes/ajax-actions.php */
			$time_window = apply_filters( 'wp_check_post_lock_window', 150 );

			if ( $time && $time > time() - $time_window ) {
				$links['https://api.w.org/lockuser'] = [
					'href'       => rest_url( sprintf( '%s/%s', $this->namespace, 'users/' ) . $user ),
					'embeddable' => true,
				];
			}
		}

		return $links;
	}

	/**
	 * Retrieves the query params for the posts collection.
	 *
	 * @since 1.0.0
	 *
	 * @return array Collection parameters.
	 */
	public function get_collection_params(): array {
		$query_params = parent::get_collection_params();

		$query_params['_web_stories_envelope'] = [
			'description' => __( 'Envelope request for preloading.', 'web-stories' ),
			'type'        => 'boolean',
			'default'     => false,
		];

		$query_params['web_stories_demo'] = [
			'description' => __( 'Load demo data.', 'web-stories' ),
			'type'        => 'boolean',
			'default'     => false,
		];

		if ( ! empty( $query_params['orderby'] ) ) {
			$query_params['orderby']['enum'][] = 'story_author';
		}

		return $query_params;
	}
}<|MERGE_RESOLUTION|>--- conflicted
+++ resolved
@@ -437,12 +437,7 @@
 		}
 
 		if ( $request['_web_stories_envelope'] ) {
-<<<<<<< HEAD
-			$embed = isset( $request['_embed'] ) ? explode( ',', $request['_embed'] ) : false;
-			// phpcs:ignore WordPress.Security.NonceVerification.Recommended
-=======
 			$embed    = isset( $request['_embed'] ) ? rest_parse_embed_param( $request['_embed'] ) : false;
->>>>>>> 9b1d2c62
 			$response = rest_get_server()->envelope_response( $response, $embed );
 		}
 
