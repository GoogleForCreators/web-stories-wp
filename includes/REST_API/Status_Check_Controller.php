--- conflicted
+++ resolved
@@ -41,12 +41,9 @@
  *
  * Class Status_Check_Controller
  */
-<<<<<<< HEAD
 class Status_Check_Controller extends REST_Controller {
-=======
-class Status_Check_Controller extends WP_REST_Controller {
 	use Post_Type;
->>>>>>> 514a41d2
+
 	/**
 	 * Decoder instance.
 	 *
