<?php
/**
 * Class Stories_Media_Controller
 *
 * @package   Google\Web_Stories
 * @copyright 2020 Google LLC
 * @license   https://www.apache.org/licenses/LICENSE-2.0 Apache License 2.0
 * @link      https://github.com/google/web-stories-wp
 */

/**
 * Copyright 2020 Google LLC
 *
 * Licensed under the Apache License, Version 2.0 (the "License");
 * you may not use this file except in compliance with the License.
 * You may obtain a copy of the License at
 *
 *     https://www.apache.org/licenses/LICENSE-2.0
 *
 * Unless required by applicable law or agreed to in writing, software
 * distributed under the License is distributed on an "AS IS" BASIS,
 * WITHOUT WARRANTIES OR CONDITIONS OF ANY KIND, either express or implied.
 * See the License for the specific language governing permissions and
 * limitations under the License.
 */

namespace Google\Web_Stories\REST_API;

use Google\Web_Stories\Media;
<<<<<<< HEAD
use Google\Web_Stories\Database_Upgrader;
=======
>>>>>>> 62549bab
use Google\Web_Stories\Traits\Types;
use WP_Error;
use WP_REST_Request;
use WP_REST_Response;

/**
 * Stories_Media_Controller class.
 */
class Stories_Media_Controller extends \WP_REST_Attachments_Controller {
	use Types;
	/**
	 * Constructor.
	 *
	 * Override the namespace.
	 *
	 * @since 1.0.0
	 *
	 * @param string $post_type Post type.
	 */
	public function __construct( $post_type ) {
		parent::__construct( $post_type );
		$this->namespace = 'web-stories/v1';
	}

	/**
	 * Retrieves a collection of media.
	 *
	 * Read _web_stories_envelope param to envelope response.
	 *
	 * @since 1.0.0
	 *
	 * @param WP_REST_Request $request Full details about the request.
	 * @return WP_REST_Response|WP_Error Response object on success, or WP_Error object on failure.
	 */
	public function get_items( $request ) {
		add_action( 'pre_get_posts', [ $this, 'filter_poster_attachments' ] );
		$response = parent::get_items( $request );
		remove_action( 'pre_get_posts', [ $this, 'filter_poster_attachments' ] );

		if ( $request['_web_stories_envelope'] && ! is_wp_error( $response ) ) {
			$response = rest_get_server()->envelope_response( $response, false );
		}
		return $response;
	}

	/**
	 * Creates a single attachment.
	 *
	 * Override the existing method so we can set parent id.
	 *
	 * @since 1.2.0
	 *
	 * @param WP_REST_Request $request Full details about the request.
	 * @return WP_REST_Response|WP_Error Response object on success, WP_Error object on failure.
	 */
	public function create_item( $request ) {
		// WP_REST_Attachments_Controller doesn't allow setting an attachment as the parent post.
		// Hence we are working around this here.
		$parent_post = ! empty( $request['post'] ) ? (int) $request['post'] : null;
		unset( $request['post'] );

		if ( ! $parent_post ) {
			return parent::create_item( $request );
		}

		$response = parent::create_item( $request );
		if ( is_wp_error( $response ) ) {
			return $response;
		}

		$data              = $response->get_data();
		$post_id           = $data['id'];
		$attachment_before = $this->get_post( $post_id );
		if ( is_wp_error( $attachment_before ) ) {
			return $attachment_before;
		}

		$args   = [
			'ID'          => $post_id,
			'post_parent' => $parent_post,
		];
		$result = wp_update_post( $args, true );
		if ( is_wp_error( $result ) ) {
			return $result;
		}

		$data['post'] = $parent_post;
		$response->set_data( $data );

		return $response;
	}

	/**
	 * Retrieves the query params for the posts collection.
	 *
	 * @since 1.0.0
	 *
	 * @return array Collection parameters.
	 */
	public function get_collection_params() {
		$query_params = parent::get_collection_params();

		$query_params['_web_stories_envelope'] = [
			'description' => __( 'Envelope request for preloading.', 'web-stories' ),
			'type'        => 'boolean',
			'default'     => false,
		];

		return $query_params;
	}

	/**
	 * Filter request by allowed mime types.
	 *
	 * @since 1.2.0
	 *
	 * @param array           $prepared_args Optional. Array of prepared arguments. Default empty array.
	 * @param WP_REST_Request $request       Optional. Request to prepare items for.
	 * @return array Array of query arguments.
	 */
	protected function prepare_items_query( $prepared_args = [], $request = null ) {
		$query_args = parent::prepare_items_query( $prepared_args, $request );

		if ( empty( $request['mime_type'] ) && empty( $request['media_type'] ) ) {
			$media_types      = $this->get_media_types();
			$media_type_mimes = array_values( $media_types );
			$media_type_mimes = array_filter( $media_type_mimes );
			$media_type_mimes = array_merge( ...$media_type_mimes );

			$query_args['post_mime_type'] = $media_type_mimes;
		}

		return $query_args;
	}


	/**
	 * Retrieves the supported media types.
	 *
	 * Media types are considered the MIME type category.
	 *
	 * @since 1.2.0
	 *
	 * @return array Array of supported media types.
	 */
	protected function get_media_types() {
		return $this->get_allowed_mime_types();
	}

	/**
	 * Filters the current query to hide all automatically extracted poster image attachments.
	 *
	 * Reduces unnecessary noise in the media library.
	 *
	 * @since 1.0.0
	 *
	 * @param \WP_Query $query WP_Query instance, passed by reference.
	 *
	 * @return void
	 */
	public function filter_poster_attachments( &$query ) {
		$post_type = (array) $query->get( 'post_type' );

		if ( ! in_array( 'any', $post_type, true ) && ! in_array( 'attachment', $post_type, true ) ) {
			return;
		}

<<<<<<< HEAD
		$version = get_option( Database_Upgrader::OPTION, '0.0.0' );
		if ( version_compare( '3.0.4', $version, '>=' ) ) {
			$tax_query = (array) $query->get( 'tax_query' );

			$tax_query[] = [
				'taxonomy' => Media::STORY_MEDIA_TAXONOMY,
				'field'    => 'slug',
				'terms'    => 'poster-generation',
			];

			$query->set( 'tax_query', $tax_query ); // phpcs:ignore WordPressVIPMinimum.Hooks.PreGetPosts.PreGetPosts
		} else {

			$meta_query = (array) $query->get( 'meta_query' );

			$meta_query[] = [
				'key'     => Media::POSTER_POST_META_KEY,
				'compare' => 'NOT EXISTS',
			];

			$query->set( 'meta_query', $meta_query ); // phpcs:ignore WordPressVIPMinimum.Hooks.PreGetPosts.PreGetPosts
		}
=======
		$meta_query = (array) $query->get( 'meta_query' );

		$meta_query[] = [
			'key'     => Media::POSTER_POST_META_KEY,
			'compare' => 'NOT EXISTS',
		];

		$query->set( 'meta_query', $meta_query ); // phpcs:ignore WordPressVIPMinimum.Hooks.PreGetPosts.PreGetPosts
>>>>>>> 62549bab
	}
}<|MERGE_RESOLUTION|>--- conflicted
+++ resolved
@@ -27,10 +27,6 @@
 namespace Google\Web_Stories\REST_API;
 
 use Google\Web_Stories\Media;
-<<<<<<< HEAD
-use Google\Web_Stories\Database_Upgrader;
-=======
->>>>>>> 62549bab
 use Google\Web_Stories\Traits\Types;
 use WP_Error;
 use WP_REST_Request;
@@ -198,38 +194,14 @@
 			return;
 		}
 
-<<<<<<< HEAD
-		$version = get_option( Database_Upgrader::OPTION, '0.0.0' );
-		if ( version_compare( '3.0.4', $version, '>=' ) ) {
-			$tax_query = (array) $query->get( 'tax_query' );
-
-			$tax_query[] = [
-				'taxonomy' => Media::STORY_MEDIA_TAXONOMY,
-				'field'    => 'slug',
-				'terms'    => 'poster-generation',
-			];
-
-			$query->set( 'tax_query', $tax_query ); // phpcs:ignore WordPressVIPMinimum.Hooks.PreGetPosts.PreGetPosts
-		} else {
-
-			$meta_query = (array) $query->get( 'meta_query' );
-
-			$meta_query[] = [
-				'key'     => Media::POSTER_POST_META_KEY,
-				'compare' => 'NOT EXISTS',
-			];
-
-			$query->set( 'meta_query', $meta_query ); // phpcs:ignore WordPressVIPMinimum.Hooks.PreGetPosts.PreGetPosts
-		}
-=======
-		$meta_query = (array) $query->get( 'meta_query' );
-
-		$meta_query[] = [
-			'key'     => Media::POSTER_POST_META_KEY,
-			'compare' => 'NOT EXISTS',
+		$tax_query = (array) $query->get( 'tax_query' );
+
+		$tax_query[] = [
+			'taxonomy' => Media::STORY_MEDIA_TAXONOMY,
+			'field'    => 'slug',
+			'terms'    => 'poster-generation',
 		];
 
-		$query->set( 'meta_query', $meta_query ); // phpcs:ignore WordPressVIPMinimum.Hooks.PreGetPosts.PreGetPosts
->>>>>>> 62549bab
+		$query->set( 'tax_query', $tax_query ); // phpcs:ignore WordPressVIPMinimum.Hooks.PreGetPosts.PreGetPosts
 	}
 }