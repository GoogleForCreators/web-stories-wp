<?php
/**
 * Class Stories_Media_Controller
 *
 * @package   Google\Web_Stories
 * @copyright 2020 Google LLC
 * @license   https://www.apache.org/licenses/LICENSE-2.0 Apache License 2.0
 * @link      https://github.com/google/web-stories-wp
 */

/**
 * Copyright 2020 Google LLC
 *
 * Licensed under the Apache License, Version 2.0 (the "License");
 * you may not use this file except in compliance with the License.
 * You may obtain a copy of the License at
 *
 *     https://www.apache.org/licenses/LICENSE-2.0
 *
 * Unless required by applicable law or agreed to in writing, software
 * distributed under the License is distributed on an "AS IS" BASIS,
 * WITHOUT WARRANTIES OR CONDITIONS OF ANY KIND, either express or implied.
 * See the License for the specific language governing permissions and
 * limitations under the License.
 */

namespace Google\Web_Stories\REST_API;

use Google\Web_Stories\Infrastructure\Delayed;
use Google\Web_Stories\Infrastructure\Registerable;
use Google\Web_Stories\Infrastructure\Service;
use Google\Web_Stories\Traits\Types;
use WP_Post;
use WP_Error;
use WP_REST_Request;
use WP_REST_Response;
use WP_REST_Attachments_Controller;

/**
 * Stories_Media_Controller class.
 */
class Stories_Media_Controller extends WP_REST_Attachments_Controller implements Service, Delayed, Registerable {
	use Types;

	/**
	 * Constructor.
	 *
	 * Override the namespace.
	 *
	 * @since 1.0.0
	 */
	public function __construct() {
		parent::__construct( 'attachment' );
		$this->namespace = 'web-stories/v1';
	}

	/**
	 * Register the service.
	 *
	 * @since 1.7.0
	 *
	 * @return void
	 */
	public function register() {
		$this->register_routes();
	}

	/**
	 * Get the action to use for registering the service.
	 *
	 * @since 1.7.0
	 *
	 * @return string Registration action to use.
	 */
	public static function get_registration_action(): string {
		return 'rest_api_init';
	}

	/**
	 * Get the action priority to use for registering the service.
	 *
	 * @since 1.7.0
	 *
	 * @return int Registration action priority to use.
	 */
	public static function get_registration_action_priority(): int {
		return 100;
	}

	/**
	 * Retrieves a collection of media.
	 *
	 * Read _web_stories_envelope param to envelope response.
	 *
	 * @since 1.0.0
	 *
	 * @param WP_REST_Request $request Full details about the request.
	 * @return WP_REST_Response|WP_Error Response object on success, or WP_Error object on failure.
	 */
	public function get_items( $request ) {
		$response = parent::get_items( $request );

		if ( $request['_web_stories_envelope'] && ! is_wp_error( $response ) ) {
<<<<<<< HEAD
			$embed    = isset( $request['_embed'] ) ? explode( ',', $request['_embed'] ) : false;
=======
			$embed    = isset( $request['_embed'] ) ? rest_parse_embed_param( $request['_embed'] ) : false;
>>>>>>> 9b1d2c62
			$response = rest_get_server()->envelope_response( $response, $embed );
		}
		return $response;
	}

	/**
	 * Creates a single attachment.
	 *
	 * Override the existing method so we can set parent id.
	 *
	 * @since 1.2.0
	 *
	 * @param WP_REST_Request $request Full details about the request.
	 * @return WP_REST_Response|WP_Error Response object on success, WP_Error object on failure.
	 */
	public function create_item( $request ) {
		// WP_REST_Attachments_Controller doesn't allow setting an attachment as the parent post.
		// Hence we are working around this here.
		$parent_post = ! empty( $request['post'] ) ? (int) $request['post'] : null;
		$original_id = ! empty( $request['original_id'] ) ? (int) $request['original_id'] : null;
		unset( $request['post'] );

		$response = parent::create_item( $request );
		if ( is_wp_error( $response ) || ( ! $parent_post && ! $original_id ) ) {
			return $response;
		}

		$data       = $response->get_data();
		$attachment = $this->process_post( $data['id'], $parent_post, $original_id );
		if ( is_wp_error( $attachment ) ) {
			return $attachment;
		}

		$new_response = $this->prepare_item_for_response( $attachment, $request );
		$data         = $new_response->get_data();
		$response->set_data( $data );

		return $response;
	}

	/**
	 * Process post to update attribute.
	 *
	 * @since 1.11.0
	 *
	 * @param int      $post_id Post id.
	 * @param int|null $parent_post New post parent. Default null.
	 * @param int|null $original_id Original id to copy data from. Default null.
	 *
	 * @return WP_Post|WP_Error
	 */
	protected function process_post( $post_id, $parent_post, $original_id ) {
		$args = [ 'ID' => $post_id ];

		if ( $parent_post ) {
			$args['post_parent'] = $parent_post;
		}

		if ( $original_id ) {
			$attachment_post = $this->get_post( (int) $original_id );
			if ( is_wp_error( $attachment_post ) ) {
				return $attachment_post;
			}
			$args['post_content'] = $attachment_post->post_content;
			$args['post_excerpt'] = $attachment_post->post_excerpt;
			$args['post_title']   = $attachment_post->post_title;

			// Copy the image alt text from the edited image.
			$image_alt = (string) get_post_meta( $original_id, '_wp_attachment_image_alt', true );

			if ( ! empty( $image_alt ) ) {
				// update_post_meta() expects slashed.
				update_post_meta( $post_id, '_wp_attachment_image_alt', wp_slash( $image_alt ) );
			}
		}

		$attachment_id = wp_update_post( $args, true );
		if ( is_wp_error( $attachment_id ) ) {
			if ( 'db_update_error' === $attachment_id->get_error_code() ) {
				$attachment_id->add_data( [ 'status' => 500 ] );
			} else {
				$attachment_id->add_data( [ 'status' => 400 ] );
			}

			return $attachment_id;
		}

		return $this->get_post( $attachment_id );
	}

	/**
	 * Retrieves the query params for the posts collection.
	 *
	 * @since 1.0.0
	 *
	 * @return array Collection parameters.
	 */
	public function get_collection_params(): array {
		$query_params = parent::get_collection_params();

		$query_params['_web_stories_envelope'] = [
			'description' => __( 'Envelope request for preloading.', 'web-stories' ),
			'type'        => 'boolean',
			'default'     => false,
		];

		return $query_params;
	}

	/**
	 * Filter request by allowed mime types.
	 *
	 * @since 1.2.0
	 *
	 * @param array           $prepared_args Optional. Array of prepared arguments. Default empty array.
	 * @param WP_REST_Request $request       Optional. Request to prepare items for.
	 * @return array Array of query arguments.
	 */
	protected function prepare_items_query( $prepared_args = [], $request = null ) {
		$query_args = parent::prepare_items_query( $prepared_args, $request );

		if ( empty( $request['mime_type'] ) && empty( $request['media_type'] ) ) {
			$media_types      = $this->get_media_types();
			$media_type_mimes = array_values( $media_types );
			$media_type_mimes = array_filter( $media_type_mimes );
			$media_type_mimes = array_merge( ...$media_type_mimes );

			$query_args['post_mime_type'] = $media_type_mimes;
		}

		/**
		 * Filters WP_Query arguments when querying posts via the REST API.
		 *
		 * @since 1.10.0
		 *
		 * @link https://developer.wordpress.org/reference/classes/wp_query/
		 *
		 * @param array           $args    Array of arguments for WP_Query.
		 * @param WP_REST_Request $request The REST API request.
		 */
		return apply_filters( 'web_stories_rest_attachment_query', $query_args, $request );
	}


	/**
	 * Prepares a single attachment output for response.
	 *
	 * @since 1.7.2
	 *
	 * @param WP_Post         $post    Attachment object.
	 * @param WP_REST_Request $request Request object.
	 * @return WP_REST_Response Response object.
	 */
	public function prepare_item_for_response( $post, $request ) {
		$response = parent::prepare_item_for_response( $post, $request );

		/**
		 * Filters an attachment returned from the REST API.
		 *
		 * Allows modification of the attachment right before it is returned.
		 *
		 * Note the filter is run after rest_prepare_attachment is run. This filter is designed to only target web stories rest api requests.
		 *
		 * @since 1.7.2
		 *
		 * @param WP_REST_Response $response The response object.
		 * @param WP_Post          $post     The original attachment post.
		 * @param WP_REST_Request  $request  Request used to generate the response.
		 */
		return apply_filters( 'web_stories_rest_prepare_attachment', $response, $post, $request );
	}

	/**
	 * Retrieves the attachment's schema, conforming to JSON Schema.
	 *
	 * Removes some unneeded fields to improve performance by
	 * avoiding some expensive database queries.
	 *
	 * @since 1.10.0
	 *
	 * @return array Item schema as an array.
	 */
	public function get_item_schema(): array {
		if ( $this->schema ) {
			return $this->add_additional_fields_schema( $this->schema );
		}

		$schema = parent::get_item_schema();

		unset(
			$schema['properties']['permalink_template'],
			$schema['properties']['generated_slug'],
			$schema['properties']['description']
		);

		$schema['properties']['original_id'] = [
			'description' => __( 'Unique identifier for original attachment id.', 'web-stories' ),
			'type'        => 'integer',
			'context'     => [ 'view', 'edit', 'embed' ],
		];

		$this->schema = $schema;

		return $this->add_additional_fields_schema( $this->schema );
	}

	/**
	 * Retrieves the supported media types.
	 *
	 * Media types are considered the MIME type category.
	 *
	 * @since 1.2.0
	 *
	 * @return array Array of supported media types.
	 */
	protected function get_media_types(): array {
		return $this->get_allowed_mime_types();
	}
}<|MERGE_RESOLUTION|>--- conflicted
+++ resolved
@@ -101,11 +101,7 @@
 		$response = parent::get_items( $request );
 
 		if ( $request['_web_stories_envelope'] && ! is_wp_error( $response ) ) {
-<<<<<<< HEAD
-			$embed    = isset( $request['_embed'] ) ? explode( ',', $request['_embed'] ) : false;
-=======
 			$embed    = isset( $request['_embed'] ) ? rest_parse_embed_param( $request['_embed'] ) : false;
->>>>>>> 9b1d2c62
 			$response = rest_get_server()->envelope_response( $response, $embed );
 		}
 		return $response;
