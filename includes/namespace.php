--- conflicted
+++ resolved
@@ -45,16 +45,8 @@
 	$story = $injector->make( Story_Post_Type::class );
 	$story->register();
 	// TODO Register cap to roles within class itself.
-<<<<<<< HEAD
-	$capabilities = $injector->make( User\Capabilities::class );
-	$capabilities->add_caps_to_roles();
-	if ( ! defined( '\WPCOM_IS_VIP_ENV' ) || false === \WPCOM_IS_VIP_ENV ) {
-		flush_rewrite_rules( false ); // phpcs:ignore WordPressVIPMinimum.Functions.RestrictedFunctions.flush_rewrite_rules_flush_rewrite_rules
-	}
-=======
 	$story->add_caps_to_roles();
 	rewrite_flush();
->>>>>>> 667c348a
 
 	// Not using Services::get(...) because the class is only registered on 'admin_init', which we might not be in here.
 	// TODO move this logic to Database_Upgrader class.
