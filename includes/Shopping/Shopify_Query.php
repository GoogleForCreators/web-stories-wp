<?php
/**
 * Class Shopify_Query
 *
 * @link      https://github.com/googleforcreators/web-stories-wp
 *
 * @copyright 2022 Google LLC
 * @license   https://www.apache.org/licenses/LICENSE-2.0 Apache License 2.0
 */

/**
 * Copyright 2022 Google LLC
 *
 * Licensed under the Apache License, Version 2.0 (the "License");
 * you may not use this file except in compliance with the License.
 * You may obtain a copy of the License at
 *
 *     https://www.apache.org/licenses/LICENSE-2.0
 *
 * Unless required by applicable law or agreed to in writing, software
 * distributed under the License is distributed on an "AS IS" BASIS,
 * WITHOUT WARRANTIES OR CONDITIONS OF ANY KIND, either express or implied.
 * See the License for the specific language governing permissions and
 * limitations under the License.
 */

namespace Google\Web_Stories\Shopping;

use Google\Web_Stories\Interfaces\Product_Query;
use Google\Web_Stories\Settings;
use WP_Error;
use WP_Http;

/**
 * Class Shopify_Query
 *
 * @phpstan-type ShopifyGraphQLError array{message: string, extensions: array{code: string, requestId: string}}[]
 * @phpstan-type ShopifyGraphQLPriceRange array{minVariantPrice: array{amount: int, currencyCode: string}}
 * @phpstan-type ShopifyGraphQLProductImage array{url: string, altText: string}
 * @phpstan-type ShopifyGraphQLProduct array{id: string, handle: string, title: string, vendor: string, description: string, onlineStoreUrl?: string, images: array{edges: array{node: ShopifyGraphQLProductImage}[]}, priceRange: ShopifyGraphQLPriceRange}
 * @phpstan-type ShopifyGraphQLResponse array{errors?: ShopifyGraphQLError, data: array{products: array{edges: array{node: ShopifyGraphQLProduct}[], pageInfo: array{hasNextPage: bool, endCursor: string}}}}
 */
class Shopify_Query implements Product_Query {
	protected const API_VERSION = '2022-04';

	/**
	 * Settings instance.
	 *
	 * @var Settings Settings instance.
	 */
	private $settings;

	/**
	 * Constructor.
	 *
	 * @param Settings $settings Settings instance.
	 */
	public function __construct( Settings $settings ) {
		$this->settings = $settings;
	}

	/**
	 * Returns the Shopify host name.
	 *
	 * @since 1.21.0
	 *
	 * @return string Shopify host.
	 */
	protected function get_host(): string {
		/**
		 * Host name.
		 *
		 * @var string $host
		 */
		$host = $this->settings->get_setting( Settings::SETTING_NAME_SHOPIFY_HOST );
		return $host;
	}

	/**
	 * Returns the Shopify access token.
	 *
	 * @since 1.21.0
	 *
	 * @return string Shopify access token.
	 */
	protected function get_access_token(): string {
		/**
		 * Access token.
		 *
		 * @var string $access_token
		 */
		$access_token = $this->settings->get_setting( Settings::SETTING_NAME_SHOPIFY_ACCESS_TOKEN );
		return $access_token;
	}

	/**
	 * Remotely executes a GraphQL query.
	 *
	 * @since 1.21.0
	 *
	 * @param string $query GraphQL query to execute.
	 * @return string|WP_Error Query result or error object on failure.
	 */
	protected function execute_query( string $query ) {
		$host         = $this->get_host();
		$access_token = $this->get_access_token();

		if ( empty( $host ) || empty( $access_token ) ) {
			return new WP_Error( 'rest_missing_credentials', __( 'Missing API credentials.', 'web-stories' ), [ 'status' => 400 ] );
		}

		if ( ! preg_match( '/^[\w-]+\.myshopify\.com$/i', $host ) ) {
			return new WP_Error( 'rest_invalid_hostname', __( 'Invalid Shopify hostname.', 'web-stories' ), [ 'status' => 400 ] );
		}

		$url = esc_url_raw(
			sprintf(
				'https://%1$s/api/%2$s/graphql.json',
				$host,
				self::API_VERSION
			)
		);

		$response = wp_remote_post(
			$url,
			[
				'headers' => [
					'Content-Type'                      => 'application/graphql',
					'X-Shopify-Storefront-Access-Token' => $access_token,
				],
				'body'    => $query,
			]
		);

		$status_code = wp_remote_retrieve_response_code( $response );

		if ( WP_Http::UNAUTHORIZED === $status_code || WP_Http::NOT_FOUND === $status_code ) {
			return new WP_Error( 'rest_invalid_credentials', __( 'Invalid API credentials.', 'web-stories' ), [ 'status' => $status_code ] );
		}

		if ( WP_Http::OK !== $status_code ) {
			return new WP_Error( 'rest_unknown', __( 'Error fetching products', 'web-stories' ), [ 'status' => $status_code ] );
		}

		return wp_remote_retrieve_body( $response );
	}

	/**
	 * Returns the GraphQL query for getting all products from the store.
	 *
	 * @since 1.21.0
	 *
	 * @param string $search_term Search term to filter products by.
	 * @param string $after   After node.
	 * @param int    $per_page   Limit query.
	 * @param string $orderby Sort collection by product attribute.
	 * @param string $order Order sort attribute ascending or descending.
	 * @return string The assembled GraphQL query.
	 */
	protected function get_products_query( string $search_term, string $after, int $per_page, string $orderby, string $order ): string {
		$search_string = empty( $search_term ) ? '*' : '*' . $search_term . '*';
		$sortkey       = 'date' === $orderby ? 'CREATED_AT' : strtoupper( $orderby );
		$reverse       = 'asc' === $order ? 'false' : 'true';
		$after         = empty( $after ) ? '' : $after;
		$after_query   = empty( $after ) ? '' : " after: \"$after\",";

		return <<<QUERY
{
  products(first: $per_page, $after_query sortKey: $sortkey, reverse: $reverse, query: "title:$search_string") {
    edges {
      node {
        id
        handle
        title
        vendor
        description
        priceRange {
          minVariantPrice {
            amount
            currencyCode
          }
        }
        onlineStoreUrl
        images(first: 10) {
          edges {
            node {
              url(transform:{maxWidth:1000,maxHeight:1000})
              altText
            }
          }
        }
      }
    }
    pageInfo {
       hasNextPage
       endCursor
    }
  }
}
QUERY;
	}

	/**
	 * Remotely fetches all products from the store.
	 *
	 * Retrieves cached data if available.
	 *
	 * @since 1.21.0
	 *
	 * @param string $search_term Search term to filter products by.
	 * @param int    $page    Page.
	 * @param int    $per_page   Limit query.
	 * @param string $orderby Sort retrieved products by parameter.
	 * @param string $order   Whether to order products in ascending or descending order.
	 *                        Accepts 'asc' (ascending) or 'desc' (descending).
	 * @return array|WP_Error Response data or error object on failure.
	 */
	protected function fetch_remote_products( string $search_term, int $page, int $per_page, string $orderby, string $order ) {

		/**
		 * Filters the Shopify products data TTL value.
		 *
		 * @since 1.21.0
		 *
		 * @param int $time Time to live (in seconds). Default is 5 minutes.
		 */
		$cache_ttl = apply_filters( 'web_stories_shopify_data_cache_ttl', 5 * MINUTE_IN_SECONDS );
		$cache_key = 'web_stories_shopify_data_' . md5( $search_term . '-' . $page . '-' . $per_page . '-' . $orderby . '-' . $order );

		$data = get_transient( $cache_key );

		if ( \is_string( $data ) && ! empty( $data ) ) {
			return (array) json_decode( $data, true );
		}

		$after = '';
		if ( $page > 1 ) {
			for ( $i = 1; $i < $page; $i ++ ) {
				$query = $this->get_products_query( $search_term, $after, $per_page, $orderby, $order );
				$body  = $this->execute_query( $query );
				if ( is_wp_error( $body ) ) {
					return $body;
				}
				$validate = $this->validate_request( $body );
				if ( is_wp_error( $validate ) ) {
					return $validate;
				}
				/**
				 * Shopify GraphQL API response.
				 *
				 * @var ShopifyGraphQLResponse $result
				 */
				$result        = json_decode( $body, true );
				$has_next_page = $result['data']['products']['pageInfo']['hasNextPage'];
				if ( ! $has_next_page ) {
					return new WP_Error( 'rest_no_page', __( 'Error fetching products', 'web-stories' ), [ 'status' => 404 ] );
				}
				$after = (string) $result['data']['products']['pageInfo']['endCursor'];
			}
		}

		$query = $this->get_products_query( $search_term, $after, $per_page, $orderby, $order );
		$body  = $this->execute_query( $query );

		if ( is_wp_error( $body ) ) {
			return $body;
		}

		$validate = $this->validate_request( $body );
		if ( is_wp_error( $validate ) ) {
			return $validate;
		}

		// TODO: Maybe cache errors too?
		set_transient( $cache_key, $body, $cache_ttl );

		/**
		 * Shopify GraphQL API response.
		 *
		 * @var ShopifyGraphQLResponse $result
		 */
		$result = json_decode( $body, true );

		return $result;
	}


	/**
	 * Handle validation.
	 *
	 * @since 1.21.0
	 *
	 * @param string $body Body of request.
	 * @return void|WP_Error
	 */
	protected function validate_request( $body ) {
		/**
		 * Shopify GraphQL API response.
		 *
		 * @var ShopifyGraphQLResponse $result
		 */
		$result = json_decode( $body, true );
		// TODO(#11268): Error handling.
		if ( isset( $result['errors'] ) ) {
			return new WP_Error( 'rest_unknown', __( 'Error fetching products', 'web-stories' ), [ 'status' => 404 ] );
		}
	}

	/**
	 * Get products by search term.
	 *
	 * @since 1.21.0
	 *
	 * @param string $search_term Search term.
<<<<<<< HEAD
	 * @param int    $page       Page Number.
	 * @param int    $per_page   Limit query.
	 * @param string $orderby sort field for query.
	 * @param string $order ASC or DESC.
=======
	 * @param string $orderby Sort retrieved products by parameter. Default 'date'.
	 * @param string $order   Whether to order products in ascending or descending order.
	 *                        Accepts 'asc' (ascending) or 'desc' (descending). Default 'desc'.
>>>>>>> a068bbaa
	 * @return Product[]|WP_Error
	 */
	public function get_search( string $search_term, int $page = 1, int $per_page = 100, string $orderby = 'date', string $order = 'desc' ) {
		$result = $this->fetch_remote_products( $search_term, $page, $per_page, $orderby, $order );

		if ( is_wp_error( $result ) ) {
			return $result;
		}

		$results = [];

		foreach ( $result['data']['products']['edges'] as $edge ) {
			$product = $edge['node'];

			$images = [];

			foreach ( $product['images']['edges'] as $image_edge ) {
				$image    = $image_edge['node'];
				$images[] = [
					'url' => $image['url'],
					'alt' => $image['altText'] ?? '',
				];
			}

			// URL is null if the resource is currently not published to the Online Store sales channel,
			// or if the shop is password-protected.
			// In this case, we can fall back to a manually constructed product URL.
			$product_url = $product['onlineStoreUrl'] ?? sprintf( 'https://%1$s/products/%2$s/', $this->get_host(), $product['handle'] );

			$results[] = new Product(
				[
					'id'             => $product['id'],
					'title'          => $product['title'],
					'brand'          => $product['vendor'],
					// TODO: Maybe eventually provide full price range.
					// See https://github.com/ampproject/amphtml/issues/37957.
					'price'          => (float) $product['priceRange']['minVariantPrice']['amount'],
					'price_currency' => $product['priceRange']['minVariantPrice']['currencyCode'],
					'images'         => $images,
					'details'        => $product['description'],
					// URL is null if the resource is currently not published to the Online Store sales channel,
					// or if the shop is password-protected.
					'url'            => $product_url,
				]
			);
		}

		return $results;
	}
}<|MERGE_RESOLUTION|>--- conflicted
+++ resolved
@@ -312,16 +312,11 @@
 	 * @since 1.21.0
 	 *
 	 * @param string $search_term Search term.
-<<<<<<< HEAD
 	 * @param int    $page       Page Number.
 	 * @param int    $per_page   Limit query.
-	 * @param string $orderby sort field for query.
-	 * @param string $order ASC or DESC.
-=======
 	 * @param string $orderby Sort retrieved products by parameter. Default 'date'.
 	 * @param string $order   Whether to order products in ascending or descending order.
 	 *                        Accepts 'asc' (ascending) or 'desc' (descending). Default 'desc'.
->>>>>>> a068bbaa
 	 * @return Product[]|WP_Error
 	 */
 	public function get_search( string $search_term, int $page = 1, int $per_page = 100, string $orderby = 'date', string $order = 'desc' ) {
