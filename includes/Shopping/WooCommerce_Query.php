<?php
/**
 * Class WooCommerce_Query
 *
 * @link      https://github.com/googleforcreators/web-stories-wp
 *
 * @copyright 2022 Google LLC
 * @license   https://www.apache.org/licenses/LICENSE-2.0 Apache License 2.0
 */

/**
 * Copyright 2022 Google LLC
 *
 * Licensed under the Apache License, Version 2.0 (the "License");
 * you may not use this file except in compliance with the License.
 * You may obtain a copy of the License at
 *
 *     https://www.apache.org/licenses/LICENSE-2.0
 *
 * Unless required by applicable law or agreed to in writing, software
 * distributed under the License is distributed on an "AS IS" BASIS,
 * WITHOUT WARRANTIES OR CONDITIONS OF ANY KIND, either express or implied.
 * See the License for the specific language governing permissions and
 * limitations under the License.
 */

namespace Google\Web_Stories\Shopping;

use Google\Web_Stories\Integrations\WooCommerce;
use Google\Web_Stories\Interfaces\Product_Query;
use WC_Query;
use WP_Error;

/**
 * Class WooCommerce_Query.
 */
class WooCommerce_Query implements Product_Query {
	/**
	 * WooCommerce instance.
	 *
	 * @var WooCommerce WooCommerce instance.
	 */
	private $woocommerce;

	/**
	 * Constructor.
	 *
	 * @param WooCommerce $woocommerce WooCommerce instance.
	 */
	public function __construct( WooCommerce $woocommerce ) {
		$this->woocommerce = $woocommerce;
	}

	/**
	 * Get products by search term.
	 *
	 * @since 1.21.0
	 *
	 * @param string $search_term Search term.
<<<<<<< HEAD
	 * @param int    $page        Number of page for paginated requests.
	 * @param int    $per_page    Number of products to fetched.
	 * @param string $orderby     Sort collection by product attribute.
	 * @param string $order       Order sort attribute ascending or descending.
	 * @return array|WP_Error
	 */
	public function get_search( string $search_term, int $page = 1, int $per_page = 100, string $orderby = 'date', string $order = 'desc' ) {
=======
	 * @param string $orderby Sort collection by product attribute.
	 * @param string $order Order sort attribute ascending or descending.
	 * @return Product[]|WP_Error
	 */
	public function get_search( string $search_term, string $orderby = 'date', string $order = 'desc' ) {
>>>>>>> 0b74f98c
		$status = $this->woocommerce->get_plugin_status();

		if ( ! $status['active'] ) {
			return new WP_Error( 'rest_woocommerce_not_installed', __( 'WooCommerce is not installed.', 'web-stories' ), [ 'status' => 400 ] );
		}

		$products = [];

		$wc_args = [];

		if ( 'price' === $orderby ) {
			$wc_query = new WC_Query();
			$wc_args  = $wc_query->get_catalog_ordering_args( $orderby, strtoupper( $order ) );
		}


		$wc_args = [];

		if ( 'price' === $orderby ) {
			$wc_query = new WC_Query();
			$wc_args  = $wc_query->get_catalog_ordering_args( $orderby, strtoupper( $order ) );
		}
		
		/**
		 * Product query object.
		 *
		 * @var \stdClass $product_query
		 */
<<<<<<< HEAD
		$product_query = wc_get_products(
			array_merge(
				[
					'status'   => 'publish',
					'page'     => $page,
					'limit'    => $per_page,
					's'        => $search_term,
					'orderby'  => $orderby,
					'order'    => $order,
					'paginate' => true,
				],
=======
		$products = wc_get_products(
			array_merge(
				[
					'status'  => 'publish',
					'limit'   => 100,
					's'       => $search_term,
					'orderby' => $orderby,
					'order'   => $order,
				], 
>>>>>>> 0b74f98c
				$wc_args
			)
		);

		$has_next_page = ( $product_query->max_num_pages > $page );

		/**
		 * Products.
		 *
		 * @var \WC_Product[] $wc_products
		 */
		$wc_products = $product_query->products;

		$product_image_ids = [];
		foreach ( $wc_products as $product ) {
			$product_image_ids[] = $this->get_product_image_ids( $product );
		}
		$products_image_ids = array_merge( [], ...$product_image_ids );

		/**
		 * Warm the object cache with post and meta information for all found
		 * images to avoid making individual database calls.
		 */
		_prime_post_caches( $products_image_ids, false, true );

		foreach ( $wc_products as $product ) {

			$images = array_map(
				[ $this, 'get_product_image' ],
				$this->get_product_image_ids( $product )
			);

			$product_object = new Product(
				[
					// amp-story-shopping requires non-numeric IDs.
					'id'               => 'wc-' . $product->get_id(),
					'title'            => $product->get_title(),
					'brand'            => '', // TODO: Figure out how to best provide that.
					'price'            => (float) $product->get_price(),
					'price_currency'   => get_woocommerce_currency(),
					'images'           => $images,
					'aggregate_rating' => [
						'rating_value' => (float) $product->get_average_rating(),
						'review_count' => $product->get_rating_count(),
						'review_url'   => $product->get_permalink(),
					],
					'details'          => wp_strip_all_tags( $product->get_short_description() ),
					'url'              => $product->get_permalink(),
				]
			);

			$products[] = $product_object;
		}

		return compact( 'products', 'has_next_page' );
	}

	/**
	 * Get all product image ids (feature image + gallery_images).
	 *
	 * @since 1.21.0
	 *
	 * @param \WC_Product $product Product.
	 * @return array
	 */
	protected function get_product_image_ids( $product ): array {
		$product_image_ids = $product->get_gallery_image_ids();
		array_unshift( $product_image_ids, $product->get_image_id() );
		$product_image_ids = array_map( 'absint', $product_image_ids );
		return array_unique( array_filter( $product_image_ids ) );
	}

	/**
	 * Get product image, url and alt.
	 *
	 * @since 1.21.0
	 *
	 * @param int $image_id Attachment ID.
	 * @return array
	 */
	protected function get_product_image( int $image_id ): array {
		$url = wp_get_attachment_image_url( $image_id, 'large' );

		if ( ! $url ) {
			return [];
		}

		$alt = get_post_meta( $image_id, '_wp_attachment_image_alt', true );

		if ( empty( $alt ) ) {
			$alt = '';
		}

		return compact( 'url', 'alt' );
	}
}<|MERGE_RESOLUTION|>--- conflicted
+++ resolved
@@ -57,7 +57,6 @@
 	 * @since 1.21.0
 	 *
 	 * @param string $search_term Search term.
-<<<<<<< HEAD
 	 * @param int    $page        Number of page for paginated requests.
 	 * @param int    $per_page    Number of products to fetched.
 	 * @param string $orderby     Sort collection by product attribute.
@@ -65,13 +64,6 @@
 	 * @return array|WP_Error
 	 */
 	public function get_search( string $search_term, int $page = 1, int $per_page = 100, string $orderby = 'date', string $order = 'desc' ) {
-=======
-	 * @param string $orderby Sort collection by product attribute.
-	 * @param string $order Order sort attribute ascending or descending.
-	 * @return Product[]|WP_Error
-	 */
-	public function get_search( string $search_term, string $orderby = 'date', string $order = 'desc' ) {
->>>>>>> 0b74f98c
 		$status = $this->woocommerce->get_plugin_status();
 
 		if ( ! $status['active'] ) {
@@ -100,7 +92,6 @@
 		 *
 		 * @var \stdClass $product_query
 		 */
-<<<<<<< HEAD
 		$product_query = wc_get_products(
 			array_merge(
 				[
@@ -112,17 +103,6 @@
 					'order'    => $order,
 					'paginate' => true,
 				],
-=======
-		$products = wc_get_products(
-			array_merge(
-				[
-					'status'  => 'publish',
-					'limit'   => 100,
-					's'       => $search_term,
-					'orderby' => $orderby,
-					'order'   => $order,
-				], 
->>>>>>> 0b74f98c
 				$wc_args
 			)
 		);
