--- conflicted
+++ resolved
@@ -84,26 +84,16 @@
 		 * @var \WC_Product[] $products
 		 */
 		$products = wc_get_products(
-<<<<<<< HEAD
-			[
-				'status'  => 'publish',
-				'limit'   => $per_page,
-				's'       => $search_term,
-				'orderby' => $orderby,
-				'order'   => $order,
-			]
-=======
 			array_merge(
 				[
 					'status'  => 'publish',
-					'limit'   => 100,
+					'limit'   => $per_page,
 					's'       => $search_term,
 					'orderby' => $orderby,
 					'order'   => $order,
 				], 
 				$wc_args
 			)
->>>>>>> d8fba81e
 		);
 
 		$product_image_ids = [];
