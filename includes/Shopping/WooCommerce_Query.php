<?php
/**
 * Class WooCommerce_Query
 *
 * @link      https://github.com/googleforcreators/web-stories-wp
 *
 * @copyright 2022 Google LLC
 * @license   https://www.apache.org/licenses/LICENSE-2.0 Apache License 2.0
 */

/**
 * Copyright 2022 Google LLC
 *
 * Licensed under the Apache License, Version 2.0 (the "License");
 * you may not use this file except in compliance with the License.
 * You may obtain a copy of the License at
 *
 *     https://www.apache.org/licenses/LICENSE-2.0
 *
 * Unless required by applicable law or agreed to in writing, software
 * distributed under the License is distributed on an "AS IS" BASIS,
 * WITHOUT WARRANTIES OR CONDITIONS OF ANY KIND, either express or implied.
 * See the License for the specific language governing permissions and
 * limitations under the License.
 */

namespace Google\Web_Stories\Shopping;

use Google\Web_Stories\Integrations\WooCommerce;
use Google\Web_Stories\Interfaces\Product_Query;
use WC_Query;
use WP_Error;

/**
 * Class WooCommerce_Query.
 */
class WooCommerce_Query implements Product_Query {
	/**
	 * WooCommerce instance.
	 *
	 * @var WooCommerce WooCommerce instance.
	 */
	private $woocommerce;

	/**
	 * Constructor.
	 *
	 * @param WooCommerce $woocommerce WooCommerce instance.
	 */
	public function __construct( WooCommerce $woocommerce ) {
		$this->woocommerce = $woocommerce;
	}

	/**
	 * Get products by search term.
	 *
	 * @since 1.21.0
	 *
	 * @param string $search_term Search term.
	 * @param int    $page        Number of page for paginated requests.
	 * @param int    $per_page    Number of products to be fetched.
	 * @param string $orderby     Sort collection by product attribute.
	 * @param string $order       Order sort attribute ascending or descending.
	 * @return array|WP_Error
	 */
	public function get_search( string $search_term, int $page = 1, int $per_page = 100, string $orderby = 'date', string $order = 'desc' ) {
		$status = $this->woocommerce->get_plugin_status();

		if ( ! $status['installed'] ) {
			return new WP_Error( 'rest_woocommerce_not_installed', __( 'WooCommerce is not installed.', 'web-stories' ), [ 'status' => 400 ] );
		}
<<<<<<< HEAD

		$products = [];
=======
	  
		if ( ! $status['active'] ) {
			return new WP_Error( 'rest_woocommerce_not_activated', __( 'WooCommerce is not activated. Please activate it again try again.', 'web-stories' ), [ 'status' => 400 ] );
		}
		 
		$results = [];
>>>>>>> 51988430

		$wc_args = [];

		if ( 'price' === $orderby ) {
			$wc_query = new WC_Query();
			$wc_args  = $wc_query->get_catalog_ordering_args( $orderby, strtoupper( $order ) );
		}


		$wc_args = [];

		if ( 'price' === $orderby ) {
			$wc_query = new WC_Query();
			$wc_args  = $wc_query->get_catalog_ordering_args( $orderby, strtoupper( $order ) );
		}

		/**
		 * Product query object.
		 *
		 * @var \stdClass $product_query
		 */
		$product_query = wc_get_products(
			array_merge(
				[
					'status'   => 'publish',
					'page'     => $page,
					'limit'    => $per_page,
					's'        => $search_term,
					'orderby'  => $orderby,
					'order'    => $order,
					'paginate' => true,
				],
				$wc_args
			)
		);

		$has_next_page = ( $product_query->max_num_pages > $page );

		/**
		 * Products.
		 *
		 * @var \WC_Product[] $wc_products
		 */
		$wc_products = $product_query->products;

		$product_image_ids = [];
		foreach ( $wc_products as $product ) {
			$product_image_ids[] = $this->get_product_image_ids( $product );
		}
		$products_image_ids = array_merge( [], ...$product_image_ids );

		/**
		 * Warm the object cache with post and meta information for all found
		 * images to avoid making individual database calls.
		 */
		_prime_post_caches( $products_image_ids, false, true );

		foreach ( $wc_products as $product ) {

			$images = array_map(
				[ $this, 'get_product_image' ],
				$this->get_product_image_ids( $product )
			);

			$product_object = new Product(
				[
					// amp-story-shopping requires non-numeric IDs.
					'id'               => 'wc-' . $product->get_id(),
					'title'            => $product->get_title(),
					'brand'            => '', // TODO: Figure out how to best provide that.
					'price'            => (float) $product->get_price(),
					'price_currency'   => get_woocommerce_currency(),
					'images'           => $images,
					'aggregate_rating' => [
						'rating_value' => (float) $product->get_average_rating(),
						'review_count' => $product->get_rating_count(),
						'review_url'   => $product->get_permalink(),
					],
					'details'          => wp_strip_all_tags( $product->get_short_description() ),
					'url'              => $product->get_permalink(),
				]
			);

			$products[] = $product_object;
		}

		return compact( 'products', 'has_next_page' );
	}

	/**
	 * Get all product image ids (feature image + gallery_images).
	 *
	 * @since 1.21.0
	 *
	 * @param \WC_Product $product Product.
	 * @return array
	 */
	protected function get_product_image_ids( $product ): array {
		$product_image_ids = $product->get_gallery_image_ids();
		array_unshift( $product_image_ids, $product->get_image_id() );
		$product_image_ids = array_map( 'absint', $product_image_ids );
		return array_unique( array_filter( $product_image_ids ) );
	}

	/**
	 * Get product image, url and alt.
	 *
	 * @since 1.21.0
	 *
	 * @param int $image_id Attachment ID.
	 * @return array
	 */
	protected function get_product_image( int $image_id ): array {
		$url = wp_get_attachment_image_url( $image_id, 'large' );

		if ( ! $url ) {
			return [];
		}

		$alt = get_post_meta( $image_id, '_wp_attachment_image_alt', true );

		if ( empty( $alt ) ) {
			$alt = '';
		}

		return compact( 'url', 'alt' );
	}
}<|MERGE_RESOLUTION|>--- conflicted
+++ resolved
@@ -69,17 +69,12 @@
 		if ( ! $status['installed'] ) {
 			return new WP_Error( 'rest_woocommerce_not_installed', __( 'WooCommerce is not installed.', 'web-stories' ), [ 'status' => 400 ] );
 		}
-<<<<<<< HEAD
-
-		$products = [];
-=======
 	  
 		if ( ! $status['active'] ) {
 			return new WP_Error( 'rest_woocommerce_not_activated', __( 'WooCommerce is not activated. Please activate it again try again.', 'web-stories' ), [ 'status' => 400 ] );
 		}
 		 
-		$results = [];
->>>>>>> 51988430
+		$products = [];
 
 		$wc_args = [];
 
