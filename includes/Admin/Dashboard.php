<?php
/**
 * Dashboard class.
 *
 * Responsible for adding the stories dashboard to WordPress admin.
 *
 * @package   Google\Web_Stories
 * @copyright 2020 Google LLC
 * @license   https://www.apache.org/licenses/LICENSE-2.0 Apache License 2.0
 * @link      https://github.com/google/web-stories-wp
 */

/**
 * Copyright 2020 Google LLC
 *
 * Licensed under the Apache License, Version 2.0 (the "License");
 * you may not use this file except in compliance with the License.
 * You may obtain a copy of the License at
 *
 *     https://www.apache.org/licenses/LICENSE-2.0
 *
 * Unless required by applicable law or agreed to in writing, software
 * distributed under the License is distributed on an "AS IS" BASIS,
 * WITHOUT WARRANTIES OR CONDITIONS OF ANY KIND, either express or implied.
 * See the License for the specific language governing permissions and
 * limitations under the License.
 */

namespace Google\Web_Stories\Admin;

use Google\Web_Stories\Context;
use Google\Web_Stories\Decoder;
use Google\Web_Stories\Experiments;
use Google\Web_Stories\Locale;
use Google\Web_Stories\Tracking;
use Google\Web_Stories\Media\Types;
use Google\Web_Stories\Story_Post_Type;
use Google\Web_Stories\Service_Base;
use Google\Web_Stories\Integrations\Site_Kit;
use Google\Web_Stories\Assets;
<<<<<<< HEAD
use Google\Web_Stories\Traits\Types;
=======
use Google\Web_Stories\Traits\Screen;
>>>>>>> cb240b16

/**
 * Dashboard class.
 */
class Dashboard extends Service_Base {
<<<<<<< HEAD
	use Types;
=======
	use Screen;
>>>>>>> cb240b16

	/**
	 * Script handle.
	 *
	 * @var string
	 */
	const SCRIPT_HANDLE = 'wp-dashboard';

	/**
	 * Admin page hook suffixes.
	 *
	 * @var array List of the admin pages' hook_suffix values.
	 */
	private $hook_suffix = [];

	/**
	 * Experiments instance.
	 *
	 * @var Experiments Experiments instance.
	 */
	private $experiments;

	/**
	 * Site_Kit instance.
	 *
	 * @var Site_Kit Site_Kit instance.
	 */
	private $site_kit;

	/**
	 * Decoder instance.
	 *
	 * @var Decoder Decoder instance.
	 */
	private $decoder;

	/**
	 * Locale instance.
	 *
	 * @var Locale Locale instance.
	 */
	private $locale;

	/**
	 * Google_Fonts instance.
	 *
	 * @var Google_Fonts Google_Fonts instance.
	 */
	private $google_fonts;

	/**
	 * Assets instance.
	 *
	 * @var Assets Assets instance.
	 */
	private $assets;

	/**
	 * Story_Post_Type instance.
	 *
	 * @var Story_Post_Type Story_Post_Type instance.
	 */
	private $story_post_type;

	/**
<<<<<<< HEAD
	 * Context instance.
	 *
	 * @var Context Context instance.
	 */
	private $context;
=======
	 * Types instance.
	 *
	 * @var Types Types instance.
	 */
	private $types;
>>>>>>> cb240b16

	/**
	 * Dashboard constructor.
	 *
	 * @since 1.0.0
	 *
	 * @param Experiments     $experiments     Experiments instance.
	 * @param Site_Kit        $site_kit        Site_Kit instance.
	 * @param Decoder         $decoder         Decoder instance.
	 * @param Locale          $locale          Locale instance.
	 * @param Google_Fonts    $google_fonts    Google_Fonts instance.
	 * @param Assets          $assets          Assets instance.
	 * @param Story_Post_Type $story_post_type Story_Post_Type instance.
<<<<<<< HEAD
	 * @param Context         $context         Context instance.
=======
	 * @param Types           $types Types instance.
>>>>>>> cb240b16
	 */
	public function __construct(
		Experiments $experiments,
		Site_Kit $site_kit,
		Decoder $decoder,
		Locale $locale,
		Google_Fonts $google_fonts,
		Assets $assets,
		Story_Post_Type $story_post_type,
<<<<<<< HEAD
		Context $context
=======
		Types $types
>>>>>>> cb240b16
	) {
		$this->experiments     = $experiments;
		$this->decoder         = $decoder;
		$this->site_kit        = $site_kit;
		$this->locale          = $locale;
		$this->google_fonts    = $google_fonts;
		$this->assets          = $assets;
		$this->story_post_type = $story_post_type;
<<<<<<< HEAD
		$this->context         = $context;
=======
		$this->types           = $types;
>>>>>>> cb240b16
	}

	/**
	 * Initializes the dashboard logic.
	 *
	 * @since 1.0.0
	 *
	 * @return void
	 */
	public function register() {
		add_action( 'admin_menu', [ $this, 'add_menu_page' ] );
		add_action( 'admin_init', [ $this, 'redirect_menu_page' ] );
		add_action( 'admin_enqueue_scripts', [ $this, 'enqueue_assets' ] );
		add_action( 'admin_notices', [ $this, 'display_link_to_dashboard' ] );
		add_action( 'load-web-story_page_stories-dashboard', [ $this, 'load_stories_dashboard' ] );
	}

	/**
	 * Returns the admin page's hook suffix.
	 *
	 * @since 1.0.0
	 *
	 * @param string $key The current admin page key.
	 *
	 * @return string|false|null The dashboard page's hook_suffix, or false if the user does not have the capability required.
	 */
	public function get_hook_suffix( $key ) {
		return $this->hook_suffix[ $key ] ?? false;
	}

	/**
	 * Registers the dashboard admin menu page.
	 *
	 * @since 1.0.0
	 *
	 * @return void
	 */
	public function add_menu_page() {
		$parent = 'edit.php?post_type=' . $this->story_post_type->get_slug();

		$this->hook_suffix['stories-dashboard'] = add_submenu_page(
			$parent,
			__( 'Dashboard', 'web-stories' ),
			__( 'Dashboard', 'web-stories' ),
			'edit_web-stories',
			'stories-dashboard',
			[ $this, 'render' ],
			0
		);

		$this->hook_suffix['stories-dashboard-explore'] = add_submenu_page(
			$parent,
			__( 'Explore Templates', 'web-stories' ),
			__( 'Explore Templates', 'web-stories' ),
			'edit_web-stories',
			'stories-dashboard#/templates-gallery',
			'__return_null',
			1
		);

		$this->hook_suffix['stories-dashboard-settings'] = add_submenu_page(
			$parent,
			__( 'Settings', 'web-stories' ),
			__( 'Settings', 'web-stories' ),
			'edit_web-stories',
			'stories-dashboard#/editor-settings',
			'__return_null',
			20
		);
	}

	/**
	 * Redirects to the correct Dashboard page when clicking on the top-level "Stories" menu item.
	 *
	 * @codeCoverageIgnore
	 *
	 * @since 1.0.0
	 *
	 * @return void
	 */
	public function redirect_menu_page() {
		global $pagenow;

		if ( ! isset( $_GET['page'] ) ) { // phpcs:ignore WordPress.Security.NonceVerification.Recommended
			return;
		}

		$page = sanitize_text_field( (string) wp_unslash( $_GET['page'] ) ); // phpcs:ignore WordPress.Security.NonceVerification.Recommended

		if ( 'admin.php' === $pagenow && 'stories-dashboard' === $page ) {
			wp_safe_redirect(
				add_query_arg(
					[
						'post_type' => $this->story_post_type->get_slug(),
						'page'      => 'stories-dashboard',
					],
					admin_url( 'edit.php' )
				)
			);
			exit;
		}
	}

	/**
	 * Preload API requests in the dashboard.
	 *
	 * Important: keep in sync with usage & definition in React app.
	 *
	 * @since 1.0.0
	 *
	 * @return void
	 */
	public function load_stories_dashboard() {
		$rest_url = trailingslashit( $this->story_post_type->get_rest_url() );

		$preload_paths = [
			'/web-stories/v1/settings/',
			'/web-stories/v1/publisher-logos/',
			'/web-stories/v1/users/me/',
			$rest_url . '?' . build_query(
				[
					'_embed'                => rawurlencode(
						implode(
							',',
							[ 'wp:lock', 'wp:lockuser', 'author', 'wp:featuredmedia' ]
						)
					),
					'context'               => 'edit',
					'order'                 => 'desc',
					'orderby'               => 'modified',
					'page'                  => 1,
					'per_page'              => 24,
					'status'                => rawurlencode(
						implode(
							',',
							[ 'draft', 'future', 'pending', 'publish', 'private' ]
						)
					),
					'_web_stories_envelope' => 'true',
					'_fields'               => rawurlencode(
						implode(
							',',
							[
								'id',
								'title',
								'status',
								'date',
								'date_gmt',
								'modified',
								'modified_gmt',
								'link',
								'preview_link',
								'edit_link',
								// _web_stories_envelope will add these fields, we need them too.
								'body',
								'status',
								'headers',
							]
						)
					),
				]
			),
		];

		/**
		 * Preload common data by specifying an array of REST API paths that will be preloaded.
		 *
		 * Filters the array of paths that will be preloaded.
		 *
		 * @since 1.0.0
		 *
		 * @param string[] $preload_paths Array of paths to preload.
		 */
		$preload_paths = apply_filters( 'web_stories_dashboard_preload_paths', $preload_paths );

		$preload_data = array_reduce(
			$preload_paths,
			'\Google\Web_Stories\rest_preload_api_request',
			[]
		);

		wp_add_inline_script(
			'wp-api-fetch',
			sprintf( 'wp.apiFetch.use( wp.apiFetch.createPreloadingMiddleware( %s ) );', wp_json_encode( $preload_data ) ),
			'after'
		);
	}

	/**
	 * Renders the dashboard page.
	 *
	 * @since 1.0.0
	 *
	 * @return void
	 */
	public function render() {
		require_once WEBSTORIES_PLUGIN_DIR_PATH . 'includes/templates/admin/dashboard.php';
	}

	/**
	 * Enqueues dashboard scripts and styles.
	 *
	 * @since 1.0.0
	 *
	 * @param string $hook_suffix The current admin page.
	 *
	 * @return void
	 */
	public function enqueue_assets( $hook_suffix ) {
		if ( $this->get_hook_suffix( 'stories-dashboard' ) !== $hook_suffix ) {
			return;
		}

		$this->assets->enqueue_script_asset( self::SCRIPT_HANDLE, [ Tracking::SCRIPT_HANDLE ], false );

		$this->assets->enqueue_style_asset( self::SCRIPT_HANDLE, [ $this->google_fonts::SCRIPT_HANDLE ] );

		wp_localize_script(
			self::SCRIPT_HANDLE,
			'webStoriesDashboardSettings',
			$this->get_dashboard_settings()
		);

		// Dequeue forms.css, see https://github.com/google/web-stories-wp/issues/349 .
		$this->assets->remove_admin_style( [ 'forms' ] );
	}

	/**
	 * Get dashboard settings as an array.
	 *
	 * @since 1.0.0
	 *
	 * @return array
	 */
	public function get_dashboard_settings(): array {
		$new_story_url = admin_url(
			add_query_arg(
				[
					'post_type' => $this->story_post_type->get_slug(),
				],
				'post-new.php'
			)
		);

		// Media settings.
		$max_upload_size = wp_max_upload_size();
		if ( ! $max_upload_size ) {
			$max_upload_size = 0;
		}

		$settings = [
			'id'         => 'web-stories-dashboard',
			'config'     => [
				'isRTL'                 => is_rtl(),
				'userId'                => get_current_user_id(),
				'locale'                => $this->locale->get_locale_settings(),
				'newStoryURL'           => $new_story_url,
				'archiveURL'            => $this->story_post_type->get_archive_link(),
				'cdnURL'                => trailingslashit( WEBSTORIES_CDN_URL ),
				'allowedImageMimeTypes' => $this->types->get_allowed_image_mime_types(),
				'version'               => WEBSTORIES_VERSION,
				'encodeMarkup'          => $this->decoder->supports_decoding(),
				'api'                   => [
					'stories'        => trailingslashit( $this->story_post_type->get_rest_url() ),
					'media'          => '/web-stories/v1/media/',
					'currentUser'    => '/web-stories/v1/users/me/',
					'users'          => '/web-stories/v1/users/',
					'settings'       => '/web-stories/v1/settings/',
					'pages'          => '/wp/v2/pages/',
					'publisherLogos' => '/web-stories/v1/publisher-logos/',
				],
				'maxUpload'             => $max_upload_size,
				'maxUploadFormatted'    => size_format( $max_upload_size ),
				'capabilities'          => [
					'canManageSettings' => current_user_can( 'manage_options' ),
					'canUploadFiles'    => current_user_can( 'upload_files' ),
				],
				'siteKitStatus'         => $this->site_kit->get_plugin_status(),
				'localeData'            => $this->assets->get_translations( self::SCRIPT_HANDLE ),
				'flags'                 => array_merge(
					$this->experiments->get_experiment_statuses( 'general' ),
					$this->experiments->get_experiment_statuses( 'dashboard' )
				),
			],
			'publicPath' => $this->assets->get_base_url( 'assets/js/' ),
		];

		/**
		 * Filters settings passed to the web stories dashboard.
		 *
		 * @since 1.0.0
		 *
		 * @param array $settings Array of settings passed to web stories dashboard.
		 */
		return apply_filters( 'web_stories_dashboard_settings', $settings );
	}

	/**
	 * Displays a link to the Web Stories dashboard on the WordPress list table view.
	 *
	 * @since 1.0.0
	 *
	 * @return void
	 */
	public function display_link_to_dashboard() {
		if ( ! $this->context->is_story_editor() ) {
			return;
		}

		if ( 'edit' !== $this->context->get_screen_base() ) {
			return;
		}

		$dashboard_url = add_query_arg(
			[
				'post_type' => $this->story_post_type->get_slug(),
				'page'      => 'stories-dashboard',
			],
			admin_url( 'edit.php' )
		)
		?>
		<div style="margin-top: 20px;">
			<a href="<?php echo esc_url( $dashboard_url ); ?>">
				<?php esc_html_e( '&larr; Return to Web Stories Dashboard', 'web-stories' ); ?>
			</a>
		</div>
		<?php
	}
}<|MERGE_RESOLUTION|>--- conflicted
+++ resolved
@@ -38,21 +38,11 @@
 use Google\Web_Stories\Service_Base;
 use Google\Web_Stories\Integrations\Site_Kit;
 use Google\Web_Stories\Assets;
-<<<<<<< HEAD
-use Google\Web_Stories\Traits\Types;
-=======
-use Google\Web_Stories\Traits\Screen;
->>>>>>> cb240b16
 
 /**
  * Dashboard class.
  */
 class Dashboard extends Service_Base {
-<<<<<<< HEAD
-	use Types;
-=======
-	use Screen;
->>>>>>> cb240b16
 
 	/**
 	 * Script handle.
@@ -118,19 +108,18 @@
 	private $story_post_type;
 
 	/**
-<<<<<<< HEAD
 	 * Context instance.
 	 *
 	 * @var Context Context instance.
 	 */
 	private $context;
-=======
+	
+  /**
 	 * Types instance.
 	 *
 	 * @var Types Types instance.
 	 */
 	private $types;
->>>>>>> cb240b16
 
 	/**
 	 * Dashboard constructor.
@@ -144,11 +133,8 @@
 	 * @param Google_Fonts    $google_fonts    Google_Fonts instance.
 	 * @param Assets          $assets          Assets instance.
 	 * @param Story_Post_Type $story_post_type Story_Post_Type instance.
-<<<<<<< HEAD
 	 * @param Context         $context         Context instance.
-=======
-	 * @param Types           $types Types instance.
->>>>>>> cb240b16
+	 * @param Types           $types           Types instance.
 	 */
 	public function __construct(
 		Experiments $experiments,
@@ -158,11 +144,8 @@
 		Google_Fonts $google_fonts,
 		Assets $assets,
 		Story_Post_Type $story_post_type,
-<<<<<<< HEAD
-		Context $context
-=======
+		Context $context,
 		Types $types
->>>>>>> cb240b16
 	) {
 		$this->experiments     = $experiments;
 		$this->decoder         = $decoder;
@@ -171,11 +154,8 @@
 		$this->google_fonts    = $google_fonts;
 		$this->assets          = $assets;
 		$this->story_post_type = $story_post_type;
-<<<<<<< HEAD
 		$this->context         = $context;
-=======
 		$this->types           = $types;
->>>>>>> cb240b16
 	}
 
 	/**
