<?php
/**
 * Dashboard class.
 *
 * Responsible for adding the stories dashboard to WordPress admin.
 *
 * @link      https://github.com/googleforcreators/web-stories-wp
 *
 * @copyright 2020 Google LLC
 * @license   https://www.apache.org/licenses/LICENSE-2.0 Apache License 2.0
 */

/**
 * Copyright 2020 Google LLC
 *
 * Licensed under the Apache License, Version 2.0 (the "License");
 * you may not use this file except in compliance with the License.
 * You may obtain a copy of the License at
 *
 *     https://www.apache.org/licenses/LICENSE-2.0
 *
 * Unless required by applicable law or agreed to in writing, software
 * distributed under the License is distributed on an "AS IS" BASIS,
 * WITHOUT WARRANTIES OR CONDITIONS OF ANY KIND, either express or implied.
 * See the License for the specific language governing permissions and
 * limitations under the License.
 */

namespace Google\Web_Stories\Admin;

use Google\Web_Stories\Assets;
use Google\Web_Stories\Context;
use Google\Web_Stories\Decoder;
use Google\Web_Stories\Experiments;
use Google\Web_Stories\Font_Post_Type;
use Google\Web_Stories\Integrations\Site_Kit;
use Google\Web_Stories\Integrations\WooCommerce;
use Google\Web_Stories\Locale;
use Google\Web_Stories\Media\Types;
use Google\Web_Stories\Service_Base;
use Google\Web_Stories\Shopping\Shopping_Vendors;
use Google\Web_Stories\Story_Post_Type;
use Google\Web_Stories\Tracking;

/**
 * Dashboard class.
 */
class Dashboard extends Service_Base {

	/**
	 * Script handle.
	 */
	public const SCRIPT_HANDLE = 'wp-dashboard';

	/**
	 * Admin page hook suffixes.
	 *
	 * @var array List of the admin pages' hook_suffix values.
	 */
	private $hook_suffix = [];

	/**
	 * Experiments instance.
	 *
	 * @var Experiments Experiments instance.
	 */
	private $experiments;

	/**
	 * Site_Kit instance.
	 *
	 * @var Site_Kit Site_Kit instance.
	 */
	private $site_kit;

	/**
	 * Decoder instance.
	 *
	 * @var Decoder Decoder instance.
	 */
	private $decoder;

	/**
	 * Locale instance.
	 *
	 * @var Locale Locale instance.
	 */
	private $locale;

	/**
	 * Google_Fonts instance.
	 *
	 * @var Google_Fonts Google_Fonts instance.
	 */
	private $google_fonts;

	/**
	 * Assets instance.
	 *
	 * @var Assets Assets instance.
	 */
	private $assets;

	/**
	 * Story_Post_Type instance.
	 *
	 * @var Story_Post_Type Story_Post_Type instance.
	 */
	private $story_post_type;

	/**
	 * Font_Post_Type instance.
	 *
	 * @var Font_Post_Type Font_Post_Type instance.
	 */
	private $font_post_type;

	/**
	 * Context instance.
	 *
	 * @var Context Context instance.
	 */
	private $context;

	/**
	 * Types instance.
	 *
	 * @var Types Types instance.
	 */
	private $types;

	/**
	 * Shopping_Vendors instance.
	 *
	 * @var Shopping_Vendors Shopping_Vendors instance.
	 */
	private $shopping_vendors;

	/**
	 * WooCommerce instance.
	 *
	 * @var WooCommerce WooCommerce instance.
	 */
	private $woocommerce;

	/**
	 * Dashboard constructor.
	 *
	 * @SuppressWarnings(PHPMD.ExcessiveParameterList)
	 *
	 * @since 1.0.0
	 *
	 * @param Experiments      $experiments      Experiments instance.
	 * @param Site_Kit         $site_kit         Site_Kit instance.
	 * @param Decoder          $decoder          Decoder instance.
	 * @param Locale           $locale           Locale instance.
	 * @param Google_Fonts     $google_fonts     Google_Fonts instance.
	 * @param Assets           $assets           Assets instance.
	 * @param Font_Post_Type   $font_post_type   Font_Post_Type instance.
	 * @param Story_Post_Type  $story_post_type  Story_Post_Type instance.
	 * @param Context          $context          Context instance.
	 * @param Types            $types            Types instance.
	 * @param Shopping_Vendors $shopping_vendors Shopping_Vendors instance.
	 * @param WooCommerce      $woocommerce      WooCommerce instance.
	 */
	public function __construct(
		Experiments $experiments,
		Site_Kit $site_kit,
		Decoder $decoder,
		Locale $locale,
		Google_Fonts $google_fonts,
		Assets $assets,
		Font_Post_Type $font_post_type,
		Story_Post_Type $story_post_type,
		Context $context,
		Types $types,
		Shopping_Vendors $shopping_vendors,
		WooCommerce $woocommerce
	) {
		$this->experiments      = $experiments;
		$this->decoder          = $decoder;
		$this->site_kit         = $site_kit;
		$this->locale           = $locale;
		$this->google_fonts     = $google_fonts;
		$this->assets           = $assets;
		$this->font_post_type   = $font_post_type;
		$this->story_post_type  = $story_post_type;
		$this->context          = $context;
		$this->types            = $types;
		$this->shopping_vendors = $shopping_vendors;
		$this->woocommerce      = $woocommerce;
	}

	/**
	 * Initializes the dashboard logic.
	 *
	 * @since 1.0.0
	 */
	public function register(): void {
		add_action( 'admin_menu', [ $this, 'add_menu_page' ] );
		add_action( 'admin_init', [ $this, 'redirect_menu_page' ] );
		add_action( 'admin_enqueue_scripts', [ $this, 'enqueue_assets' ] );
		add_action( 'admin_notices', [ $this, 'display_link_to_dashboard' ] );
		add_action( 'load-web-story_page_stories-dashboard', [ $this, 'load_stories_dashboard' ] );
	}

	/**
	 * Returns the admin page's hook suffix.
	 *
	 * @since 1.0.0
	 *
	 * @param string $key The current admin page key.
	 * @return string|false|null The dashboard page's hook_suffix, or false if the user does not have the capability required.
	 */
	public function get_hook_suffix( $key ) {
		return $this->hook_suffix[ $key ] ?? false;
	}

	/**
	 * Registers the dashboard admin menu page.
	 *
	 * @since 1.0.0
	 */
	public function add_menu_page(): void {
		$parent = 'edit.php?post_type=' . $this->story_post_type->get_slug();

		$settings = $this->get_dashboard_settings();

		$this->hook_suffix['stories-dashboard'] = add_submenu_page(
			$parent,
			__( 'Dashboard', 'web-stories' ),
			__( 'Dashboard', 'web-stories' ),
			'edit_web-stories',
			'stories-dashboard',
			[ $this, 'render' ],
			0
		);

		if ( isset( $settings['canViewDefaultTemplates'] ) && $settings['canViewDefaultTemplates'] ) {
			$this->hook_suffix['stories-dashboard-explore'] = add_submenu_page(
				$parent,
				__( 'Explore Templates', 'web-stories' ),
				__( 'Explore Templates', 'web-stories' ),
				'edit_web-stories',
				'stories-dashboard#/templates-gallery',
				'__return_null',
				1
			);
		}

		$this->hook_suffix['stories-dashboard-settings'] = add_submenu_page(
			$parent,
			__( 'Settings', 'web-stories' ),
			__( 'Settings', 'web-stories' ),
			'edit_web-stories',
			'stories-dashboard#/editor-settings',
			'__return_null',
			20
		);
	}

	/**
	 * Redirects to the correct Dashboard page when clicking on the top-level "Stories" menu item.
	 *
	 * @codeCoverageIgnore
	 *
	 * @since 1.0.0
	 */
	public function redirect_menu_page(): void {
		global $pagenow;

		if ( ! isset( $_GET['page'] ) ) { // phpcs:ignore WordPress.Security.NonceVerification.Recommended
			return;
		}

		$page = sanitize_text_field( (string) wp_unslash( $_GET['page'] ) ); // phpcs:ignore WordPress.Security.NonceVerification.Recommended

		if ( 'admin.php' === $pagenow && 'stories-dashboard' === $page ) {
			wp_safe_redirect(
				add_query_arg(
					[
						'post_type' => $this->story_post_type->get_slug(),
						'page'      => 'stories-dashboard',
					],
					admin_url( 'edit.php' )
				)
			);
			exit;
		}
	}

	/**
	 * Preload API requests in the dashboard.
	 *
	 * Important: keep in sync with usage & definition in React app.
	 *
	 * @since 1.0.0
	 */
	public function load_stories_dashboard(): void {
		$rest_url = trailingslashit( $this->story_post_type->get_rest_url() );

		$preload_paths = [
			'/web-stories/v1/settings/',
			'/web-stories/v1/publisher-logos/',
			'/web-stories/v1/users/me/',
			'/web-stories/v1/taxonomies/?' . build_query(
				[
<<<<<<< HEAD
					'type'    => $this->story_post_type->get_slug(),
					'context' => 'edit',
					'hierarchical' => 'true'
=======
					'type'         => $this->story_post_type->get_slug(),
					'context'      => 'edit',
					'hierarchical' => 'true',
>>>>>>> 305dc9d7
				]
			),
			$rest_url . '?' . build_query(
				[
					'_embed'                => rawurlencode(
						implode(
							',',
							[ 'wp:lock', 'wp:lockuser', 'author', 'wp:featuredmedia' ]
						)
					),
					'context'               => 'edit',
					'order'                 => 'desc',
					'orderby'               => 'modified',
					'page'                  => 1,
					'per_page'              => 24,
					'status'                => rawurlencode(
						implode(
							',',
							[ 'draft', 'future', 'pending', 'publish', 'private' ]
						)
					),
					'_web_stories_envelope' => 'true',
					'_fields'               => rawurlencode(
						implode(
							',',
							[
								'id',
								'title',
								'status',
								'date',
								'date_gmt',
								'modified',
								'modified_gmt',
								'link',
								'preview_link',
								'edit_link',
								// _web_stories_envelope will add these fields, we need them too.
								'body',
								'status',
								'headers',
							]
						)
					),
				]
			),
		];

		/**
		 * Preload common data by specifying an array of REST API paths that will be preloaded.
		 *
		 * Filters the array of paths that will be preloaded.
		 *
		 * @since 1.0.0
		 *
		 * @param string[] $preload_paths Array of paths to preload.
		 */
		$preload_paths = apply_filters( 'web_stories_dashboard_preload_paths', $preload_paths );

		$preload_data = array_reduce(
			$preload_paths,
			'\Google\Web_Stories\rest_preload_api_request',
			[]
		);

		wp_add_inline_script(
			'wp-api-fetch',
			sprintf( 'wp.apiFetch.use( wp.apiFetch.createPreloadingMiddleware( %s ) );', wp_json_encode( $preload_data ) ),
			'after'
		);
	}

	/**
	 * Renders the dashboard page.
	 *
	 * @since 1.0.0
	 */
	public function render(): void {
		require_once WEBSTORIES_PLUGIN_DIR_PATH . 'includes/templates/admin/dashboard.php';
	}

	/**
	 * Enqueues dashboard scripts and styles.
	 *
	 * @since 1.0.0
	 *
	 * @param string $hook_suffix The current admin page.
	 */
	public function enqueue_assets( $hook_suffix ): void {
		if ( $this->get_hook_suffix( 'stories-dashboard' ) !== $hook_suffix ) {
			return;
		}

		$this->assets->enqueue_script_asset( self::SCRIPT_HANDLE, [ Tracking::SCRIPT_HANDLE ], false );

		$this->assets->enqueue_style_asset( self::SCRIPT_HANDLE, [ $this->google_fonts::SCRIPT_HANDLE ] );

		wp_localize_script(
			self::SCRIPT_HANDLE,
			'webStories',
			[
				'publicPath' => $this->assets->get_base_url( 'assets/js/' ), // Required before the editor script is enqueued.
				'localeData' => $this->assets->get_translations( self::SCRIPT_HANDLE ), // Required for i18n setLocaleData.
			]
		);

		// Dequeue forms.css, see https://github.com/googleforcreators/web-stories-wp/issues/349 .
		$this->assets->remove_admin_style( [ 'forms' ] );
	}

	/**
	 * Get dashboard settings as an array.
	 *
	 * @since 1.0.0
	 *
	 * @return array
	 */
	public function get_dashboard_settings(): array {
		$new_story_url = admin_url(
			add_query_arg(
				[
					'post_type' => $this->story_post_type->get_slug(),
				],
				'post-new.php'
			)
		);

		// Media settings.
		$max_upload_size = wp_max_upload_size();
		if ( ! $max_upload_size ) {
			$max_upload_size = 0;
		}
		$mime_types               = $this->types->get_allowed_mime_types();
		$allowed_image_mime_types = $mime_types['image'];
		$vendors                  = wp_list_pluck( $this->shopping_vendors->get_vendors(), 'label' );

		$settings = [
			'isRTL'                   => is_rtl(),
			'userId'                  => get_current_user_id(),
			'locale'                  => $this->locale->get_locale_settings(),
			'newStoryURL'             => $new_story_url,
			'archiveURL'              => $this->story_post_type->get_archive_link(),
			'defaultArchiveURL'       => $this->story_post_type->get_archive_link( true ),
			'cdnURL'                  => trailingslashit( WEBSTORIES_CDN_URL ),
			'allowedImageMimeTypes'   => $allowed_image_mime_types,
			'version'                 => WEBSTORIES_VERSION,
			'encodeMarkup'            => $this->decoder->supports_decoding(),
			'api'                     => [
				'stories'        => trailingslashit( $this->story_post_type->get_rest_url() ),
				'media'          => '/web-stories/v1/media/',
				'currentUser'    => '/web-stories/v1/users/me/',
				'fonts'          => trailingslashit( $this->font_post_type->get_rest_url() ),
				'users'          => '/web-stories/v1/users/',
				'settings'       => '/web-stories/v1/settings/',
				'pages'          => '/wp/v2/pages/',
				'publisherLogos' => '/web-stories/v1/publisher-logos/',
				'taxonomies'     => '/web-stories/v1/taxonomies/',
				'products'       => '/web-stories/v1/products/',
			],
			'vendors'                 => $vendors,
			'maxUpload'               => $max_upload_size,
			'maxUploadFormatted'      => size_format( $max_upload_size ),
			'capabilities'            => [
				'canManageSettings' => current_user_can( 'manage_options' ),
				'canUploadFiles'    => current_user_can( 'upload_files' ),
			],
			'canViewDefaultTemplates' => true,
			'plugins'                 => [
				'siteKit'     => $this->site_kit->get_plugin_status(),
				'woocommerce' => $this->woocommerce->get_plugin_status(),
			],
			'flags'                   => array_merge(
				$this->experiments->get_experiment_statuses( 'general' ),
				$this->experiments->get_experiment_statuses( 'dashboard' )
			),
		];

		/**
		 * Filters settings passed to the web stories dashboard.
		 *
		 * @since 1.0.0
		 *
		 * @param array $settings Array of settings passed to web stories dashboard.
		 */
		return apply_filters( 'web_stories_dashboard_settings', $settings );
	}

	/**
	 * Displays a link to the Web Stories dashboard on the WordPress list table view.
	 *
	 * @since 1.0.0
	 */
	public function display_link_to_dashboard(): void {
		if ( ! $this->context->is_story_editor() ) {
			return;
		}

		if ( 'edit' !== $this->context->get_screen_base() ) {
			return;
		}

		$dashboard_url = add_query_arg(
			[
				'post_type' => $this->story_post_type->get_slug(),
				'page'      => 'stories-dashboard',
			],
			admin_url( 'edit.php' )
		)
		?>
		<div style="margin-top: 20px;">
			<a href="<?php echo esc_url( $dashboard_url ); ?>">
				<?php esc_html_e( '&larr; Return to Web Stories Dashboard', 'web-stories' ); ?>
			</a>
		</div>
		<?php
	}
}<|MERGE_RESOLUTION|>--- conflicted
+++ resolved
@@ -305,15 +305,9 @@
 			'/web-stories/v1/users/me/',
 			'/web-stories/v1/taxonomies/?' . build_query(
 				[
-<<<<<<< HEAD
-					'type'    => $this->story_post_type->get_slug(),
-					'context' => 'edit',
-					'hierarchical' => 'true'
-=======
 					'type'         => $this->story_post_type->get_slug(),
 					'context'      => 'edit',
 					'hierarchical' => 'true',
->>>>>>> 305dc9d7
 				]
 			),
 			$rest_url . '?' . build_query(
