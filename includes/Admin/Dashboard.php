--- conflicted
+++ resolved
@@ -457,11 +457,8 @@
 				'settings'       => '/web-stories/v1/settings/',
 				'pages'          => '/wp/v2/pages/',
 				'publisherLogos' => '/web-stories/v1/publisher-logos/',
-<<<<<<< HEAD
 				'taxonomies'     => '/web-stories/v1/taxonomies/',
-=======
 				'products'       => '/web-stories/v1/products/',
->>>>>>> e2b13b1a
 			],
 			'vendors'                 => $vendors,
 			'maxUpload'               => $max_upload_size,
