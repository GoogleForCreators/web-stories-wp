--- conflicted
+++ resolved
@@ -247,12 +247,7 @@
 			$max_upload_size = 0;
 		}
 
-<<<<<<< HEAD
 		$is_demo       = ( isset( $_GET['web-stories-demo'] ) && (bool) $_GET['web-stories-demo'] ); // phpcs:ignore WordPress.Security.NonceVerification.Recommended
-=======
-		$is_demo = ( isset( $_GET['web-stories-demo'] ) && (bool) $_GET['web-stories-demo'] ); // phpcs:ignore WordPress.Security.NonceVerification.Recommended
-
->>>>>>> 7661b95a
 		$dashboard_url = add_query_arg(
 			[
 				'post_type' => Story_Post_Type::POST_TYPE_SLUG,
