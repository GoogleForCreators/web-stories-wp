--- conflicted
+++ resolved
@@ -386,11 +386,8 @@
 		
 		$settings = [
 			'autoSaveInterval'        => \defined( 'AUTOSAVE_INTERVAL' ) ? AUTOSAVE_INTERVAL : null,
-<<<<<<< HEAD
+			'localAutoSaveInterval'   => 15,
 			'autoSaveLink'            => $auto_save_link,
-=======
-			'localAutoSaveInterval'   => 15,
->>>>>>> 547373ce
 			'isRTL'                   => is_rtl(),
 			'locale'                  => $this->locale->get_locale_settings(),
 			'allowedMimeTypes'        => $this->types->get_allowed_mime_types(),
