<?php
/**
 * Class Experiments
 *
 * @package   Google\Web_Stories
 * @copyright 2020 Google LLC
 * @license   https://www.apache.org/licenses/LICENSE-2.0 Apache License 2.0
 * @link      https://github.com/google/web-stories-wp
 */

/**
 * Copyright 2020 Google LLC
 *
 * Licensed under the Apache License, Version 2.0 (the "License");
 * you may not use this file except in compliance with the License.
 * You may obtain a copy of the License at
 *
 *     https://www.apache.org/licenses/LICENSE-2.0
 *
 * Unless required by applicable law or agreed to in writing, software
 * distributed under the License is distributed on an "AS IS" BASIS,
 * WITHOUT WARRANTIES OR CONDITIONS OF ANY KIND, either express or implied.
 * See the License for the specific language governing permissions and
 * limitations under the License.
 */

namespace Google\Web_Stories;

/**
 * Experiments class.
 *
 * Allows turning flags on/off via the admin UI.
 */
class Experiments extends Service_Base {
	/**
	 * Settings page name.
	 *
	 * @var string
	 */
	const PAGE_NAME = 'web-stories-experiments';

	/**
	 * Admin page hook suffix.
	 *
	 * @var string|false The experiments page's hook_suffix, or false if the user does not have the capability required.
	 */
	private $hook_suffix;

	/**
	 * Initializes experiments
	 *
	 * @return void
	 */
	public function register() {
		if ( WEBSTORIES_DEV_MODE ) {
			add_action( 'admin_menu', [ $this, 'add_menu_page' ], 25 );
			add_action( 'admin_init', [ $this, 'initialize_settings' ] );
		}
	}

	/**
	 * Get the action priority to use for registering the service.
	 *
	 * @since 1.6.0
	 *
	 * @return int Registration action priority to use.
	 */
	public static function get_registration_action_priority(): int {
		return 7;
	}

	/**
	 * Registers the experiments admin menu page.
	 *
	 * @since 1.0.0
	 *
	 * @return void
	 */
	public function add_menu_page() {
		$this->hook_suffix = add_submenu_page(
			'edit.php?post_type=' . Story_Post_Type::POST_TYPE_SLUG,
			__( 'Experiments', 'web-stories' ),
			__( 'Experiments', 'web-stories' ),
			'manage_options',
			'web-stories-experiments',
			[ $this, 'render' ],
			25
		);
	}

	/**
	 * Renders the experiments page.
	 *
	 * @codeCoverageIgnore
	 *
	 * @return void
	 */
	public function render() {
		require_once WEBSTORIES_PLUGIN_DIR_PATH . 'includes/templates/admin/experiments.php';
	}

	/**
	 * Initializes the experiments settings page.
	 *
	 * @since 1.0.0
	 *
	 * @return void
	 */
	public function initialize_settings() {
		add_settings_section(
			'web_stories_experiments_section',
			// The empty string ensures the render function won't output a h2.
			'',
			[ $this, 'display_experiment_section' ],
			self::PAGE_NAME
		);

		foreach ( $this->get_experiment_groups() as $group => $label ) {
			add_settings_section(
				$group,
				$label,
				'__return_empty_string',
				self::PAGE_NAME
			);
		}

		$experiments = $this->get_experiments();

		foreach ( $experiments as $experiment ) {
			add_settings_field(
				$experiment['name'],
				$experiment['label'],
				[ $this, 'display_experiment_field' ],
				self::PAGE_NAME,
				$experiment['group'],
				[
					'label'   => $experiment['description'],
					'id'      => $experiment['name'],
					'default' => array_key_exists( 'default', $experiment ) && $experiment['default'],
				]
			);
		}
	}

	/**
	 * Display a checkbox field for a single experiment.
	 *
	 * @since 1.0.0
	 *
	 * @param array $args {
	 *     Array of arguments for displaying a single field.
	 *
	 *     @type string $id      Experiment ID.
	 *     @type string $label   Experiment label.
	 *     @type bool   $default Whether the experiment is enabled by default.
	 * }
	 *
	 * @return void
	 */
	public function display_experiment_field( array $args ) {
		$is_enabled_by_default = ! empty( $args['default'] );
		$checked               = $is_enabled_by_default || $this->is_experiment_enabled( $args['id'] );
		$disabled              = $is_enabled_by_default ? 'disabled' : '';
		?>
		<label for="<?php echo esc_attr( $args['id'] ); ?>">
			<input
				type="checkbox"
				name="<?php echo esc_attr( sprintf( '%1$s[%2$s]', Settings::SETTING_NAME_EXPERIMENTS, $args['id'] ) ); ?>"
				id="<?php echo esc_attr( $args['id'] ); ?>"
				value="1"
				<?php echo esc_attr( $disabled ); ?>
				<?php checked( $checked ); ?>
			/>
			<?php echo esc_html( $args['label'] ); ?>
		</label>
		<?php
	}

	/**
	 * Display the experiments section.
	 *
	 * @codeCoverageIgnore
	 *
	 * @return void
	 */
	public function display_experiment_section() {
		?>
		<p>
			<?php
			esc_html_e( "The Web Stories editor includes experimental features that are useable while they're in development. Select the ones you'd like to enable. These features are likely to change, so avoid using them in production.", 'web-stories' );
			?>
		</p>
		<?php
	}

	/**
	 * Returns all available experiment groups.
	 *
	 * @since 1.0.0
	 *
	 * @return array List of experiment groups
	 */
	public function get_experiment_groups(): array {
		return [
			'general'   => __( 'General', 'web-stories' ),
			'dashboard' => __( 'Dashboard', 'web-stories' ),
			'editor'    => __( 'Editor', 'web-stories' ),
		];
	}

	/**
	 * Returns a list of all experiments.
	 *
	 * @SuppressWarnings(PHPMD.ExcessiveMethodLength)
	 *
	 * @since 1.0.0
	 *
	 * @return array List of experiments by group.
	 */
	public function get_experiments(): array {
		return [
			/**
<<<<<<< HEAD
=======
			 * Author: @embarks
			 * Issue: 8113
			 * Creation date: 2021-06-28
			 */
			[
				'name'        => 'enableBulkVideoOptimization',
				'label'       => __( 'Bulk video optimization', 'web-stories' ),
				'description' => __( 'Enable option to optimize multiple videos at once in the new pre-publish checklist', 'web-stories' ),
				'group'       => 'editor',
				'default'     => true,
			],
			/**
>>>>>>> 3a7a462e
			 * Author: @littlemilkstudio
			 * Issue: 7965
			 * Creation date: 2021-06-18
			 */
			[
				'name'        => 'enableChecklistCompanion',
				'label'       => __( 'Checklist companion', 'web-stories' ),
				'description' => __( 'Enable the new version of the pre-publish checklist as a popup in the editor', 'web-stories' ),
				'group'       => 'editor',
				'default'     => true,
			],
			/**
			 * Author: @samwhale
			 * Issue: 6153
			 * Creation date: 2021-06-07
			 */
			[
				'name'        => 'enableRightClickMenus',
				'label'       => __( 'Right click menus', 'web-stories' ),
				'description' => __( 'Enable a contextual shortcut menu when right clicking in the editor', 'web-stories' ),
				'group'       => 'editor',
			],
			/**
			 * Author: @littlemilkstudio
			 * Issue: 6708
			 * Creation date: 2021-03-23
			 */
			[
				'name'        => 'enableStickers',
				'label'       => __( 'Stickers', 'web-stories' ),
				'description' => __( 'Append sticker buttons to the bottom of the shapes panel in library', 'web-stories' ),
				'group'       => 'editor',
			],
			/**
			 * Author: @littlemilkstudio
			 * Issue: 6379
			 * Creation date: 2021-03-09
			 */
			[
				'name'        => 'enableExperimentalAnimationEffects',
				'label'       => __( 'Experimental animations', 'web-stories' ),
				'description' => __( 'Enable any animation effects that are currently experimental', 'web-stories' ),
				'group'       => 'editor',
			],
			/**
			 * Author: @carlos-kelly
			 * Issue: 2081
			 * Creation date: 2020-05-28
			 */
			[
				'name'        => 'enableInProgressViews',
				'label'       => __( 'Views', 'web-stories' ),
				'description' => __( 'Enable in-progress views to be accessed', 'web-stories' ),
				'group'       => 'dashboard',
			],
			/**
			 * Author: @brittanyirl
			 * Issue: 2344
			 * Creation date: 2020-06-10
			 */
			[
				'name'        => 'enableInProgressStoryActions',
				'label'       => __( 'Actions', 'web-stories' ),
				'description' => __( 'Enable in-progress story actions', 'web-stories' ),
				'group'       => 'dashboard',
			],
			/**
			 * Author: @brittanyirl
			 * Issue: 2381
			 * Creation date: 2020-06-11
			 */
			[
				'name'        => 'enableInProgressTemplateActions',
				'label'       => __( 'Template actions', 'web-stories' ),
				'description' => __( 'Enable in-progress template actions', 'web-stories' ),
				'group'       => 'dashboard',
			],
			/**
			 * Author: @brittanyirl
			 * Issue: 2292
			 * Creation date: 2020-06-11
			 */
			[
				'name'        => 'enableBookmarkActions',
				'label'       => __( 'Bookmarks', 'web-stories' ),
				'description' => __( 'Enable bookmark actions', 'web-stories' ),
				'group'       => 'dashboard',
			],
			/**
			 * Author: @dmmulroy
			 * Issue: #2098
			 * Creation date: 2020-06-04
			 */
			[
				'name'        => 'showTextAndShapesSearchInput',
				'label'       => __( 'Library search', 'web-stories' ),
				'description' => __( 'Enable search input on text and shapes tabs', 'web-stories' ),
				'group'       => 'editor',
			],
			/**
			 * Author: @diegovar
			 * Issue: #2616
			 * Creation date: 2020-06-23
			 */
			[
				'name'        => 'showElementsTab',
				'label'       => __( 'Elements tab', 'web-stories' ),
				'description' => __( 'Enable elements tab', 'web-stories' ),
				'group'       => 'editor',
			],
			/**
			 * Author: @diegovar
			 * Issue: #3206
			 * Creation date: 2020-07-15
			 */
			[
				'name'        => 'incrementalSearchDebounceMedia',
				'label'       => __( 'Incremental Search', 'web-stories' ),
				'description' => __( 'Enable incremental search in the Upload and Third-party media tabs', 'web-stories' ),
				'group'       => 'editor',
			],
			/**
			 * Author: @spacedmonkey
			 * Issue: #798
			 * Creation date: 2020-11-02
			 */
			[
				'name'        => 'enableSVG',
				'label'       => __( 'SVG upload', 'web-stories' ),
				'description' => __( 'Enable SVG upload', 'web-stories' ),
				'group'       => 'general',
			],
			/**
			 * Author: @spacedmonkey
			 * Issue: #7232
			 * Creation date: 2021-07-14
			 */
			[
				'name'        => 'enableGifOptimization',
				'label'       => __( 'GIF optimization', 'web-stories' ),
				'description' => __( 'Enable the conversion of animated GIFs to videos', 'web-stories' ),
				'group'       => 'editor',
				'default'     => true,
			],
			/**
			 * Author: @spacedmonkey
			 * Issue: #3126
			 * Creation date: 2021-02-02
			 */
			[
				'name'        => 'enablePostLocking',
				'label'       => __( 'Story locking', 'web-stories' ),
				'description' => __( 'Lock in-progress stories from being edited by other authors', 'web-stories' ),
				'group'       => 'general',
			],
			/**
			 * Author: @miina
			 * Issue #7986
			 * Creation date: 2021-08-08
			 */
			[
				'name'        => 'enableSmartTextColor',
				'label'       => __( 'Smart text color', 'web-stories' ),
				'description' => __( 'Enable text insertion with smart color ensuring good contrast with the background', 'web-stories' ),
				'group'       => 'editor',
			],
			/**
			 * Author: @merapi
			 * Issue: #262
			 * Creation date: 2021-07-08
			 */
			[
				'name'        => 'enableEyedropper',
				'label'       => __( 'Eyedropper', 'web-stories' ),
				'description' => __( 'Enable choosing color using an eyedropper', 'web-stories' ),
				'group'       => 'editor',
			],
			/**
			 * Author: @swissspidy
			 * Issue: #8310
			 * Creation date: 2021-07-13
			 */
			[
				'name'        => 'videoCache',
				'label'       => __( 'Video Cache', 'web-stories' ),
				'description' => __( 'Reduce hosting costs and improve user experience by serving videos from the Google cache.', 'web-stories' ),
				'group'       => 'general',
			],
		];
	}

	/**
	 * Returns the experiment statuses for a given group.
	 *
	 * @since 1.0.0
	 *
	 * @param string $group Experiments group name.
	 *
	 * @return array Experiment statuses with name as key and status as value.
	 */
	public function get_experiment_statuses( string $group ): array {
		$experiments = wp_list_filter( $this->get_experiments(), [ 'group' => $group ] );

		if ( empty( $experiments ) ) {
			return [];
		}

		$result = [];

		foreach ( $experiments as $experiment ) {
			$result[ $experiment['name'] ] = $this->is_experiment_enabled( $experiment['name'] );
		}

		return $result;
	}

	/**
	 * Returns an experiment by name.
	 *
	 * @since 1.3.0
	 *
	 * @param string $name Experiment name.
	 * @return array|null Experiment if found, null otherwise.
	 */
	protected function get_experiment( string $name ) {
		$experiment = wp_list_filter( $this->get_experiments(), [ 'name' => $name ] );
		return ! empty( $experiment ) ? array_shift( $experiment ) : null;
	}

	/**
	 * Checks whether an experiment is enabled.
	 *
	 * @since 1.0.0
	 *
	 * @param string $name Experiment name.
	 *
	 * @return bool Whether the experiment is enabled.
	 */
	public function is_experiment_enabled( string $name ): bool {
		$experiment = $this->get_experiment( $name );

		if ( ! $experiment ) {
			return false;
		}

		if ( array_key_exists( 'default', $experiment ) ) {
			return (bool) $experiment['default'];
		}

		$experiments = get_option( Settings::SETTING_NAME_EXPERIMENTS );
		return ! empty( $experiments[ $name ] );
	}

	/**
	 * Returns the names of all enabled experiments.
	 *
	 * @since 1.4.0
	 *
	 * @return array List of all enabled experiments.
	 */
	public function get_enabled_experiments() {
		$experiments = array_filter(
			wp_list_pluck( $this->get_experiments(), 'name' ),
			[ $this, 'is_experiment_enabled' ]
		);

		return $experiments;
	}
}<|MERGE_RESOLUTION|>--- conflicted
+++ resolved
@@ -220,21 +220,6 @@
 	public function get_experiments(): array {
 		return [
 			/**
-<<<<<<< HEAD
-=======
-			 * Author: @embarks
-			 * Issue: 8113
-			 * Creation date: 2021-06-28
-			 */
-			[
-				'name'        => 'enableBulkVideoOptimization',
-				'label'       => __( 'Bulk video optimization', 'web-stories' ),
-				'description' => __( 'Enable option to optimize multiple videos at once in the new pre-publish checklist', 'web-stories' ),
-				'group'       => 'editor',
-				'default'     => true,
-			],
-			/**
->>>>>>> 3a7a462e
 			 * Author: @littlemilkstudio
 			 * Issue: 7965
 			 * Creation date: 2021-06-18
