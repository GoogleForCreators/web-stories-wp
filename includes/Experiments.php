--- conflicted
+++ resolved
@@ -344,7 +344,6 @@
 				'group'       => 'editor',
 			],
 			/**
-<<<<<<< HEAD
 			 * Author: @spacedmonkey
 			 * Issue: #10888
 			 * Creation date: 2022-04-08
@@ -353,7 +352,9 @@
 				'name'        => 'audioHotlinking',
 				'label'       => __( 'Audio hotlinking', 'web-stories' ),
 				'description' => __( 'Enable hotlinking background audio', 'web-stories' ),
-=======
+				'group'       => 'editor',
+			],
+			/**
 			 * Author: @barklund
 			 * Issue: #7332
 			 * Creation date: 2022-04-19
@@ -362,7 +363,6 @@
 				'name'        => 'layerLocking',
 				'label'       => __( 'Layer locking', 'web-stories' ),
 				'description' => __( 'Enable layer locking', 'web-stories' ),
->>>>>>> b8d9c09d
 				'group'       => 'editor',
 			],
 		];
