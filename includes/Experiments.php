--- conflicted
+++ resolved
@@ -374,7 +374,17 @@
 				'description' => __( 'Enable adding captions to background audio', 'web-stories' ),
 				'group'       => 'editor',
 			],
-<<<<<<< HEAD
+			/**
+			 * Author: @barklund
+			 * Issue: #10112
+			 * Creation date: 2022-01-27
+			 */
+			[
+				'name'        => 'floatingMenu',
+				'label'       => __( 'Floating Menu', 'web-stories' ),
+				'description' => __( 'Enable the new floating design menu', 'web-stories' ),
+				'group'       => 'editor',
+			],
 			/**
 			 * Author: @swissspidy
 			 * Issue: #10394
@@ -384,18 +394,6 @@
 				'name'        => 'semanticHeadingTags',
 				'label'       => __( 'Semantic Headings', 'web-stories' ),
 				'description' => __( 'Automatically use semantic heading tags for text elements', 'web-stories' ),
-=======
-
-			/**
-			 * Author: @barklund
-			 * Issue: #10112
-			 * Creation date: 2022-01-27
-			 */
-			[
-				'name'        => 'floatingMenu',
-				'label'       => __( 'Floating Menu', 'web-stories' ),
-				'description' => __( 'Enable the new floating design menu', 'web-stories' ),
->>>>>>> c0393602
 				'group'       => 'editor',
 			],
 		];
