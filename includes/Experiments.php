<?php
/**
 * Class Experiments
 *
 * @package   Google\Web_Stories
 * @copyright 2020 Google LLC
 * @license   https://www.apache.org/licenses/LICENSE-2.0 Apache License 2.0
 * @link      https://github.com/google/web-stories-wp
 */

/**
 * Copyright 2020 Google LLC
 *
 * Licensed under the Apache License, Version 2.0 (the "License");
 * you may not use this file except in compliance with the License.
 * You may obtain a copy of the License at
 *
 *     https://www.apache.org/licenses/LICENSE-2.0
 *
 * Unless required by applicable law or agreed to in writing, software
 * distributed under the License is distributed on an "AS IS" BASIS,
 * WITHOUT WARRANTIES OR CONDITIONS OF ANY KIND, either express or implied.
 * See the License for the specific language governing permissions and
 * limitations under the License.
 */

namespace Google\Web_Stories;

/**
 * Experiments class.
 *
 * Allows turning flags on/off via the admin UI.
 */
class Experiments extends Service_Base {
	/**
	 * Settings page name.
	 *
	 * @var string
	 */
	const PAGE_NAME = 'web-stories-experiments';

	/**
	 * Admin page hook suffix.
	 *
	 * @var string|false The experiments page's hook_suffix, or false if the user does not have the capability required.
	 */
	private $hook_suffix;

	/**
	 * Initializes experiments
	 *
	 * @return void
	 */
	public function register() {
		if ( WEBSTORIES_DEV_MODE ) {
			add_action( 'admin_menu', [ $this, 'add_menu_page' ], 25 );
			add_action( 'admin_init', [ $this, 'initialize_settings' ] );
		}
	}

	/**
	 * Get the action priority to use for registering the service.
	 *
	 * @since 1.6.0
	 *
	 * @return int Registration action priority to use.
	 */
	public static function get_registration_action_priority(): int {
		return 7;
	}

	/**
	 * Registers the experiments admin menu page.
	 *
	 * @since 1.0.0
	 *
	 * @return void
	 */
	public function add_menu_page() {
		$this->hook_suffix = add_submenu_page(
			'edit.php?post_type=' . Story_Post_Type::POST_TYPE_SLUG,
			__( 'Experiments', 'web-stories' ),
			__( 'Experiments', 'web-stories' ),
			'manage_options',
			'web-stories-experiments',
			[ $this, 'render' ],
			25
		);
	}

	/**
	 * Renders the experiments page.
	 *
	 * @codeCoverageIgnore
	 *
	 * @return void
	 */
	public function render() {
		require_once WEBSTORIES_PLUGIN_DIR_PATH . 'includes/templates/admin/experiments.php';
	}

	/**
	 * Initializes the experiments settings page.
	 *
	 * @since 1.0.0
	 *
	 * @return void
	 */
	public function initialize_settings() {
		add_settings_section(
			'web_stories_experiments_section',
			// The empty string ensures the render function won't output a h2.
			'',
			[ $this, 'display_experiment_section' ],
			self::PAGE_NAME
		);

		foreach ( $this->get_experiment_groups() as $group => $label ) {
			add_settings_section(
				$group,
				$label,
				'__return_empty_string',
				self::PAGE_NAME
			);
		}

		$experiments = $this->get_experiments();

		foreach ( $experiments as $experiment ) {
			add_settings_field(
				$experiment['name'],
				$experiment['label'],
				[ $this, 'display_experiment_field' ],
				self::PAGE_NAME,
				$experiment['group'],
				[
					'label'   => $experiment['description'],
					'id'      => $experiment['name'],
					'default' => array_key_exists( 'default', $experiment ) && $experiment['default'],
				]
			);
		}
	}

	/**
	 * Display a checkbox field for a single experiment.
	 *
	 * @since 1.0.0
	 *
	 * @param array $args {
	 *     Array of arguments for displaying a single field.
	 *
	 *     @type string $id      Experiment ID.
	 *     @type string $label   Experiment label.
	 *     @type bool   $default Whether the experiment is enabled by default.
	 * }
	 *
	 * @return void
	 */
	public function display_experiment_field( array $args ) {
		$is_enabled_by_default = ! empty( $args['default'] );
		$checked               = $is_enabled_by_default || $this->is_experiment_enabled( $args['id'] );
		$disabled              = $is_enabled_by_default ? 'disabled' : '';
		?>
		<label for="<?php echo esc_attr( $args['id'] ); ?>">
			<input
				type="checkbox"
				name="<?php echo esc_attr( sprintf( '%1$s[%2$s]', Settings::SETTING_NAME_EXPERIMENTS, $args['id'] ) ); ?>"
				id="<?php echo esc_attr( $args['id'] ); ?>"
				value="1"
				<?php echo esc_attr( $disabled ); ?>
				<?php checked( $checked ); ?>
			/>
			<?php echo esc_html( $args['label'] ); ?>
		</label>
		<?php
	}

	/**
	 * Display the experiments section.
	 *
	 * @codeCoverageIgnore
	 *
	 * @return void
	 */
	public function display_experiment_section() {
		?>
		<p>
			<?php
			esc_html_e( "The Web Stories editor includes experimental features that are useable while they're in development. Select the ones you'd like to enable. These features are likely to change, so avoid using them in production.", 'web-stories' );
			?>
		</p>
		<?php
	}

	/**
	 * Returns all available experiment groups.
	 *
	 * @since 1.0.0
	 *
	 * @return array List of experiment groups
	 */
	public function get_experiment_groups(): array {
		return [
			'general'   => __( 'General', 'web-stories' ),
			'dashboard' => __( 'Dashboard', 'web-stories' ),
			'editor'    => __( 'Editor', 'web-stories' ),
		];
	}

	/**
	 * Returns a list of all experiments.
	 *
	 * @SuppressWarnings(PHPMD.ExcessiveMethodLength)
	 *
	 * @since 1.0.0
	 *
	 * @return array List of experiments by group.
	 */
	public function get_experiments(): array {
		return [
			/**
			 * Author: @samwhale
			 * Issue: 6153
			 * Creation date: 2021-06-07
			 */
			[
				'name'        => 'enableRightClickMenus',
				'label'       => __( 'Right click menus', 'web-stories' ),
				'description' => __( 'Enable a contextual shortcut menu when right clicking in the editor', 'web-stories' ),
				'group'       => 'editor',
				'default'     => true,
			],
			/**
			 * Author: @littlemilkstudio
			 * Issue: 6379
			 * Creation date: 2021-03-09
			 */
			[
				'name'        => 'enableExperimentalAnimationEffects',
				'label'       => __( 'Experimental animations', 'web-stories' ),
				'description' => __( 'Enable any animation effects that are currently experimental', 'web-stories' ),
				'group'       => 'editor',
			],
			/**
			 * Author: @brittanyirl
			 * Issue: 2381
			 * Creation date: 2020-06-11
			 */
			[
				'name'        => 'enableInProgressTemplateActions',
				'label'       => __( 'Template actions', 'web-stories' ),
				'description' => __( 'Enable in-progress template actions', 'web-stories' ),
				'group'       => 'dashboard',
			],
			/**
			 * Author: @dmmulroy
			 * Issue: #2098
			 * Creation date: 2020-06-04
			 */
			[
				'name'        => 'showTextAndShapesSearchInput',
				'label'       => __( 'Library search', 'web-stories' ),
				'description' => __( 'Enable search input on text and shapes tabs', 'web-stories' ),
				'group'       => 'editor',
			],
			/**
			 * Author: @diegovar
			 * Issue: #2616
			 * Creation date: 2020-06-23
			 */
			[
				'name'        => 'showElementsTab',
				'label'       => __( 'Elements tab', 'web-stories' ),
				'description' => __( 'Enable elements tab', 'web-stories' ),
				'group'       => 'editor',
			],
			/**
			 * Author: @diegovar
			 * Issue: #3206
			 * Creation date: 2020-07-15
			 */
			[
				'name'        => 'incrementalSearchDebounceMedia',
				'label'       => __( 'Incremental Search', 'web-stories' ),
				'description' => __( 'Enable incremental search in the Upload and Third-party media tabs', 'web-stories' ),
				'group'       => 'editor',
			],
			/**
			 * Author: @spacedmonkey
			 * Issue: #798
			 * Creation date: 2020-11-02
			 */
			[
				'name'        => 'enableSVG',
				'label'       => __( 'SVG upload', 'web-stories' ),
				'description' => __( 'Enable SVG upload', 'web-stories' ),
				'group'       => 'general',
			],
			/**
			 * Author: @spacedmonkey
			 * Issue: #3126
			 * Creation date: 2021-02-02
			 */
			[
				'name'        => 'enablePostLocking',
				'label'       => __( 'Story locking', 'web-stories' ),
				'description' => __( 'Lock in-progress stories from being edited by other authors', 'web-stories' ),
				'group'       => 'general',
			],
			/**
			 * Author: @miina
			 * Issue #7986
			 * Creation date: 2021-07-08
			 */
			[
				'name'        => 'enableSmartTextColor',
				'label'       => __( 'Smart text color', 'web-stories' ),
				'description' => __( 'Enable text insertion with smart color ensuring good contrast with the background', 'web-stories' ),
				'group'       => 'editor',
			],
			/**
			 * Author: @merapi
			 * Issue #7995
			 * Creation date: 2021-08-13
			 */
			[
				'name'        => 'enableSmartTextSetsColor',
				'label'       => __( 'Smart text sets color', 'web-stories' ),
				'description' => __( 'Enable text sets insertion with smart color ensuring good contrast with the background', 'web-stories' ),
				'group'       => 'editor',
			],
			/**
			 * Author: @merapi
			 * Issue: #262
			 * Creation date: 2021-07-08
			 */
			[
				'name'        => 'enableEyedropper',
				'label'       => __( 'Eyedropper', 'web-stories' ),
				'description' => __( 'Enable choosing color using an eyedropper', 'web-stories' ),
				'group'       => 'editor',
				'default'     => true,
			],
<<<<<<< HEAD
			/**
			 * Author: @swissspidy
			 * Issue: #8310
			 * Creation date: 2021-07-13
			 */
			[
				'name'        => 'videoCache',
				'label'       => __( 'Video Cache', 'web-stories' ),
				'description' => __( 'Reduce hosting costs and improve user experience by serving videos from the Google cache.', 'web-stories' ),
				'group'       => 'general',
				'default'     => true,
			],
			/**
			 * Author: @spacedmonkey
			 * Issue: #8811
			 * Creation date: 2021-09-06
			 */
			[
				'name'        => 'disableArchive',
				'label'       => __( 'Archive Page', 'web-stories' ),
				'description' => __( 'Allow disabling the Web Stories archive page', 'web-stories' ),
				'group'       => 'general',
			],
=======

>>>>>>> d2c65a59
			/**
			 * Author: @miina
			 * Issue #471
			 * Creation date: 2021-08-10
			 */
			[
				'name'        => 'enableHotlinking',
				'label'       => __( 'Insert media from link', 'web-stories' ),
				'description' => __( 'Enable inserting media element from external link', 'web-stories' ),
				'group'       => 'editor',
			],

			/**
			 * Author: @brookegraham
			 * Issue: #8832
			 * Creation date: 2021-08-30
			 */
			[
				'name'        => 'enableTaxonomiesSupport',
				'label'       => __( 'Taxonomies', 'web-stories' ),
				'description' => __( 'Enable support of tags and categories for stories', 'web-stories' ),
				'group'       => 'editor',
			],

			/**
			 * Author: @barklund
			 * Issue: #8877
			 * Creation date: 2021-09-01
			 */
			[
				'name'        => 'enableVideoTrim',
				'label'       => __( 'Video trimming', 'web-stories' ),
				'description' => __( 'Enable video trimming', 'web-stories' ),
				'group'       => 'editor',
			],

			/**
			 * Author: @barklund
			 * Issue: #8973
			 * Creation date: 2021-09-07
			 */
			[
				'name'        => 'enableThumbnailCaching',
				'label'       => __( 'Thumbnail Caching', 'web-stories' ),
				'description' => __( 'Enable thumbnail caching', 'web-stories' ),
				'group'       => 'editor',
			],
		];
	}

	/**
	 * Returns the experiment statuses for a given group.
	 *
	 * @since 1.0.0
	 *
	 * @param string $group Experiments group name.
	 *
	 * @return array Experiment statuses with name as key and status as value.
	 */
	public function get_experiment_statuses( string $group ): array {
		$experiments = wp_list_filter( $this->get_experiments(), [ 'group' => $group ] );

		if ( empty( $experiments ) ) {
			return [];
		}

		$result = [];

		foreach ( $experiments as $experiment ) {
			$result[ $experiment['name'] ] = $this->is_experiment_enabled( $experiment['name'] );
		}

		return $result;
	}

	/**
	 * Returns an experiment by name.
	 *
	 * @since 1.3.0
	 *
	 * @param string $name Experiment name.
	 * @return array|null Experiment if found, null otherwise.
	 */
	protected function get_experiment( string $name ) {
		$experiment = wp_list_filter( $this->get_experiments(), [ 'name' => $name ] );
		return ! empty( $experiment ) ? array_shift( $experiment ) : null;
	}

	/**
	 * Checks whether an experiment is enabled.
	 *
	 * @since 1.0.0
	 *
	 * @param string $name Experiment name.
	 *
	 * @return bool Whether the experiment is enabled.
	 */
	public function is_experiment_enabled( string $name ): bool {
		$experiment = $this->get_experiment( $name );

		if ( ! $experiment ) {
			return false;
		}

		if ( array_key_exists( 'default', $experiment ) ) {
			return (bool) $experiment['default'];
		}

		$experiments = get_option( Settings::SETTING_NAME_EXPERIMENTS );
		return ! empty( $experiments[ $name ] );
	}

	/**
	 * Returns the names of all enabled experiments.
	 *
	 * @since 1.4.0
	 *
	 * @return array List of all enabled experiments.
	 */
	public function get_enabled_experiments() {
		$experiments = array_filter(
			wp_list_pluck( $this->get_experiments(), 'name' ),
			[ $this, 'is_experiment_enabled' ]
		);

		return $experiments;
	}
}<|MERGE_RESOLUTION|>--- conflicted
+++ resolved
@@ -342,19 +342,6 @@
 				'group'       => 'editor',
 				'default'     => true,
 			],
-<<<<<<< HEAD
-			/**
-			 * Author: @swissspidy
-			 * Issue: #8310
-			 * Creation date: 2021-07-13
-			 */
-			[
-				'name'        => 'videoCache',
-				'label'       => __( 'Video Cache', 'web-stories' ),
-				'description' => __( 'Reduce hosting costs and improve user experience by serving videos from the Google cache.', 'web-stories' ),
-				'group'       => 'general',
-				'default'     => true,
-			],
 			/**
 			 * Author: @spacedmonkey
 			 * Issue: #8811
@@ -366,9 +353,6 @@
 				'description' => __( 'Allow disabling the Web Stories archive page', 'web-stories' ),
 				'group'       => 'general',
 			],
-=======
-
->>>>>>> d2c65a59
 			/**
 			 * Author: @miina
 			 * Issue #471
