--- conflicted
+++ resolved
@@ -359,7 +359,6 @@
 				'group'       => 'editor',
 			],
 			/**
-<<<<<<< HEAD
 			 * Issue: #10846
 			 * Creation date: 2022-03-28
 			 */
@@ -368,7 +367,8 @@
 				'label'       => __( 'Shopping', 'web-stories' ),
 				'description' => __( 'Enable shopping integration in the editor', 'web-stories' ),
 				'group'       => 'general',
-=======
+			],
+			/**
 			 * Author: @spacedmonkey
 			 * Issue: #11081
 			 * Creation date: 2022-03-30
@@ -378,7 +378,6 @@
 				'label'       => __( 'Caption hotlinking', 'web-stories' ),
 				'description' => __( 'Enable hotlinking of captions', 'web-stories' ),
 				'group'       => 'editor',
->>>>>>> b54b6ecc
 			],
 		];
 	}
