<?php
/**
 * Class Experiments
 *
 * @link      https://github.com/googleforcreators/web-stories-wp
 *
 * @copyright 2020 Google LLC
 * @license   https://www.apache.org/licenses/LICENSE-2.0 Apache License 2.0
 */

/**
 * Copyright 2020 Google LLC
 *
 * Licensed under the Apache License, Version 2.0 (the "License");
 * you may not use this file except in compliance with the License.
 * You may obtain a copy of the License at
 *
 *     https://www.apache.org/licenses/LICENSE-2.0
 *
 * Unless required by applicable law or agreed to in writing, software
 * distributed under the License is distributed on an "AS IS" BASIS,
 * WITHOUT WARRANTIES OR CONDITIONS OF ANY KIND, either express or implied.
 * See the License for the specific language governing permissions and
 * limitations under the License.
 */

namespace Google\Web_Stories;

use Google\Web_Stories\Infrastructure\HasRequirements;

/**
 * Experiments class.
 *
 * Allows turning flags on/off via the admin UI.
 *
 * @phpstan-type Experiment array{
 *   name: string,
 *   label: string,
 *   description: string,
 *   group: string,
 *   default?: bool
 * }
 */
class Experiments extends Service_Base implements HasRequirements {
	/**
	 * Settings page name.
	 */
	public const PAGE_NAME = 'web-stories-experiments';

	/**
	 * Settings instance.
	 *
	 * @var Settings Settings instance.
	 */
	private $settings;

	/**
	 * Experiments constructor.
	 *
	 * @since 1.12.0
	 *
	 * @param Settings $settings Settings instance.
	 * @return void
	 */
	public function __construct( Settings $settings ) {
		$this->settings = $settings;
	}

	/**
	 * Initializes experiments
	 */
	public function register(): void {
		if ( WEBSTORIES_DEV_MODE ) {
			add_action( 'admin_menu', [ $this, 'add_menu_page' ], 25 );
			add_action( 'admin_init', [ $this, 'initialize_settings' ] );
		}
	}

	/**
	 * Get the list of service IDs required for this service to be registered.
	 *
	 * Needed because settings needs to be registered first.
	 *
	 * @since 1.13.0
	 *
	 * @return string[] List of required services.
	 */
	public static function get_requirements(): array {
		return [ 'settings' ];
	}

	/**
	 * Registers the experiments admin menu page.
	 *
	 * @since 1.0.0
	 */
	public function add_menu_page(): void {
		add_submenu_page(
			'edit.php?post_type=' . Story_Post_Type::POST_TYPE_SLUG,
			__( 'Experiments', 'web-stories' ),
			__( 'Experiments', 'web-stories' ),
			'manage_options',
			'web-stories-experiments',
			[ $this, 'render' ],
			25
		);
	}

	/**
	 * Renders the experiments page.
	 *
	 * @codeCoverageIgnore
	 */
	public function render(): void {
		require_once WEBSTORIES_PLUGIN_DIR_PATH . 'includes/templates/admin/experiments.php';
	}

	/**
	 * Initializes the experiments settings page.
	 *
	 * @since 1.0.0
	 */
	public function initialize_settings(): void {
		add_settings_section(
			'web_stories_experiments_section',
			// The empty string ensures the render function won't output a h2.
			'',
			[ $this, 'display_experiment_section' ],
			self::PAGE_NAME
		);

		foreach ( $this->get_experiment_groups() as $group => $label ) {
			add_settings_section(
				$group,
				$label,
				'__return_empty_string',
				self::PAGE_NAME
			);
		}

		$experiments = $this->get_experiments();

		foreach ( $experiments as $experiment ) {
			add_settings_field(
				$experiment['name'],
				$experiment['label'],
				[ $this, 'display_experiment_field' ],
				self::PAGE_NAME,
				$experiment['group'],
				[
					'label'   => $experiment['description'],
					'id'      => $experiment['name'],
					'default' => \array_key_exists( 'default', $experiment ) && $experiment['default'],
				]
			);
		}
	}

	/**
	 * Display a checkbox field for a single experiment.
	 *
	 * @since 1.0.0
	 *
	 * @param array $args {
	 *     Array of arguments for displaying a single field.
	 *
	 *     @type string $id      Experiment ID.
	 *     @type string $label   Experiment label.
	 *     @type bool   $default Whether the experiment is enabled by default.
	 * }
	 *
	 * @phpstan-param array{id: string, label: string, default: bool} $args
	 */
	public function display_experiment_field( array $args ): void {
		$is_enabled_by_default = ! empty( $args['default'] );
		$checked               = $is_enabled_by_default || $this->is_experiment_enabled( $args['id'] );
		$disabled              = $is_enabled_by_default ? 'disabled' : '';
		?>
		<label for="<?php echo esc_attr( $args['id'] ); ?>">
			<input
				type="checkbox"
				name="<?php echo esc_attr( sprintf( '%1$s[%2$s]', $this->settings::SETTING_NAME_EXPERIMENTS, $args['id'] ) ); ?>"
				id="<?php echo esc_attr( $args['id'] ); ?>"
				value="1"
				<?php echo esc_attr( $disabled ); ?>
				<?php checked( $checked ); ?>
			/>
			<?php echo esc_html( $args['label'] ); ?>
		</label>
		<?php
	}

	/**
	 * Display the experiments section.
	 *
	 * @codeCoverageIgnore
	 */
	public function display_experiment_section(): void {
		?>
		<p>
			<?php
			esc_html_e( "The Web Stories editor includes experimental features that are useable while they're in development. Select the ones you'd like to enable. These features are likely to change, so avoid using them in production.", 'web-stories' );
			?>
		</p>
		<?php
	}

	/**
	 * Returns all available experiment groups.
	 *
	 * @since 1.0.0
	 *
	 * @return array<string,string> List of experiment groups
	 */
	public function get_experiment_groups(): array {
		return [
			'general'   => __( 'General', 'web-stories' ),
			'dashboard' => __( 'Dashboard', 'web-stories' ),
			'editor'    => __( 'Editor', 'web-stories' ),
		];
	}

	/**
	 * Returns a list of all experiments.
	 *
	 * @SuppressWarnings(PHPMD.ExcessiveMethodLength)
	 *
	 * @since 1.0.0
	 *
	 * @return array List of experiments by group.
	 *
	 * @phpstan-return Experiment[]
	 */
	public function get_experiments(): array {
		return [
			/**
			 * Author: @littlemilkstudio
			 * Issue: 6379
			 * Creation date: 2021-03-09
			 */
			[
				'name'        => 'enableExperimentalAnimationEffects',
				'label'       => __( 'Experimental animations', 'web-stories' ),
				'description' => __( 'Enable any animation effects that are currently experimental', 'web-stories' ),
				'group'       => 'editor',
			],
			/**
			 * Author: @brittanyirl
			 * Issue: 2381
			 * Creation date: 2020-06-11
			 */
			[
				'name'        => 'enableInProgressTemplateActions',
				'label'       => __( 'Template actions', 'web-stories' ),
				'description' => __( 'Enable in-progress template actions', 'web-stories' ),
				'group'       => 'dashboard',
			],
			/**
			 * Author: @spacedmonkey
			 * Issue: #798
			 * Creation date: 2020-11-02
			 */
			[
				'name'        => 'enableSVG',
				'label'       => __( 'SVG upload', 'web-stories' ),
				'description' => __( 'Enable SVG upload', 'web-stories' ),
				'group'       => 'general',
			],
			/**
			 * Author: @spacedmonkey
			 * Issue: #10339
			 * Creation date: 2022-02-02
			 */
			[
				'name'        => 'enablePostLockingTakeOver',
				'label'       => __( 'Story locking take over', 'web-stories' ),
				'description' => __( 'Allow locked stories to be taken over by another author', 'web-stories' ),
				'group'       => 'editor',
			],
			/**
			 * Author: @barklund
			 * Issue: #10112
			 * Creation date: 2022-01-27
			 */
			[
				'name'        => 'floatingMenu',
				'label'       => __( 'Floating Menu', 'web-stories' ),
				'description' => __( 'Enable the new floating design menu', 'web-stories' ),
				'group'       => 'editor',
				'default'     => true,
			],
			/**
			 * Author: @barklund
			 * Issue: #7332
			 * Creation date: 2022-04-19
			 */
			[
				'name'        => 'layerLocking',
				'label'       => __( 'Layer locking', 'web-stories' ),
				'description' => __( 'Enable layer locking', 'web-stories' ),
				'group'       => 'editor',
				'default'     => true,
			],
			/**
			 * Author: @merapi
			 * Issue: #9244
			 * Creation date: 2022-05-04
			 */
			[
				'name'        => 'layerGrouping',
				'label'       => __( 'Layer grouping', 'web-stories' ),
				'description' => __( 'Enable layer grouping', 'web-stories' ),
				'group'       => 'editor',
				'default'     => true,
			],
			/**
			 * Author: @mariana-k
			 * Issue: #9248
			 * Creation date: 2022-05-12
			 */
			[
				'name'        => 'layerNaming',
				'label'       => __( 'Layer naming', 'web-stories' ),
				'description' => __( 'Enable layer naming', 'web-stories' ),
				'group'       => 'editor',
				'default'     => true,
			],
			/**
			 * Author: @barklund
			 * Issue: #9643
			 * Creation date: 2022-06-21
			 */
			[
				'name'        => 'extraPages',
				'label'       => __( 'Context Pages', 'web-stories' ),
				'description' => __( 'Show extra pages for context before and after the current canvas page. Note: This might come with a performance penalty.', 'web-stories' ),
				'group'       => 'editor',
				'default'     => true,
			],
			/**
			 * Author: @barklund
			 * Issue: #11908
			 * Creation date: 2022-07-19
			 */
			[
				'name'        => 'recordingTrimming',
				'label'       => __( 'Trim media recording', 'web-stories' ),
				'description' => __( 'Enable the ability to trim a media recording before you insert it', 'web-stories' ),
				'group'       => 'editor',
				'default'     => true,
			],
			/**
			 * Author: @swissspidy
			 * Issue: #11878
			 * Creation date: 2022-07-06
			 */
			[
				'name'        => 'tenorStickers',
				'label'       => __( 'Stickers', 'web-stories' ),
				'description' => __( 'Enable Tenor stickers support', 'web-stories' ),
				'group'       => 'editor',
				'default'     => true,
			],
			/**
			 * Author: @timarney
<<<<<<< HEAD
			 * Issue: #12093
			 * Creation date: 2022-08-18
			 */
			[
				'name'        => 'cropHidden',
				'label'       => __( 'Crop Hidden', 'web-stories' ),
				'description' => __( 'Enable support for cropping cut off-screen parts of videos', 'web-stories' ),
=======
			 * Issue: #12094
			 * Creation date: 2022-08-11
			 */
			[
				'name'        => 'improvedAutosaves',
				'label'       => __( 'Improved Autosaves', 'web-stories' ),
				'description' => __( 'Enable improved autosaves support', 'web-stories' ),
>>>>>>> 547373ce
				'group'       => 'editor',
			],
		];
	}

	/**
	 * Returns the experiment statuses for a given group.
	 *
	 * @since 1.0.0
	 *
	 * @param string $group Experiments group name.
	 * @return array<string,bool> Experiment statuses with name as key and status as value.
	 */
	public function get_experiment_statuses( string $group ): array {
		/**
		 * List of experiments.
		 *
		 * @phpstan-var Experiment[]
		 */
		$experiments = wp_list_filter( $this->get_experiments(), [ 'group' => $group ] );

		if ( empty( $experiments ) ) {
			return [];
		}

		$result = [];

		foreach ( $experiments as $experiment ) {
			$result[ $experiment['name'] ] = $this->is_experiment_enabled( $experiment['name'] );
		}

		return $result;
	}

	/**
	 * Returns an experiment by name.
	 *
	 * @since 1.3.0
	 *
	 * @param string $name Experiment name.
	 * @return array|null Experiment if found, null otherwise.
	 *
	 * @phpstan-return Experiment|null
	 */
	protected function get_experiment( string $name ): ?array {
		$experiment = wp_list_filter( $this->get_experiments(), [ 'name' => $name ] );
		return ! empty( $experiment ) ? array_shift( $experiment ) : null;
	}

	/**
	 * Checks whether an experiment is enabled.
	 *
	 * @since 1.0.0
	 *
	 * @param string $name Experiment name.
	 * @return bool Whether the experiment is enabled.
	 */
	public function is_experiment_enabled( string $name ): bool {
		$experiment = $this->get_experiment( $name );

		if ( ! $experiment ) {
			return false;
		}

		if ( \array_key_exists( 'default', $experiment ) ) {
			return (bool) $experiment['default'];
		}

		/**
		 * List of enabled experiments.
		 *
		 * @var array<string, array> $experiments
		 * @phpstan-var Experiment[]
		 */
		$experiments = $this->settings->get_setting( $this->settings::SETTING_NAME_EXPERIMENTS, [] );
		return ! empty( $experiments[ $name ] );
	}

	/**
	 * Returns the names of all enabled experiments.
	 *
	 * @since 1.4.0
	 *
	 * @return string[] List of all enabled experiments.
	 */
	public function get_enabled_experiments(): array {
		$experiments = array_filter(
			wp_list_pluck( $this->get_experiments(), 'name' ),
			[ $this, 'is_experiment_enabled' ]
		);

		return $experiments;
	}
}<|MERGE_RESOLUTION|>--- conflicted
+++ resolved
@@ -363,7 +363,17 @@
 			],
 			/**
 			 * Author: @timarney
-<<<<<<< HEAD
+			 * Issue: #12094
+			 * Creation date: 2022-08-11
+			 */
+			[
+				'name'        => 'improvedAutosaves',
+				'label'       => __( 'Improved Autosaves', 'web-stories' ),
+				'description' => __( 'Enable improved autosaves support', 'web-stories' ),
+				'group'       => 'editor',
+			],
+			/**
+			 * Author: @timarney
 			 * Issue: #12093
 			 * Creation date: 2022-08-18
 			 */
@@ -371,15 +381,6 @@
 				'name'        => 'cropHidden',
 				'label'       => __( 'Crop Hidden', 'web-stories' ),
 				'description' => __( 'Enable support for cropping cut off-screen parts of videos', 'web-stories' ),
-=======
-			 * Issue: #12094
-			 * Creation date: 2022-08-11
-			 */
-			[
-				'name'        => 'improvedAutosaves',
-				'label'       => __( 'Improved Autosaves', 'web-stories' ),
-				'description' => __( 'Enable improved autosaves support', 'web-stories' ),
->>>>>>> 547373ce
 				'group'       => 'editor',
 			],
 		];
