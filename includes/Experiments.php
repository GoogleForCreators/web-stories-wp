--- conflicted
+++ resolved
@@ -362,19 +362,6 @@
 				'description' => __( 'Enable eyedropper in color picker', 'web-stories' ),
 				'group'       => 'editor',
 			],
-<<<<<<< HEAD
-			/**
-			 * Author: @zachhale
-			 * Issue: #5079
-			 * Creation date: 2020-11-04
-			 */
-			[
-				'name'        => 'showPageLayoutsTab',
-				'label'       => __( 'Page layouts tab', 'web-stories' ),
-				'description' => __( 'Enable page layouts tab', 'web-stories' ),
-				'group'       => 'editor',
-				'default'     => true,
-			],
 			/**
 			 * Author: @swissspidy
 			 * Issue: #5669
@@ -386,8 +373,6 @@
 				'description' => __( 'Transcode and optimize videos before upload', 'web-stories' ),
 				'group'       => 'editor',
 			],
-=======
->>>>>>> 9aad674c
 		];
 	}
 
