--- conflicted
+++ resolved
@@ -279,29 +279,6 @@
 				'default'     => true,
 			],
 			/**
-<<<<<<< HEAD
-			 * Author: @swissspidy
-			 * Issue: #11878
-			 * Creation date: 2022-07-06
-			 */
-			[
-				'name'        => 'tenorStickers',
-				'label'       => __( 'Stickers', 'web-stories' ),
-				'description' => __( 'Enable Tenor stickers support', 'web-stories' ),
-=======
-			 * Author: @barklund
-			 * Issue: #11908
-			 * Creation date: 2022-07-19
-			 */
-			[
-				'name'        => 'recordingTrimming',
-				'label'       => __( 'Trim media recording', 'web-stories' ),
-				'description' => __( 'Enable the ability to trim a media recording before you insert it', 'web-stories' ),
->>>>>>> d4466130
-				'group'       => 'editor',
-				'default'     => true,
-			],
-			/**
 			 * Author: @timarney
 			 * Issue: #12094
 			 * Creation date: 2022-08-11
