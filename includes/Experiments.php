<?php
/**
 * Class Experiments
 *
 * @link      https://github.com/googleforcreators/web-stories-wp
 *
 * @copyright 2020 Google LLC
 * @license   https://www.apache.org/licenses/LICENSE-2.0 Apache License 2.0
 */

/**
 * Copyright 2020 Google LLC
 *
 * Licensed under the Apache License, Version 2.0 (the "License");
 * you may not use this file except in compliance with the License.
 * You may obtain a copy of the License at
 *
 *     https://www.apache.org/licenses/LICENSE-2.0
 *
 * Unless required by applicable law or agreed to in writing, software
 * distributed under the License is distributed on an "AS IS" BASIS,
 * WITHOUT WARRANTIES OR CONDITIONS OF ANY KIND, either express or implied.
 * See the License for the specific language governing permissions and
 * limitations under the License.
 */

namespace Google\Web_Stories;

use Google\Web_Stories\Infrastructure\HasRequirements;

/**
 * Experiments class.
 *
 * Allows turning flags on/off via the admin UI.
 *
 * @phpstan-type Experiment array{
 *   name: string,
 *   label: string,
 *   description: string,
 *   group: string,
 *   default?: bool
 * }
 */
class Experiments extends Service_Base implements HasRequirements {
	/**
	 * Settings page name.
	 */
	public const PAGE_NAME = 'web-stories-experiments';

	/**
	 * Settings instance.
	 *
	 * @var Settings Settings instance.
	 */
	private $settings;

	/**
	 * Experiments constructor.
	 *
	 * @since 1.12.0
	 *
	 * @param Settings $settings Settings instance.
	 * @return void
	 */
	public function __construct( Settings $settings ) {
		$this->settings = $settings;
	}

	/**
	 * Initializes experiments
	 */
	public function register(): void {
		if ( WEBSTORIES_DEV_MODE ) {
			add_action( 'admin_menu', [ $this, 'add_menu_page' ], 25 );
			add_action( 'admin_init', [ $this, 'initialize_settings' ] );
		}
	}

	/**
	 * Get the list of service IDs required for this service to be registered.
	 *
	 * Needed because settings needs to be registered first.
	 *
	 * @since 1.13.0
	 *
	 * @return string[] List of required services.
	 */
	public static function get_requirements(): array {
		return [ 'settings' ];
	}

	/**
	 * Registers the experiments admin menu page.
	 *
	 * @since 1.0.0
	 */
	public function add_menu_page(): void {
		add_submenu_page(
			'edit.php?post_type=' . Story_Post_Type::POST_TYPE_SLUG,
			__( 'Experiments', 'web-stories' ),
			__( 'Experiments', 'web-stories' ),
			'manage_options',
			'web-stories-experiments',
			[ $this, 'render' ],
			25
		);
	}

	/**
	 * Renders the experiments page.
	 *
	 * @codeCoverageIgnore
	 */
	public function render(): void {
		require_once WEBSTORIES_PLUGIN_DIR_PATH . 'includes/templates/admin/experiments.php';
	}

	/**
	 * Initializes the experiments settings page.
	 *
	 * @since 1.0.0
	 */
	public function initialize_settings(): void {
		add_settings_section(
			'web_stories_experiments_section',
			// The empty string ensures the render function won't output a h2.
			'',
			[ $this, 'display_experiment_section' ],
			self::PAGE_NAME
		);

		foreach ( $this->get_experiment_groups() as $group => $label ) {
			add_settings_section(
				$group,
				$label,
				'__return_empty_string',
				self::PAGE_NAME
			);
		}

		$experiments = $this->get_experiments();

		foreach ( $experiments as $experiment ) {
			add_settings_field(
				$experiment['name'],
				$experiment['label'],
				[ $this, 'display_experiment_field' ],
				self::PAGE_NAME,
				$experiment['group'],
				[
					'label'   => $experiment['description'],
					'id'      => $experiment['name'],
					'default' => \array_key_exists( 'default', $experiment ) && $experiment['default'],
				]
			);
		}
	}

	/**
	 * Display a checkbox field for a single experiment.
	 *
	 * @since 1.0.0
	 *
	 * @param array $args {
	 *     Array of arguments for displaying a single field.
	 *
	 *     @type string $id      Experiment ID.
	 *     @type string $label   Experiment label.
	 *     @type bool   $default Whether the experiment is enabled by default.
	 * }
	 *
	 * @phpstan-param array{id: string, label: string, default: bool} $args
	 */
	public function display_experiment_field( array $args ): void {
		$is_enabled_by_default = ! empty( $args['default'] );
		$checked               = $is_enabled_by_default || $this->is_experiment_enabled( $args['id'] );
		$disabled              = $is_enabled_by_default ? 'disabled' : '';
		?>
		<label for="<?php echo esc_attr( $args['id'] ); ?>">
			<input
				type="checkbox"
				name="<?php echo esc_attr( sprintf( '%1$s[%2$s]', $this->settings::SETTING_NAME_EXPERIMENTS, $args['id'] ) ); ?>"
				id="<?php echo esc_attr( $args['id'] ); ?>"
				value="1"
				<?php echo esc_attr( $disabled ); ?>
				<?php checked( $checked ); ?>
			/>
			<?php echo esc_html( $args['label'] ); ?>
		</label>
		<?php
	}

	/**
	 * Display the experiments section.
	 *
	 * @codeCoverageIgnore
	 */
	public function display_experiment_section(): void {
		?>
		<p>
			<?php
			esc_html_e( "The Web Stories editor includes experimental features that are useable while they're in development. Select the ones you'd like to enable. These features are likely to change, so avoid using them in production.", 'web-stories' );
			?>
		</p>
		<?php
	}

	/**
	 * Returns all available experiment groups.
	 *
	 * @since 1.0.0
	 *
	 * @return array<string,string> List of experiment groups
	 */
	public function get_experiment_groups(): array {
		return [
			'general'   => __( 'General', 'web-stories' ),
			'dashboard' => __( 'Dashboard', 'web-stories' ),
			'editor'    => __( 'Editor', 'web-stories' ),
		];
	}

	/**
	 * Returns a list of all experiments.
	 *
	 * @SuppressWarnings(PHPMD.ExcessiveMethodLength)
	 *
	 * @since 1.0.0
	 *
	 * @return array List of experiments by group.
	 *
	 * @phpstan-return Experiment[]
	 */
	public function get_experiments(): array {
		return [
			/**
			 * Author: @littlemilkstudio
			 * Issue: 6379
			 * Creation date: 2021-03-09
			 */
			[
				'name'        => 'enableExperimentalAnimationEffects',
				'label'       => __( 'Experimental animations', 'web-stories' ),
				'description' => __( 'Enable any animation effects that are currently experimental', 'web-stories' ),
				'group'       => 'editor',
			],
			/**
			 * Author: @brittanyirl
			 * Issue: 2381
			 * Creation date: 2020-06-11
			 */
			[
				'name'        => 'enableInProgressTemplateActions',
				'label'       => __( 'Template actions', 'web-stories' ),
				'description' => __( 'Enable in-progress template actions', 'web-stories' ),
				'group'       => 'dashboard',
			],
			/**
			 * Author: @spacedmonkey
			 * Issue: #798
			 * Creation date: 2020-11-02
			 */
			[
				'name'        => 'enableSVG',
				'label'       => __( 'SVG upload', 'web-stories' ),
				'description' => __( 'Enable SVG upload', 'web-stories' ),
				'group'       => 'general',
			],
			/**
			 * Author: @spacedmonkey
			 * Issue: #10339
			 * Creation date: 2022-02-02
			 */
			[
				'name'        => 'enablePostLockingTakeOver',
				'label'       => __( 'Story locking take over', 'web-stories' ),
				'description' => __( 'Allow locked stories to be taken over by another author', 'web-stories' ),
				'group'       => 'editor',
			],
			/**
			 * Author: @barklund
			 * Issue: #10112
			 * Creation date: 2022-01-27
			 */
			[
				'name'        => 'floatingMenu',
				'label'       => __( 'Floating Menu', 'web-stories' ),
				'description' => __( 'Enable the new floating design menu', 'web-stories' ),
				'group'       => 'editor',
				'default'     => true,
			],
			/**
<<<<<<< HEAD
			 * Author: @swissspidy
			 * Issue: #10930
			 * Creation date: 2022-03-17
			 */
			[
				'name'        => 'mediaRecording',
				'label'       => __( 'Media Recording', 'web-stories' ),
				'description' => __( 'Enable recording from webcam/microphone', 'web-stories' ),
=======
			 * Author: @spacedmonkey
			 * Issue: #11536
			 * Creation date: 2022-06-22
			 */
			[
				'name'        => 'posterHotlinking',
				'label'       => __( 'Poster hotlinking', 'web-stories' ),
				'description' => __( 'Enable story poster hotlinking', 'web-stories' ),
				'group'       => 'editor',
				'default'     => true,
			],
			/**
			 * Author: @spacedmonkey
			 * Issue: #11777
			 * Creation date: 2022-06-24
			 */
			[
				'name'        => 'linkIconHotlinking',
				'label'       => __( 'Link icon hotlinking', 'web-stories' ),
				'description' => __( 'Enable link icon hotlinking', 'web-stories' ),
				'group'       => 'editor',
				'default'     => true,
			],
			/**
			 * Author: @spacedmonkey
			 * Issue: #11535
			 * Creation date: 2022-06-24
			 */
			[
				'name'        => 'videoPosterHotlinking',
				'label'       => __( 'Video poster hotlinking', 'web-stories' ),
				'description' => __( 'Enable video poster hotlinking', 'web-stories' ),
>>>>>>> 02f424e5
				'group'       => 'editor',
				'default'     => true,
			],
			/**
			 * Author: @barklund
			 * Issue: #7332
			 * Creation date: 2022-04-19
			 */
			[
				'name'        => 'layerLocking',
				'label'       => __( 'Layer locking', 'web-stories' ),
				'description' => __( 'Enable layer locking', 'web-stories' ),
				'group'       => 'editor',
				'default'     => true,
			],
			/**
			 * Author: @merapi
			 * Issue: #9244
			 * Creation date: 2022-05-04
			 */
			[
				'name'        => 'layerGrouping',
				'label'       => __( 'Layer grouping', 'web-stories' ),
				'description' => __( 'Enable layer grouping', 'web-stories' ),
				'group'       => 'editor',
				'default'     => true,
			],
			/**
			 * Author: @mariana-k
			 * Issue: #9248
			 * Creation date: 2022-05-12
			 */
			[
				'name'        => 'layerNaming',
				'label'       => __( 'Layer naming', 'web-stories' ),
				'description' => __( 'Enable layer naming', 'web-stories' ),
				'group'       => 'editor',
				'default'     => true,
			],
			/**
			 * Author: @barklund
			 * Issue: #9643
			 * Creation date: 2022-06-21
			 */
			[
				'name'        => 'extraPages',
				'label'       => __( 'Context Pages', 'web-stories' ),
				'description' => __( 'Show extra pages for context before and after the current canvas page. Note: This might come with a performance penalty.', 'web-stories' ),
				'group'       => 'editor',
			],
			/**
			 * Author: @barklund
			 * Issue: #11908
			 * Creation date: 2022-07-19
			 */
			[
				'name'        => 'recordingTrimming',
				'label'       => __( 'Trim media recording', 'web-stories' ),
				'description' => __( 'Enable the ability to trim a media recording before you insert it', 'web-stories' ),
				'group'       => 'editor',
			],
			/**
			 * Author: @swissspidy
			 * Issue: #11878
			 * Creation date: 2022-07-06
			 */
			[
				'name'        => 'tenorStickers',
				'label'       => __( 'Stickers', 'web-stories' ),
				'description' => __( 'Enable Tenor stickers support', 'web-stories' ),
				'group'       => 'editor',
				'default'     => true,
			],
		];
	}

	/**
	 * Returns the experiment statuses for a given group.
	 *
	 * @since 1.0.0
	 *
	 * @param string $group Experiments group name.
	 * @return array<string,bool> Experiment statuses with name as key and status as value.
	 */
	public function get_experiment_statuses( string $group ): array {
		/**
		 * List of experiments.
		 *
		 * @phpstan-var Experiment[]
		 */
		$experiments = wp_list_filter( $this->get_experiments(), [ 'group' => $group ] );

		if ( empty( $experiments ) ) {
			return [];
		}

		$result = [];

		foreach ( $experiments as $experiment ) {
			$result[ $experiment['name'] ] = $this->is_experiment_enabled( $experiment['name'] );
		}

		return $result;
	}

	/**
	 * Returns an experiment by name.
	 *
	 * @since 1.3.0
	 *
	 * @param string $name Experiment name.
	 * @return array|null Experiment if found, null otherwise.
	 *
	 * @phpstan-return Experiment|null
	 */
	protected function get_experiment( string $name ): ?array {
		$experiment = wp_list_filter( $this->get_experiments(), [ 'name' => $name ] );
		return ! empty( $experiment ) ? array_shift( $experiment ) : null;
	}

	/**
	 * Checks whether an experiment is enabled.
	 *
	 * @since 1.0.0
	 *
	 * @param string $name Experiment name.
	 * @return bool Whether the experiment is enabled.
	 */
	public function is_experiment_enabled( string $name ): bool {
		$experiment = $this->get_experiment( $name );

		if ( ! $experiment ) {
			return false;
		}

		if ( \array_key_exists( 'default', $experiment ) ) {
			return (bool) $experiment['default'];
		}

		/**
		 * List of enabled experiments.
		 *
		 * @var array<string, array> $experiments
		 * @phpstan-var Experiment[]
		 */
		$experiments = $this->settings->get_setting( $this->settings::SETTING_NAME_EXPERIMENTS, [] );
		return ! empty( $experiments[ $name ] );
	}

	/**
	 * Returns the names of all enabled experiments.
	 *
	 * @since 1.4.0
	 *
	 * @return string[] List of all enabled experiments.
	 */
	public function get_enabled_experiments(): array {
		$experiments = array_filter(
			wp_list_pluck( $this->get_experiments(), 'name' ),
			[ $this, 'is_experiment_enabled' ]
		);

		return $experiments;
	}
}<|MERGE_RESOLUTION|>--- conflicted
+++ resolved
@@ -290,53 +290,6 @@
 				'default'     => true,
 			],
 			/**
-<<<<<<< HEAD
-			 * Author: @swissspidy
-			 * Issue: #10930
-			 * Creation date: 2022-03-17
-			 */
-			[
-				'name'        => 'mediaRecording',
-				'label'       => __( 'Media Recording', 'web-stories' ),
-				'description' => __( 'Enable recording from webcam/microphone', 'web-stories' ),
-=======
-			 * Author: @spacedmonkey
-			 * Issue: #11536
-			 * Creation date: 2022-06-22
-			 */
-			[
-				'name'        => 'posterHotlinking',
-				'label'       => __( 'Poster hotlinking', 'web-stories' ),
-				'description' => __( 'Enable story poster hotlinking', 'web-stories' ),
-				'group'       => 'editor',
-				'default'     => true,
-			],
-			/**
-			 * Author: @spacedmonkey
-			 * Issue: #11777
-			 * Creation date: 2022-06-24
-			 */
-			[
-				'name'        => 'linkIconHotlinking',
-				'label'       => __( 'Link icon hotlinking', 'web-stories' ),
-				'description' => __( 'Enable link icon hotlinking', 'web-stories' ),
-				'group'       => 'editor',
-				'default'     => true,
-			],
-			/**
-			 * Author: @spacedmonkey
-			 * Issue: #11535
-			 * Creation date: 2022-06-24
-			 */
-			[
-				'name'        => 'videoPosterHotlinking',
-				'label'       => __( 'Video poster hotlinking', 'web-stories' ),
-				'description' => __( 'Enable video poster hotlinking', 'web-stories' ),
->>>>>>> 02f424e5
-				'group'       => 'editor',
-				'default'     => true,
-			],
-			/**
 			 * Author: @barklund
 			 * Issue: #7332
 			 * Creation date: 2022-04-19
