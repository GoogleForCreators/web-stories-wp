--- conflicted
+++ resolved
@@ -346,7 +346,17 @@
 				'default'     => true,
 			],
 			/**
-<<<<<<< HEAD
+			 * Author: @merapi
+			 * Issue: #9244
+			 * Creation date: 2022-05-04
+			 */
+			[
+				'name'        => 'layerGrouping',
+				'label'       => __( 'Layer grouping', 'web-stories' ),
+				'description' => __( 'Enable layer grouping', 'web-stories' ),
+				'group'       => 'editor',
+			],
+			/**
 			 * Author: @mariana-k
 			 * Issue: #9248
 			 * Creation date: 2022-05-12
@@ -355,16 +365,6 @@
 				'name'        => 'layerNaming',
 				'label'       => __( 'Layer naming', 'web-stories' ),
 				'description' => __( 'Enable layer naming', 'web-stories' ),
-=======
-			 * Author: @merapi
-			 * Issue: #9244
-			 * Creation date: 2022-05-04
-			 */
-			[
-				'name'        => 'layerGrouping',
-				'label'       => __( 'Layer grouping', 'web-stories' ),
-				'description' => __( 'Enable layer grouping', 'web-stories' ),
->>>>>>> 0063112a
 				'group'       => 'editor',
 			],
 		];
