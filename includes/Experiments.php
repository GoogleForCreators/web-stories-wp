<?php
/**
 * Class Experiments
 *
 * @package   Google\Web_Stories
 * @copyright 2020 Google LLC
 * @license   https://www.apache.org/licenses/LICENSE-2.0 Apache License 2.0
 * @link      https://github.com/google/web-stories-wp
 */

/**
 * Copyright 2020 Google LLC
 *
 * Licensed under the Apache License, Version 2.0 (the "License");
 * you may not use this file except in compliance with the License.
 * You may obtain a copy of the License at
 *
 *     https://www.apache.org/licenses/LICENSE-2.0
 *
 * Unless required by applicable law or agreed to in writing, software
 * distributed under the License is distributed on an "AS IS" BASIS,
 * WITHOUT WARRANTIES OR CONDITIONS OF ANY KIND, either express or implied.
 * See the License for the specific language governing permissions and
 * limitations under the License.
 */

namespace Google\Web_Stories;

/**
 * Experiments class.
 *
 * Allows turning flags on/off via the admin UI.
 */
class Experiments extends Service_Base {
	/**
	 * Settings page name.
	 *
	 * @var string
	 */
	const PAGE_NAME = 'web-stories-experiments';

	/**
	 * Admin page hook suffix.
	 *
	 * @var string|false The experiments page's hook_suffix, or false if the user does not have the capability required.
	 */
	private $hook_suffix;

	/**
	 * Initializes experiments
	 *
	 * @return void
	 */
	public function register() {
		if ( WEBSTORIES_DEV_MODE ) {
			add_action( 'admin_menu', [ $this, 'add_menu_page' ], 25 );
			add_action( 'admin_init', [ $this, 'initialize_settings' ] );
		}
	}

	/**
	 * Get the action priority to use for registering the service.
	 *
	 * @since 1.6.0
	 *
	 * @return int Registration action priority to use.
	 */
	public static function get_registration_action_priority() {
		return 7;
	}

	/**
	 * Registers the experiments admin menu page.
	 *
	 * @since 1.0.0
	 *
	 * @return void
	 */
	public function add_menu_page() {
		$this->hook_suffix = add_submenu_page(
			'edit.php?post_type=' . Story_Post_Type::POST_TYPE_SLUG,
			__( 'Experiments', 'web-stories' ),
			__( 'Experiments', 'web-stories' ),
			'manage_options',
			'web-stories-experiments',
			[ $this, 'render' ],
			25
		);
	}

	/**
	 * Renders the experiments page.
	 *
	 * @codeCoverageIgnore
	 *
	 * @return void
	 */
	public function render() {
		require_once WEBSTORIES_PLUGIN_DIR_PATH . 'includes/templates/admin/experiments.php';
	}

	/**
	 * Initializes the experiments settings page.
	 *
	 * @since 1.0.0
	 *
	 * @return void
	 */
	public function initialize_settings() {
		add_settings_section(
			'web_stories_experiments_section',
			// The empty string ensures the render function won't output a h2.
			'',
			[ $this, 'display_experiment_section' ],
			self::PAGE_NAME
		);

		foreach ( $this->get_experiment_groups() as $group => $label ) {
			add_settings_section(
				$group,
				$label,
				'__return_empty_string',
				self::PAGE_NAME
			);
		}

		$experiments = $this->get_experiments();

		foreach ( $experiments as $experiment ) {
			add_settings_field(
				$experiment['name'],
				$experiment['label'],
				[ $this, 'display_experiment_field' ],
				self::PAGE_NAME,
				$experiment['group'],
				[
					'label'   => $experiment['description'],
					'id'      => $experiment['name'],
					'default' => array_key_exists( 'default', $experiment ) && $experiment['default'],
				]
			);
		}
	}

	/**
	 * Display a checkbox field for a single experiment.
	 *
	 * @since 1.0.0
	 *
	 * @param array $args {
	 *     Array of arguments for displaying a single field.
	 *
	 *     @type string $id      Experiment ID.
	 *     @type string $label   Experiment label.
	 *     @type bool   $default Whether the experiment is enabled by default.
	 * }
	 *
	 * @return void
	 */
	public function display_experiment_field( $args ) {
		$is_enabled_by_default = ! empty( $args['default'] );
		$checked               = $is_enabled_by_default || $this->is_experiment_enabled( $args['id'] );
		$disabled              = $is_enabled_by_default ? 'disabled' : '';
		?>
		<label for="<?php echo esc_attr( $args['id'] ); ?>">
			<input
				type="checkbox"
				name="<?php echo esc_attr( sprintf( '%1$s[%2$s]', Settings::SETTING_NAME_EXPERIMENTS, $args['id'] ) ); ?>"
				id="<?php echo esc_attr( $args['id'] ); ?>"
				value="1"
				<?php echo esc_attr( $disabled ); ?>
				<?php checked( $checked ); ?>
			/>
			<?php echo esc_html( $args['label'] ); ?>
		</label>
		<?php
	}

	/**
	 * Display the experiments section.
	 *
	 * @codeCoverageIgnore
	 *
	 * @return void
	 */
	public function display_experiment_section() {
		?>
		<p>
			<?php
			esc_html_e( "The Web Stories editor includes experimental features that are useable while they're in development. Select the ones you'd like to enable. These features are likely to change, so avoid using them in production.", 'web-stories' );
			?>
		</p>
		<?php
	}

	/**
	 * Returns all available experiment groups.
	 *
	 * @since 1.0.0
	 *
	 * @return array List of experiment groups
	 */
	public function get_experiment_groups() {
		return [
			'general'   => __( 'General', 'web-stories' ),
			'dashboard' => __( 'Dashboard', 'web-stories' ),
			'editor'    => __( 'Editor', 'web-stories' ),
		];
	}

	/**
	 * Returns a list of all experiments.
	 *
	 * @SuppressWarnings(PHPMD.ExcessiveMethodLength)
	 *
	 * @since 1.0.0
	 *
	 * @return array List of experiments by group.
	 */
	public function get_experiments() {
		return [
			/**
			 * Author: @littlemilkstudio
			 * Issue: 7965
			 * Creation date: 2021-06-18
			 */
			[
				'name'        => 'enableChecklistCompanion',
				'label'       => __( 'Enable Checklist Companion', 'web-stories' ),
				'description' => __( 'Enables v2 of prepublish checklist as a popup in the editor.', 'web-stories' ),
				'group'       => 'editor',
			],
			/**
			 * Author: @samwhale
			 * Issue: 6153
			 * Creation date: 2021-06-07
			 */
			[
				'name'        => 'enableRightClickMenus',
				'label'       => __( 'Enable Right Click Menus', 'web-stories' ),
				'description' => __( 'Adds a contextual shortcut menu when right clicking in the editor.', 'web-stories' ),
				'group'       => 'editor',
			],
			/**
			 * Author: @brittanyirl
			 * Issue: 6148
			 * Creation date: 2021-05-11
			 */
			[
				'name'        => 'enableQuickActionMenus',
				'label'       => __( 'Enable Quick Action Menus', 'web-stories' ),
				'description' => __( 'Adds a contextual shortcut menu to side of canvas in editor.', 'web-stories' ),
				'group'       => 'editor',
				'default'     => true,
			],
			/**
			 * Author: @littlemilkstudio
			 * Issue: 6708
			 * Creation date: 2021-03-23
			 */
			[
				'name'        => 'enableStickers',
				'label'       => __( 'Enable Stickers', 'web-stories' ),
				'description' => __( 'Appends sticker buttons to the bottom of the shapes panel in library.', 'web-stories' ),
				'group'       => 'editor',
			],
			/**
			 * Author: @littlemilkstudio
			 * Issue: 6379
			 * Creation date: 2021-03-09
			 */
			[
				'name'        => 'enableExperimentalAnimationEffects',
				'label'       => __( 'Experimental Animation Effects', 'web-stories' ),
				'description' => __( 'Enables any animation effects that are currently experimental', 'web-stories' ),
				'group'       => 'editor',
			],
			/**
			 * Author: @carlos-kelly
			 * Issue: 2081
			 * Creation date: 2020-05-28
			 */
			[
				'name'        => 'enableInProgressViews',
				'label'       => __( 'Views', 'web-stories' ),
				'description' => __( 'Enable in-progress views to be accessed', 'web-stories' ),
				'group'       => 'dashboard',
			],
			/**
			 * Author: @brittanyirl
			 * Issue: 2344
			 * Creation date: 2020-06-10
			 */
			[
				'name'        => 'enableInProgressStoryActions',
				'label'       => __( 'Actions', 'web-stories' ),
				'description' => __( 'Enable in-progress story actions', 'web-stories' ),
				'group'       => 'dashboard',
			],
			/**
			 * Author: @brittanyirl
			 * Issue: 2381
			 * Creation date: 2020-06-11
			 */
			[
				'name'        => 'enableInProgressTemplateActions',
				'label'       => __( 'Template Actions', 'web-stories' ),
				'description' => __( 'Enable in-progress template actions', 'web-stories' ),
				'group'       => 'dashboard',
			],
			/**
			 * Author: @brittanyirl
			 * Issue: 2292
			 * Creation date: 2020-06-11
			 */
			[
				'name'        => 'enableBookmarkActions',
				'label'       => __( 'Bookmarks', 'web-stories' ),
				'description' => __( 'Enable bookmark actions', 'web-stories' ),
				'group'       => 'dashboard',
			],
			/**
			 * Author: @dmmulroy
			 * Issue: #2098
			 * Creation date: 2020-06-04
			 */
			[
				'name'        => 'showTextAndShapesSearchInput',
				'label'       => __( 'Library Search', 'web-stories' ),
				'description' => __( 'Enable search input on text and shapes tabs', 'web-stories' ),
				'group'       => 'editor',
			],
			/**
			 * Author: @diegovar
			 * Issue: #2616
			 * Creation date: 2020-06-23
			 */
			[
				'name'        => 'showElementsTab',
				'label'       => __( 'Elements tab', 'web-stories' ),
				'description' => __( 'Enable elements tab', 'web-stories' ),
				'group'       => 'editor',
			],
			/**
			 * Author: @diegovar
			 * Issue: #3206
			 * Creation date: 2020-07-15
			 */
			[
				'name'        => 'incrementalSearchDebounceMedia',
				'label'       => __( 'Incremental Search', 'web-stories' ),
				'description' => __( 'Enable incremental search in the Upload and Third-party media tabs.', 'web-stories' ),
				'group'       => 'editor',
			],
			/**
			 * Author: @spacedmonkey
			 * Issue: #798
			 * Creation date: 2020-11-02
			 */
			[
				'name'        => 'enableSVG',
				'label'       => __( 'SVG upload', 'web-stories' ),
				'description' => __( 'Enable SVG upload', 'web-stories' ),
				'group'       => 'general',
			],
			/**
			 * Author: @spacedmonkey
<<<<<<< HEAD
			 * Issue: #7480
			 * Creation date: 2021-05-28
			 */
			[
				'name'        => 'enableMediaPickerVideoOptimization',
				'label'       => __( 'Video optimization in media picker', 'web-stories' ),
				'description' => __( 'Optimize already uploaded videos in media picker.', 'web-stories' ),
				'group'       => 'editor',
			],
			/**
			 * Author: @spacedmonkey
			 * Issue: #7232
			 * Creation date: 2021-07-14
			 */
			[
				'name'        => 'enableGifOptimization',
				'label'       => __( 'Convert gifs to videos', 'web-stories' ),
				'description' => __( 'Enable the convertion of gifs to videos', 'web-stories' ),
				'group'       => 'editor',
			],
			/**
			 * Author: @spacedmonkey
=======
>>>>>>> 71e71281
			 * Issue: #3126
			 * Creation date: 2021-02-02
			 */
			[
				'name'        => 'enablePostLocking',
				'label'       => __( 'Post locking', 'web-stories' ),
				'description' => __( 'Enable post locking', 'web-stories' ),
				'group'       => 'general',
			],
		];
	}

	/**
	 * Returns the experiment statuses for a given group.
	 *
	 * @since 1.0.0
	 *
	 * @param string $group Experiments group name.
	 *
	 * @return array Experiment statuses with name as key and status as value.
	 */
	public function get_experiment_statuses( $group ) {
		$experiments = wp_list_filter( $this->get_experiments(), [ 'group' => $group ] );

		if ( empty( $experiments ) ) {
			return [];
		}

		$result = [];

		foreach ( $experiments as $experiment ) {
			$result[ $experiment['name'] ] = $this->is_experiment_enabled( $experiment['name'] );
		}

		return $result;
	}

	/**
	 * Returns an experiment by name.
	 *
	 * @since 1.3.0
	 *
	 * @param string $name Experiment name.
	 * @return array|null Experiment if found, null otherwise.
	 */
	protected function get_experiment( $name ) {
		$experiment = wp_list_filter( $this->get_experiments(), [ 'name' => $name ] );
		return ! empty( $experiment ) ? array_shift( $experiment ) : null;
	}

	/**
	 * Checks whether an experiment is enabled.
	 *
	 * @since 1.0.0
	 *
	 * @param string $name Experiment name.
	 *
	 * @return bool Whether the experiment is enabled.
	 */
	public function is_experiment_enabled( $name ) {
		$experiment = $this->get_experiment( $name );

		if ( ! $experiment ) {
			return false;
		}

		if ( array_key_exists( 'default', $experiment ) ) {
			return (bool) $experiment['default'];
		}

		$experiments = get_option( Settings::SETTING_NAME_EXPERIMENTS );
		return ! empty( $experiments[ $name ] );
	}

	/**
	 * Returns the names of all enabled experiments.
	 *
	 * @since 1.4.0
	 *
	 * @return array List of all enabled experiments.
	 */
	public function get_enabled_experiments() {
		$experiments = array_filter(
			wp_list_pluck( $this->get_experiments(), 'name' ),
			[ $this, 'is_experiment_enabled' ]
		);

		return $experiments;
	}
}<|MERGE_RESOLUTION|>--- conflicted
+++ resolved
@@ -365,18 +365,6 @@
 			],
 			/**
 			 * Author: @spacedmonkey
-<<<<<<< HEAD
-			 * Issue: #7480
-			 * Creation date: 2021-05-28
-			 */
-			[
-				'name'        => 'enableMediaPickerVideoOptimization',
-				'label'       => __( 'Video optimization in media picker', 'web-stories' ),
-				'description' => __( 'Optimize already uploaded videos in media picker.', 'web-stories' ),
-				'group'       => 'editor',
-			],
-			/**
-			 * Author: @spacedmonkey
 			 * Issue: #7232
 			 * Creation date: 2021-07-14
 			 */
@@ -388,8 +376,6 @@
 			],
 			/**
 			 * Author: @spacedmonkey
-=======
->>>>>>> 71e71281
 			 * Issue: #3126
 			 * Creation date: 2021-02-02
 			 */
