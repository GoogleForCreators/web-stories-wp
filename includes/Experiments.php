--- conflicted
+++ resolved
@@ -370,7 +370,6 @@
 				'default'     => true,
 			],
 			/**
-<<<<<<< HEAD
 			 * Author: @sblinde
 			 * Issue: #5326
 			 * Creation date: 2022-06-29
@@ -379,7 +378,9 @@
 				'name'        => 'showSemanticHeadings',
 				'label'       => __( 'Semantic headings', 'web-stories' ),
 				'description' => __( 'Display semantic heading tags', 'web-stories' ),
-=======
+        'group'       => 'editor',
+      ],
+      /**
 			 * Author: @barklund
 			 * Issue: #9643
 			 * Creation date: 2022-06-21
@@ -388,7 +389,6 @@
 				'name'        => 'extraPages',
 				'label'       => __( 'Context Pages', 'web-stories' ),
 				'description' => __( 'Show extra pages for context before and after the current canvas page. Note: This might come with a performance penalty.', 'web-stories' ),
->>>>>>> 079afb26
 				'group'       => 'editor',
 			],
 		];
