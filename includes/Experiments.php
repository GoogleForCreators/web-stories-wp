--- conflicted
+++ resolved
@@ -279,52 +279,6 @@
 			],
 			/**
 			 * Author: @barklund
-<<<<<<< HEAD
-			 * Issue: #10112
-			 * Creation date: 2022-01-27
-			 */
-			[
-				'name'        => 'floatingMenu',
-				'label'       => __( 'Floating Menu', 'web-stories' ),
-				'description' => __( 'Enable the new floating design menu', 'web-stories' ),
-=======
-			 * Issue: #7332
-			 * Creation date: 2022-04-19
-			 */
-			[
-				'name'        => 'layerLocking',
-				'label'       => __( 'Layer locking', 'web-stories' ),
-				'description' => __( 'Enable layer locking', 'web-stories' ),
-				'group'       => 'editor',
-				'default'     => true,
-			],
-			/**
-			 * Author: @merapi
-			 * Issue: #9244
-			 * Creation date: 2022-05-04
-			 */
-			[
-				'name'        => 'layerGrouping',
-				'label'       => __( 'Layer grouping', 'web-stories' ),
-				'description' => __( 'Enable layer grouping', 'web-stories' ),
-				'group'       => 'editor',
-				'default'     => true,
-			],
-			/**
-			 * Author: @mariana-k
-			 * Issue: #9248
-			 * Creation date: 2022-05-12
-			 */
-			[
-				'name'        => 'layerNaming',
-				'label'       => __( 'Layer naming', 'web-stories' ),
-				'description' => __( 'Enable layer naming', 'web-stories' ),
->>>>>>> 748ab56b
-				'group'       => 'editor',
-				'default'     => true,
-			],
-			/**
-			 * Author: @barklund
 			 * Issue: #9643
 			 * Creation date: 2022-06-21
 			 */
