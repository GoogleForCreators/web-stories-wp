--- conflicted
+++ resolved
@@ -312,28 +312,6 @@
 				'group'       => 'editor',
 			],
 			/**
-			 * Author: @spacedmonkey
-<<<<<<< HEAD
-			 * Issue: #10888
-			 * Creation date: 2022-04-08
-			 */
-			[
-				'name'        => 'audioHotlinking',
-				'label'       => __( 'Audio hotlinking', 'web-stories' ),
-				'description' => __( 'Enable hotlinking background audio', 'web-stories' ),
-=======
-			 * Issue: #11081
-			 * Creation date: 2022-03-30
-			 */
-			[
-				'name'        => 'captionHotlinking',
-				'label'       => __( 'Caption hotlinking', 'web-stories' ),
-				'description' => __( 'Enable hotlinking of captions', 'web-stories' ),
->>>>>>> a8338aff
-				'group'       => 'editor',
-				'default'     => true,
-			],
-			/**
 			 * Author: @barklund
 			 * Issue: #7332
 			 * Creation date: 2022-04-19
