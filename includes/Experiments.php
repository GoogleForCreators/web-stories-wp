<?php
/**
 * Class Experiments
 *
 * @link      https://github.com/googleforcreators/web-stories-wp
 *
 * @copyright 2020 Google LLC
 * @license   https://www.apache.org/licenses/LICENSE-2.0 Apache License 2.0
 */

/**
 * Copyright 2020 Google LLC
 *
 * Licensed under the Apache License, Version 2.0 (the "License");
 * you may not use this file except in compliance with the License.
 * You may obtain a copy of the License at
 *
 *     https://www.apache.org/licenses/LICENSE-2.0
 *
 * Unless required by applicable law or agreed to in writing, software
 * distributed under the License is distributed on an "AS IS" BASIS,
 * WITHOUT WARRANTIES OR CONDITIONS OF ANY KIND, either express or implied.
 * See the License for the specific language governing permissions and
 * limitations under the License.
 */

namespace Google\Web_Stories;

use Google\Web_Stories\Infrastructure\HasRequirements;

/**
 * Experiments class.
 *
 * Allows turning flags on/off via the admin UI.
 */
class Experiments extends Service_Base implements HasRequirements {
	/**
	 * Settings page name.
	 */
	public const PAGE_NAME = 'web-stories-experiments';

	/**
	 * Settings instance.
	 *
	 * @var Settings Settings instance.
	 */
	private $settings;

	/**
	 * Experiments constructor.
	 *
	 * @since 1.12.0
	 *
	 * @param Settings $settings Settings instance.
	 * @return void
	 */
	public function __construct( Settings $settings ) {
		$this->settings = $settings;
	}

	/**
	 * Initializes experiments
	 */
	public function register(): void {
		if ( WEBSTORIES_DEV_MODE ) {
			add_action( 'admin_menu', [ $this, 'add_menu_page' ], 25 );
			add_action( 'admin_init', [ $this, 'initialize_settings' ] );
		}
	}

	/**
	 * Get the list of service IDs required for this service to be registered.
	 *
	 * Needed because settings needs to be registered first.
	 *
	 * @since 1.13.0
	 *
	 * @return string[] List of required services.
	 */
	public static function get_requirements(): array {
		return [ 'settings' ];
	}

	/**
	 * Registers the experiments admin menu page.
	 *
	 * @since 1.0.0
	 */
	public function add_menu_page(): void {
		add_submenu_page(
			'edit.php?post_type=' . Story_Post_Type::POST_TYPE_SLUG,
			__( 'Experiments', 'web-stories' ),
			__( 'Experiments', 'web-stories' ),
			'manage_options',
			'web-stories-experiments',
			[ $this, 'render' ],
			25
		);
	}

	/**
	 * Renders the experiments page.
	 *
	 * @codeCoverageIgnore
	 */
	public function render(): void {
		require_once WEBSTORIES_PLUGIN_DIR_PATH . 'includes/templates/admin/experiments.php';
	}

	/**
	 * Initializes the experiments settings page.
	 *
	 * @since 1.0.0
	 */
	public function initialize_settings(): void {
		add_settings_section(
			'web_stories_experiments_section',
			// The empty string ensures the render function won't output a h2.
			'',
			[ $this, 'display_experiment_section' ],
			self::PAGE_NAME
		);

		foreach ( $this->get_experiment_groups() as $group => $label ) {
			add_settings_section(
				$group,
				$label,
				'__return_empty_string',
				self::PAGE_NAME
			);
		}

		$experiments = $this->get_experiments();

		foreach ( $experiments as $experiment ) {
			add_settings_field(
				$experiment['name'],
				$experiment['label'],
				[ $this, 'display_experiment_field' ],
				self::PAGE_NAME,
				$experiment['group'],
				[
					'label'   => $experiment['description'],
					'id'      => $experiment['name'],
					'default' => \array_key_exists( 'default', $experiment ) && $experiment['default'],
				]
			);
		}
	}

	/**
	 * Display a checkbox field for a single experiment.
	 *
	 * @since 1.0.0
	 *
	 * @param array $args {
	 *     Array of arguments for displaying a single field.
	 *
	 *     @type string $id      Experiment ID.
	 *     @type string $label   Experiment label.
	 *     @type bool   $default Whether the experiment is enabled by default.
	 * }
	 */
	public function display_experiment_field( array $args ): void {
		$is_enabled_by_default = ! empty( $args['default'] );
		$checked               = $is_enabled_by_default || $this->is_experiment_enabled( $args['id'] );
		$disabled              = $is_enabled_by_default ? 'disabled' : '';
		?>
		<label for="<?php echo esc_attr( $args['id'] ); ?>">
			<input
				type="checkbox"
				name="<?php echo esc_attr( sprintf( '%1$s[%2$s]', $this->settings::SETTING_NAME_EXPERIMENTS, $args['id'] ) ); ?>"
				id="<?php echo esc_attr( $args['id'] ); ?>"
				value="1"
				<?php echo esc_attr( $disabled ); ?>
				<?php checked( $checked ); ?>
			/>
			<?php echo esc_html( $args['label'] ); ?>
		</label>
		<?php
	}

	/**
	 * Display the experiments section.
	 *
	 * @codeCoverageIgnore
	 */
	public function display_experiment_section(): void {
		?>
		<p>
			<?php
			esc_html_e( "The Web Stories editor includes experimental features that are useable while they're in development. Select the ones you'd like to enable. These features are likely to change, so avoid using them in production.", 'web-stories' );
			?>
		</p>
		<?php
	}

	/**
	 * Returns all available experiment groups.
	 *
	 * @since 1.0.0
	 *
	 * @return array List of experiment groups
	 */
	public function get_experiment_groups(): array {
		return [
			'general'   => __( 'General', 'web-stories' ),
			'dashboard' => __( 'Dashboard', 'web-stories' ),
			'editor'    => __( 'Editor', 'web-stories' ),
		];
	}

	/**
	 * Returns a list of all experiments.
	 *
	 * @SuppressWarnings(PHPMD.ExcessiveMethodLength)
	 *
	 * @since 1.0.0
	 *
	 * @return array List of experiments by group.
	 */
	public function get_experiments(): array {
		return [
			/**
			 * Author: @littlemilkstudio
			 * Issue: 6379
			 * Creation date: 2021-03-09
			 */
			[
				'name'        => 'enableExperimentalAnimationEffects',
				'label'       => __( 'Experimental animations', 'web-stories' ),
				'description' => __( 'Enable any animation effects that are currently experimental', 'web-stories' ),
				'group'       => 'editor',
			],
			/**
			 * Author: @brittanyirl
			 * Issue: 2381
			 * Creation date: 2020-06-11
			 */
			[
				'name'        => 'enableInProgressTemplateActions',
				'label'       => __( 'Template actions', 'web-stories' ),
				'description' => __( 'Enable in-progress template actions', 'web-stories' ),
				'group'       => 'dashboard',
			],
			/**
			 * Author: @diegovar
			 * Issue: #2616
			 * Creation date: 2020-06-23
			 */
			[
				'name'        => 'showElementsTab',
				'label'       => __( 'Elements tab', 'web-stories' ),
				'description' => __( 'Enable elements tab', 'web-stories' ),
				'group'       => 'editor',
			],
			/**
			 * Author: @diegovar
			 * Issue: #3206
			 * Creation date: 2020-07-15
			 */
			[
				'name'        => 'incrementalSearchDebounceMedia',
				'label'       => __( 'Incremental Search', 'web-stories' ),
				'description' => __( 'Enable incremental search in the Upload and Third-party media tabs', 'web-stories' ),
				'group'       => 'editor',
			],
			/**
			 * Author: @spacedmonkey
			 * Issue: #798
			 * Creation date: 2020-11-02
			 */
			[
				'name'        => 'enableSVG',
				'label'       => __( 'SVG upload', 'web-stories' ),
				'description' => __( 'Enable SVG upload', 'web-stories' ),
				'group'       => 'general',
			],
			/**
			 * Author: @spacedmonkey
			 * Issue: #3126
			 * Creation date: 2021-02-02
			 */
			[
				'name'        => 'enablePostLocking',
				'label'       => __( 'Story locking', 'web-stories' ),
				'description' => __( 'Lock in-progress stories from being edited by other authors', 'web-stories' ),
				'group'       => 'general',
				'default'     => true,
			],
			/**
			 * Author: @spacedmonkey
			 * Issue: #10339
			 * Creation date: 2022-02-02
			 */
			[
				'name'        => 'enablePostLockingTakeOver',
				'label'       => __( 'Story locking take over', 'web-stories' ),
				'description' => __( 'Allow locked stories to be taken over by another author', 'web-stories' ),
				'group'       => 'editor',
			],
			/**
			 * Author: @brittanyirl
			 * Issue: #10115
			 * Creation date: 2022-02-02
			 */
			[
				'name'        => 'enableUpdatedPublishStoryModal',
				'label'       => __( 'Updated Publish Story Modal', 'web-stories' ),
				'description' => __( 'Enable new pre-publish confirmation modal', 'web-stories' ),
				'group'       => 'editor',
				'default'     => true,
			],
			/**
			 * Author: @miina
			 * Issue #471
			 * Creation date: 2021-08-10
			 */
			[
				'name'        => 'enableHotlinking',
				'label'       => __( 'Insert media from link', 'web-stories' ),
				'description' => __( 'Enable inserting media element from external link', 'web-stories' ),
				'group'       => 'editor',
				'default'     => true,
			],

			/**
			 * Author: @barklund
			 * Issue: #8877
			 * Creation date: 2021-09-01
			 */
			[
				'name'        => 'enableVideoTrim',
				'label'       => __( 'Video trimming', 'web-stories' ),
				'description' => __( 'Enable video trimming', 'web-stories' ),
				'group'       => 'editor',
				'default'     => true,
			],

			/**
			 * Author: @barklund
			 * Issue: #8973
			 * Creation date: 2021-09-07
			 */
			[
				'name'        => 'enableThumbnailCaching',
				'label'       => __( 'Thumbnail Caching', 'web-stories' ),
				'description' => __( 'Enable thumbnail caching', 'web-stories' ),
				'group'       => 'editor',
				'default'     => true,
			],

			/**
			 * Author: @miina
			 * Issue: #9880
			 * Creation date: 2021-12-15
			 */
			[
				'name'        => 'customFonts',
				'label'       => __( 'Custom Fonts', 'web-stories' ),
				'description' => __( 'Enable adding custom fonts', 'web-stories' ),
				'group'       => 'general',
			],
			/**
			 * Author: @spacedmonkey
			 * Issue: #8821
			 * Creation date: 2022-01-19
			 */
			[
				'name'        => 'enhancedPageBackgroundAudio',
				'label'       => __( 'Page Background Audio', 'web-stories' ),
				'description' => __( 'Enable adding captions to background audio', 'web-stories' ),
				'group'       => 'editor',
				'default'     => true,
			],
			/**
			 * Author: @barklund
			 * Issue: #10112
			 * Creation date: 2022-01-27
			 */
			[
				'name'        => 'floatingMenu',
				'label'       => __( 'Floating Menu', 'web-stories' ),
				'description' => __( 'Enable the new floating design menu', 'web-stories' ),
				'group'       => 'editor',
			],
			/**
<<<<<<< HEAD
			 * Author: @swissspidy
			 * Issue: #10394
			 * Creation date: 2022-01-32
			 */
			[
				'name'        => 'semanticHeadingTags',
				'label'       => __( 'Semantic Headings', 'web-stories' ),
				'description' => __( 'Automatically use semantic heading tags for text elements', 'web-stories' ),
				'group'       => 'editor',
				'default'     => true,
=======
			 * Author: @miina
			 * Issue: #10113
			 * Creation date: 2022-02-22
			 */
			[
				'name'        => 'libraryTextStyles',
				'label'       => __( 'Library: Saved Styles', 'web-stories' ),
				'description' => __( 'Allow inserting/applying Saved Styles from Text Library', 'web-stories' ),
				'group'       => 'editor',
>>>>>>> 1a29795f
			],
		];
	}

	/**
	 * Returns the experiment statuses for a given group.
	 *
	 * @since 1.0.0
	 *
	 * @param string $group Experiments group name.
	 * @return array Experiment statuses with name as key and status as value.
	 */
	public function get_experiment_statuses( string $group ): array {
		$experiments = wp_list_filter( $this->get_experiments(), [ 'group' => $group ] );

		if ( empty( $experiments ) ) {
			return [];
		}

		$result = [];

		foreach ( $experiments as $experiment ) {
			$result[ $experiment['name'] ] = $this->is_experiment_enabled( $experiment['name'] );
		}

		return $result;
	}

	/**
	 * Returns an experiment by name.
	 *
	 * @since 1.3.0
	 *
	 * @param string $name Experiment name.
	 * @return array|null Experiment if found, null otherwise.
	 */
	protected function get_experiment( string $name ): ?array {
		$experiment = wp_list_filter( $this->get_experiments(), [ 'name' => $name ] );
		return ! empty( $experiment ) ? array_shift( $experiment ) : null;
	}

	/**
	 * Checks whether an experiment is enabled.
	 *
	 * @since 1.0.0
	 *
	 * @param string $name Experiment name.
	 * @return bool Whether the experiment is enabled.
	 */
	public function is_experiment_enabled( string $name ): bool {
		$experiment = $this->get_experiment( $name );

		if ( ! $experiment ) {
			return false;
		}

		if ( \array_key_exists( 'default', $experiment ) ) {
			return (bool) $experiment['default'];
		}

		/**
		 * List of enabled experiments.
		 *
		 * @var array<string, array> $experiments
		 */
		$experiments = $this->settings->get_setting( $this->settings::SETTING_NAME_EXPERIMENTS, [] );
		return ! empty( $experiments[ $name ] );
	}

	/**
	 * Returns the names of all enabled experiments.
	 *
	 * @since 1.4.0
	 *
	 * @return array List of all enabled experiments.
	 */
	public function get_enabled_experiments(): array {
		$experiments = array_filter(
			wp_list_pluck( $this->get_experiments(), 'name' ),
			[ $this, 'is_experiment_enabled' ]
		);

		return $experiments;
	}
}<|MERGE_RESOLUTION|>--- conflicted
+++ resolved
@@ -384,30 +384,6 @@
 				'description' => __( 'Enable the new floating design menu', 'web-stories' ),
 				'group'       => 'editor',
 			],
-			/**
-<<<<<<< HEAD
-			 * Author: @swissspidy
-			 * Issue: #10394
-			 * Creation date: 2022-01-32
-			 */
-			[
-				'name'        => 'semanticHeadingTags',
-				'label'       => __( 'Semantic Headings', 'web-stories' ),
-				'description' => __( 'Automatically use semantic heading tags for text elements', 'web-stories' ),
-				'group'       => 'editor',
-				'default'     => true,
-=======
-			 * Author: @miina
-			 * Issue: #10113
-			 * Creation date: 2022-02-22
-			 */
-			[
-				'name'        => 'libraryTextStyles',
-				'label'       => __( 'Library: Saved Styles', 'web-stories' ),
-				'description' => __( 'Allow inserting/applying Saved Styles from Text Library', 'web-stories' ),
-				'group'       => 'editor',
->>>>>>> 1a29795f
-			],
 		];
 	}
 
