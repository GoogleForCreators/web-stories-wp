--- conflicted
+++ resolved
@@ -324,7 +324,6 @@
 			],
 			/**
 			 * Author: @spacedmonkey
-<<<<<<< HEAD
 			 * Issue: #11777
 			 * Creation date: 2022-06-24
 			 */
@@ -332,7 +331,10 @@
 				'name'        => 'linkIconHotlinking',
 				'label'       => __( 'Link icon hotlinking', 'web-stories' ),
 				'description' => __( 'Enable link icon hotlinking', 'web-stories' ),
-=======
+				'group'       => 'editor',
+			],
+			/**
+			 * Author: @spacedmonkey
 			 * Issue: #11535
 			 * Creation date: 2022-06-24
 			 */
@@ -340,7 +342,6 @@
 				'name'        => 'videoPosterHotlinking',
 				'label'       => __( 'Video poster hotlinking', 'web-stories' ),
 				'description' => __( 'Enable video poster hotlinking', 'web-stories' ),
->>>>>>> d84c854a
 				'group'       => 'editor',
 			],
 			/**
