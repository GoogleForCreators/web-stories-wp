--- conflicted
+++ resolved
@@ -384,7 +384,17 @@
 				'description' => __( 'Enable support for cropping cut off-screen parts of videos', 'web-stories' ),
 				'group'       => 'editor',
 			],
-<<<<<<< HEAD
+			/**
+			 * Author: @spacedmonkey
+			 * Issue: #12211
+			 * Creation date: 2022-09-07
+			 */
+			[
+				'name'        => 'videoVolume',
+				'label'       => __( 'Video Volume', 'web-stories' ),
+				'description' => __( 'Enable setting video volume', 'web-stories' ),
+				'group'       => 'editor',
+			],
 			/**
 			 * Author: @barklund
 			 * Issue: #12210
@@ -394,18 +404,6 @@
 				'name'        => 'customPageAdvance',
 				'label'       => __( 'Per-Page Page Advance', 'web-stories' ),
 				'description' => __( 'Enable detailed page advancement settings on a per-page basis', 'web-stories' ),
-=======
-
-			/**
-			 * Author: @spacedmonkey
-			 * Issue: #12211
-			 * Creation date: 2022-09-07
-			 */
-			[
-				'name'        => 'videoVolume',
-				'label'       => __( 'Video Volume', 'web-stories' ),
-				'description' => __( 'Enable setting video volume', 'web-stories' ),
->>>>>>> a6b1f03e
 				'group'       => 'editor',
 			],
 		];
