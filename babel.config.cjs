/*
 * Copyright 2020 Google LLC
 *
 * Licensed under the Apache License, Version 2.0 (the "License");
 * you may not use this file except in compliance with the License.
 * You may obtain a copy of the License at
 *
 *     https://www.apache.org/licenses/LICENSE-2.0
 *
 * Unless required by applicable law or agreed to in writing, software
 * distributed under the License is distributed on an "AS IS" BASIS,
 * WITHOUT WARRANTIES OR CONDITIONS OF ANY KIND, either express or implied.
 * See the License for the specific language governing permissions and
 * limitations under the License.
 */

module.exports = function (api) {
  const isTest = api.env('test');
  const isProduction = api.env('production');

  const targets = isTest
    ? {
        node: 'current',
      }
    : undefined;

  return {
    presets: [
      [
        '@babel/preset-env',
        {
          shippedProposals: true,
          targets,
          useBuiltIns: 'usage',
<<<<<<< HEAD
          corejs: '3.25.0',
=======
          corejs: '3.25.3',
>>>>>>> 2d32c8f5
        },
      ],
      [
        '@babel/preset-react',
        {
          // Not fully released yet, see https://github.com/facebook/react/pull/18299#issuecomment-603738136.
          //runtime: 'automatic',
          development: !isProduction,
        },
      ],
      '@babel/preset-typescript',
    ],
    plugins: [
      '@wordpress/babel-plugin-import-jsx-pragma',
      [
        'babel-plugin-styled-components',
        {
          meaninglessFileNames: ['index', 'styles', 'components'],
        },
      ],
    ],
    sourceMaps: true,
    env: {
      production: {
        plugins: ['transform-react-remove-prop-types'],
      },
    },
  };
};<|MERGE_RESOLUTION|>--- conflicted
+++ resolved
@@ -32,11 +32,7 @@
           shippedProposals: true,
           targets,
           useBuiltIns: 'usage',
-<<<<<<< HEAD
-          corejs: '3.25.0',
-=======
           corejs: '3.25.3',
->>>>>>> 2d32c8f5
         },
       ],
       [
