#!/usr/bin/env bash

# Exit if any command fails.
set -e

# Common variables.
WP_DEBUG=${WP_DEBUG-true}
SCRIPT_DEBUG=${SCRIPT_DEBUG-true}
WEBSTORIES_DEV_MODE=${WEBSTORIES_DEV_MODE-true}
MEDIA_TRASH=${MEDIA_TRASH-false}
WP_VERSION=${WP_VERSION-"latest"}

# Include useful functions
. "$(dirname "$0")/includes.sh"

# Make sure Docker containers are running
dc up -d >/dev/null 2>&1

# Get the host port for the WordPress container.
HOST_PORT=$(dc port $CONTAINER 80 | awk -F : '{printf $2}')

# Wait until the WordPress site is responding to requests.
echo -en $(status_message "Attempting to connect to WordPress...")
until $(curl -L http://localhost:$HOST_PORT -so - 2>&1 | grep -q "WordPress"); do
	echo -n '.'
	sleep 5
done
echo ''

# Wait until the database container is ready.
echo -en $(status_message "Waiting for database connection...")
until $(container bash -c "echo -n > /dev/tcp/mysql/3306" >/dev/null 2>&1); do
    echo -n '.'
    sleep 5
done
echo ''

# Create the database if it doesn't exist.
echo -e $(status_message "Creating the database (if it does not exist)...")
mysql -e 'CREATE DATABASE IF NOT EXISTS wordpress;'

# If this is the test site, we reset the database so no posts/comments/etc.
# dirty up the tests.
if [ "$1" == '--reset-site' ]; then
	echo -e $(status_message "Resetting test database...")
	wp db reset --yes --quiet
fi

if [ ! -z "$WP_VERSION" ] && [ "$WP_VERSION" != "latest" ]; then
	# Potentially downgrade WordPress
	echo -e $(status_message "Downloading WordPress version $WP_VERSION...")
	wp core download --version=${WP_VERSION} --force --quiet
fi

# Install WordPress.
echo -e $(status_message "Installing WordPress...")
wp core install --title="$SITE_TITLE" --admin_user=admin --admin_password=password --admin_email=test@test.com --skip-email --url=http://localhost:$HOST_PORT --quiet

# Potentially update WordPress
if [ "$WP_VERSION" == "latest" ]; then
	echo -e $(status_message "Updating WordPress to the latest major")
	wp core update --force --quiet
else
  echo -e $(status_message "Updating WordPress to the latest minor")
  wp core update --minor --force --quiet
fi

# Create additional users.
echo -e $(status_message "Creating additional users...")

if [[ $(wp user get editor --field=login 2>&1) != "editor" ]]; then
	wp user create editor editor@example.com --role=editor --user_pass=password
	echo -e $(status_message "Editor created! Username: editor Password: password")
else
 echo -e $(status_message "Editor already exists, skipping...")
fi

if [[ $(wp user get author --field=login 2>&1) != "author" ]]; then
	wp user create author author@example.com --role=author --user_pass=password --quiet
	echo -e $(status_message "Author created! Username: author Password: password")
else
 echo -e $(status_message "Author already exists, skipping...")
fi
if [[ $(wp user get contributor --field=login 2>&1) != "contributor" ]]; then
	wp user create contributor contributor@example.com --role=contributor --user_pass=password --quiet
	echo -e $(status_message "Contributor created! Username: contributor Password: password")
else
 echo -e $(status_message "Contributor already exists, skipping...")
fi
if [[ $(wp user get subscriber --field=login 2>&1) != "subscriber" ]]; then
	wp user create subscriber subscriber@example.com --role=subscriber --user_pass=password --quiet
	echo -e $(status_message "Subscriber created! Username: subscriber Password: password")
else
 echo -e $(status_message "Subscriber already exists, skipping...")
fi

# Make sure the uploads and upgrade folders exist and we have permissions to add files.
echo -e $(status_message "Ensuring that files can be uploaded...")
container mkdir -p \
	/var/www/html/wp-content/uploads \
	/var/www/html/wp-content/upgrade
container chmod 767 \
	/var/www/html/wp-content \
	/var/www/html/wp-content/plugins \
	/var/www/html/wp-config.php \
	/var/www/html/wp-settings.php \
	/var/www/html/wp-content/uploads \
	/var/www/html/wp-content/upgrade


CURRENT_WP_VERSION=$(wp core version | tr -d '\r')
echo -e $(status_message "Current WordPress version: $CURRENT_WP_VERSION...")

if [ "$WP_VERSION" == "latest" ]; then
	# Check for WordPress updates, to make sure we're running the very latest version.
	echo -e $(status_message "Updating WordPress to the latest version...")
	wp core update --quiet
	echo -e $(status_message "Updating The WordPress Database...")
	wp core update-db --quiet
fi

# If the 'wordpress' volume wasn't during the down/up earlier, but the post port has changed, we need to update it.
echo -e $(status_message "Checking the site's url...")
CURRENT_URL=$(wp option get siteurl)
if [ "$CURRENT_URL" != "http://localhost:$HOST_PORT" ]; then
	wp option update home "http://localhost:$HOST_PORT" --quiet
	wp option update siteurl "http://localhost:$HOST_PORT" --quiet
fi

# Activate Web Stories plugin.
echo -e $(status_message "Activating Web Stories plugin...")
wp plugin activate web-stories --quiet

# Install & activate testing plugins.

# Only install gutenberg on latest version of WordPress.
if [ "$WP_VERSION" == "latest" ]; then
  echo -e $(status_message "Installing Gutenberg plugin...")
  wp plugin install gutenberg --force --quiet
fi

echo -e $(status_message "Installing and activating RTL Tester plugin...")
wp plugin install rtl-tester --activate --force --quiet

# Only install WooCommerce on latest version of WordPress.
if [ "$WP_VERSION" == "latest" ] || [ "$WP_VERSION" == "6.1-RC1" ]; then
  echo -e $(status_message "Installing WordPress importer...")
  wp plugin install wordpress-importer --activate --force --quiet

<<<<<<< HEAD
=======
# Only install woocommerce on latest version of WordPress.
if [ "$WP_VERSION" == "latest" ] || [ "$WP_VERSION" == "6.1-RC1" ]; then
>>>>>>> f9f7a098
	echo -e $(status_message "Installing WooCommerce plugin...")
	wp plugin install woocommerce --activate --force --quiet
fi

echo -e $(status_message "Installing AMP plugin...")
wp plugin install amp --force --quiet

echo -e $(status_message "Installing Classic editor plugin...")
wp plugin install classic-editor --force --quiet

echo -e $(status_message "Installing Classic Widgets plugin...")
wp plugin install classic-widgets --force --quiet

echo -e $(status_message "Activating Twenty Twenty theme...")
wp theme activate twentytwenty --quiet

# Set pretty permalinks.
echo -e $(status_message "Setting permalink structure...")
wp rewrite structure '%postname%' --hard --quiet

# Configure site constants.
echo -e $(status_message "Configuring site constants...")
WP_DEBUG_CURRENT=$(wp config get --type=constant --format=json WP_DEBUG | tr -d '\r')

if [[ "$WP_DEBUG" != $WP_DEBUG_CURRENT ]]; then
	wp config set WP_DEBUG $WP_DEBUG --raw --type=constant --quiet --anchor="That's all, stop editing"
	WP_DEBUG_RESULT=$(wp config get --type=constant --format=json WP_DEBUG | tr -d '\r')
	echo -e $(status_message "WP_DEBUG: $WP_DEBUG_RESULT...")
fi

SCRIPT_DEBUG_CURRENT=$(wp config get --type=constant --format=json SCRIPT_DEBUG | tr -d '\r')
if [[ "$SCRIPT_DEBUG" != $SCRIPT_DEBUG_CURRENT ]]; then
	wp config set SCRIPT_DEBUG $SCRIPT_DEBUG --raw --type=constant --quiet --anchor="That's all, stop editing"
	SCRIPT_DEBUG_RESULT=$(wp config get --type=constant --format=json SCRIPT_DEBUG | tr -d '\r')
	echo -e $(status_message "SCRIPT_DEBUG: $SCRIPT_DEBUG_RESULT...")
fi

WEBSTORIES_DEV_MODE_CURRENT=!$WEBSTORIES_DEV_MODE;
if [[ "$(wp config has --type=constant WEBSTORIES_DEV_MODE)" ]]; then
  WEBSTORIES_DEV_MODE_CURRENT=$(wp config get --type=constant --format=json WEBSTORIES_DEV_MODE | tr -d '\r')
fi

if [[ "$WEBSTORIES_DEV_MODE" != $WEBSTORIES_DEV_MODE_CURRENT ]]; then
  wp config set WEBSTORIES_DEV_MODE $WEBSTORIES_DEV_MODE --raw --type=constant --quiet --anchor="That's all, stop editing"
  WEBSTORIES_DEV_MODE_RESULT=$(wp config get --type=constant --format=json WEBSTORIES_DEV_MODE | tr -d '\r')
  echo -e $(status_message "WEBSTORIES_DEV_MODE: $WEBSTORIES_DEV_MODE_RESULT...")
fi

MEDIA_TRASH_CURRENT=!MEDIA_TRASH;
if [[ "$(wp config has --type=constant MEDIA_TRASH)" ]]; then
  $MEDIA_TRASH_CURRENT=$(wp config get --type=constant --format=json MEDIA_TRASH | tr -d '\r')
fi

if [[ "$MEDIA_TRASH" != $MEDIA_TRASH_CURRENT ]]; then
  wp config set MEDIA_TRASH $MEDIA_TRASH --raw --type=constant --quiet --anchor="That's all, stop editing"
  MEDIA_TRASH_RESULT=$(wp config get --type=constant --format=json MEDIA_TRASH | tr -d '\r')
  echo -e $(status_message "MEDIA_TRASH: $MEDIA_TRASH_RESULT...")
fi

# Let's make sure we have some media in the media library to work with.
echo -e $(status_message "Import default set of media assets...")
# TODO: use glob pattern to import items. See https://developer.wordpress.org/cli/commands/media/import/.

WEBM_VIDEO_ID=$(wp media import /var/www/html/wp-content/e2e-assets/small-video.webm --porcelain)
WEBM_VIDEO_POSTER_ID=$(wp media import /var/www/html/wp-content/e2e-assets/small-video-poster.jpg --post_id=$WEBM_VIDEO_ID --featured_image --porcelain)

# So the poster is marked as such and hidden in the editor.
wp post term add $WEBM_VIDEO_POSTER_ID web_story_media_source "poster-generation" --quiet
wp post meta add $WEBM_VIDEO_ID web_stories_poster_id $WEBM_VIDEO_POSTER_ID --quiet

wp media import /var/www/html/wp-content/e2e-assets/example-1.jpg --quiet
wp media import /var/www/html/wp-content/e2e-assets/example-2.jpg --quiet
wp media import /var/www/html/wp-content/e2e-assets/example-3.png --quiet

# Ensures that the patch command below always works.
wp option update web_stories_experiments '{}' --format=json

wp option patch insert web_stories_experiments enableSVG 1
wp media import /var/www/html/wp-content/e2e-assets/video-play.svg
wp option patch insert web_stories_experiments enableSVG 0

wp user list --format=yaml
wp post list --post_type=attachment --format=yaml
wp plugin list --format=yaml

# Only install woocommerce on latest version of WordPress.
if [ "$WP_VERSION" == "latest" ] || [ "$WP_VERSION" == "6.1-RC1" ]; then
<<<<<<< HEAD
	echo -e $(status_message "Import sample WooCommerce products...")
=======
	echo -e $(status_message "Import sample woocommerce products...")
>>>>>>> f9f7a098
	wp import /var/www/html/wp-content/plugins/woocommerce/sample-data/sample_products.xml --authors=skip --quiet

  echo -e $(status_message "Deactivating WooCommerce again...")
	wp plugin deactivate woocommerce

  echo -e $(status_message "Deactivating WordPress importer again...")
  wp plugin deactivate wordpress-importer --quiet
fi<|MERGE_RESOLUTION|>--- conflicted
+++ resolved
@@ -147,13 +147,8 @@
   echo -e $(status_message "Installing WordPress importer...")
   wp plugin install wordpress-importer --activate --force --quiet
 
-<<<<<<< HEAD
-=======
-# Only install woocommerce on latest version of WordPress.
-if [ "$WP_VERSION" == "latest" ] || [ "$WP_VERSION" == "6.1-RC1" ]; then
->>>>>>> f9f7a098
-	echo -e $(status_message "Installing WooCommerce plugin...")
-	wp plugin install woocommerce --activate --force --quiet
+  echo -e $(status_message "Installing WooCommerce plugin...")
+  wp plugin install woocommerce --activate --force --quiet
 fi
 
 echo -e $(status_message "Installing AMP plugin...")
@@ -239,11 +234,7 @@
 
 # Only install woocommerce on latest version of WordPress.
 if [ "$WP_VERSION" == "latest" ] || [ "$WP_VERSION" == "6.1-RC1" ]; then
-<<<<<<< HEAD
 	echo -e $(status_message "Import sample WooCommerce products...")
-=======
-	echo -e $(status_message "Import sample woocommerce products...")
->>>>>>> f9f7a098
 	wp import /var/www/html/wp-content/plugins/woocommerce/sample-data/sample_products.xml --authors=skip --quiet
 
   echo -e $(status_message "Deactivating WooCommerce again...")
