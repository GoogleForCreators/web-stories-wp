#!/usr/bin/env bash

# Exit if any command fails.
set -e

# Common variables.
WP_DEBUG=${WP_DEBUG-true}
SCRIPT_DEBUG=${SCRIPT_DEBUG-true}
WEBSTORIES_DEV_MODE=${WEBSTORIES_DEV_MODE-true}
MEDIA_TRASH=${MEDIA_TRASH-false}
WP_VERSION=${WP_VERSION-"latest"}

# Include useful functions
. "$(dirname "$0")/includes.sh"

# Make sure Docker containers are running
dc up -d >/dev/null 2>&1

# Get the host port for the WordPress container.
HOST_PORT=$(dc port $CONTAINER 80 | awk -F : '{printf $2}')

# Wait until the WordPress site is responding to requests.
echo -en $(status_message "Attempting to connect to WordPress...")
until $(curl -L http://localhost:$HOST_PORT -so - 2>&1 | grep -q "WordPress"); do
	echo -n '.'
	sleep 5
done
echo ''

# Wait until the database container is ready.
echo -en $(status_message "Waiting for database connection...")
until $(container bash -c "echo -n > /dev/tcp/mysql/3306" >/dev/null 2>&1); do
	echo -n '.'
	sleep 5
done
echo ''

# Create the database if it doesn't exist.
echo -e $(status_message "Creating the database (if it does not exist)...")
mysql -e 'CREATE DATABASE IF NOT EXISTS wordpress;'

# If this is the test site, we reset the database so no posts/comments/etc.
# dirty up the tests.
if [ "$1" == '--reset-site' ]; then
	echo -e $(status_message "Resetting test database...")
	wp db reset --yes --quiet
fi

if [ ! -z "$WP_VERSION" ] && [ "$WP_VERSION" != "latest" ]; then
	# Potentially downgrade WordPress
	echo -e $(status_message "Downloading WordPress version $WP_VERSION...")
	wp core download --version=${WP_VERSION} --force --quiet
fi

# Install WordPress.
echo -e $(status_message "Installing WordPress...")
wp core install --title="$SITE_TITLE" --admin_user=admin --admin_password=password --admin_email=test@test.com --skip-email --url=http://localhost:$HOST_PORT --quiet

# Potentially update WordPress
if [ "$WP_VERSION" == "latest" ]; then
	echo -e $(status_message "Updating WordPress to the latest major")
	wp core update --force --quiet
else
  echo -e $(status_message "Updating WordPress to the latest minor")
  wp core update --minor --force --quiet
fi

# Create additional users.
echo -e $(status_message "Creating additional users...")

if [[ $(wp user get editor --field=login 2>&1) != "editor" ]]; then
	wp user create editor editor@example.com --role=editor --user_pass=password
	echo -e $(status_message "Editor created! Username: editor Password: password")
else
 echo -e $(status_message "Editor already exists, skipping...")
fi

if [[ $(wp user get author --field=login 2>&1) != "author" ]]; then
	wp user create author author@example.com --role=author --user_pass=password --quiet
	echo -e $(status_message "Author created! Username: author Password: password")
else
 echo -e $(status_message "Author already exists, skipping...")
fi
if [[ $(wp user get contributor --field=login 2>&1) != "contributor" ]]; then
	wp user create contributor contributor@example.com --role=contributor --user_pass=password --quiet
	echo -e $(status_message "Contributor created! Username: contributor Password: password")
else
 echo -e $(status_message "Contributor already exists, skipping...")
fi
if [[ $(wp user get subscriber --field=login 2>&1) != "subscriber" ]]; then
	wp user create subscriber subscriber@example.com --role=subscriber --user_pass=password --quiet
	echo -e $(status_message "Subscriber created! Username: subscriber Password: password")
else
 echo -e $(status_message "Subscriber already exists, skipping...")
fi

# Make sure the uploads and upgrade folders exist and we have permissions to add files.
echo -e $(status_message "Ensuring that files can be uploaded...")
container mkdir -p \
	/var/www/html/wp-content/uploads \
	/var/www/html/wp-content/upgrade
container chmod 767 \
	/var/www/html/wp-content \
	/var/www/html/wp-content/plugins \
	/var/www/html/wp-config.php \
	/var/www/html/wp-settings.php \
	/var/www/html/wp-content/uploads \
	/var/www/html/wp-content/upgrade


CURRENT_WP_VERSION=$(wp core version | tr -d '\r')
echo -e $(status_message "Current WordPress version: $CURRENT_WP_VERSION...")

if [ "$WP_VERSION" == "latest" ]; then
	# Check for WordPress updates, to make sure we're running the very latest version.
	echo -e $(status_message "Updating WordPress to the latest version...")
	wp core update --quiet
	echo -e $(status_message "Updating The WordPress Database...")
	wp core update-db --quiet
fi

# If the 'wordpress' volume wasn't during the down/up earlier, but the post port has changed, we need to update it.
echo -e $(status_message "Checking the site's url...")
CURRENT_URL=$(wp option get siteurl)
if [ "$CURRENT_URL" != "http://localhost:$HOST_PORT" ]; then
	wp option update home "http://localhost:$HOST_PORT" --quiet
	wp option update siteurl "http://localhost:$HOST_PORT" --quiet
fi

# Activate Web Stories plugin.
echo -e $(status_message "Activating Web Stories plugin...")
wp plugin activate web-stories --quiet

# Install & activate testing plugins.

# Only install Gutenberg on latest version of WordPress.
if [ "$WP_VERSION" == "latest" ]; then
	echo -e $(status_message "Installing Gutenberg plugin...")
	wp plugin install gutenberg --force --quiet
fi

echo -e $(status_message "Installing and activating RTL Tester plugin...")
wp plugin install rtl-tester --activate --force --quiet

<<<<<<< HEAD
=======
# Only install WooCommerce on latest version of WordPress.
if [ "$WP_VERSION" == "latest" ]; then
	echo -e $(status_message "Installing WordPress importer...")
	wp plugin install wordpress-importer --activate --force --quiet
>>>>>>> 66f8d1dd

echo -e $(status_message "Installing WordPress importer...")
wp plugin install wordpress-importer --activate --force --quiet

echo -e $(status_message "Installing WooCommerce plugin...")
wp plugin install woocommerce --activate --force --quiet


echo -e $(status_message "Installing AMP plugin...")
wp plugin install amp --force --quiet

echo -e $(status_message "Installing Classic editor plugin...")
wp plugin install classic-editor --force --quiet

echo -e $(status_message "Installing Classic Widgets plugin...")
wp plugin install classic-widgets --force --quiet

echo -e $(status_message "Activating Twenty Twenty theme...")
wp theme activate twentytwenty --quiet

# Set pretty permalinks.
echo -e $(status_message "Setting permalink structure...")
wp rewrite structure '%postname%' --hard --quiet

# Configure site constants.
echo -e $(status_message "Configuring site constants...")
WP_DEBUG_CURRENT=$(wp config get --type=constant --format=json WP_DEBUG | tr -d '\r')

if [[ "$WP_DEBUG" != $WP_DEBUG_CURRENT ]]; then
	wp config set WP_DEBUG $WP_DEBUG --raw --type=constant --quiet --anchor="That's all, stop editing"
	WP_DEBUG_RESULT=$(wp config get --type=constant --format=json WP_DEBUG | tr -d '\r')
	echo -e $(status_message "WP_DEBUG: $WP_DEBUG_RESULT...")
fi

SCRIPT_DEBUG_CURRENT=$(wp config get --type=constant --format=json SCRIPT_DEBUG | tr -d '\r')
if [[ "$SCRIPT_DEBUG" != $SCRIPT_DEBUG_CURRENT ]]; then
	wp config set SCRIPT_DEBUG $SCRIPT_DEBUG --raw --type=constant --quiet --anchor="That's all, stop editing"
	SCRIPT_DEBUG_RESULT=$(wp config get --type=constant --format=json SCRIPT_DEBUG | tr -d '\r')
	echo -e $(status_message "SCRIPT_DEBUG: $SCRIPT_DEBUG_RESULT...")
fi

WEBSTORIES_DEV_MODE_CURRENT=!$WEBSTORIES_DEV_MODE;
if [[ "$(wp config has --type=constant WEBSTORIES_DEV_MODE)" ]]; then
  WEBSTORIES_DEV_MODE_CURRENT=$(wp config get --type=constant --format=json WEBSTORIES_DEV_MODE | tr -d '\r')
fi

if [[ "$WEBSTORIES_DEV_MODE" != $WEBSTORIES_DEV_MODE_CURRENT ]]; then
  wp config set WEBSTORIES_DEV_MODE $WEBSTORIES_DEV_MODE --raw --type=constant --quiet --anchor="That's all, stop editing"
  WEBSTORIES_DEV_MODE_RESULT=$(wp config get --type=constant --format=json WEBSTORIES_DEV_MODE | tr -d '\r')
  echo -e $(status_message "WEBSTORIES_DEV_MODE: $WEBSTORIES_DEV_MODE_RESULT...")
fi

MEDIA_TRASH_CURRENT=!MEDIA_TRASH;
if [[ "$(wp config has --type=constant MEDIA_TRASH)" ]]; then
  $MEDIA_TRASH_CURRENT=$(wp config get --type=constant --format=json MEDIA_TRASH | tr -d '\r')
fi

if [[ "$MEDIA_TRASH" != $MEDIA_TRASH_CURRENT ]]; then
  wp config set MEDIA_TRASH $MEDIA_TRASH --raw --type=constant --quiet --anchor="That's all, stop editing"
  MEDIA_TRASH_RESULT=$(wp config get --type=constant --format=json MEDIA_TRASH | tr -d '\r')
  echo -e $(status_message "MEDIA_TRASH: $MEDIA_TRASH_RESULT...")
fi

# Let's make sure we have some media in the media library to work with.
echo -e $(status_message "Import default set of media assets...")
# TODO: use glob pattern to import items. See https://developer.wordpress.org/cli/commands/media/import/.

WEBM_VIDEO_ID=$(wp media import /var/www/html/wp-content/e2e-assets/small-video.webm --porcelain)
WEBM_VIDEO_POSTER_ID=$(wp media import /var/www/html/wp-content/e2e-assets/small-video-poster.jpg --post_id=$WEBM_VIDEO_ID --featured_image --porcelain)

# So the poster is marked as such and hidden in the editor.
wp post term add $WEBM_VIDEO_POSTER_ID web_story_media_source "poster-generation" --quiet
wp post meta add $WEBM_VIDEO_ID web_stories_poster_id $WEBM_VIDEO_POSTER_ID --quiet

wp media import /var/www/html/wp-content/e2e-assets/example-1.jpg --quiet
wp media import /var/www/html/wp-content/e2e-assets/example-2.jpg --quiet
wp media import /var/www/html/wp-content/e2e-assets/example-3.png --quiet

# Ensures that the patch command below always works.
wp option update web_stories_experiments '{}' --format=json

wp option patch insert web_stories_experiments enableSVG 1
wp media import /var/www/html/wp-content/e2e-assets/video-play.svg
wp option patch insert web_stories_experiments enableSVG 0

wp user list --format=yaml
wp post list --post_type=attachment --format=yaml
wp plugin list --format=yaml

<<<<<<< HEAD
echo -e $(status_message "Import sample WooCommerce products...")
wp import /var/www/html/wp-content/plugins/woocommerce/sample-data/sample_products.xml --authors=skip --quiet
=======
# Only install woocommerce on latest version of WordPress.
if [ "$WP_VERSION" == "latest" ]; then
	echo -e $(status_message "Import sample WooCommerce products...")
	wp import /var/www/html/wp-content/plugins/woocommerce/sample-data/sample_products.xml --authors=skip --quiet
>>>>>>> 66f8d1dd

echo -e $(status_message "Deactivating WooCommerce again...")
wp plugin deactivate woocommerce

echo -e $(status_message "Deactivating WordPress importer again...")
wp plugin deactivate wordpress-importer --quiet<|MERGE_RESOLUTION|>--- conflicted
+++ resolved
@@ -142,20 +142,14 @@
 echo -e $(status_message "Installing and activating RTL Tester plugin...")
 wp plugin install rtl-tester --activate --force --quiet
 
-<<<<<<< HEAD
-=======
-# Only install WooCommerce on latest version of WordPress.
-if [ "$WP_VERSION" == "latest" ]; then
-	echo -e $(status_message "Installing WordPress importer...")
-	wp plugin install wordpress-importer --activate --force --quiet
->>>>>>> 66f8d1dd
-
 echo -e $(status_message "Installing WordPress importer...")
 wp plugin install wordpress-importer --activate --force --quiet
 
+echo -e $(status_message "Installing WordPress importer...")
+wp plugin install wordpress-importer --activate --force --quiet
+
 echo -e $(status_message "Installing WooCommerce plugin...")
 wp plugin install woocommerce --activate --force --quiet
-
 
 echo -e $(status_message "Installing AMP plugin...")
 wp plugin install amp --force --quiet
@@ -238,15 +232,8 @@
 wp post list --post_type=attachment --format=yaml
 wp plugin list --format=yaml
 
-<<<<<<< HEAD
 echo -e $(status_message "Import sample WooCommerce products...")
 wp import /var/www/html/wp-content/plugins/woocommerce/sample-data/sample_products.xml --authors=skip --quiet
-=======
-# Only install woocommerce on latest version of WordPress.
-if [ "$WP_VERSION" == "latest" ]; then
-	echo -e $(status_message "Import sample WooCommerce products...")
-	wp import /var/www/html/wp-content/plugins/woocommerce/sample-data/sample_products.xml --authors=skip --quiet
->>>>>>> 66f8d1dd
 
 echo -e $(status_message "Deactivating WooCommerce again...")
 wp plugin deactivate woocommerce
