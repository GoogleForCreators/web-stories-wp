#!/bin/bash

# Exit if any command fails.
set -e

# Common variables.
WP_DEBUG=${WP_DEBUG-true}
SCRIPT_DEBUG=${SCRIPT_DEBUG-true}
WEBSTORIES_DEV_MODE=${WEBSTORIES_DEV_MODE-true}
WP_VERSION=${WP_VERSION-"latest"}

# Include useful functions
. "$(dirname "$0")/includes.sh"

# Make sure Docker containers are running
dc up -d >/dev/null 2>&1

# Get the host port for the WordPress container.
HOST_PORT=$(dc port $CONTAINER 80 | awk -F : '{printf $2}')

# Wait until the Docker containers are running and the WordPress site is
# responding to requests.
echo -en $(status_message "Attempting to connect to WordPress...")
until $(curl -L http://localhost:$HOST_PORT -so - 2>&1 | grep -q "WordPress"); do
	echo -n '.'
	sleep 5
done
echo ''

# If this is the test site, we reset the database so no posts/comments/etc.
# dirty up the tests.
if [ "$1" == '--reset-site' ]; then
	echo -e $(status_message "Resetting test database...")
	wp db reset --yes --quiet
fi

if [ ! -z "$WP_VERSION" ] && [ "$WP_VERSION" != "latest" ]; then
	# Potentially downgrade WordPress
	echo -e $(status_message "Downloading WordPress version $WP_VERSION...")
	wp core download --version=${WP_VERSION} --force --quiet
fi

# Install WordPress.
echo -e $(status_message "Installing WordPress...")
wp core install --title="$SITE_TITLE" --admin_user=admin --admin_password=password --admin_email=test@test.com --skip-email --url=http://localhost:$HOST_PORT --quiet

# Create additional users.
echo -e $(status_message "Creating additional users...")
if [ ! "$(wp user get editor --field=login)" ]; then
	wp user create editor editor@example.com --role=editor --user_pass=password --quiet
	echo -e $(status_message "Editor created! Username: editor Password: password")
else
 echo -e $(status_message "Editor already exists, skipping...")
fi
if [ ! "$(wp user get author --field=login)" ]; then
	wp user create author author@example.com --role=author --user_pass=password --quiet
	echo -e $(status_message "Author created! Username: author Password: password")
else
 echo -e $(status_message "Author already exists, skipping...")
fi
if [ ! "$(wp user get contributor --field=login)" ]; then
	wp user create contributor contributor@example.com --role=contributor --user_pass=password --quiet
	echo -e $(status_message "Contributor created! Username: contributor Password: password")
else
 echo -e $(status_message "Contributor already exists, skipping...")
fi
if [ ! "$(wp user get subscriber --field=login)" ]; then
	wp user create subscriber subscriber@example.com --role=subscriber --user_pass=password --quiet
	echo -e $(status_message "Subscriber created! Username: subscriber Password: password")
else
 echo -e $(status_message "Subscriber already exists, skipping...")
fi

# Make sure the uploads and upgrade folders exist and we have permissions to add files.
echo -e $(status_message "Ensuring that files can be uploaded...")
container mkdir -p \
	/var/www/html/wp-content/uploads \
	/var/www/html/wp-content/upgrade
container chmod 767 \
	/var/www/html/wp-content \
	/var/www/html/wp-content/plugins \
	/var/www/html/wp-config.php \
	/var/www/html/wp-settings.php \
	/var/www/html/wp-content/uploads \
	/var/www/html/wp-content/upgrade

CURRENT_WP_VERSION=$(wp core version | tr -d '\r')
echo -e $(status_message "Current WordPress version: $CURRENT_WP_VERSION...")

if [ "$WP_VERSION" == "latest" ]; then
	# Check for WordPress updates, to make sure we're running the very latest version.
	echo -e $(status_message "Updating WordPress to the latest version...")
	wp core update --quiet
	echo -e $(status_message "Updating The WordPress Database...")
	wp core update-db --quiet
fi

# If the 'wordpress' volume wasn't during the down/up earlier, but the post port has changed, we need to update it.
echo -e $(status_message "Checking the site's url...")
CURRENT_URL=$(wp option get siteurl)
if [ "$CURRENT_URL" != "http://localhost:$HOST_PORT" ]; then
	wp option update home "http://localhost:$HOST_PORT" --quiet
	wp option update siteurl "http://localhost:$HOST_PORT" --quiet
fi

# Activate Web Stories plugin.
echo -e $(status_message "Activating Web Stories plugin...")
wp plugin activate web-stories --quiet

# Install & activate testing plugins.
echo -e $(status_message "Installing and activating RTL Tester plugin...")
wp plugin install rtl-tester --activate --force --quiet

echo -e $(status_message "Installing Gutenberg plugin...")
wp plugin install gutenberg --force --quiet

echo -e $(status_message "Installing AMP plugin...")
wp plugin install amp --force --quiet

echo -e $(status_message "Installing Classic editor plugin...")
wp plugin install classic-editor --force --quiet

# Set pretty permalinks.
echo -e $(status_message "Setting permalink structure...")
wp rewrite structure '%postname%' --hard --quiet

# Configure site constants.
echo -e $(status_message "Configuring site constants...")
WP_DEBUG_CURRENT=$(wp config get --type=constant --format=json WP_DEBUG | tr -d '\r')

if [ "$WP_DEBUG" != $WP_DEBUG_CURRENT ]; then
	wp config set WP_DEBUG $WP_DEBUG --raw --type=constant --quiet
	WP_DEBUG_RESULT=$(wp config get --type=constant --format=json WP_DEBUG | tr -d '\r')
	echo -e $(status_message "WP_DEBUG: $WP_DEBUG_RESULT...")
fi

SCRIPT_DEBUG_CURRENT=$(wp config get --type=constant --format=json SCRIPT_DEBUG | tr -d '\r')
if [ "$SCRIPT_DEBUG" != $SCRIPT_DEBUG_CURRENT ]; then
	wp config set SCRIPT_DEBUG $SCRIPT_DEBUG --raw --type=constant --quiet
	SCRIPT_DEBUG_RESULT=$(wp config get --type=constant --format=json SCRIPT_DEBUG | tr -d '\r')
	echo -e $(status_message "SCRIPT_DEBUG: $SCRIPT_DEBUG_RESULT...")
fi

WEBSTORIES_DEV_MODE_CURRENT=!$WEBSTORIES_DEV_MODE;
if [ "$(wp config has --type=constant WEBSTORIES_DEV_MODE)" ]; then
  WEBSTORIES_DEV_MODE_CURRENT=$(wp config get --type=constant --format=json WEBSTORIES_DEV_MODE | tr -d '\r')
fi

if [ "$WEBSTORIES_DEV_MODE" != $WEBSTORIES_DEV_MODE_CURRENT ]; then
  wp config set WEBSTORIES_DEV_MODE $WEBSTORIES_DEV_MODE --raw --type=constant --quiet
  WEBSTORIES_DEV_MODE_RESULT=$(wp config get --type=constant --format=json WEBSTORIES_DEV_MODE | tr -d '\r')
  echo -e $(status_message "WEBSTORIES_DEV_MODE: $WEBSTORIES_DEV_MODE_RESULT...")
fi

<<<<<<< HEAD
# Let's make sure we have some media in the media library to work with.
echo -e $(status_message "Import default set of media assets...")
# TODO: use glob pattern to import items. See https://developer.wordpress.org/cli/commands/media/import/.

# Since MOV files are not allowed in the editor, only the WEBM one needs a poster.
wp media import /var/www/html/wp-content/e2e-assets/small-video.mov --quiet

WEBM_VIDEO_ID=$(wp media import /var/www/html/wp-content/e2e-assets/small-video.webm --porcelain)
WEBM_VIDEO_POSTER_ID=$(wp media import /var/www/html/wp-content/e2e-assets/small-video-poster.jpg --post_id=$WEBM_VIDEO_ID --featured_image --porcelain)

# So the poster is marked as such and hidden in the editor.
wp post term add $WEBM_VIDEO_POSTER_ID web_story_media_source "poster-generation" --quiet
wp post meta add $WEBM_VIDEO_ID web_stories_poster_id $WEBM_VIDEO_POSTER_ID --quiet

wp media import /var/www/html/wp-content/e2e-assets/example-1.jpg --quiet
wp media import /var/www/html/wp-content/e2e-assets/example-2.jpg --quiet
wp media import /var/www/html/wp-content/e2e-assets/example-3.png --quiet
=======
wp option patch insert web_stories_experiments enableSVG 1
wp media import /var/www/html/wp-content/e2e-assets/video-play.svg
wp option patch insert web_stories_experiments enableSVG 0
>>>>>>> 9fe6974e
<|MERGE_RESOLUTION|>--- conflicted
+++ resolved
@@ -152,7 +152,6 @@
   echo -e $(status_message "WEBSTORIES_DEV_MODE: $WEBSTORIES_DEV_MODE_RESULT...")
 fi
 
-<<<<<<< HEAD
 # Let's make sure we have some media in the media library to work with.
 echo -e $(status_message "Import default set of media assets...")
 # TODO: use glob pattern to import items. See https://developer.wordpress.org/cli/commands/media/import/.
@@ -170,8 +169,7 @@
 wp media import /var/www/html/wp-content/e2e-assets/example-1.jpg --quiet
 wp media import /var/www/html/wp-content/e2e-assets/example-2.jpg --quiet
 wp media import /var/www/html/wp-content/e2e-assets/example-3.png --quiet
-=======
+
 wp option patch insert web_stories_experiments enableSVG 1
 wp media import /var/www/html/wp-content/e2e-assets/video-play.svg
-wp option patch insert web_stories_experiments enableSVG 0
->>>>>>> 9fe6974e
+wp option patch insert web_stories_experiments enableSVG 0