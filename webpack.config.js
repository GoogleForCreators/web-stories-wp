/*
 * Copyright 2020 Google LLC
 *
 * Licensed under the Apache License, Version 2.0 (the "License");
 * you may not use this file except in compliance with the License.
 * You may obtain a copy of the License at
 *
 *     https://www.apache.org/licenses/LICENSE-2.0
 *
 * Unless required by applicable law or agreed to in writing, software
 * distributed under the License is distributed on an "AS IS" BASIS,
 * WITHOUT WARRANTIES OR CONDITIONS OF ANY KIND, either express or implied.
 * See the License for the specific language governing permissions and
 * limitations under the License.
 */

/**
 * External dependencies
 */
const path = require('path');
const MiniCssExtractPlugin = require('mini-css-extract-plugin');
const OptimizeCSSAssetsPlugin = require('optimize-css-assets-webpack-plugin');
const TerserPlugin = require('terser-webpack-plugin');
const WebpackBar = require('webpackbar');
const { CleanWebpackPlugin } = require('clean-webpack-plugin');

/**
 * WordPress dependencies
 */
const defaultConfig = require('@wordpress/scripts/config/webpack.config');

const sharedConfig = {
  output: {
    path: path.resolve(process.cwd(), 'assets', 'js'),
    filename: '[name].js',
    chunkFilename: '[name].js',
  },
  module: {
    ...defaultConfig.module,
    rules: [
      ...defaultConfig.module.rules,
      {
        test: /\.svg$/,
        use: ['@svgr/webpack', 'url-loader'],
      },
      {
        test: /\.css$/,
        use: [MiniCssExtractPlugin.loader, 'css-loader', 'postcss-loader'],
      },
    ],
  },
  plugins: [
    ...defaultConfig.plugins,
    new MiniCssExtractPlugin({
      filename: '../css/[name].css',
    }),
  ],
  optimization: {
    minimizer: [
      new TerserPlugin({
        parallel: true,
        sourceMap: false,
        cache: true,
        terserOptions: {
          output: {
            comments: /translators:/i,
          },
        },
        extractComments: false,
      }),
      new OptimizeCSSAssetsPlugin({}),
    ],
  },
};

const storiesEditor = {
  ...defaultConfig,
  ...sharedConfig,
  entry: {
    'edit-story': './assets/src/edit-story/index.js',
  },
  plugins: [
<<<<<<< HEAD
    ...sharedConfig.plugins,
=======
    ...defaultConfig.plugins,
    new CleanWebpackPlugin(),
    new MiniCssExtractPlugin({
      filename: '../css/[name].css',
    }),
>>>>>>> 251bdb89
    new WebpackBar({
      name: 'Stories Editor',
      color: '#fddb33',
    }),
  ],
  optimization: {
    ...sharedConfig.optimization,
    splitChunks: {
      cacheGroups: {
        stories: {
          name: 'edit-story',
          test: /\.css$/,
          chunks: 'all',
          enforce: true,
        },
      },
    },
  },
};

const dashboard = {
  ...defaultConfig,
  ...sharedConfig,
  entry: {
    'stories-dashboard': './assets/src/dashboard/index.js',
  },
  plugins: [
    ...sharedConfig.plugins,
    new WebpackBar({
      name: 'Dashboard',
      color: '#ade2cd',
    }),
  ],
  optimization: {
    ...sharedConfig.optimization,
    splitChunks: {
      cacheGroups: {
        stories: {
          name: 'stories-dashboard',
          test: /\.css$/,
          chunks: 'all',
          enforce: true,
        },
      },
    },
  },
};

module.exports = [storiesEditor, dashboard];<|MERGE_RESOLUTION|>--- conflicted
+++ resolved
@@ -51,6 +51,7 @@
   },
   plugins: [
     ...defaultConfig.plugins,
+    new CleanWebpackPlugin(),
     new MiniCssExtractPlugin({
       filename: '../css/[name].css',
     }),
@@ -80,15 +81,7 @@
     'edit-story': './assets/src/edit-story/index.js',
   },
   plugins: [
-<<<<<<< HEAD
     ...sharedConfig.plugins,
-=======
-    ...defaultConfig.plugins,
-    new CleanWebpackPlugin(),
-    new MiniCssExtractPlugin({
-      filename: '../css/[name].css',
-    }),
->>>>>>> 251bdb89
     new WebpackBar({
       name: 'Stories Editor',
       color: '#fddb33',
