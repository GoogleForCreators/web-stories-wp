/*
 * Copyright 2020 Google LLC
 *
 * Licensed under the Apache License, Version 2.0 (the "License");
 * you may not use this file except in compliance with the License.
 * You may obtain a copy of the License at
 *
 *     https://www.apache.org/licenses/LICENSE-2.0
 *
 * Unless required by applicable law or agreed to in writing, software
 * distributed under the License is distributed on an "AS IS" BASIS,
 * WITHOUT WARRANTIES OR CONDITIONS OF ANY KIND, either express or implied.
 * See the License for the specific language governing permissions and
 * limitations under the License.
 */

/**
 * External dependencies
 */
const path = require('path');
const MiniCssExtractPlugin = require('mini-css-extract-plugin');
const OptimizeCSSAssetsPlugin = require('optimize-css-assets-webpack-plugin');
const TerserPlugin = require('terser-webpack-plugin');
const WebpackBar = require('webpackbar');

/**
 * WordPress dependencies
 */
const defaultConfig = require('@wordpress/scripts/config/webpack.config');

const sharedConfig = {
  output: {
    path: path.resolve(process.cwd(), 'assets', 'js'),
    filename: '[name].js',
    chunkFilename: '[name].js',
  },
  optimization: {
    minimizer: [
      new TerserPlugin({
        parallel: true,
        sourceMap: false,
        cache: true,
        terserOptions: {
          output: {
            comments: /translators:/i,
          },
        },
        extractComments: false,
      }),
      new OptimizeCSSAssetsPlugin({}),
    ],
  },
};

const storiesEditor = {
<<<<<<< HEAD
	...defaultConfig,
	...sharedConfig,
	entry: {
		'edit-story': './assets/src/edit-story/index.js',
	},
	output: {
		path: path.resolve( process.cwd(), 'assets', 'js' ),
		filename: '[name].js',
	},
	module: {
		...defaultConfig.module,
		rules: [
			...defaultConfig.module.rules,
			{
				test: /\.svg$/,
				use: [
					'@svgr/webpack',
					'url-loader'
				],
			},
			{
				test: /\.css$/,
				use: [
					MiniCssExtractPlugin.loader,
					'css-loader',
					'postcss-loader',
				],
			},
		],
	},
	plugins: [
		...defaultConfig.plugins,
		new MiniCssExtractPlugin( {
			filename: '../css/[name].css',
		} ),
		new WebpackBar( {
			name: 'Stories Editor',
			color: '#fddb33',
		} ),
	],
	optimization: {
		...sharedConfig.optimization,
		splitChunks: {
			cacheGroups: {
				stories: {
					name: 'edit-story',
					test: /\.css$/,
					chunks: 'all',
					enforce: true,
				},
			},
		},
	},
=======
  ...defaultConfig,
  ...sharedConfig,
  entry: {
    'edit-story': './assets/src/edit-story/index.js',
  },
  output: {
    path: path.resolve(process.cwd(), 'assets', 'js'),
    filename: '[name].js',
  },
  module: {
    ...defaultConfig.module,
    rules: [
      ...defaultConfig.module.rules,
      {
        test: /\.svg$/,
        loader: 'svg-inline-loader',
      },
      {
        test: /\.css$/,
        use: [MiniCssExtractPlugin.loader, 'css-loader', 'postcss-loader'],
      },
    ],
  },
  plugins: [
    ...defaultConfig.plugins,
    new MiniCssExtractPlugin({
      filename: '../css/[name].css',
    }),
    new WebpackBar({
      name: 'Stories Editor',
      color: '#fddb33',
    }),
  ],
  optimization: {
    ...sharedConfig.optimization,
    splitChunks: {
      cacheGroups: {
        stories: {
          name: 'edit-story',
          test: /\.css$/,
          chunks: 'all',
          enforce: true,
        },
      },
    },
  },
>>>>>>> bf0cb058
};

module.exports = [storiesEditor];<|MERGE_RESOLUTION|>--- conflicted
+++ resolved
@@ -53,61 +53,6 @@
 };
 
 const storiesEditor = {
-<<<<<<< HEAD
-	...defaultConfig,
-	...sharedConfig,
-	entry: {
-		'edit-story': './assets/src/edit-story/index.js',
-	},
-	output: {
-		path: path.resolve( process.cwd(), 'assets', 'js' ),
-		filename: '[name].js',
-	},
-	module: {
-		...defaultConfig.module,
-		rules: [
-			...defaultConfig.module.rules,
-			{
-				test: /\.svg$/,
-				use: [
-					'@svgr/webpack',
-					'url-loader'
-				],
-			},
-			{
-				test: /\.css$/,
-				use: [
-					MiniCssExtractPlugin.loader,
-					'css-loader',
-					'postcss-loader',
-				],
-			},
-		],
-	},
-	plugins: [
-		...defaultConfig.plugins,
-		new MiniCssExtractPlugin( {
-			filename: '../css/[name].css',
-		} ),
-		new WebpackBar( {
-			name: 'Stories Editor',
-			color: '#fddb33',
-		} ),
-	],
-	optimization: {
-		...sharedConfig.optimization,
-		splitChunks: {
-			cacheGroups: {
-				stories: {
-					name: 'edit-story',
-					test: /\.css$/,
-					chunks: 'all',
-					enforce: true,
-				},
-			},
-		},
-	},
-=======
   ...defaultConfig,
   ...sharedConfig,
   entry: {
@@ -123,7 +68,7 @@
       ...defaultConfig.module.rules,
       {
         test: /\.svg$/,
-        loader: 'svg-inline-loader',
+        use: ['@svgr/webpack', 'url-loader'],
       },
       {
         test: /\.css$/,
@@ -154,7 +99,6 @@
       },
     },
   },
->>>>>>> bf0cb058
 };
 
 module.exports = [storiesEditor];