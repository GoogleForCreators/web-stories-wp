# Getting Started

## Requirements

To contribute to this plugin, you need the following tools installed on your computer:

- [PHP](https://www.php.net/) - version 7.2 or higher, preferably installed via [Homebrew](https://brew.sh/).
- [Composer](https://getcomposer.org/) (PHP package manager) - version 2.0.7 or higher, to install PHP dependencies.
- [Node.js](https://nodejs.org/en/) (current LTS) - to install JavaScript dependencies.
- [WordPress](https://wordpress.org/download/) - to run the actual plugin.
- [Docker Desktop](https://www.docker.com/products/docker-desktop) and [Docker Compose](https://docs.docker.com/compose/install/) - for using the local environment

You should be running a Node version matching the [current active LTS release](https://github.com/nodejs/Release#release-schedule) or newer for this plugin to work correctly. You can check your Node.js version by typing node -v in the Terminal prompt.

If you have an incompatible version of Node in your development environment, you can use [nvm](https://github.com/creationix/nvm) to change node versions on the command line:

```bash
nvm install
```

## Local Environment

Check out the [Local Environment](./local-environment.md) document.

## Development

First of all, you need to make sure that all PHP and JavaScript dependencies are installed:

<<<<<<< HEAD
Install Composer by following [installation instructions](https://getcomposer.org/download/), and then install all the required composer packages, run:
=======
Install Composer by following [installation instructions](https://getcomposer.org/download/). Make sure to add `composer` to your PATH if it is not already there, and then ensure to downgrade to version 1:

```bash
composer self-update --1
```

Install all the required composer packages, run:
>>>>>>> 3e11853b

```bash
composer install
```

---
The local environment won't run unless `composer` is in your PATH.

---

Install all the required npm packages, run:

```bash
npm install
```

Whether you use the pre-existing local environment or a custom one, any PHP code changes will be directly visible during development.

However, for JavaScript this involves a build process. To watch for any JavaScript file changes and re-build it when needed, you can run the following command:

```bash
npm run dev
```

This way you will get a development build of the JavaScript, which makes debugging easier.

To get a production build, run:

```bash
npm run build:js
```

### Local Development

You will need a WordPress environment to run the plugin. To run a local instance of WordPress with Docker, in a separate terminal:

```bash
npm run env:start
```

See [local environment documentation](https://github.com/google/web-stories-wp/blob/main/docs/local-environment.md) for more information.<|MERGE_RESOLUTION|>--- conflicted
+++ resolved
@@ -26,24 +26,15 @@
 
 First of all, you need to make sure that all PHP and JavaScript dependencies are installed:
 
-<<<<<<< HEAD
-Install Composer by following [installation instructions](https://getcomposer.org/download/), and then install all the required composer packages, run:
-=======
-Install Composer by following [installation instructions](https://getcomposer.org/download/). Make sure to add `composer` to your PATH if it is not already there, and then ensure to downgrade to version 1:
+Install Composer by following [installation instructions](https://getcomposer.org/download/).
 
-```bash
-composer self-update --1
-```
+Make sure to add `composer` to your PATH if it is not already there. The local environment won't run unless `composer` is in your PATH.
 
 Install all the required composer packages, run:
->>>>>>> 3e11853b
 
 ```bash
 composer install
 ```
-
----
-The local environment won't run unless `composer` is in your PATH.
 
 ---
 
