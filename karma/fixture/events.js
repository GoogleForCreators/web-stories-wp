--- conflicted
+++ resolved
@@ -107,11 +107,7 @@
 /**
  * Events utility for keyboard.
  *
-<<<<<<< HEAD
  * The list of all keycodes is available in https://github.com/puppeteer/puppeteer/blob/main/src/common/USKeyboardLayout.ts.
-=======
- * The list of all keycodes is available in https://github.com/puppeteer/puppeteer/blob/main/src/USKeyboardLayout.ts.
->>>>>>> 82b0355d
  *
  * In addition to this, the following special codes are allowed:
  * - "mod": "Meta" on OSX and "Control" elsewhere.
@@ -190,11 +186,7 @@
   /**
    * The `keyboard.up` API.
    *
-<<<<<<< HEAD
-   * See https://github.com/puppeteer/puppeteer/blob/main/docs/api.md#keyboardupkey-options
-=======
    * See https://github.com/puppeteer/puppeteer/blob/main/docs/api.md#keyboardupkey
->>>>>>> 82b0355d
    *
    * @param {string} key Name of key to release, such as ArrowLeft.
    * @param {Object<{text: string}>} options Event options.
