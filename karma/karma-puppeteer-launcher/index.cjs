/*
 * Copyright 2020 Google LLC
 *
 * Licensed under the Apache License, Version 2.0 (the "License");
 * you may not use this file except in compliance with the License.
 * You may obtain a copy of the License at
 *
 *     https://www.apache.org/licenses/LICENSE-2.0
 *
 * Unless required by applicable law or agreed to in writing, software
 * distributed under the License is distributed on an "AS IS" BASIS,
 * WITHOUT WARRANTIES OR CONDITIONS OF ANY KIND, either express or implied.
 * See the License for the specific language governing permissions and
 * limitations under the License.
 */

/**
 * External dependencies
 */
const puppeteer = require('puppeteer');

/**
 * Internal dependencies
 */
const MouseWithDnd = require('./mouseWithDnd.cjs');
const extractAndSaveSnapshot = require('./snapshot.cjs');

function puppeteerBrowser(baseBrowserDecorator, config) {
  baseBrowserDecorator(this);
  this.name = 'puppeteer';

  let browser = null;

  this._start = async (url) => {
    const defaultPuppeteerOptions = {
      product: 'chrome',
      slowMo: 0,
      dumpio: true,
      headless: false,
      devtools: false,
      defaultViewport: null,
      snapshots: false,
    };
    const puppeteerOptions = {
      ...defaultPuppeteerOptions,
      ...(config && config.puppeteer),
    };

    // See https://github.com/puppeteer/puppeteer/blob/v3.0.4/docs/api.md#puppeteerlaunchoptions.
    browser = await puppeteer.launch({
      product: puppeteerOptions.product,
      slowMo: puppeteerOptions.slowMo,
      dumpio: puppeteerOptions.dumpio,
      headless: puppeteerOptions.headless,
      devtools: puppeteerOptions.devtools,
      defaultViewport: puppeteerOptions.defaultViewport,
    });

    const page = await (async () => {
      const pages = await browser.pages();
      const lastPage = pages.length > 0 ? pages[pages.length - 1] : null;
      if (lastPage && lastPage.url() === 'about:blank') {
        return lastPage;
      }
      return browser.newPage();
    })();

    // Test APIs.
    await exposeFunctions(page, puppeteerOptions);
    browser.on('targetcreated', async (target) => {
      if (target.type() !== 'page') {
        // Not a page. E.g. a worker.
        return;
      }
      const newPage = await target.page();
      if (newPage === page) {
        // An already handled page.
        return;
      }
      await exposeFunctions(newPage, puppeteerOptions);
    });

    await page.goto(url);
  };

  this.on('kill', async (done) => {
    if (browser != null) {
      await browser.close();
    }
    done();
  });
}

async function exposeFunctions(page, config) {
  // Save snapshot.
  await exposeFunction(
    page,
    'saveSnapshot',
    async (frame, testName, snapshotName) => {
      if (!config.snapshots) {
        // Do nothing unless snapshots are enabled.
        return;
      }
      await extractAndSaveSnapshot(frame, testName, snapshotName);
    }
  );

  // click.
  // See https://github.com/puppeteer/puppeteer/blob/v3.0.4/docs/api.md#frameclickselector-options
  await exposeFunction(page, 'click', (frame, selector, options) => {
    return frame.click(selector, options);
  });

  // focus.
  // See https://github.com/puppeteer/puppeteer/blob/v3.0.4/docs/api.md#pagefocusselector
  await exposeFunction(page, 'focus', (frame, selector, options) => {
    return frame.focus(selector, options);
  });

  // hover.
  // See https://github.com/puppeteer/puppeteer/blob/master/docs/api.md#framehoverselector
  await exposeFunction(page, 'hover', (frame, selector, options) => {
    return frame.hover(selector, options);
  });

  // select.
  // See https://github.com/puppeteer/puppeteer/blob/master/docs/api.md#frameselectselector-values
  await exposeFunction(page, 'select', (frame, selector, values) => {
    return frame.select(selector, ...values);
  });

  // keyboard.
  // See https://github.com/puppeteer/puppeteer/blob/master/docs/api.md#class-keyboard
  await exposeKeyboardFunctions(page);

  // mouse.
  // See https://github.com/puppeteer/puppeteer/blob/master/docs/api.md#class-mouse
  await exposeMouseFunctions(page);

  // clipboard.
  await exposeClipboard(page);
}

function exposeFunction(page, name, func) {
  return page.exposeFunction(`__karma_puppeteer_${name}`, (...args) => {
    return func(getContextFrame(page), ...args);
  });
}

async function exposeKeyboardFunctions(page) {
  // See https://github.com/puppeteer/puppeteer/blob/master/docs/api.md#class-keyboard
  const { keyboard } = page;

  function exposeKeyboardFunction(name, func) {
    return exposeFunction(page, `keyboard_${name}`, func);
  }

  // Keyboard sequence.
  // See https://github.com/puppeteer/puppeteer/blob/master/docs/api.md#class-keyboard
  await exposeKeyboardFunction('seq', (frame, seq) => {
    return seq.reduce((promise, item) => {
      const { type, key, options } = item;
      return promise.then(() => keyboard[type](key, options));
    }, Promise.resolve());
  });

  // Keyboard sendCharacter.
  // See https://github.com/puppeteer/puppeteer/blob/master/docs/api.md#keyboardsendcharacterchar
  await exposeKeyboardFunction('sendCharacter', (frame, char) => {
    return keyboard.sendCharacter(char);
  });

  // Keyboard type.
  // See https://github.com/puppeteer/puppeteer/blob/master/docs/api.md#keyboardtypetext-options
  await exposeKeyboardFunction('type', (frame, text, options) => {
    return keyboard.type(text, options);
  });
}

async function exposeMouseFunctions(page) {
  // See https://github.com/puppeteer/puppeteer/blob/master/docs/api.md#class-mouse
  const mouseForFrame = new Map();

  function getMouse(frame) {
    if (!mouseForFrame.has(frame)) {
      mouseForFrame.set(frame, new MouseWithDnd(page, frame));
    }
    return mouseForFrame.get(frame);
  }

  function exposeMouseFunction(name, func) {
    return exposeFunction(page, `mouse_${name}`, func);
  }

  // Mouse sequence of "down", "up", "move", and "click".
  await exposeMouseFunction('seq', (frame, seq) => {
    const mouse = getMouse(frame);
    return seq.reduce((promise, item) => {
      const { type, x, y, options } = item;
      const acceptsXY = type === 'move' || type === 'click';
      if (acceptsXY) {
        return promise.then(() => mouse[type](x, y, options));
      }
      return promise.then(() => mouse[type](options));
    }, Promise.resolve());
  });
}

async function exposeClipboard(page) {
  await page
    .browserContext()
    .overridePermissions('http://localhost:9876', [
      'clipboard-read',
      'clipboard-write',
    ]);

  function exposeClipboardFunction(name, func) {
    return exposeFunction(page, `clipboard_${name}`, func);
  }

  // @todo: Drop the local clipboardData once `navigator.clipboard.read()`
  // supports text/html. It will be a lot better since it will also support
  // native clipboard. OTOH, there's something good in not running tests on
  // a real clipboard. E.g. a test cannot accidentally copy/print a secret
  // value.
  // See the https://crbug.com/931839 for "text/html" support.
  let clipboardData;

  // @todo: Implement `cut` and `set()`.

  // Copy.
  await exposeClipboardFunction('copy', async (frame) => {
    clipboardData = await frame.evaluateHandle(() => {
      // @todo: do `document.execCommand('copy')` inside an input or
      // a contenteditable.
      const target = document.activeElement;
      const data = new DataTransfer();
      const event = new ClipboardEvent('copy', {
        bubbles: true,
        cancelable: true,
        clipboardData: data,
      });
      target.dispatchEvent(event);
      return data;
    });
  });

  // Paste.
  await exposeClipboardFunction('paste', async (frame) => {
    if (!clipboardData) {
      throw new Error('clipboard is empty');
    }
    await frame.evaluate((data) => {
      // @todo: do `document.execCommand('paste')` inside an input or
      // a contenteditable.
      const target = document.activeElement;
      const event = new ClipboardEvent('paste', {
        bubbles: true,
        cancelable: true,
        clipboardData: data,
      });
      target.dispatchEvent(event);
    }, clipboardData);
  });
}

function getContextFrame(page) {
  return (
    page.frames().find((frame) => frame.name() === 'context') ||
    page.mainFrame()
  );
}

<<<<<<< HEAD
async function extractSnapshot(frame, testName, snapshotName) {
  const { head, body } = await frame.evaluate(() => {
    // TODO: more careful head selection.
    return {
      head: document.head.innerHTML,
      body: document.body.innerHTML,
    };
  });

  const localizeUrls = (s) => s.replace(/http:\/\/localhost:9876\//gi, '/');

  return `<!DOCTYPE html>
    <html>
    <head>
      <meta charset="utf-8">
      <meta name="viewport" content="width=device-width,initial-scale=1,maximum-scale=1,user-scalable=no">
      <title>${testName}: ${snapshotName}</title>
      <style>
        body {
          margin: 0;
          width: 100vw;
          height: 100vh;
        }
        .i__karma__snapshot__hide {
          display: none !important;
        }
      </style>
      ${localizeUrls(head)}
    </head>
    <body>
      ${localizeUrls(body)}
    </body>
    </html>
  `;
}

=======
>>>>>>> 757c3845
puppeteerBrowser.$inject = ['baseBrowserDecorator', 'config.puppeteerLauncher'];

module.exports = {
  'launcher:puppeteer': ['type', puppeteerBrowser],
};<|MERGE_RESOLUTION|>--- conflicted
+++ resolved
@@ -271,45 +271,6 @@
   );
 }
 
-<<<<<<< HEAD
-async function extractSnapshot(frame, testName, snapshotName) {
-  const { head, body } = await frame.evaluate(() => {
-    // TODO: more careful head selection.
-    return {
-      head: document.head.innerHTML,
-      body: document.body.innerHTML,
-    };
-  });
-
-  const localizeUrls = (s) => s.replace(/http:\/\/localhost:9876\//gi, '/');
-
-  return `<!DOCTYPE html>
-    <html>
-    <head>
-      <meta charset="utf-8">
-      <meta name="viewport" content="width=device-width,initial-scale=1,maximum-scale=1,user-scalable=no">
-      <title>${testName}: ${snapshotName}</title>
-      <style>
-        body {
-          margin: 0;
-          width: 100vw;
-          height: 100vh;
-        }
-        .i__karma__snapshot__hide {
-          display: none !important;
-        }
-      </style>
-      ${localizeUrls(head)}
-    </head>
-    <body>
-      ${localizeUrls(body)}
-    </body>
-    </html>
-  `;
-}
-
-=======
->>>>>>> 757c3845
 puppeteerBrowser.$inject = ['baseBrowserDecorator', 'config.puppeteerLauncher'];
 
 module.exports = {
